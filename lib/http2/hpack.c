/*
 * Copyright (c) 2014-2016 DeNA Co., Ltd., Kazuho Oku, Fastly, Inc.
 *
 * Permission is hereby granted, free of charge, to any person obtaining a copy
 * of this software and associated documentation files (the "Software"), to
 * deal in the Software without restriction, including without limitation the
 * rights to use, copy, modify, merge, publish, distribute, sublicense, and/or
 * sell copies of the Software, and to permit persons to whom the Software is
 * furnished to do so, subject to the following conditions:
 *
 * The above copyright notice and this permission notice shall be included in
 * all copies or substantial portions of the Software.
 *
 * THE SOFTWARE IS PROVIDED "AS IS", WITHOUT WARRANTY OF ANY KIND, EXPRESS OR
 * IMPLIED, INCLUDING BUT NOT LIMITED TO THE WARRANTIES OF MERCHANTABILITY,
 * FITNESS FOR A PARTICULAR PURPOSE AND NONINFRINGEMENT. IN NO EVENT SHALL THE
 * AUTHORS OR COPYRIGHT HOLDERS BE LIABLE FOR ANY CLAIM, DAMAGES OR OTHER
 * LIABILITY, WHETHER IN AN ACTION OF CONTRACT, TORT OR OTHERWISE, ARISING
 * FROM, OUT OF OR IN CONNECTION WITH THE SOFTWARE OR THE USE OR OTHER DEALINGS
 * IN THE SOFTWARE.
 */
#include <stddef.h>
#include <stdint.h>
#include <stdio.h>
#include <stdlib.h>
#include "h2o/hpack.h"
#include "h2o/http2_common.h"

#define HEADER_TABLE_OFFSET 62
#define HEADER_TABLE_ENTRY_SIZE_OFFSET 32
#define DYNAMIC_TABLE_SIZE_UPDATE_MAX_SIZE 5
#define STATUS_HEADER_MAX_SIZE 5
#define CONTENT_LENGTH_HEADER_MAX_SIZE                                                                                             \
    (3 + sizeof(H2O_SIZE_T_LONGEST_STR) - 1) /* uses Literal Header Field without Indexing (RFC7541 6.2.2) */

#include "hpack_huffman_table.h"

static inline int value_is_part_of_static_table(const h2o_iovec_t *value)
{
    return &h2o_hpack_static_table[0].value <= value &&
           value <= &h2o_hpack_static_table[sizeof(h2o_hpack_static_table) / sizeof(h2o_hpack_static_table[0]) - 1].value;
}

static h2o_iovec_t *alloc_buf(h2o_mem_pool_t *pool, size_t len)
{
    h2o_iovec_t *buf = h2o_mem_alloc_shared(pool, sizeof(h2o_iovec_t) + len + 1, NULL);
    buf->base = (char *)buf + sizeof(h2o_iovec_t);
    buf->len = len;
    return buf;
}

int64_t h2o_hpack_decode_int(const uint8_t **src, const uint8_t *src_end, unsigned prefix_bits)
{
    uint64_t value;
    unsigned shift;
    uint8_t prefix_max = (1 << prefix_bits) - 1;

    if (*src >= src_end)
        return H2O_HTTP2_ERROR_INCOMPLETE;

    value = *(*src)++ & prefix_max;
    if (value != prefix_max)
        return (int64_t)value;

    /* decode upto 8 octets (excluding prefix), that are guaranteed not to cause overflow */
    value = prefix_max;
    for (shift = 0; shift < 56; shift += 7) {
        if (*src == src_end)
            return H2O_HTTP2_ERROR_INCOMPLETE;
        value += (uint64_t)(**src & 127) << shift;
        if ((*(*src)++ & 128) == 0)
            return (int64_t)value;
    }
    /* handling the 9th octet */
    if (*src == src_end)
        return H2O_HTTP2_ERROR_INCOMPLETE;
    if ((**src & 128) != 0)
        return H2O_HTTP2_ERROR_COMPRESSION;
    value += (uint64_t)(*(*src)++ & 127) << shift;
    if (value > (uint64_t)INT64_MAX)
        return H2O_HTTP2_ERROR_COMPRESSION;
    return value;
}

static char *huffdecode4(char *dst, uint8_t in, uint8_t *state, int *maybe_eos, uint8_t *seen_char_types)
{
    const nghttp2_huff_decode *entry = huff_decode_table[*state] + in;

    if ((entry->flags & NGHTTP2_HUFF_FAIL) != 0)
        return NULL;
    if ((entry->flags & NGHTTP2_HUFF_SYM) != 0) {
        *dst++ = entry->sym;
        *seen_char_types |= (entry->flags & NGHTTP2_HUFF_INVALID_CHARS);
    }
    *state = entry->state;
    *maybe_eos = (entry->flags & NGHTTP2_HUFF_ACCEPTED) != 0;

    return dst;
}

const char h2o_hpack_err_missing_mandatory_pseudo_header[] = "missing mandatory pseudo header";
const char h2o_hpack_err_invalid_pseudo_header[] = "invalid pseudo header";
const char h2o_hpack_err_found_upper_case_in_header_name[] = "found an upper-case letter in header name";
const char h2o_hpack_err_unexpected_connection_specific_header[] = "found an unexpected connection-specific header";
const char h2o_hpack_err_invalid_content_length_header[] = "invalid content-length header";
const char h2o_hpack_soft_err_found_invalid_char_in_header_name[] = "found an invalid character in header name";
const char h2o_hpack_soft_err_found_invalid_char_in_header_value[] = "found an invalid character in header value";

size_t h2o_hpack_decode_huffman(char *_dst, unsigned *soft_errors, const uint8_t *src, size_t len, int is_name,
                                const char **err_desc)
{
    char *dst = _dst;
    const uint8_t *src_end = src + len;
    uint8_t state = 0, seen_char_types = 0;
    int maybe_eos = 1;

    /* decode */
    for (; src < src_end; src++) {
        if ((dst = huffdecode4(dst, *src >> 4, &state, &maybe_eos, &seen_char_types)) == NULL)
            return SIZE_MAX;
        if ((dst = huffdecode4(dst, *src & 0xf, &state, &maybe_eos, &seen_char_types)) == NULL)
            return SIZE_MAX;
    }
    if (!maybe_eos)
        return SIZE_MAX;

    /* validate */
    if (is_name) {
        if (dst == _dst) {
            *soft_errors |= H2O_HPACK_SOFT_ERROR_BIT_INVALID_NAME;
        } else {
            /* pseudo-headers are checked later in `decode_header` */
            if ((seen_char_types & NGHTTP2_HUFF_INVALID_FOR_HEADER_NAME) != 0 && _dst[0] != ':') {
                if ((seen_char_types & NGHTTP2_HUFF_UPPER_CASE_CHAR) != 0) {
                    *err_desc = h2o_hpack_err_found_upper_case_in_header_name;
                    return SIZE_MAX;
                } else {
                    *soft_errors |= H2O_HPACK_SOFT_ERROR_BIT_INVALID_NAME;
                }
            }
        }
    } else {
        if ((seen_char_types & NGHTTP2_HUFF_INVALID_FOR_HEADER_VALUE) != 0)
            *soft_errors |= H2O_HPACK_SOFT_ERROR_BIT_INVALID_VALUE;
    }

    return dst - _dst;
}

/* validate a header name against https://tools.ietf.org/html/rfc7230#section-3.2,
 * in addition to that, we disallow upper case chars as well.
 * This sets @err_desc for all invalid characters, but only returns true
 * for upper case characters, this is because we return a protocol error
 * in that case. */
int h2o_hpack_validate_header_name(unsigned *soft_errors, const char *s, size_t len, const char **err_desc)
{
    /* all printable chars, except upper case and separator characters */
    static const char valid_h2_header_name_char[] = {
        0, 0, 0, 0, 0, 0, 0, 0, 0, 0, 0, 0, 0, 0, 0, 0, 0, 0, 0, 0, 0, 0, 0, 0, 0, 0, 0, 0, 0, 0, 0, 0, /*    0-31 */
        0, 1, 0, 1, 1, 1, 1, 1, 0, 0, 1, 1, 0, 1, 1, 0, 1, 1, 1, 1, 1, 1, 1, 1, 1, 1, 0, 0, 0, 0, 0, 0, /*   32-63 */
        0, 0, 0, 0, 0, 0, 0, 0, 0, 0, 0, 0, 0, 0, 0, 0, 0, 0, 0, 0, 0, 0, 0, 0, 0, 0, 0, 0, 0, 0, 1, 1, /*   64-95 */
        1, 1, 1, 1, 1, 1, 1, 1, 1, 1, 1, 1, 1, 1, 1, 1, 1, 1, 1, 1, 1, 1, 1, 1, 1, 1, 1, 0, 1, 0, 1, 0, /*  96-127 */
        0, 0, 0, 0, 0, 0, 0, 0, 0, 0, 0, 0, 0, 0, 0, 0, 0, 0, 0, 0, 0, 0, 0, 0, 0, 0, 0, 0, 0, 0, 0, 0, /* 128-159 */
        0, 0, 0, 0, 0, 0, 0, 0, 0, 0, 0, 0, 0, 0, 0, 0, 0, 0, 0, 0, 0, 0, 0, 0, 0, 0, 0, 0, 0, 0, 0, 0, /* 160-191 */
        0, 0, 0, 0, 0, 0, 0, 0, 0, 0, 0, 0, 0, 0, 0, 0, 0, 0, 0, 0, 0, 0, 0, 0, 0, 0, 0, 0, 0, 0, 0, 0, /* 192-223 */
        0, 0, 0, 0, 0, 0, 0, 0, 0, 0, 0, 0, 0, 0, 0, 0, 0, 0, 0, 0, 0, 0, 0, 0, 0, 0, 0, 0, 0, 0, 0, 0, /* 224-255 */
    };

    if (len == 0) {
        *soft_errors |= H2O_HPACK_SOFT_ERROR_BIT_INVALID_NAME;
    } else {
        for (; len != 0; ++s, --len) {
            unsigned char ch = (unsigned char)*s;
            if (!valid_h2_header_name_char[ch]) {
                if (ch - 'A' < 26U) {
                    *err_desc = h2o_hpack_err_found_upper_case_in_header_name;
                    return 0;
                }
                *soft_errors |= H2O_HPACK_SOFT_ERROR_BIT_INVALID_NAME;
            }
        }
    }
    return 1;
}

static int header_value_valid_as_whole(const char *s, size_t len)
{
    if (len != 0 && (s[0] == 0x20 || s[0] == 0x09 || s[len - 1] == 0x20 || s[len - 1] == 0x09))
        return 0;
    return 1;
}

void h2o_hpack_validate_header_value(unsigned *soft_errors, const char *s, size_t len)
{
    /* surrounding whitespace RFC 9113 8.2.1 */
    if (!header_value_valid_as_whole(s, len))
        goto Invalid;

    /* all printable chars + horizontal tab (RFC 7230 3.2) */
    static const char valid_h2_field_value_char[] = {
        0, 0, 0, 0, 0, 0, 0, 0, 0, 1, 0, 0, 0, 0, 0, 0, 0, 0, 0, 0, 0, 0, 0, 0, 0, 0, 0, 0, 0, 0, 0, 0, /*    0-31 */
        1, 1, 1, 1, 1, 1, 1, 1, 1, 1, 1, 1, 1, 1, 1, 1, 1, 1, 1, 1, 1, 1, 1, 1, 1, 1, 1, 1, 1, 1, 1, 1, /*   32-63 */
        1, 1, 1, 1, 1, 1, 1, 1, 1, 1, 1, 1, 1, 1, 1, 1, 1, 1, 1, 1, 1, 1, 1, 1, 1, 1, 1, 1, 1, 1, 1, 1, /*   64-95 */
        1, 1, 1, 1, 1, 1, 1, 1, 1, 1, 1, 1, 1, 1, 1, 1, 1, 1, 1, 1, 1, 1, 1, 1, 1, 1, 1, 1, 1, 1, 1, 0, /*  96-127 */
        1, 1, 1, 1, 1, 1, 1, 1, 1, 1, 1, 1, 1, 1, 1, 1, 1, 1, 1, 1, 1, 1, 1, 1, 1, 1, 1, 1, 1, 1, 1, 1, /* 128-159 */
        1, 1, 1, 1, 1, 1, 1, 1, 1, 1, 1, 1, 1, 1, 1, 1, 1, 1, 1, 1, 1, 1, 1, 1, 1, 1, 1, 1, 1, 1, 1, 1, /* 160-191 */
        1, 1, 1, 1, 1, 1, 1, 1, 1, 1, 1, 1, 1, 1, 1, 1, 1, 1, 1, 1, 1, 1, 1, 1, 1, 1, 1, 1, 1, 1, 1, 1, /* 192-223 */
        1, 1, 1, 1, 1, 1, 1, 1, 1, 1, 1, 1, 1, 1, 1, 1, 1, 1, 1, 1, 1, 1, 1, 1, 1, 1, 1, 1, 1, 1, 1, 1, /* 224-255 */
    };

    for (; len != 0; ++s, --len) {
        unsigned char ch = (unsigned char)*s;
        if (!valid_h2_field_value_char[ch])
            goto Invalid;
    }
    return;

Invalid:
    *soft_errors |= H2O_HPACK_SOFT_ERROR_BIT_INVALID_VALUE;
}

static h2o_iovec_t *decode_string(h2o_mem_pool_t *pool, unsigned *soft_errors, const uint8_t **src, const uint8_t *src_end,
                                  int is_header_name, const char **err_desc)
{
    h2o_iovec_t *ret;
    int is_huffman;
    int64_t len;

    if (*src >= src_end)
        return NULL;

    is_huffman = (**src & 0x80) != 0;
    if ((len = h2o_hpack_decode_int(src, src_end, 7)) < 0)
        return NULL;

    if (is_huffman) {
        if (len > src_end - *src)
            return NULL;
        ret = alloc_buf(pool, len * 2); /* max compression ratio is >= 0.5 */
        if ((ret->len = h2o_hpack_decode_huffman(ret->base, soft_errors, *src, len, is_header_name, err_desc)) == SIZE_MAX)
            return NULL;
        ret->base[ret->len] = '\0';
        if (!is_header_name && !header_value_valid_as_whole(ret->base, ret->len))
            *soft_errors |= H2O_HPACK_SOFT_ERROR_BIT_INVALID_VALUE;
    } else {
        if (len > src_end - *src)
            return NULL;
        if (is_header_name) {
            /* pseudo-headers are checked later in `decode_header` */
            if ((len == 0 || **src != (uint8_t)':') && !h2o_hpack_validate_header_name(soft_errors, (char *)*src, len, err_desc))
                return NULL;
        } else {
            h2o_hpack_validate_header_value(soft_errors, (char *)*src, len);
        }
        ret = alloc_buf(pool, len);
        memcpy(ret->base, *src, len);
        ret->base[len] = '\0';
    }
    *src += len;

    return ret;
}

static void header_table_evict_one(h2o_hpack_header_table_t *table)
{
    struct st_h2o_hpack_header_table_entry_t *entry;
    assert(table->num_entries != 0);

    entry = h2o_hpack_header_table_get(table, --table->num_entries);
    table->hpack_size -= entry->name->len + entry->value->len + HEADER_TABLE_ENTRY_SIZE_OFFSET;
    if (!h2o_iovec_is_token(entry->name))
        h2o_mem_release_shared(entry->name);
    if (!value_is_part_of_static_table(entry->value))
        h2o_mem_release_shared(entry->value);
    memset(entry, 0, sizeof(*entry));
}

static struct st_h2o_hpack_header_table_entry_t *header_table_add(h2o_hpack_header_table_t *table, size_t size_add,
                                                                  size_t max_num_entries)
{
    /* adjust the size */
    while (table->num_entries != 0 && table->hpack_size + size_add > table->hpack_capacity)
        header_table_evict_one(table);
    while (max_num_entries <= table->num_entries)
        header_table_evict_one(table);
    if (table->num_entries == 0) {
        assert(table->hpack_size == 0);
        if (size_add > table->hpack_capacity)
            return NULL;
    }
    table->hpack_size += size_add;

    /* grow the entries if full */
    if (table->num_entries == table->entry_capacity) {
        size_t new_capacity = table->num_entries * 2;
        if (new_capacity < 16)
            new_capacity = 16;
        struct st_h2o_hpack_header_table_entry_t *new_entries =
            h2o_mem_alloc(new_capacity * sizeof(struct st_h2o_hpack_header_table_entry_t));
        if (table->num_entries != 0) {
            size_t src_index = table->entry_start_index, dst_index = 0;
            do {
                new_entries[dst_index] = table->entries[src_index];
                ++dst_index;
                src_index = (src_index + 1) % table->entry_capacity;
            } while (dst_index != table->num_entries);
        }
        memset(new_entries + table->num_entries, 0, sizeof(*new_entries) * (new_capacity - table->num_entries));
        free(table->entries);
        table->entries = new_entries;
        table->entry_capacity = new_capacity;
        table->entry_start_index = 0;
    }

    ++table->num_entries;
    table->entry_start_index = (table->entry_start_index + table->entry_capacity - 1) % table->entry_capacity;
    return table->entries + table->entry_start_index;
}

int h2o_hpack_decode_header(h2o_mem_pool_t *pool, void *_hpack_header_table, h2o_iovec_t **_name, h2o_iovec_t *_value,
                            const uint8_t **const src, const uint8_t *src_end, const char **err_desc)
{
    h2o_hpack_header_table_t *hpack_header_table = _hpack_header_table;
    h2o_iovec_t *name = NULL, *value = NULL;
    int64_t index = 0;
    int value_is_indexed = 0, do_index = 0;

Redo:
    if (*src >= src_end)
        return H2O_HTTP2_ERROR_COMPRESSION;

    /* determine the mode and handle accordingly */
    if (**src >= 128) {
        /* indexed header field representation */
        if ((index = h2o_hpack_decode_int(src, src_end, 7)) <= 0)
            return H2O_HTTP2_ERROR_COMPRESSION;
        value_is_indexed = 1;
    } else if (**src >= 64) {
        /* literal header field with incremental handling */
        if (**src == 64) {
            ++*src;
        } else if ((index = h2o_hpack_decode_int(src, src_end, 6)) <= 0) {
            return H2O_HTTP2_ERROR_COMPRESSION;
        }
        do_index = 1;
    } else if (**src < 32) {
        /* literal header field without indexing / never indexed */
        if ((**src & 0xf) == 0) {
            ++*src;
        } else if ((index = h2o_hpack_decode_int(src, src_end, 4)) <= 0) {
            return H2O_HTTP2_ERROR_COMPRESSION;
        }
    } else {
        /* size update */
        int64_t new_capacity;
        if ((new_capacity = h2o_hpack_decode_int(src, src_end, 5)) < 0) {
            return H2O_HTTP2_ERROR_COMPRESSION;
        }
        if (new_capacity > hpack_header_table->hpack_max_capacity) {
            return H2O_HTTP2_ERROR_COMPRESSION;
        }
        hpack_header_table->hpack_capacity = (size_t)new_capacity;
        while (hpack_header_table->num_entries != 0 && hpack_header_table->hpack_size > hpack_header_table->hpack_capacity) {
            header_table_evict_one(hpack_header_table);
        }
        goto Redo;
    }

    /* determine the header */
    unsigned soft_errors = 0;
    if (index > 0) {
        /* existing name (and value?) */
        if (index < HEADER_TABLE_OFFSET) {
            name = (h2o_iovec_t *)h2o_hpack_static_table[index - 1].name;
            if (value_is_indexed)
                value = (h2o_iovec_t *)&h2o_hpack_static_table[index - 1].value;
        } else if (index - HEADER_TABLE_OFFSET < hpack_header_table->num_entries) {
            struct st_h2o_hpack_header_table_entry_t *entry =
                h2o_hpack_header_table_get(hpack_header_table, index - HEADER_TABLE_OFFSET);
            soft_errors = entry->soft_errors;
            name = entry->name;
            if (!h2o_iovec_is_token(name))
                h2o_mem_link_shared(pool, name);
            if (value_is_indexed) {
                value = entry->value;
                h2o_mem_link_shared(pool, value);
            }
        } else {
            return H2O_HTTP2_ERROR_COMPRESSION;
        }
    } else {
        /* non-existing name */
        const h2o_token_t *name_token;
        if ((name = decode_string(pool, &soft_errors, src, src_end, 1, err_desc)) == NULL) {
            if (*err_desc == h2o_hpack_err_found_upper_case_in_header_name)
                return H2O_HTTP2_ERROR_PROTOCOL;
            return H2O_HTTP2_ERROR_COMPRESSION;
        }
        /* predefined header names should be interned */
        if ((name_token = h2o_lookup_token(name->base, name->len)) != NULL)
            name = (h2o_iovec_t *)&name_token->buf;
    }

    /* determine the value (if necessary) */
    if (!value_is_indexed) {
        soft_errors &= ~H2O_HPACK_SOFT_ERROR_BIT_INVALID_VALUE;
        if ((value = decode_string(pool, &soft_errors, src, src_end, 0, err_desc)) == NULL)
            return H2O_HTTP2_ERROR_COMPRESSION;
    }

    /* add the decoded header to the header table if necessary */
    if (do_index) {
        struct st_h2o_hpack_header_table_entry_t *entry =
            header_table_add(hpack_header_table, name->len + value->len + HEADER_TABLE_ENTRY_SIZE_OFFSET, SIZE_MAX);
        if (entry != NULL) {
            entry->soft_errors = soft_errors;
            entry->name = name;
            if (!h2o_iovec_is_token(entry->name))
                h2o_mem_addref_shared(entry->name);
            entry->value = value;
            if (!value_is_part_of_static_table(entry->value))
                h2o_mem_addref_shared(entry->value);
        }
    }

    *_name = name;
    *_value = *value;
    if (soft_errors != 0) {
        *err_desc = (soft_errors & H2O_HPACK_SOFT_ERROR_BIT_INVALID_NAME) != 0
                        ? h2o_hpack_soft_err_found_invalid_char_in_header_name
                        : h2o_hpack_soft_err_found_invalid_char_in_header_value;
        return H2O_HTTP2_ERROR_INVALID_HEADER_CHAR;
    } else {
        return 0;
    }
}

static uint8_t *encode_status(uint8_t *dst, int status)
{
    /* see also: STATUS_HEADER_MAX_SIZE */

    assert(100 <= status && status <= 999);

    switch (status) {
#define COMMON_CODE(code, st)                                                                                                      \
    case st:                                                                                                                       \
        *dst++ = 0x80 | code;                                                                                                      \
        break
        COMMON_CODE(8, 200);
        COMMON_CODE(9, 204);
        COMMON_CODE(10, 206);
        COMMON_CODE(11, 304);
        COMMON_CODE(12, 400);
        COMMON_CODE(13, 404);
        COMMON_CODE(14, 500);
#undef COMMON_CODE
    default:
        /* use literal header field without indexing - indexed name */
        *dst++ = 8;
        *dst++ = 3;
        sprintf((char *)dst, "%d", status);
        dst += 3;
        break;
    }

    return dst;
}

static uint8_t *encode_content_length(uint8_t *dst, size_t value)
{
    char buf[32], *p = buf + sizeof(buf);
    size_t l;

    do {
        *--p = '0' + value % 10;
    } while ((value /= 10) != 0);
    l = buf + sizeof(buf) - p;
    *dst++ = 0x0f;
    *dst++ = 0x0d;
    *dst++ = (uint8_t)l;
    memcpy(dst, p, l);
    dst += l;

    return dst;
}

void h2o_hpack_dispose_header_table(h2o_hpack_header_table_t *header_table)
{
    if (header_table->num_entries != 0) {
        size_t index = header_table->entry_start_index;
        do {
            struct st_h2o_hpack_header_table_entry_t *entry = header_table->entries + index;
            if (!h2o_iovec_is_token(entry->name))
                h2o_mem_release_shared(entry->name);
            if (!value_is_part_of_static_table(entry->value))
                h2o_mem_release_shared(entry->value);
            index = (index + 1) % header_table->entry_capacity;
        } while (--header_table->num_entries != 0);
    }
    free(header_table->entries);
}

int h2o_hpack_parse_request(h2o_mem_pool_t *pool, h2o_hpack_decode_header_cb decode_cb, void *decode_ctx, h2o_iovec_t *method,
                            const h2o_url_scheme_t **scheme, h2o_iovec_t *authority, h2o_iovec_t *path, h2o_iovec_t *protocol,
                            h2o_headers_t *headers, int *pseudo_header_exists_map, size_t *content_length, h2o_iovec_t *expect,
                            h2o_cache_digests_t **digests, h2o_iovec_t *datagram_flow_id, const uint8_t *src, size_t len,
                            const char **err_desc)
{
    const uint8_t *src_end = src + len;

    *content_length = SIZE_MAX;

    while (src != src_end) {
        h2o_iovec_t *name, value;
        const char *decode_err = NULL;
        int ret = decode_cb(pool, decode_ctx, &name, &value, &src, src_end, &decode_err);
        if (ret != 0) {
            if (ret == H2O_HTTP2_ERROR_INVALID_HEADER_CHAR) {
                /* this is a soft error, we continue parsing, but register only the first error */
                if (*err_desc == NULL) {
                    *err_desc = decode_err;
                }
            } else {
                *err_desc = decode_err;
                return ret;
            }
        }
        if (name->base[0] == ':') {
            if (pseudo_header_exists_map != NULL) {
                /* FIXME validate the chars in the value (e.g. reject SP in path) */
                if (name == &H2O_TOKEN_AUTHORITY->buf) {
                    if (authority->base != NULL) {
                        *err_desc = h2o_hpack_err_invalid_pseudo_header;
                        return H2O_HTTP2_ERROR_PROTOCOL;
                    }
                    *authority = value;
                    *pseudo_header_exists_map |= H2O_HPACK_PARSE_HEADERS_AUTHORITY_EXISTS;
                } else if (name == &H2O_TOKEN_METHOD->buf) {
                    if (method->base != NULL) {
                        *err_desc = h2o_hpack_err_invalid_pseudo_header;
                        return H2O_HTTP2_ERROR_PROTOCOL;
                    }
                    *method = value;
                    *pseudo_header_exists_map |= H2O_HPACK_PARSE_HEADERS_METHOD_EXISTS;
                } else if (name == &H2O_TOKEN_PROTOCOL->buf) {
                    if (protocol->base != NULL)
                        return H2O_HTTP2_ERROR_PROTOCOL;
                    *protocol = value;
                    *pseudo_header_exists_map |= H2O_HPACK_PARSE_HEADERS_PROTOCOL_EXISTS;
                } else if (name == &H2O_TOKEN_PATH->buf) {
                    if (path->base != NULL) {
                        *err_desc = h2o_hpack_err_invalid_pseudo_header;
                        return H2O_HTTP2_ERROR_PROTOCOL;
                    }
                    if (value.len == 0) {
                        *err_desc = h2o_hpack_err_invalid_pseudo_header;
                        return H2O_HTTP2_ERROR_PROTOCOL;
                    }
                    *path = value;
                    *pseudo_header_exists_map |= H2O_HPACK_PARSE_HEADERS_PATH_EXISTS;
                } else if (name == &H2O_TOKEN_SCHEME->buf) {
                    if (*scheme != NULL) {
                        *err_desc = h2o_hpack_err_invalid_pseudo_header;
                        return H2O_HTTP2_ERROR_PROTOCOL;
                    }
                    if (h2o_memis(value.base, value.len, H2O_STRLIT("https"))) {
                        *scheme = &H2O_URL_SCHEME_HTTPS;
                    } else if (h2o_memis(value.base, value.len, H2O_STRLIT("masque"))) {
                        *scheme = &H2O_URL_SCHEME_MASQUE;
                    } else {
                        /* draft-16 8.1.2.3 suggests quote: ":scheme is not restricted to http and https schemed URIs" */
                        *scheme = &H2O_URL_SCHEME_HTTP;
                    }
                    *pseudo_header_exists_map |= H2O_HPACK_PARSE_HEADERS_SCHEME_EXISTS;
                } else {
                    return H2O_HTTP2_ERROR_PROTOCOL;
                }
            } else {
                *err_desc = h2o_hpack_err_invalid_pseudo_header;
                return H2O_HTTP2_ERROR_PROTOCOL;
            }
        } else {
            pseudo_header_exists_map = NULL;
            if (h2o_iovec_is_token(name)) {
                h2o_token_t *token = H2O_STRUCT_FROM_MEMBER(h2o_token_t, buf, name);
                if (token->flags.is_hpack_special) {
                    if (token == H2O_TOKEN_CONTENT_LENGTH) {
                        if ((*content_length = h2o_strtosize(value.base, value.len)) == SIZE_MAX) {
                            *err_desc = h2o_hpack_err_invalid_content_length_header;
                            return H2O_HTTP2_ERROR_PROTOCOL;
                        }
                        goto Next;
<<<<<<< HEAD
                    } else if (token == H2O_TOKEN_EXPECT) {
                        *expect = value;
                        goto Next;
                    } else if (token == H2O_TOKEN_HOST) {
=======
                    } else if (token == H2O_TOKEN_HOST && authority != NULL) {
>>>>>>> 347fc78c
                        /* HTTP2 allows the use of host header (in place of :authority) */
                        if (authority->base == NULL)
                            *authority = value;
                        goto Next;
                    } else if (token == H2O_TOKEN_TE && h2o_lcstris(value.base, value.len, H2O_STRLIT("trailers"))) {
                        /* do not reject */
                    } else if (token == H2O_TOKEN_CACHE_DIGEST && digests != NULL) {
                        /* TODO cache the decoded result in HPACK, as well as delay the decoding of the digest until being used */
                        h2o_cache_digests_load_header(digests, value.base, value.len);
                    } else if (token == H2O_TOKEN_DATAGRAM_FLOW_ID) {
                        if (datagram_flow_id != NULL)
                            *datagram_flow_id = value;
                        goto Next;
                    } else {
                        /* rest of the header fields that are marked as special are rejected */
                        *err_desc = h2o_hpack_err_unexpected_connection_specific_header;
                        return H2O_HTTP2_ERROR_PROTOCOL;
                    }
                }
                h2o_add_header(pool, headers, token, NULL, value.base, value.len);
            } else {
                h2o_add_header_by_str(pool, headers, name->base, name->len, 0, NULL, value.base, value.len);
            }
        }
    Next:;
    }

    if (*err_desc != NULL)
        return H2O_HTTP2_ERROR_INVALID_HEADER_CHAR;
    return 0;
}

int h2o_hpack_parse_response(h2o_mem_pool_t *pool, h2o_hpack_decode_header_cb decode_cb, void *decode_ctx, int *status,
                             h2o_headers_t *headers, h2o_iovec_t *datagram_flow_id, const uint8_t *src, size_t len,
                             const char **err_desc)
{
    if (status != NULL)
        *status = 0;

    const uint8_t *src_end = src + len;

    /* the response MUST contain a :status header as the first element */
    if (status != NULL && src == src_end) {
        *err_desc = h2o_hpack_err_missing_mandatory_pseudo_header;
        return H2O_HTTP2_ERROR_PROTOCOL;
    }

    do {
        h2o_iovec_t *name, value;
        const char *decode_err = NULL;
        int ret = decode_cb(pool, decode_ctx, &name, &value, &src, src_end, &decode_err);
        if (ret != 0) {
            if (ret == H2O_HTTP2_ERROR_INVALID_HEADER_CHAR) {
                /* this is a soft error, we continue parsing, but register only the first error */
                if (*err_desc == NULL) {
                    *err_desc = decode_err;
                }
            } else {
                *err_desc = decode_err;
                return ret;
            }
        }
        if (name->base[0] == ':') {
            if (status == NULL) {
                *err_desc = h2o_hpack_err_invalid_pseudo_header;
                return H2O_HTTP2_ERROR_PROTOCOL; /* Trailers MUST NOT include pseudo-header fields */
            }
            if (name != &H2O_TOKEN_STATUS->buf) {
                *err_desc = h2o_hpack_err_invalid_pseudo_header;
                return H2O_HTTP2_ERROR_PROTOCOL;
            }
            if (*status != 0) {
                *err_desc = h2o_hpack_err_invalid_pseudo_header;
                return H2O_HTTP2_ERROR_PROTOCOL;
            }
            /* parse status */
            if (value.len != 3) {
                *err_desc = h2o_hpack_err_invalid_pseudo_header;
                return H2O_HTTP2_ERROR_PROTOCOL;
            }
            char *c = value.base;
#define PARSE_DIGIT(mul, min_digit)                                                                                                \
    do {                                                                                                                           \
        if (*c < '0' + (min_digit) || '9' < *c) {                                                                                  \
            *err_desc = h2o_hpack_err_invalid_pseudo_header;                                                                       \
            return H2O_HTTP2_ERROR_PROTOCOL;                                                                                       \
        }                                                                                                                          \
        *status += (*c - '0') * mul;                                                                                               \
        ++c;                                                                                                                       \
    } while (0)
            PARSE_DIGIT(100, 1);
            PARSE_DIGIT(10, 0);
            PARSE_DIGIT(1, 0);
#undef PARSE_DIGIT
        } else {
            if (status != NULL && *status == 0) {
                *err_desc = h2o_hpack_err_missing_mandatory_pseudo_header;
                return H2O_HTTP2_ERROR_PROTOCOL;
            }
            if (h2o_iovec_is_token(name)) {
                h2o_token_t *token = H2O_STRUCT_FROM_MEMBER(h2o_token_t, buf, name);
                /* reject headers as defined in draft-16 8.1.2.2 */
                if (token->flags.is_hpack_special) {
                    if (token == H2O_TOKEN_CONTENT_LENGTH || token == H2O_TOKEN_CACHE_DIGEST || token == H2O_TOKEN_HOST) {
                        /* pass them through when found in response headers (TODO reconsider?) */
                    } else if (token == H2O_TOKEN_DATAGRAM_FLOW_ID) {
                        if (datagram_flow_id != NULL)
                            *datagram_flow_id = value;
                        goto Next;
                    } else {
                        *err_desc = h2o_hpack_err_unexpected_connection_specific_header;
                        return H2O_HTTP2_ERROR_PROTOCOL;
                    }
                }
                h2o_add_header(pool, headers, token, NULL, value.base, value.len);
            } else {
                h2o_add_header_by_str(pool, headers, name->base, name->len, 0, NULL, value.base, value.len);
            }
        }
    Next:;
    } while (src != src_end);

    if (*err_desc) {
        return H2O_HTTP2_ERROR_INVALID_HEADER_CHAR;
    }
    return 0;
}

static inline int encode_int_is_onebyte(int64_t value, unsigned prefix_bits)
{
    return value < (1 << prefix_bits) - 1;
}

uint8_t *h2o_hpack_encode_int(uint8_t *dst, int64_t value, unsigned prefix_bits)
{
    if (encode_int_is_onebyte(value, prefix_bits)) {
        *dst++ |= value;
    } else {
        /* see also: MAX_ENCODE_INT_LENGTH */
        assert(value >= 0);
        value -= (1 << prefix_bits) - 1;
        *dst++ |= (1 << prefix_bits) - 1;
        for (; value >= 128; value >>= 7) {
            *dst++ = 0x80 | value;
        }
        *dst++ = value;
    }
    return dst;
}

size_t h2o_hpack_encode_huffman(uint8_t *_dst, const uint8_t *src, size_t len)
{
    uint8_t *dst = _dst, *dst_end = dst + len;
    const uint8_t *src_end = src + len;
    uint64_t bits = 0;
    int bits_left = 40;

    while (src != src_end) {
        const nghttp2_huff_sym *sym = huff_sym_table + *src++;
        bits |= (uint64_t)sym->code << (bits_left - sym->nbits);
        bits_left -= sym->nbits;
        while (bits_left <= 32) {
            *dst++ = bits >> 32;
            bits <<= 8;
            bits_left += 8;
            if (dst == dst_end) {
                return SIZE_MAX;
            }
        }
    }

    if (bits_left != 40) {
        bits |= ((uint64_t)1 << bits_left) - 1;
        *dst++ = bits >> 32;
    }
    if (dst == dst_end) {
        return SIZE_MAX;
    }

    return dst - _dst;
}

static size_t encode_as_is(uint8_t *dst, const char *s, size_t len)
{
    uint8_t *start = dst;
    *dst = '\0';
    dst = h2o_hpack_encode_int(dst, len, 7);
    memcpy(dst, s, len);
    dst += len;
    return dst - start;
}

size_t h2o_hpack_encode_string(uint8_t *dst, const char *s, size_t len)
{
    if (H2O_LIKELY(len != 0)) {
        /* try to encode using huffman */
        size_t hufflen = h2o_hpack_encode_huffman(dst + 1, (const uint8_t *)s, len);
        if (H2O_LIKELY(hufflen != SIZE_MAX)) {
            size_t head_len;
            if (H2O_LIKELY(encode_int_is_onebyte((uint32_t)hufflen, 7))) {
                dst[0] = (uint8_t)(0x80 | hufflen);
                head_len = 1;
            } else {
                uint8_t head[8];
                head[0] = '\x80';
                head_len = h2o_hpack_encode_int(head, hufflen, 7) - head;
                memmove(dst + head_len, dst + 1, hufflen);
                memcpy(dst, head, head_len);
            }
            return head_len + hufflen;
        }
    }
    return encode_as_is(dst, s, len);
}

static uint8_t *header_table_adjust_size(h2o_hpack_header_table_t *table, uint32_t new_capacity, uint8_t *dst)
{
    /* Do nothing if user-supplied value is greater than the current value. Because we never allow the peer to increase the table
     * size here, there is no need to worry about using excess memory. */
    if (new_capacity >= table->hpack_capacity)
        return dst;

    /* update state */
    table->hpack_capacity = new_capacity;
    while (table->num_entries != 0 && table->hpack_size > table->hpack_capacity)
        header_table_evict_one(table);

    /* encode Dynamic Table Size Update */
    *dst = 0x20;
    dst = h2o_hpack_encode_int(dst, table->hpack_capacity, 5);

    return dst;
}

static uint8_t *do_encode_header(h2o_hpack_header_table_t *header_table, uint8_t *dst, const h2o_iovec_t *name,
                                 const h2o_iovec_t *value, int dont_compress)
{
    int is_token = h2o_iovec_is_token(name);
    int name_index = is_token ? ((const h2o_token_t *)name)->flags.http2_static_table_name_index : 0;

    /* try to send as indexed */
    {
        size_t header_table_index = header_table->entry_start_index, n;
        for (n = header_table->num_entries; n != 0; --n) {
            struct st_h2o_hpack_header_table_entry_t *entry = header_table->entries + header_table_index;
            if (is_token) {
                if (name != entry->name)
                    goto Next;
            } else {
                if (!h2o_memis(name->base, name->len, entry->name->base, entry->name->len))
                    goto Next;
                if (name_index == 0)
                    name_index = (int)(header_table->num_entries - n + HEADER_TABLE_OFFSET);
            }
            /* name matched! */
            if (!h2o_memis(value->base, value->len, entry->value->base, entry->value->len))
                goto Next;
            /* name and value matched! */
            *dst = 0x80;
            dst = h2o_hpack_encode_int(dst, header_table->num_entries - n + HEADER_TABLE_OFFSET, 7);
            return dst;
        Next:
            ++header_table_index;
            if (header_table_index == header_table->entry_capacity)
                header_table_index = 0;
        }
    }

    if (!dont_compress && is_token)
        dont_compress = ((const h2o_token_t *)name)->flags.dont_compress;
    if (dont_compress)
        dont_compress = value->len < 20;

    if (name_index != 0) {
        /* literal header field with indexing (indexed name). */
        if (dont_compress == 1) {
            /* mark the field as 'never indexed' */
            *dst = 0x10;
            dst = h2o_hpack_encode_int(dst, name_index, 4);
        } else {
            *dst = 0x40;
            dst = h2o_hpack_encode_int(dst, name_index, 6);
        }
    } else {
        /* literal header field with indexing (new name) */
        *dst++ = 0x40;
        dst += h2o_hpack_encode_string(dst, name->base, name->len);
    }
    if (dont_compress == 1) {
        /* bypass huffman encoding */
        dst += encode_as_is(dst, value->base, value->len);
    } else {
        /* add to header table (maximum number of entries in output header table is limited to 32 so that the search (see above)
           would
           not take too long) */
        dst += h2o_hpack_encode_string(dst, value->base, value->len);
        struct st_h2o_hpack_header_table_entry_t *entry =
            header_table_add(header_table, name->len + value->len + HEADER_TABLE_ENTRY_SIZE_OFFSET, 32);
        if (entry != NULL) {
            if (is_token) {
                entry->name = (h2o_iovec_t *)name;
            } else {
                entry->name = alloc_buf(NULL, name->len);
                entry->name->base[name->len] = '\0';
                memcpy(entry->name->base, name->base, name->len);
            }
            entry->value = alloc_buf(NULL, value->len);
            entry->value->base[value->len] = '\0';
            memcpy(entry->value->base, value->base, value->len);
        }
    }

    return dst;
}

static uint8_t *encode_header(h2o_hpack_header_table_t *header_table, uint8_t *dst, const h2o_header_t *header)
{
    return do_encode_header(header_table, dst, header->name, &header->value, header->flags.dont_compress);
}

static uint8_t *encode_header_token(h2o_hpack_header_table_t *header_table, uint8_t *dst, const h2o_token_t *token,
                                    const h2o_iovec_t *value)
{
    return do_encode_header(header_table, dst, &token->buf, value, token->flags.dont_compress);
}

static uint8_t *encode_method(h2o_hpack_header_table_t *header_table, uint8_t *dst, h2o_iovec_t value)
{
    if (h2o_memis(value.base, value.len, H2O_STRLIT("GET"))) {
        *dst++ = 0x82;
        return dst;
    }
    if (h2o_memis(value.base, value.len, H2O_STRLIT("POST"))) {
        *dst++ = 0x83;
        return dst;
    }
    return encode_header_token(header_table, dst, H2O_TOKEN_METHOD, &value);
}

static uint8_t *encode_scheme(h2o_hpack_header_table_t *header_table, uint8_t *dst, const h2o_url_scheme_t *scheme)
{
    if (scheme == &H2O_URL_SCHEME_HTTPS) {
        *dst++ = 0x87;
        return dst;
    }
    if (scheme == &H2O_URL_SCHEME_HTTP) {
        *dst++ = 0x86;
        return dst;
    }
    return encode_header_token(header_table, dst, H2O_TOKEN_SCHEME, &scheme->name);
}

static uint8_t *encode_path(h2o_hpack_header_table_t *header_table, uint8_t *dst, h2o_iovec_t value)
{
    if (h2o_memis(value.base, value.len, H2O_STRLIT("/"))) {
        *dst++ = 0x84;
        return dst;
    }
    if (h2o_memis(value.base, value.len, H2O_STRLIT("/index.html"))) {
        *dst++ = 0x85;
        return dst;
    }
    return encode_header_token(header_table, dst, H2O_TOKEN_PATH, &value);
}

static uint8_t *encode_literal_header_without_indexing(uint8_t *dst, const h2o_iovec_t *name, const h2o_iovec_t *value)
{
    /* literal header field without indexing / never indexed */
    *dst++ = 0;
    dst += h2o_hpack_encode_string(dst, name->base, name->len);
    dst += h2o_hpack_encode_string(dst, value->base, value->len);
    return dst;
}

static size_t calc_capacity(size_t name_len, size_t value_len)
{
    return name_len + value_len + 1 + H2O_HPACK_ENCODE_INT_MAX_LENGTH * 2;
}

static size_t calc_headers_capacity(const h2o_header_t *headers, size_t num_headers)
{
    const h2o_header_t *header;
    size_t capacity = 0;
    for (header = headers; num_headers != 0; ++header, --num_headers)
        capacity += calc_capacity(header->name->len, header->value.len);
    return capacity;
}

static void fixup_frame_headers(h2o_buffer_t **buf, size_t start_at, uint8_t type, uint32_t stream_id, size_t max_frame_size,
                                int flags)
{
    /* try to fit all data into single frame, using the preallocated space for the frame header */
    size_t payload_size = (*buf)->size - start_at - H2O_HTTP2_FRAME_HEADER_SIZE;
    if (payload_size <= max_frame_size) {
        h2o_http2_encode_frame_header((uint8_t *)((*buf)->bytes + start_at), payload_size, type,
                                      H2O_HTTP2_FRAME_FLAG_END_HEADERS | flags, stream_id);
        return;
    }

    /* need to setup continuation frames */
    size_t off;
    h2o_http2_encode_frame_header((uint8_t *)((*buf)->bytes + start_at), max_frame_size, type, flags, stream_id);
    off = start_at + H2O_HTTP2_FRAME_HEADER_SIZE + max_frame_size;
    while (1) {
        size_t left = (*buf)->size - off;
        h2o_buffer_reserve(buf, H2O_HTTP2_FRAME_HEADER_SIZE);
        memmove((*buf)->bytes + off + H2O_HTTP2_FRAME_HEADER_SIZE, (*buf)->bytes + off, left);
        (*buf)->size += H2O_HTTP2_FRAME_HEADER_SIZE;
        if (left <= max_frame_size) {
            h2o_http2_encode_frame_header((uint8_t *)((*buf)->bytes + off), left, H2O_HTTP2_FRAME_TYPE_CONTINUATION,
                                          H2O_HTTP2_FRAME_FLAG_END_HEADERS, stream_id);
            break;
        } else {
            h2o_http2_encode_frame_header((uint8_t *)((*buf)->bytes + off), max_frame_size, H2O_HTTP2_FRAME_TYPE_CONTINUATION, 0,
                                          stream_id);
            off += H2O_HTTP2_FRAME_HEADER_SIZE + max_frame_size;
        }
    }
}

void h2o_hpack_flatten_request(h2o_buffer_t **buf, h2o_hpack_header_table_t *header_table, uint32_t hpack_capacity,
                               uint32_t stream_id, size_t max_frame_size, h2o_iovec_t method, h2o_url_t *url, h2o_iovec_t protocol,
                               const h2o_header_t *headers, size_t num_headers, int is_end_stream)
{
    int old_style_connect = h2o_memis(method.base, method.len, H2O_STRLIT("CONNECT")) && protocol.base == NULL;

    size_t capacity = calc_headers_capacity(headers, num_headers);
    capacity += H2O_HTTP2_FRAME_HEADER_SIZE;
    capacity += DYNAMIC_TABLE_SIZE_UPDATE_MAX_SIZE;
    capacity += calc_capacity(H2O_TOKEN_METHOD->buf.len, method.len);
    if (!old_style_connect)
        capacity += calc_capacity(H2O_TOKEN_SCHEME->buf.len, url->scheme->name.len);
    capacity += calc_capacity(H2O_TOKEN_AUTHORITY->buf.len, url->authority.len);
    if (!old_style_connect)
        capacity += calc_capacity(H2O_TOKEN_PATH->buf.len, url->path.len);
    capacity += calc_capacity(H2O_TOKEN_PROTOCOL->buf.len, protocol.len);

    size_t start_at = (*buf)->size;
    uint8_t *dst = (void *)(h2o_buffer_reserve(buf, capacity).base + H2O_HTTP2_FRAME_HEADER_SIZE);

    /* encode */
    dst = header_table_adjust_size(header_table, hpack_capacity, dst);
    dst = encode_method(header_table, dst, method);
    if (!old_style_connect)
        dst = encode_scheme(header_table, dst, url->scheme);
    dst = encode_header_token(header_table, dst, H2O_TOKEN_AUTHORITY, &url->authority);
    if (!old_style_connect)
        dst = encode_path(header_table, dst, url->path);
    if (protocol.base != NULL) {
        h2o_header_t h = {&H2O_TOKEN_PROTOCOL->buf, NULL, protocol};
        dst = encode_header(header_table, dst, &h);
    }
    for (size_t i = 0; i != num_headers; ++i) {
        const h2o_header_t *header = headers + i;
        if (header->name == &H2O_TOKEN_ACCEPT_ENCODING->buf &&
            h2o_memis(header->value.base, header->value.len, H2O_STRLIT("gzip, deflate"))) {
            *dst++ = 0x90;
        } else {
            dst = encode_header(header_table, dst, header);
        }
    }
    (*buf)->size = (char *)dst - (*buf)->bytes;

    /* setup the frame headers */
    fixup_frame_headers(buf, start_at, H2O_HTTP2_FRAME_TYPE_HEADERS, stream_id, max_frame_size,
                        is_end_stream ? H2O_HTTP2_FRAME_FLAG_END_STREAM : 0);
}

void h2o_hpack_flatten_push_promise(h2o_buffer_t **buf, h2o_hpack_header_table_t *header_table, uint32_t hpack_capacity,
                                    uint32_t stream_id, size_t max_frame_size, const h2o_url_scheme_t *scheme,
                                    h2o_iovec_t authority, h2o_iovec_t method, h2o_iovec_t path, const h2o_header_t *headers,
                                    size_t num_headers, uint32_t parent_stream_id)
{
    size_t capacity = calc_headers_capacity(headers, num_headers);
    capacity += H2O_HTTP2_FRAME_HEADER_SIZE /* first frame header */
                + 4;                        /* promised stream id */
    capacity += DYNAMIC_TABLE_SIZE_UPDATE_MAX_SIZE;
    capacity += calc_capacity(H2O_TOKEN_METHOD->buf.len, method.len);
    capacity += calc_capacity(H2O_TOKEN_SCHEME->buf.len, scheme->name.len);
    capacity += calc_capacity(H2O_TOKEN_AUTHORITY->buf.len, authority.len);
    capacity += calc_capacity(H2O_TOKEN_PATH->buf.len, path.len);

    size_t start_at = (*buf)->size;
    uint8_t *dst = (void *)(h2o_buffer_reserve(buf, capacity).base + H2O_HTTP2_FRAME_HEADER_SIZE);

    /* encode */
    dst = h2o_http2_encode32u(dst, stream_id);
    dst = header_table_adjust_size(header_table, hpack_capacity, dst);
    dst = encode_method(header_table, dst, method);
    dst = encode_scheme(header_table, dst, scheme);
    dst = encode_header_token(header_table, dst, H2O_TOKEN_AUTHORITY, &authority);
    dst = encode_path(header_table, dst, path);
    for (size_t i = 0; i != num_headers; ++i) {
        const h2o_header_t *header = headers + i;
        if (header->name == &H2O_TOKEN_ACCEPT_ENCODING->buf &&
            h2o_memis(header->value.base, header->value.len, H2O_STRLIT("gzip, deflate"))) {
            *dst++ = 0x90;
        } else {
            dst = encode_header(header_table, dst, header);
        }
    }
    (*buf)->size = (char *)dst - (*buf)->bytes;

    /* setup the frame headers */
    fixup_frame_headers(buf, start_at, H2O_HTTP2_FRAME_TYPE_PUSH_PROMISE, parent_stream_id, max_frame_size, 0);
}

size_t h2o_hpack_flatten_response(h2o_buffer_t **buf, h2o_hpack_header_table_t *header_table, uint32_t hpack_capacity,
                                  uint32_t stream_id, size_t max_frame_size, int status, const h2o_header_t *headers,
                                  size_t num_headers, const h2o_iovec_t *server_name, size_t content_length, int is_end_stream)
{
    size_t capacity = calc_headers_capacity(headers, num_headers);
    capacity += H2O_HTTP2_FRAME_HEADER_SIZE; /* for the first header */
    capacity += DYNAMIC_TABLE_SIZE_UPDATE_MAX_SIZE;
    capacity += STATUS_HEADER_MAX_SIZE; /* for :status: */
#ifndef H2O_UNITTEST
    if (server_name != NULL && server_name->len) {
        capacity += 5 + server_name->len; /* for Server: */
    }
#endif
    if (content_length != SIZE_MAX)
        capacity += CONTENT_LENGTH_HEADER_MAX_SIZE; /* for content-length: UINT64_MAX (with huffman compression applied) */

    size_t start_at = (*buf)->size;
    uint8_t *dst = (void *)(h2o_buffer_reserve(buf, capacity).base + H2O_HTTP2_FRAME_HEADER_SIZE); /* skip frame header */

    /* encode */
    dst = header_table_adjust_size(header_table, hpack_capacity, dst);
    dst = encode_status(dst, status);
#ifndef H2O_UNITTEST
    /* TODO keep some kind of reference to the indexed Server header, and reuse it */
    if (server_name != NULL && server_name->len) {
        dst = encode_header_token(header_table, dst, H2O_TOKEN_SERVER, server_name);
    }
#endif
    for (size_t i = 0; i != num_headers; ++i)
        dst = encode_header(header_table, dst, headers + i);
    if (content_length != SIZE_MAX)
        dst = encode_content_length(dst, content_length);
    (*buf)->size = (char *)dst - (*buf)->bytes;
    size_t headers_size = (*buf)->size - start_at - H2O_HTTP2_FRAME_HEADER_SIZE;

    /* setup the frame headers */
    fixup_frame_headers(buf, start_at, H2O_HTTP2_FRAME_TYPE_HEADERS, stream_id, max_frame_size,
                        is_end_stream ? H2O_HTTP2_FRAME_FLAG_END_STREAM : 0);

    return headers_size;
}

void h2o_hpack_flatten_trailers(h2o_buffer_t **buf, h2o_hpack_header_table_t *header_table, uint32_t hpack_capacity,
                                uint32_t stream_id, size_t max_frame_size, const h2o_header_t *headers, size_t num_headers)
{
    size_t capacity = calc_headers_capacity(headers, num_headers);
    capacity += H2O_HTTP2_FRAME_HEADER_SIZE;
    capacity += DYNAMIC_TABLE_SIZE_UPDATE_MAX_SIZE;

    size_t start_at = (*buf)->size;
    uint8_t *dst = (void *)(h2o_buffer_reserve(buf, capacity).base + H2O_HTTP2_FRAME_HEADER_SIZE); /* skip frame header */

    dst = header_table_adjust_size(header_table, hpack_capacity, dst);
    for (size_t i = 0; i != num_headers; ++i)
        dst = encode_header(header_table, dst, headers + i);
    (*buf)->size = (char *)dst - (*buf)->bytes;

    /* setup the frame headers */
    fixup_frame_headers(buf, start_at, H2O_HTTP2_FRAME_TYPE_HEADERS, stream_id, max_frame_size, H2O_HTTP2_FRAME_FLAG_END_STREAM);
}<|MERGE_RESOLUTION|>--- conflicted
+++ resolved
@@ -590,14 +590,10 @@
                             return H2O_HTTP2_ERROR_PROTOCOL;
                         }
                         goto Next;
-<<<<<<< HEAD
                     } else if (token == H2O_TOKEN_EXPECT) {
                         *expect = value;
                         goto Next;
-                    } else if (token == H2O_TOKEN_HOST) {
-=======
                     } else if (token == H2O_TOKEN_HOST && authority != NULL) {
->>>>>>> 347fc78c
                         /* HTTP2 allows the use of host header (in place of :authority) */
                         if (authority->base == NULL)
                             *authority = value;
