#ifndef H2OLOG_JSON_UTILS_H
#define H2OLOG_JSON_UTILS_H

#include <cstdio>
#include <cstdint>
#include "h2olog.h"

// "_n" suffix means "with no heading comma"
// "_c" suffix means "with a heading comma"

void json_write_pair_n(std::FILE *out, const char *name, size_t name_len, const char *value, std::size_t value_len);
void json_write_pair_c(std::FILE *out, const char *name, size_t name_len, const char *value, std::size_t value_len);
void json_write_pair_c(std::FILE *out, const char *name, size_t name_len, const void *value, std::size_t value_len);
void json_write_pair_c(std::FILE *out, const char *name, size_t name_len, const std::int64_t value);
void json_write_pair_c(std::FILE *out, const char *name, size_t name_len, const std::uint64_t value);
void json_write_pair_c(std::FILE *out, const char *name, size_t name_len, const std::int32_t value);
void json_write_pair_c(std::FILE *out, const char *name, size_t name_len, const std::uint32_t value);
<<<<<<< HEAD
void json_write_pair_c(std::FILE *out, const char *name, size_t name_len, const quicly_address_t &value);
=======
void json_write_pair_c(std::FILE *out, const char *name, size_t name_len, const h2olog_address_t &value);
void json_write_pair_c(std::FILE *out, const char *name, size_t name_len, const void *value);
>>>>>>> 323aa13a

#endif<|MERGE_RESOLUTION|>--- conflicted
+++ resolved
@@ -15,11 +15,7 @@
 void json_write_pair_c(std::FILE *out, const char *name, size_t name_len, const std::uint64_t value);
 void json_write_pair_c(std::FILE *out, const char *name, size_t name_len, const std::int32_t value);
 void json_write_pair_c(std::FILE *out, const char *name, size_t name_len, const std::uint32_t value);
-<<<<<<< HEAD
-void json_write_pair_c(std::FILE *out, const char *name, size_t name_len, const quicly_address_t &value);
-=======
 void json_write_pair_c(std::FILE *out, const char *name, size_t name_len, const h2olog_address_t &value);
 void json_write_pair_c(std::FILE *out, const char *name, size_t name_len, const void *value);
->>>>>>> 323aa13a
 
 #endif