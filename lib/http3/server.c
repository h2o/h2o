--- conflicted
+++ resolved
@@ -387,7 +387,6 @@
         request_run_delayed(conn);
 }
 
-<<<<<<< HEAD
 static void destroy_tunnel(struct st_h2o_http3_server_stream_t *stream)
 {
     stream->tunnel->tunnel->destroy(stream->tunnel->tunnel);
@@ -402,10 +401,7 @@
     }
 }
 
-static void dispose_request(struct st_h2o_http3_server_stream_t *stream)
-=======
 static void pre_dispose_request(struct st_h2o_http3_server_stream_t *stream)
->>>>>>> 763a2800
 {
     size_t i;
 
@@ -1296,13 +1292,7 @@
     stream->proceed_requested = 0;
 
     if (stream->state == H2O_HTTP3_SERVER_STREAM_STATE_SEND_HEADERS) {
-<<<<<<< HEAD
-        if (!quicly_recvstate_transfer_complete(&stream->quic->recvstate) && !quicly_stop_requested(stream->quic))
-            quicly_request_stop(stream->quic, H2O_HTTP3_ERROR_EARLY_RESPONSE);
         write_response(stream, h2o_iovec_init(NULL, 0));
-=======
-        write_response(stream);
->>>>>>> 763a2800
         h2o_probe_log_response(&stream->req, stream->quic->stream_id, NULL);
         set_state(stream, H2O_HTTP3_SERVER_STREAM_STATE_SEND_BODY);
     } else {
