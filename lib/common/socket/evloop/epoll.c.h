--- conflicted
+++ resolved
@@ -23,14 +23,11 @@
 #include <limits.h>
 #include <stdio.h>
 #include <sys/epoll.h>
-<<<<<<< HEAD
 #include <sys/ioctl.h>
-=======
 #if H2O_USE_IO_URING
 #include "h2o/io_uring.h"
 #endif
 
->>>>>>> d8466011
 #if 0
 #define DEBUG_LOG(...) h2o_error_printf(__VA_ARGS__)
 #else
@@ -67,7 +64,9 @@
 struct st_h2o_evloop_epoll_t {
     h2o_evloop_t super;
     int ep;
-<<<<<<< HEAD
+#if H2O_USE_IO_URING
+    h2o_io_uring_t io_uring;
+#endif
     struct {
         uint32_t epoll_bp_usecs;
         uint16_t epoll_bp_budget;
@@ -76,11 +75,6 @@
         uint8_t epoll_nonblock : 1;
         uint8_t mode : 2;
     } bp;
-=======
-#if H2O_USE_IO_URING
-    h2o_io_uring_t io_uring;
-#endif
->>>>>>> d8466011
 };
 
 static int change_epoll_mode(struct st_h2o_evloop_socket_t *sock, uint32_t events)
@@ -411,7 +405,11 @@
         char buf[128];
         h2o_fatal("h2o_evloop_create: epoll_create1 failed:%d:%s\n", errno, h2o_strerror_r(errno, buf, sizeof(buf)));
     }
-<<<<<<< HEAD
+
+#if H2O_USE_IO_URING
+    h2o_io_uring_init(&loop->super);
+#endif
+
     loop->bp.mode = 0;
     loop->bp.epoll_nonblock = 0;
     loop->bp.epoll_bp_usecs = 0;
@@ -421,6 +419,14 @@
     return &loop->super;
 }
 
+#if H2O_USE_IO_URING
+struct st_h2o_io_uring_t *h2o_evloop__io_uring(h2o_evloop_t *_loop)
+{
+    struct st_h2o_evloop_epoll_t *loop = (struct st_h2o_evloop_epoll_t *)_loop;
+    return &loop->io_uring;
+}
+#endif
+
 void h2o_loop_update_bp_params(h2o_evloop_t *_loop, uint32_t usecs, uint16_t budget, uint8_t prefer, uint8_t nonblock, uint8_t mode)
 {
     struct st_h2o_evloop_epoll_t *loop = (struct st_h2o_evloop_epoll_t *)_loop;
@@ -441,21 +447,4 @@
         loop->bp.epoll_bp_prefer = prefer ? 1 : 0;
         loop->bp.epoll_bp_changed = 1;
     }
-}
-=======
-
-#if H2O_USE_IO_URING
-    h2o_io_uring_init(&loop->super);
-#endif
-
-    return &loop->super;
-}
-
-#if H2O_USE_IO_URING
-struct st_h2o_io_uring_t *h2o_evloop__io_uring(h2o_evloop_t *_loop)
-{
-    struct st_h2o_evloop_epoll_t *loop = (struct st_h2o_evloop_epoll_t *)_loop;
-    return &loop->io_uring;
-}
-#endif
->>>>>>> d8466011
+}