--- conflicted
+++ resolved
@@ -660,15 +660,11 @@
     h2o_req_overrides_t *overrides = req->overrides;
     h2o_http1client_ctx_t *client_ctx = get_client_ctx(req);
     h2o_url_t target_buf, *target = &target_buf;
-<<<<<<< HEAD
-    int te_chunked = 0;
     size_t remote_addr_len = SIZE_MAX;
     char remote_addr[NI_MAXHOST];
     struct sockaddr_storage ss;
     socklen_t sslen;
     int32_t port = 0;
-=======
->>>>>>> 02169a9b
 
     h2o_socketpool_t *socketpool = &req->conn->ctx->globalconf->proxy.global_socketpool;
     if (overrides != NULL && overrides->socketpool != NULL) {
@@ -710,9 +706,5 @@
 
      So I leave this as it is for the time being.
      */
-<<<<<<< HEAD
-    h2o_http1client_connect(&self->client, self, client_ctx, socketpool, target, on_connect, te_chunked, &self->lb_req_info);
-=======
-    h2o_http1client_connect(&self->client, self, client_ctx, socketpool, target, on_connect);
->>>>>>> 02169a9b
+    h2o_http1client_connect(&self->client, self, client_ctx, socketpool, target, on_connect, &self->lb_req_info);
 }