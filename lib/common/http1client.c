--- conflicted
+++ resolved
@@ -25,47 +25,8 @@
 #include <sys/socket.h>
 #include <sys/types.h>
 #include <sys/un.h>
-<<<<<<< HEAD
 #include "h2o/httpclient_internal_h1.h"
 #include "h2o/token.h"
-=======
-#include "picohttpparser.h"
-#include "h2o.h"
-
-struct st_h2o_http1client_private_t {
-    h2o_http1client_t super;
-    union {
-        h2o_http1client_connect_cb on_connect;
-        h2o_http1client_head_cb on_head;
-        h2o_http1client_body_cb on_body;
-    } _cb;
-    h2o_url_t *_origin;
-    h2o_timer_t _timeout;
-    int _method_is_head;
-    int _do_keepalive;
-    union {
-        struct {
-            size_t bytesleft;
-        } content_length;
-        struct {
-            struct phr_chunked_decoder decoder;
-            size_t bytes_decoded_in_buf;
-        } chunked;
-    } _body_decoder;
-    h2o_socket_cb reader;
-    h2o_http1client_proceed_req_cb proceed_req;
-    char _chunk_len_str[(sizeof(H2O_UINT64_LONGEST_HEX_STR) - 1) + 2 + 1]; /* SIZE_MAX in hex + CRLF + '\0' */
-    h2o_buffer_t *_body_buf;
-    h2o_buffer_t *_body_buf_in_flight;
-    unsigned _is_chunked : 1;
-    unsigned _body_buf_is_done : 1;
-};
-
-static void close_client(struct st_h2o_http1client_private_t *client)
-{
-    if (client->super.sock != NULL) {
-        if (client->super.sockpool.pool != NULL && client->_do_keepalive) {
->>>>>>> 097f0739
 
 static void close_client(struct st_h2o_http1client_t *client)
 {
@@ -122,11 +83,7 @@
         do_update_window(&client->super.super);
     }
 
-<<<<<<< HEAD
-    h2o_timeout_link(client->super.super.ctx->loop, client->super.super.ctx->io_timeout, &client->_timeout);
-=======
-    h2o_timer_link(client->super.ctx->loop, client->super.ctx->io_timeout, &client->_timeout);
->>>>>>> 097f0739
+    h2o_timer_link(client->super.super.ctx->loop, client->super.super.ctx->io_timeout, &client->_timeout);
 }
 
 static void on_body_content_length(h2o_socket_t *sock, const char *err)
@@ -168,11 +125,7 @@
         do_update_window(&client->super.super);
     }
 
-<<<<<<< HEAD
-    h2o_timeout_link(client->super.super.ctx->loop, client->super.super.ctx->io_timeout, &client->_timeout);
-=======
-    h2o_timer_link(client->super.ctx->loop, client->super.ctx->io_timeout, &client->_timeout);
->>>>>>> 097f0739
+    h2o_timer_link(client->super.super.ctx->loop, client->super.super.ctx->io_timeout, &client->_timeout);
 }
 
 static void on_req_chunked(h2o_socket_t *sock, const char *err)
@@ -235,11 +188,7 @@
         do_update_window(&client->super.super);
     }
 
-<<<<<<< HEAD
-    h2o_timeout_link(client->super.super.ctx->loop, client->super.super.ctx->io_timeout, &client->_timeout);
-=======
-    h2o_timer_link(client->super.ctx->loop, client->super.ctx->io_timeout, &client->_timeout);
->>>>>>> 097f0739
+    h2o_timer_link(client->super.super.ctx->loop, client->super.super.ctx->io_timeout, &client->_timeout);
 }
 
 static void on_error_before_head(struct st_h2o_http1client_t *client, const char *errstr)
@@ -282,13 +231,8 @@
             on_error_before_head(client, "failed to parse the response");
             return;
         case -2: /* incomplete */
-<<<<<<< HEAD
-            h2o_timeout_link(client->super.super.ctx->loop, client->super.super.ctx->io_timeout, &client->_timeout);
-            return;
-=======
-            h2o_timer_link(client->super.ctx->loop, client->super.ctx->io_timeout, &client->_timeout);
-            goto Exit;
->>>>>>> 097f0739
+            h2o_timer_link(client->super.super.ctx->loop, client->super.super.ctx->io_timeout, &client->_timeout);
+            return;
         }
         /* fill-in the headers */
         for (i = 0; i != num_headers; ++i) {
@@ -317,17 +261,10 @@
             close_client(client);
             return;
         }
-<<<<<<< HEAD
         h2o_buffer_consume(&client->sock->input, rlen);
         if (client->sock->input->size == 0) {
-            h2o_timeout_link(client->super.super.ctx->loop, client->super.super.ctx->io_timeout, &client->_timeout);
-            return;
-=======
-        h2o_buffer_consume(&client->super.sock->input, rlen);
-        if (client->super.sock->input->size == 0) {
-            h2o_timer_link(client->super.ctx->loop, client->super.ctx->io_timeout, &client->_timeout);
-            goto Exit;
->>>>>>> 097f0739
+            h2o_timer_link(client->super.super.ctx->loop, client->super.super.ctx->io_timeout, &client->_timeout);
+            return;
         }
     }
 
@@ -427,11 +364,7 @@
 
     h2o_socket_read_start(client->sock, on_head);
     client->_timeout.cb = on_head_timeout;
-<<<<<<< HEAD
-    h2o_timeout_link(client->super.super.ctx->loop, client->super.super.ctx->first_byte_timeout, &client->_timeout);
-=======
-    h2o_timer_link(client->super.ctx->loop, client->super.ctx->first_byte_timeout, &client->_timeout);
->>>>>>> 097f0739
+    h2o_timer_link(client->super.super.ctx->loop, client->super.super.ctx->first_byte_timeout, &client->_timeout);
 }
 
 static int do_write_req(h2o_httpclient_t *_client, h2o_iovec_t chunk, int is_end_stream);
@@ -642,65 +575,16 @@
 
     /* TODO no need to set the timeout if all data has been written into TCP sendbuf */
     client->_timeout.cb = on_send_timeout;
-<<<<<<< HEAD
-    h2o_timeout_link(client->super.super.ctx->loop, client->super.super.ctx->io_timeout, &client->_timeout);
-=======
-    h2o_timer_link(client->super.ctx->loop, client->super.ctx->io_timeout, &client->_timeout);
-
-    client->super.timings.request_begin_at = h2o_gettimeofday(client->super.ctx->loop);
-}
-
-static void on_pool_connect(h2o_socket_t *sock, const char *errstr, void *data, h2o_url_t *origin)
-{
-    struct st_h2o_http1client_private_t *client = data;
-
-    client->super.sockpool.connect_req = NULL;
-
-    if (sock == NULL) {
-        assert(errstr != NULL);
-        h2o_timer_unlink(&client->_timeout);
-        on_connect_error(client, errstr);
-        return;
-    }
-
-    client->super.sock = sock;
-    sock->data = client;
-    client->_origin = origin;
-    h2o_timer_unlink(&client->_timeout);
-
-    on_connection_ready(client);
-}
-
-static void on_connect_timeout(h2o_timer_t *entry)
-{
-    struct st_h2o_http1client_private_t *client = H2O_STRUCT_FROM_MEMBER(struct st_h2o_http1client_private_t, _timeout, entry);
-    on_connect_error(client, "connection timeout");
-}
->>>>>>> 097f0739
+    h2o_timer_link(client->super.super.ctx->loop, client->super.super.ctx->io_timeout, &client->_timeout);
 
     client->super.super.timings.request_begin_at = h2o_gettimeofday(client->super.super.ctx->loop);
 }
 
 static void do_cancel(h2o_httpclient_t *_client)
 {
-<<<<<<< HEAD
     struct st_h2o_http1client_t *client = (struct st_h2o_http1client_t *)_client;
     client->_do_keepalive = 0;
     close_client(client);
-=======
-    assert(socketpool != NULL);
-    struct st_h2o_http1client_private_t *client;
-
-    /* setup */
-    client = create_client(_client, data, ctx, cb);
-    client->_timeout.cb = on_connect_timeout;
-    h2o_timer_link(ctx->loop, ctx->connect_timeout, &client->_timeout);
-    client->super.sockpool.pool = socketpool;
-
-    client->super.timings.start_at = h2o_gettimeofday(client->super.ctx->loop);
-    h2o_socketpool_connect(&client->super.sockpool.connect_req, socketpool, target, ctx->loop, ctx->getaddr_receiver,
-                           on_pool_connect, client);
->>>>>>> 097f0739
 }
 
 static void do_update_window(h2o_httpclient_t *_client)
