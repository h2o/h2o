use strict;
use warnings;
use File::Temp qw(tempdir);
use Net::EmptyPort qw(check_port empty_port);
use Test::More;
use t::Util;

plan skip_all => "could not find openssl (1)"
    unless prog_exists("openssl");
plan skip_all => "no support for chacha20poly1305"
    unless grep { /^TLS_CHACHA20_POLY1305_SHA256$/m } split /:/, `openssl ciphers`;

my $tempdir = tempdir(CLEANUP => 1);
my $port = empty_port();

# spawn server that only accepts AES128-SHA (tls1.2), or CHACHA20POLY1305 -> AES128GCMSHA256 (tls1.3), see if appropriate cipher-
# suites are selected
subtest "select-cipher" => sub {
    my $server = spawn_h2o_raw(<< "EOT", [ $port ]);
listen:
  host: 127.0.0.1
  port: $port
  ssl:
    key-file: examples/h2o/server.key
    certificate-file: examples/h2o/server.crt
    cipher-suite: AES128-SHA
    cipher-suite-tls1.3: [TLS_CHACHA20_POLY1305_SHA256, TLS_AES_128_GCM_SHA256]
    cipher-preference: server
    max-version: TLSv1.3
hosts:
  default:
    paths:
      /:
        file.dir: @{[ DOC_ROOT ]}
EOT

    subtest "tls1.2" => sub {
        # connect to the server with AES256-SHA as the first choice, and check that AES128-SHA was selected
        my $log = run_openssl_client({ host => "127.0.0.1", port => $port, opts => "-tls1_2 -cipher AES256-SHA:AES128-SHA" });
        like $log, qr/^\s*Cipher\s*:\s*AES128-SHA\s*$/m;

        # connect to the server with AES256-SHA as the only choice, and check that handshake failure is returned
        $log = run_openssl_client({ host => "127.0.0.1", port => $port, opts => "-tls1_2 -cipher AES256-SHA" });
        like $log, qr/alert handshake failure/m; # "handshake failure" the official name for TLS alert 40
    };

    subtest "tls1.3" => sub {
        plan skip_all => "openssl does not support tls 1.3"
            unless `openssl s_client -help 2>&1` =~ /^\s*-tls1_3\s+/m;
        # TLS 1.3 test
        my $log = run_openssl_client({ host => "127.0.0.1", port => $port, opts => "-tls1_3 -ciphersuites TLS_AES_128_GCM_SHA256:TLS_CHACHA20_POLY1305_SHA256" });
        like $log, qr/^\s*Cipher\s*:\s*TLS_CHACHA20_POLY1305_SHA256\s*$/m;

        $log = run_openssl_client({ host => "127.0.0.1", port => $port, opts => "-tls1_3 -ciphersuites TLS_AES_256_GCM_SHA384" });
        unlike $log, qr/TLS_AES_256_GCM_SHA384/m;
    };
};

<<<<<<< HEAD
subtest "tls12-on-picotls" => sub {
    plan skip_all => 'curl not found'
        unless prog_exists('curl');

    # mapping of TLS 1.2 cipher suite => TLS 1.3 cipher-suite & bits (do we want to bother emitting TLS 1.2 cipher suites?)
    my %ciphers = (
        "ECDHE-RSA-AES128-GCM-SHA256" => [ "AES128-GCM", 128 ],
        "ECDHE-RSA-AES256-GCM-SHA384" => [ "AES256-GCM", 256 ],
        "ECDHE-RSA-CHACHA20-POLY1305" => [ "CHACHA20-POLY1305", 256 ],
    );

    my $server = spawn_h2o_raw(<< "EOT", [ $port ]);
listen:
  host: 127.0.0.1
  port: $port
  ssl:
    key-file: examples/h2o/server.key
    certificate-file: examples/h2o/server.crt
    cipher-suite: "@{[ join q(:), sort keys %ciphers ]}"
    cipher-preference: server
    max-version: TLSv1.3
hosts:
  default:
    paths:
      /:
        file.dir: @{[ DOC_ROOT ]}
access-log:
  path: $tempdir/access_log
  format: "%{ssl.protocol-version}x %{ssl.cipher}x %{ssl.cipher-bits}x"
EOT

    open my $logfh, "<", "$tempdir/access_log"
        or die "failed to open $tempdir/access_log:$!";
=======
subtest "tls1.3" => sub {
    plan skip_all => "openssl does not support tls 1.3"
        unless openssl_supports_tls13();
    # TLS 1.3 test
    my $log = run_openssl_client({ host => "127.0.0.1", port => $port, opts => "-tls1_3 -ciphersuites TLS_AES_128_GCM_SHA256:TLS_CHACHA20_POLY1305_SHA256" });
    like $log, qr/^\s*Cipher\s*:\s*TLS_CHACHA20_POLY1305_SHA256\s*$/m;
>>>>>>> a42388ff

    for my $cipher (sort keys %ciphers) {
        subtest $cipher => sub {
            plan skip_all => "$cipher is unavailable"
                unless do { `openssl ciphers | fgrep $cipher`; $? == 0 };
            my $output = `curl --silent -k --tls-max 1.2 --ciphers $cipher https://127.0.0.1:$port/`;
            is $output, "hello\n", "output";
            sleep 1; # make sure log is emitted
            sysread $logfh, my $log, 4096; # use sysread to avoid buffering that prevents us from reading what's being appended
            like $log, qr/^TLSv1\.2 $ciphers{$cipher}->[0] $ciphers{$cipher}->[1]$/m, "log";
        };
    }
};

done_testing;<|MERGE_RESOLUTION|>--- conflicted
+++ resolved
@@ -46,7 +46,7 @@
 
     subtest "tls1.3" => sub {
         plan skip_all => "openssl does not support tls 1.3"
-            unless `openssl s_client -help 2>&1` =~ /^\s*-tls1_3\s+/m;
+            unless openssl_supports_tls13();
         # TLS 1.3 test
         my $log = run_openssl_client({ host => "127.0.0.1", port => $port, opts => "-tls1_3 -ciphersuites TLS_AES_128_GCM_SHA256:TLS_CHACHA20_POLY1305_SHA256" });
         like $log, qr/^\s*Cipher\s*:\s*TLS_CHACHA20_POLY1305_SHA256\s*$/m;
@@ -56,7 +56,6 @@
     };
 };
 
-<<<<<<< HEAD
 subtest "tls12-on-picotls" => sub {
     plan skip_all => 'curl not found'
         unless prog_exists('curl');
@@ -90,14 +89,6 @@
 
     open my $logfh, "<", "$tempdir/access_log"
         or die "failed to open $tempdir/access_log:$!";
-=======
-subtest "tls1.3" => sub {
-    plan skip_all => "openssl does not support tls 1.3"
-        unless openssl_supports_tls13();
-    # TLS 1.3 test
-    my $log = run_openssl_client({ host => "127.0.0.1", port => $port, opts => "-tls1_3 -ciphersuites TLS_AES_128_GCM_SHA256:TLS_CHACHA20_POLY1305_SHA256" });
-    like $log, qr/^\s*Cipher\s*:\s*TLS_CHACHA20_POLY1305_SHA256\s*$/m;
->>>>>>> a42388ff
 
     for my $cipher (sort keys %ciphers) {
         subtest $cipher => sub {
