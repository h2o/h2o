/*
 * Copyright (c) 2014 DeNA Co., Ltd.
 *
 * Permission is hereby granted, free of charge, to any person obtaining a copy
 * of this software and associated documentation files (the "Software"), to
 * deal in the Software without restriction, including without limitation the
 * rights to use, copy, modify, merge, publish, distribute, sublicense, and/or
 * sell copies of the Software, and to permit persons to whom the Software is
 * furnished to do so, subject to the following conditions:
 *
 * The above copyright notice and this permission notice shall be included in
 * all copies or substantial portions of the Software.
 *
 * THE SOFTWARE IS PROVIDED "AS IS", WITHOUT WARRANTY OF ANY KIND, EXPRESS OR
 * IMPLIED, INCLUDING BUT NOT LIMITED TO THE WARRANTIES OF MERCHANTABILITY,
 * FITNESS FOR A PARTICULAR PURPOSE AND NONINFRINGEMENT. IN NO EVENT SHALL THE
 * AUTHORS OR COPYRIGHT HOLDERS BE LIABLE FOR ANY CLAIM, DAMAGES OR OTHER
 * LIABILITY, WHETHER IN AN ACTION OF CONTRACT, TORT OR OTHERWISE, ARISING
 * FROM, OUT OF OR IN CONNECTION WITH THE SOFTWARE OR THE USE OR OTHER DEALINGS
 * IN THE SOFTWARE.
 */
#include <stdio.h>
#include <unistd.h>
#include <stdlib.h>
#include "h2o.h"

#ifndef MIN
#define MIN(a, b) (((a) > (b)) ? (b) : (a))
#endif

static h2o_socketpool_t *sockpool;
static h2o_mem_pool_t pool;
static const char *url;
static char *method = "GET";
static int cnt_left = 3;
static int body_size = 0;
static int chunk_size = 10;
static h2o_iovec_t iov_filler;
static int delay_interval_ms = 0;
static int cur_body_size;

static h2o_http1client_head_cb on_connect(h2o_http1client_t *client, const char *errstr, h2o_iovec_t **reqbufs, size_t *reqbufcnt,
                                          int *method_is_head, h2o_http1client_proceed_req_cb *proceed_req_cb,
                                          h2o_iovec_t *cur_body, int *body_is_chunked, h2o_url_t *origin);
static h2o_http1client_body_cb on_head(h2o_http1client_t *client, const char *errstr, int minor_version, int status,
                                       h2o_iovec_t msg, h2o_header_t *headers, size_t num_headers, int rlen);

static void start_request(h2o_http1client_ctx_t *ctx)
{
    h2o_url_t url_parsed;
    h2o_iovec_t *req;

    /* clear memory pool */
    h2o_mem_clear_pool(&pool);

    /* parse URL */
    if (h2o_url_parse(url, SIZE_MAX, &url_parsed) != 0) {
        fprintf(stderr, "unrecognized type of URL: %s\n", url);
        exit(1);
    }

    /* build request */
    req = h2o_mem_alloc_pool(&pool, sizeof(*req));
    req->base = h2o_mem_alloc_pool(&pool, 1024);
    req->len =
        snprintf(req->base, 1024, "%s %.*s HTTP/1.1\r\ncontent-length:%d\r\nhost: %.*s\r\n\r\n", method, (int)url_parsed.path.len,
                 url_parsed.path.base, body_size, (int)url_parsed.authority.len, url_parsed.authority.base);
    cur_body_size = body_size;
    assert(req->len < 1024);

    /* initiate the request */
    if (sockpool == NULL) {
        sockpool = h2o_mem_alloc(sizeof(*sockpool));
        h2o_socketpool_init_specific(sockpool, 10, &url_parsed, 1, NULL, NULL, NULL);
        h2o_socketpool_set_timeout(sockpool, 5000 /* in msec */);
        h2o_socketpool_register_loop(sockpool, ctx->loop);

        SSL_CTX *ssl_ctx = SSL_CTX_new(TLSv1_client_method());
        SSL_CTX_load_verify_locations(ssl_ctx, H2O_TO_STR(H2O_ROOT) "/share/h2o/ca-bundle.crt", NULL);
        SSL_CTX_set_verify(ssl_ctx, SSL_VERIFY_PEER | SSL_VERIFY_FAIL_IF_NO_PEER_CERT, NULL);
        h2o_socketpool_set_ssl_ctx(sockpool, ssl_ctx);
        SSL_CTX_free(ssl_ctx);
    }
<<<<<<< HEAD
    h2o_http1client_connect(NULL, req, ctx, sockpool, &url_parsed, on_connect, 0, NULL);
=======
    h2o_http1client_connect(NULL, req, ctx, sockpool, &url_parsed, on_connect);
>>>>>>> 02169a9b
}

static int on_body(h2o_http1client_t *client, const char *errstr)
{
    if (errstr != NULL && errstr != h2o_http1client_error_is_eos) {
        fprintf(stderr, "%s\n", errstr);
        exit(1);
        return -1;
    }

    fwrite(client->sock->input->bytes, 1, client->sock->input->size, stdout);
    h2o_buffer_consume(&client->sock->input, client->sock->input->size);

    if (errstr == h2o_http1client_error_is_eos) {
        if (--cnt_left != 0) {
            /* next attempt */
            h2o_mem_clear_pool(&pool);
            start_request(client->ctx);
        }
    }

    return 0;
}

h2o_http1client_body_cb on_head(h2o_http1client_t *client, const char *errstr, int minor_version, int status, h2o_iovec_t msg,
                                h2o_header_t *headers, size_t num_headers, int rlen)
{
    size_t i;

    if (errstr != NULL && errstr != h2o_http1client_error_is_eos) {
        fprintf(stderr, "%s\n", errstr);
        exit(1);
        return NULL;
    }

    printf("HTTP/1.%d %d %.*s\n", minor_version, status, (int)msg.len, msg.base);
    for (i = 0; i != num_headers; ++i)
        printf("%.*s: %.*s\n", (int)headers[i].name->len, headers[i].name->base, (int)headers[i].value.len, headers[i].value.base);
    printf("\n");

    if (errstr == h2o_http1client_error_is_eos) {
        fprintf(stderr, "no body\n");
        exit(1);
        return NULL;
    }

    return on_body;
}

int fill_body(h2o_iovec_t *reqbuf)
{
    if (cur_body_size > 0) {
        memcpy(reqbuf, &iov_filler, sizeof(*reqbuf));
        reqbuf->len = MIN(iov_filler.len, cur_body_size);
        cur_body_size -= reqbuf->len;
        return 0;
    } else {
        *reqbuf = h2o_iovec_init(NULL, 0);
        return 1;
    }
}

static h2o_timeout_t post_body_timeout;

struct st_timeout_ctx {
    h2o_socket_t *sock;
    h2o_timeout_entry_t _timeout;
};
static void timeout_cb(h2o_timeout_entry_t *entry)
{
    static h2o_iovec_t reqbuf;
    struct st_timeout_ctx *tctx = H2O_STRUCT_FROM_MEMBER(struct st_timeout_ctx, _timeout, entry);

    fill_body(&reqbuf);
    h2o_timeout_unlink(&tctx->_timeout);
    h2o_http1client_write_req(tctx->sock, reqbuf, cur_body_size <= 0);
    free(tctx);

    return;
}

static void proceed_request(h2o_http1client_t *client, size_t written, int is_end_stream)
{
    if (cur_body_size > 0) {
        struct st_timeout_ctx *tctx;
        tctx = h2o_mem_alloc(sizeof(*tctx));
        memset(tctx, 0, sizeof(*tctx));
        tctx->sock = client->sock;
        tctx->_timeout.cb = timeout_cb;
        h2o_timeout_link(client->ctx->loop, &post_body_timeout, &tctx->_timeout);
    }
}

h2o_http1client_head_cb on_connect(h2o_http1client_t *client, const char *errstr, h2o_iovec_t **reqbufs, size_t *reqbufcnt,
                                   int *method_is_head, h2o_http1client_proceed_req_cb *proceed_req_cb, h2o_iovec_t *cur_body,
                                   int *body_is_chunked, h2o_url_t *dummy)
{
    if (errstr != NULL) {
        fprintf(stderr, "%s\n", errstr);
        exit(1);
        return NULL;
    }

    *reqbufs = (h2o_iovec_t *)client->data;
    *reqbufcnt = 1;
    *method_is_head = 0;
    if (cur_body_size > 0) {
        *proceed_req_cb = proceed_request;

        struct st_timeout_ctx *tctx;
        tctx = h2o_mem_alloc(sizeof(*tctx));
        memset(tctx, 0, sizeof(*tctx));
        tctx->sock = client->sock;
        tctx->_timeout.cb = timeout_cb;
        h2o_timeout_link(client->ctx->loop, &post_body_timeout, &tctx->_timeout);
    }

    return on_head;
}

static void usage(const char *progname)
{
    fprintf(stderr,
            "Usage: [-t <times>] [-m <method>] [-b <body size>] [-c <chunk size>] [-i <interval between chunks>] %s <url>\n",
            progname);
}
int main(int argc, char **argv)
{
    h2o_multithread_queue_t *queue;
    h2o_multithread_receiver_t getaddr_receiver;
    h2o_timeout_t io_timeout;
    h2o_http1client_ctx_t ctx = {NULL, &getaddr_receiver, &io_timeout, &io_timeout, &io_timeout};
    int opt;

    SSL_load_error_strings();
    SSL_library_init();
    OpenSSL_add_all_algorithms();

    while ((opt = getopt(argc, argv, "t:m:b:c:i:")) != -1) {
        switch (opt) {
        case 't':
            cnt_left = atoi(optarg);
            break;
        case 'm':
            method = optarg;
            break;
        case 'b':
            body_size = atoi(optarg);
            break;
        case 'c':
            chunk_size = atoi(optarg);
            if (chunk_size <= 0) {
                fprintf(stderr, "chunk size must be greater than 0\n");
                exit(EXIT_FAILURE);
            }
            break;
        case 'i':
            delay_interval_ms = atoi(optarg);
            break;
        default:
            usage(argv[0]);
            exit(EXIT_FAILURE);
            break;
        }
    }
    if (argc - optind != 1) {
        usage(argv[0]);
        exit(EXIT_FAILURE);
    }
    url = argv[optind];

    if (body_size != 0) {
        iov_filler.base = h2o_mem_alloc(chunk_size);
        memset(iov_filler.base, 'a', chunk_size);
        iov_filler.len = chunk_size;
    }
    h2o_mem_init_pool(&pool);

/* setup context */
#if H2O_USE_LIBUV
    ctx.loop = uv_loop_new();
#else
    ctx.loop = h2o_evloop_create();
#endif

    h2o_timeout_init(ctx.loop, &post_body_timeout, delay_interval_ms);

    queue = h2o_multithread_create_queue(ctx.loop);
    h2o_multithread_register_receiver(queue, ctx.getaddr_receiver, h2o_hostinfo_getaddr_receiver);
    h2o_timeout_init(ctx.loop, &io_timeout, 5000); /* 5 seconds */

    /* setup the first request */
    start_request(&ctx);

    while (cnt_left != 0) {
#if H2O_USE_LIBUV
        uv_run(ctx.loop, UV_RUN_ONCE);
#else
        h2o_evloop_run(ctx.loop, INT32_MAX);
#endif
    }

    return 0;
}<|MERGE_RESOLUTION|>--- conflicted
+++ resolved
@@ -81,11 +81,7 @@
         h2o_socketpool_set_ssl_ctx(sockpool, ssl_ctx);
         SSL_CTX_free(ssl_ctx);
     }
-<<<<<<< HEAD
-    h2o_http1client_connect(NULL, req, ctx, sockpool, &url_parsed, on_connect, 0, NULL);
-=======
-    h2o_http1client_connect(NULL, req, ctx, sockpool, &url_parsed, on_connect);
->>>>>>> 02169a9b
+    h2o_http1client_connect(NULL, req, ctx, sockpool, &url_parsed, on_connect, NULL);
 }
 
 static int on_body(h2o_http1client_t *client, const char *errstr)
