--- conflicted
+++ resolved
@@ -30,15 +30,9 @@
     $injectaddr->(sub { system("ls > /dev/null") == 0 });
 
 # IPv6 is not available on docker on GitHub Actions; see https://twitter.com/kazuho/status/1465310656303796224
-<<<<<<< HEAD
-my($v6_pid, $v6_port) = create_listener("::1")
-    or plan skip_all => "IPv6 may not be available:$!";
-my($v4_pid, $v4_port) = create_listener("127.0.0.1")
-=======
 my ($v6_guard, $v6_port) = create_listener("::1")
     or plan skip_all => "IPv6 may not be available:$!";
 my ($v4_guard, $v4_port) = create_listener("127.0.0.1")
->>>>>>> dc77d119
     or die "failed to create IPv4 listener:$!";
 my $blackhole_ip_v4 = find_blackhole_ip();
 my $quic_port = empty_port({
@@ -129,11 +123,7 @@
 });
 
 undef $server;
-# If child processes are living, the test hangs up when LLVM souce-based coverage is enabled.
-foreach my $pid($v6_pid, $v4_pid) {
-    diag("kill TERM => $pid");
-    kill TERM => $pid;
-}
+
 done_testing;
 
 sub create_listener {
@@ -153,14 +143,10 @@
         }
         exit 0;
     }
-<<<<<<< HEAD
-    return ($pid, $listener->sockport);
-=======
     +(
         make_guard(sub { kill 'KILL', $pid }),
         $listener->sockport,
     );
->>>>>>> dc77d119
 }
 
 sub foreach_http {
