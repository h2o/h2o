--- conflicted
+++ resolved
@@ -225,13 +225,8 @@
     else {
         h2o_iovec_t content_range;
         content_range.base = h2o_mem_alloc_pool(&req->pool, 128);
-<<<<<<< HEAD
         content_range.len = sprintf(content_range.base, "bytes %d-%d/%d", self->range_infos[0],
                                     self->range_infos[0] + self->range_infos[1], self->filesize);
-=======
-        content_range.len = sprintf("bytes %d-%d/%d", self->range_infos[0], self->range_infos[0] + self->range_infos[1],
-                                    self->filesize);
->>>>>>> 2ea5258a
         h2o_add_header(&req->pool, &req->res.headers, H2O_TOKEN_CONTENT_RANGE, content_range.base, content_range.len);
     }
 
@@ -304,31 +299,21 @@
     return 0;
 }
 
+size_t *process_range(h2o_mem_pool_t *pool, h2o_iovec_t *range_value, size_t file_size, size_t* ret);
 
 static void h2o_gen_rand_string(h2o_iovec_t *s)
 {
-<<<<<<< HEAD
     int i;
-=======
->>>>>>> 2ea5258a
     static const char alphanum[] =
         "0123456789"
         "ABCDEFGHIJKLMNOPQRSTUVWXYZ"
         "abcdefghijklmnopqrstuvwxyz";
 
-<<<<<<< HEAD
     for (i = 0; i < s->len; ++i) {
         s->base[i] = alphanum[rand() % (sizeof(alphanum) - 1)];
     }
 
     s->base[s->len] = 0;
-=======
-    for (int i = 0; i < s->len; ++i) {
-        s->base[i] = alphanum[rand() % (sizeof(alphanum) - 1)];
-    }
-
-    s->base[len] = 0;
->>>>>>> 2ea5258a
 }
 
 static int on_req(h2o_handler_t *_self, h2o_req_t *req)
@@ -427,12 +412,8 @@
         h2o_iovec_t *range = &req->headers.entries[range_header_index].value;
         int range_count;
         size_t *range_infos;
-<<<<<<< HEAD
         range_infos = process_range(&req->pool, range, generator->bytesleft, &range_count);
-=======
-        range_info = process_range(&req->pool, range, generator->bytesleft, &range_count);
->>>>>>> 2ea5258a
-        if (range_info == NULL) {
+        if (range_infos == NULL) {
             h2o_iovec_t content_range;
             content_range.base = h2o_mem_alloc_pool(&req->pool, 128);
             content_range.len = sprintf(content_range.base, "bytes */%d", generator->bytesleft);
@@ -452,28 +433,17 @@
             int i;
             generator->boundary.base = h2o_mem_alloc_pool(&req->pool, 21);
             generator->boundary.len = 20;
-<<<<<<< HEAD
             h2o_gen_rand_string(&generator->boundary);
             size_tmp = generator->bytesleft;
             while (!size_tmp) {size_tmp /= 10; final_content_len++;}
             size_fixed_each_part = 69 + mime_type.len + size_tmp;
-=======
-            h2o_gen_rand_string(generator->boundary);
-            size_tmp = generator->bytesleft;
-            while (!size_tmp) {size_tmp /= 10; final_content_len++;}
-            size_fixed_each_part = 69 + mime_type->len + size_tmp;
->>>>>>> 2ea5258a
             for (i = 0; i < range_count; i++) {
                 size_tmp = *range_infos++;
                 if (size_tmp == 0) final_content_len++;
                 while (!size_tmp) {size_tmp /= 10; final_content_len++;}
                 final_content_len += *range_infos;
-<<<<<<< HEAD
                 size_tmp = *(range_infos - 1);
                 size_tmp += *range_infos++;
-=======
-                size_tmp = *(range_infos - 1) + *range_infos++;
->>>>>>> 2ea5258a
                 if (size_tmp == 0) final_content_len++;
                 while (!size_tmp) {size_tmp /= 10; final_content_len++;}
             }
