/*
 * Copyright (c) 2014-2016 DeNA Co., Ltd., Kazuho Oku, Fastly, Inc.
 *
 * Permission is hereby granted, free of charge, to any person obtaining a copy
 * of this software and associated documentation files (the "Software"), to
 * deal in the Software without restriction, including without limitation the
 * rights to use, copy, modify, merge, publish, distribute, sublicense, and/or
 * sell copies of the Software, and to permit persons to whom the Software is
 * furnished to do so, subject to the following conditions:
 *
 * The above copyright notice and this permission notice shall be included in
 * all copies or substantial portions of the Software.
 *
 * THE SOFTWARE IS PROVIDED "AS IS", WITHOUT WARRANTY OF ANY KIND, EXPRESS OR
 * IMPLIED, INCLUDING BUT NOT LIMITED TO THE WARRANTIES OF MERCHANTABILITY,
 * FITNESS FOR A PARTICULAR PURPOSE AND NONINFRINGEMENT. IN NO EVENT SHALL THE
 * AUTHORS OR COPYRIGHT HOLDERS BE LIABLE FOR ANY CLAIM, DAMAGES OR OTHER
 * LIABILITY, WHETHER IN AN ACTION OF CONTRACT, TORT OR OTHERWISE, ARISING
 * FROM, OUT OF OR IN CONNECTION WITH THE SOFTWARE OR THE USE OR OTHER DEALINGS
 * IN THE SOFTWARE.
 */
#ifndef h2o_h
#define h2o_h

#ifdef __cplusplus
extern "C" {
#endif

#include <assert.h>
#include <stddef.h>
#include <stdint.h>
#include <string.h>
#include <stdlib.h>
#include <sys/time.h>
#include <sys/socket.h>
#include <time.h>
#include <unistd.h>
#include <openssl/ssl.h>
#include "h2o/filecache.h"
#include "h2o/hostinfo.h"
#include "h2o/memcached.h"
#include "h2o/redis.h"
#include "h2o/linklist.h"
#include "h2o/http1client.h"
#include "h2o/memory.h"
#include "h2o/multithread.h"
#include "h2o/rand.h"
#include "h2o/socket.h"
#include "h2o/string_.h"
#include "h2o/time_.h"
#include "h2o/timeout.h"
#include "h2o/url.h"
#include "h2o/version.h"

#ifndef H2O_USE_BROTLI
/* disabled for all but the standalone server, since the encoder is written in C++ */
#define H2O_USE_BROTLI 0
#endif

#ifndef H2O_MAX_HEADERS
#define H2O_MAX_HEADERS 100
#endif
#ifndef H2O_MAX_REQLEN
#define H2O_MAX_REQLEN (8192 + 4096 * (H2O_MAX_HEADERS))
#endif

#ifndef H2O_MAX_TOKENS
#define H2O_MAX_TOKENS 100
#endif

#ifndef H2O_SOMAXCONN
/* simply use a large value, and let the kernel clip it to the internal max */
#define H2O_SOMAXCONN 65535
#endif

#define H2O_DEFAULT_MAX_REQUEST_ENTITY_SIZE (1024 * 1024 * 1024)
#define H2O_DEFAULT_MAX_DELEGATIONS 5
#define H2O_DEFAULT_HANDSHAKE_TIMEOUT_IN_SECS 10
#define H2O_DEFAULT_HANDSHAKE_TIMEOUT (H2O_DEFAULT_HANDSHAKE_TIMEOUT_IN_SECS * 1000)
#define H2O_DEFAULT_HTTP1_REQ_TIMEOUT_IN_SECS 10
#define H2O_DEFAULT_HTTP1_REQ_TIMEOUT (H2O_DEFAULT_HTTP1_REQ_TIMEOUT_IN_SECS * 1000)
#define H2O_DEFAULT_HTTP1_UPGRADE_TO_HTTP2 1
#define H2O_DEFAULT_HTTP2_IDLE_TIMEOUT_IN_SECS 10
#define H2O_DEFAULT_HTTP2_IDLE_TIMEOUT (H2O_DEFAULT_HTTP2_IDLE_TIMEOUT_IN_SECS * 1000)
#define H2O_DEFAULT_HTTP2_GRACEFUL_SHUTDOWN_TIMEOUT_IN_SECS 0 /* no timeout */
#define H2O_DEFAULT_HTTP2_GRACEFUL_SHUTDOWN_TIMEOUT (H2O_DEFAULT_HTTP2_GRACEFUL_SHUTDOWN_TIMEOUT_IN_SECS * 1000)
#define H2O_DEFAULT_PROXY_IO_TIMEOUT_IN_SECS 30
#define H2O_DEFAULT_PROXY_IO_TIMEOUT (H2O_DEFAULT_PROXY_IO_TIMEOUT_IN_SECS * 1000)
#define H2O_DEFAULT_PROXY_WEBSOCKET_TIMEOUT_IN_SECS 300
#define H2O_DEFAULT_PROXY_WEBSOCKET_TIMEOUT (H2O_DEFAULT_PROXY_WEBSOCKET_TIMEOUT_IN_SECS * 1000)
#define H2O_DEFAULT_PROXY_SSL_SESSION_CACHE_CAPACITY 4096
#define H2O_DEFAULT_PROXY_SSL_SESSION_CACHE_DURATION 86400000 /* 24 hours */

typedef struct st_h2o_conn_t h2o_conn_t;
typedef struct st_h2o_context_t h2o_context_t;
typedef struct st_h2o_req_t h2o_req_t;
typedef struct st_h2o_ostream_t h2o_ostream_t;
typedef struct st_h2o_configurator_command_t h2o_configurator_command_t;
typedef struct st_h2o_configurator_t h2o_configurator_t;
typedef struct st_h2o_hostconf_t h2o_hostconf_t;
typedef struct st_h2o_globalconf_t h2o_globalconf_t;
typedef struct st_h2o_mimemap_t h2o_mimemap_t;
typedef struct st_h2o_logconf_t h2o_logconf_t;
typedef struct st_h2o_headers_command_t h2o_headers_command_t;

/**
 * a predefined, read-only, fast variant of h2o_iovec_t, defined in h2o/token.h
 */
typedef struct st_h2o_token_t {
    h2o_iovec_t buf;
    char http2_static_table_name_index; /* non-zero if any */
    unsigned char proxy_should_drop_for_req : 1;
    unsigned char proxy_should_drop_for_res : 1;
    unsigned char is_init_header_special : 1;
    unsigned char http2_should_reject : 1;
    unsigned char copy_for_push_request : 1;
    unsigned char dont_compress : 1;
} h2o_token_t;

#include "h2o/token.h"

/**
 * basic structure of a handler (an object that MAY generate a response)
 * The handlers should register themselves to h2o_context_t::handlers.
 */
typedef struct st_h2o_handler_t {
    size_t _config_slot;
    void (*on_context_init)(struct st_h2o_handler_t *self, h2o_context_t *ctx);
    void (*on_context_dispose)(struct st_h2o_handler_t *self, h2o_context_t *ctx);
    void (*dispose)(struct st_h2o_handler_t *self);
    int (*on_req)(struct st_h2o_handler_t *self, h2o_req_t *req);
    unsigned has_body_stream : 1;
} h2o_handler_t;

/**
 * basic structure of a filter (an object that MAY modify a response)
 * The filters should register themselves to h2o_context_t::filters.
 */
typedef struct st_h2o_filter_t {
    size_t _config_slot;
    void (*on_context_init)(struct st_h2o_filter_t *self, h2o_context_t *ctx);
    void (*on_context_dispose)(struct st_h2o_filter_t *self, h2o_context_t *ctx);
    void (*dispose)(struct st_h2o_filter_t *self);
    void (*on_setup_ostream)(struct st_h2o_filter_t *self, h2o_req_t *req, h2o_ostream_t **slot);
} h2o_filter_t;

/**
 * basic structure of a logger (an object that MAY log a request)
 * The loggers should register themselves to h2o_context_t::loggers.
 */
typedef struct st_h2o_logger_t {
    size_t _config_slot;
    void (*on_context_init)(struct st_h2o_logger_t *self, h2o_context_t *ctx);
    void (*on_context_dispose)(struct st_h2o_logger_t *self, h2o_context_t *ctx);
    void (*dispose)(struct st_h2o_logger_t *self);
    void (*log_access)(struct st_h2o_logger_t *self, h2o_req_t *req);
} h2o_logger_t;

/**
 * contains stringified representations of a timestamp
 */
typedef struct st_h2o_timestamp_string_t {
    char rfc1123[H2O_TIMESTR_RFC1123_LEN + 1];
    char log[H2O_TIMESTR_LOG_LEN + 1];
} h2o_timestamp_string_t;

/**
 * a timestamp.
 * Applications should call h2o_get_timestamp to obtain a timestamp.
 */
typedef struct st_h2o_timestamp_t {
    struct timeval at;
    h2o_timestamp_string_t *str;
} h2o_timestamp_t;

typedef struct st_h2o_casper_conf_t {
    /**
     * capacity bits (0 to disable casper)
     */
    unsigned capacity_bits;
    /**
     * whether if all type of files should be tracked (or only the blocking assets)
     */
    int track_all_types;
} h2o_casper_conf_t;

typedef struct st_h2o_envconf_t {
    /**
     * parent
     */
    struct st_h2o_envconf_t *parent;
    /**
     * list of names to be unset
     */
    h2o_iovec_vector_t unsets;
    /**
     * list of name-value pairs to be set
     */
    h2o_iovec_vector_t sets;
} h2o_envconf_t;

typedef struct st_h2o_pathconf_t {
    /**
     * globalconf to which the pathconf belongs
     */
    h2o_globalconf_t *global;
    /**
     * pathname in lower case, may or may not have "/" at last, NULL terminated, or is {NULL,0} if is fallback or extension-level
     */
    h2o_iovec_t path;
    /**
     * list of handlers
     */
    H2O_VECTOR(h2o_handler_t *) handlers;
    /**
     * list of filters
     */
    H2O_VECTOR(h2o_filter_t *) filters;
    /**
     * list of loggers (h2o_logger_t)
     */
    H2O_VECTOR(h2o_logger_t *) loggers;
    /**
     * mimemap
     */
    h2o_mimemap_t *mimemap;
    /**
     * env
     */
    h2o_envconf_t *env;
    /**
     * error-log
     */
    struct {
        /**
         * if request-level errors should be emitted to stderr
         */
        unsigned emit_request_errors : 1;
    } error_log;
} h2o_pathconf_t;

struct st_h2o_hostconf_t {
    /**
     * reverse reference to the global configuration
     */
    h2o_globalconf_t *global;
    /**
     * host and port
     */
    struct {
        /**
         * host and port (in lower-case; base is NULL-terminated)
         */
        h2o_iovec_t hostport;
        /**
         *  in lower-case; base is NULL-terminated
         */
        h2o_iovec_t host;
        /**
         * port number (or 65535 if default)
         */
        uint16_t port;
    } authority;
    /**
     * list of path configurations
     */
    H2O_VECTOR(h2o_pathconf_t) paths;
    /**
     * catch-all path configuration
     */
    h2o_pathconf_t fallback_path;
    /**
     * mimemap
     */
    h2o_mimemap_t *mimemap;
    /**
     * http2
     */
    struct {
        /**
         * whether if blocking assets being pulled should be given highest priority in case of clients that do not implement
         * dependency-based prioritization
         */
        unsigned reprioritize_blocking_assets : 1;
        /**
         * if server push should be used
         */
        unsigned push_preload : 1;
        /**
         * casper settings
         */
        h2o_casper_conf_t casper;
    } http2;
};

typedef struct st_h2o_protocol_callbacks_t {
    void (*request_shutdown)(h2o_context_t *ctx);
    int (*foreach_request)(h2o_context_t *ctx, int (*cb)(h2o_req_t *req, void *cbdata), void *cbdata);
} h2o_protocol_callbacks_t;

typedef h2o_iovec_t (*final_status_handler_cb)(void *ctx, h2o_globalconf_t *gconf, h2o_req_t *req);
typedef struct st_h2o_status_handler_t {
    h2o_iovec_t name;
    void *(*init)(void); /* optional callback, allocates a context that will be passed to per_thread() */
    void (*per_thread)(void *priv, h2o_context_t *ctx); /* optional callback, will be called for each thread */
    h2o_iovec_t (*final)(void *ctx, h2o_globalconf_t *gconf, h2o_req_t *req); /* mandatory, will be passed the optional context */
} h2o_status_handler_t;

typedef H2O_VECTOR(h2o_status_handler_t) h2o_status_callbacks_t;
struct st_h2o_globalconf_t {
    /**
     * a NULL-terminated list of host contexts (h2o_hostconf_t)
     */
    h2o_hostconf_t **hosts;
    /**
     * list of configurators
     */
    h2o_linklist_t configurators;
    /**
     * name of the server (not the hostname)
     */
    h2o_iovec_t server_name;
    /**
     * maximum size of the accepted request entity (e.g. POST data)
     */
    size_t max_request_entity_size;
    /**
     * maximum count for delegations
     */
    unsigned max_delegations;
    /**
     * setuid user (or NULL)
     */
    char *user;

    /**
     * SSL handshake timeout
     */
    uint64_t handshake_timeout;

    struct {
        /**
         * request timeout (in milliseconds)
         */
        uint64_t req_timeout;
        /**
         * a boolean value indicating whether or not to upgrade to HTTP/2
         */
        int upgrade_to_http2;
        /**
         * list of callbacks
         */
        h2o_protocol_callbacks_t callbacks;
    } http1;

    struct {
        /**
         * idle timeout (in milliseconds)
         */
        uint64_t idle_timeout;
        /**
         * graceful shutdown timeout (in milliseconds)
         */
        uint64_t graceful_shutdown_timeout;
        /**
         * maximum number of HTTP2 requests (per connection) to be handled simultaneously internally.
         * H2O accepts at most 256 requests over HTTP/2, but internally limits the number of in-flight requests to the value
         * specified by this property in order to limit the resources allocated to a single connection.
         */
        size_t max_concurrent_requests_per_connection;
        /**
         * maximum nuber of streams (per connection) to be allowed in IDLE / CLOSED state (used for tracking dependencies).
         */
        size_t max_streams_for_priority;
        /**
         * conditions for latency optimization
         */
        h2o_socket_latency_optimization_conditions_t latency_optimization;
        /**
         * list of callbacks
         */
        h2o_protocol_callbacks_t callbacks;
    } http2;

    struct {
        /**
         * io timeout (in milliseconds)
         */
        uint64_t io_timeout;
        /**
         * io timeout (in milliseconds)
         */
        uint64_t connect_timeout;
        /**
         * io timeout (in milliseconds)
         */
        uint64_t first_byte_timeout;
        /**
         * SSL context for connections initiated by the proxy (optional, governed by the application)
         */
        SSL_CTX *ssl_ctx;
        /**
         * a boolean flag if set to true, instructs the proxy to preserve the x-forwarded-proto header passed by the client
         */
        unsigned preserve_x_forwarded_proto : 1;
        /**
         * a boolean flag if set to true, instructs the proxy to preserve the server header passed by the origin
         */
        unsigned preserve_server_header : 1;
        /**
         * a boolean flag if set to true, instructs the proxy to emit x-forwarded-proto and x-forwarded-for headers
         */
        unsigned emit_x_forwarded_headers : 1;
        /**
         * a boolean flag if set to true, instructs the proxy to emit a via header
         */
        unsigned emit_via_header : 1;
    } proxy;

    /**
     * mimemap
     */
    h2o_mimemap_t *mimemap;

    /**
     * filecache
     */
    struct {
        /* capacity of the filecache */
        size_t capacity;
    } filecache;

    /* status */
    h2o_status_callbacks_t statuses;

    size_t _num_config_slots;
};

enum {
    H2O_COMPRESS_HINT_AUTO = 0, /* default: let h2o negociate compression based on the configuration */
    H2O_COMPRESS_HINT_DISABLE,  /* compression was explicitely disabled for this request */
    H2O_COMPRESS_HINT_ENABLE,   /* compression was explicitely enabled for this request */
};

/**
 * holds various attributes related to the mime-type
 */
typedef struct st_h2o_mime_attributes_t {
    /**
     * whether if the content can be compressed by using gzip
     */
    char is_compressible;
    /**
     * how the resource should be prioritized
     */
    enum { H2O_MIME_ATTRIBUTE_PRIORITY_NORMAL = 0, H2O_MIME_ATTRIBUTE_PRIORITY_HIGHEST } priority;
} h2o_mime_attributes_t;

extern h2o_mime_attributes_t h2o_mime_attributes_as_is;

/**
 * represents either a mime-type (and associated info), or contains pathinfo in case of a dynamic type (e.g. .php files)
 */
typedef struct st_h2o_mimemap_type_t {
    enum { H2O_MIMEMAP_TYPE_MIMETYPE = 0, H2O_MIMEMAP_TYPE_DYNAMIC = 1 } type;
    union {
        struct {
            h2o_iovec_t mimetype;
            h2o_mime_attributes_t attr;
        };
        struct {
            h2o_pathconf_t pathconf;
        } dynamic;
    } data;
} h2o_mimemap_type_t;

/* defined as negated form of the error codes defined in HTTP2-spec section 7 */
#define H2O_HTTP2_ERROR_NONE 0
#define H2O_HTTP2_ERROR_PROTOCOL -1
#define H2O_HTTP2_ERROR_INTERNAL -2
#define H2O_HTTP2_ERROR_FLOW_CONTROL -3
#define H2O_HTTP2_ERROR_SETTINGS_TIMEOUT -4
#define H2O_HTTP2_ERROR_STREAM_CLOSED -5
#define H2O_HTTP2_ERROR_FRAME_SIZE -6
#define H2O_HTTP2_ERROR_REFUSED_STREAM -7
#define H2O_HTTP2_ERROR_CANCEL -8
#define H2O_HTTP2_ERROR_COMPRESSION -9
#define H2O_HTTP2_ERROR_CONNECT -10
#define H2O_HTTP2_ERROR_ENHANCE_YOUR_CALM -11
#define H2O_HTTP2_ERROR_INADEQUATE_SECURITY -12
#define H2O_HTTP2_ERROR_MAX 13
/* end of the HTT2-spec defined errors */
#define H2O_HTTP2_ERROR_INVALID_HEADER_CHAR                                                                                        \
    -254 /* an internal value indicating that invalid characters were found in the header name or value */
#define H2O_HTTP2_ERROR_INCOMPLETE -255 /* an internal value indicating that all data is not ready */
#define H2O_HTTP2_ERROR_PROTOCOL_CLOSE_IMMEDIATELY -256

enum {
    /* http1 protocol errors */
    H2O_STATUS_ERROR_400 = 0,
    H2O_STATUS_ERROR_403,
    H2O_STATUS_ERROR_404,
    H2O_STATUS_ERROR_405,
    H2O_STATUS_ERROR_413,
    H2O_STATUS_ERROR_416,
    H2O_STATUS_ERROR_417,
    H2O_STATUS_ERROR_500,
    H2O_STATUS_ERROR_502,
    H2O_STATUS_ERROR_503,
    H2O_STATUS_ERROR_MAX,
};

/**
 * holds various data related to the context
 */
typedef struct st_h2o_context_storage_item_t {
    void (*dispose)(void *data);
    void *data;
} h2o_context_storage_item_t;

typedef H2O_VECTOR(h2o_context_storage_item_t) h2o_context_storage_t;

/**
 * context of the http server.
 */
struct st_h2o_context_t {
    /**
     * points to the loop (either uv_loop_t or h2o_evloop_t, depending on the value of H2O_USE_LIBUV)
     */
    h2o_loop_t *loop;
    /**
     * timeout structure to be used for registering deferred callbacks
     */
    h2o_timeout_t zero_timeout;
    /**
     * timeout structure to be used for registering 1-second timeout callbacks
     */
    h2o_timeout_t one_sec_timeout;
    /**
     * timeout structrue to be used for registering 100-milisecond timeout callbacks
     */
    h2o_timeout_t hundred_ms_timeout;
    /**
     * pointer to the global configuration
     */
    h2o_globalconf_t *globalconf;
    /**
     * queue for receiving messages from other contexts
     */
    h2o_multithread_queue_t *queue;
    /**
     * receivers
     */
    struct {
        h2o_multithread_receiver_t hostinfo_getaddr;
    } receivers;
    /**
     * open file cache
     */
    h2o_filecache_t *filecache;
    /**
     * context scope storage for general use
     */
    h2o_context_storage_t storage;
    /**
     * flag indicating if shutdown has been requested
     */
    int shutdown_requested;

    /**
     * SSL handshake timeout
     */
    h2o_timeout_t handshake_timeout;

    struct {
        /**
         * request timeout
         */
        h2o_timeout_t req_timeout;
        /**
         * link-list of h2o_http1_conn_t
         */
        h2o_linklist_t _conns;
    } http1;

    struct {
        /**
         * idle timeout
         */
        h2o_timeout_t idle_timeout;
        /**
         * link-list of h2o_http2_conn_t
         */
        h2o_linklist_t _conns;
        /**
         * graceful shutdown timeout
         */
        h2o_timeout_t graceful_shutdown_timeout;
        /**
         * timeout entry used for graceful shutdown
         */
        h2o_timeout_entry_t _graceful_shutdown_timeout;
        struct {
            /**
             * counter for http2 errors internally emitted by h2o
             */
            uint64_t protocol_level_errors[H2O_HTTP2_ERROR_MAX];
            /**
             * premature close on read
             */
            uint64_t read_closed;
            /**
             * premature close on write
             */
            uint64_t write_closed;
        } events;
    } http2;

    struct {
        /**
         * the default client context for proxy
         */
        h2o_http1client_ctx_t client_ctx;
        /**
         * timeout handler used by the default client context
         */
        h2o_timeout_t io_timeout;
        /**
         * timeout handler used by the default client context
         */
        h2o_timeout_t connect_timeout;
        /**
         * timeout handler used by the default client context
         */
        h2o_timeout_t first_byte_timeout;
    } proxy;

    /**
     * pointer to per-module configs
     */
    void **_module_configs;

    struct {
        uint64_t uv_now_at;
        struct timeval tv_at;
        h2o_timestamp_string_t *value;
    } _timestamp_cache;

    /**
     * counter for http1 error status internally emitted by h2o
     */
    uint64_t emitted_error_status[H2O_STATUS_ERROR_MAX];

    H2O_VECTOR(h2o_pathconf_t *) _pathconfs_inited;
};

/**
 * represents a HTTP header
 */
typedef struct st_h2o_header_t {
    /**
     * name of the header (may point to h2o_token_t which is an optimized subclass of h2o_iovec_t)
     */
    h2o_iovec_t *name;
    /**
     * The name of the header as originally received from the client, same length as `name`
     */
    const char *orig_name;
    /**
     * value of the header
     */
    h2o_iovec_t value;
} h2o_header_t;

/**
 * list of headers
 */
typedef H2O_VECTOR(h2o_header_t) h2o_headers_t;

/**
 * an object that generates a response.
 * The object is typically constructed by handlers calling the h2o_start_response function.
 */
typedef struct st_h2o_generator_t {
    /**
     * called by the core to request new data to be pushed via the h2o_send function.
     */
    void (*proceed)(struct st_h2o_generator_t *self, h2o_req_t *req);
    /**
     * called by the core when there is a need to terminate the response abruptly
     */
    void (*stop)(struct st_h2o_generator_t *self, h2o_req_t *req);
} h2o_generator_t;

typedef enum h2o_send_state {
    H2O_SEND_STATE_IN_PROGRESS,
    H2O_SEND_STATE_FINAL,
    H2O_SEND_STATE_ERROR,
} h2o_send_state_t;

typedef h2o_send_state_t (*h2o_ostream_pull_cb)(h2o_generator_t *generator, h2o_req_t *req, h2o_iovec_t *buf);

static inline int h2o_send_state_is_in_progress(h2o_send_state_t s)
{
    return s == H2O_SEND_STATE_IN_PROGRESS;
}
/**
 * an output stream that may alter the output.
 * The object is typically constructed by filters calling the h2o_prepend_ostream function.
 */
struct st_h2o_ostream_t {
    /**
     * points to the next output stream
     */
    struct st_h2o_ostream_t *next;
    /**
     * called by the core to send output.
     * Intermediary output streams should process the given output and call the h2o_ostream_send_next function if any data can be
     * sent.
     */
    void (*do_send)(struct st_h2o_ostream_t *self, h2o_req_t *req, h2o_iovec_t *bufs, size_t bufcnt, h2o_send_state_t state);
    /**
     * called by the core when there is a need to terminate the response abruptly
     */
    void (*stop)(struct st_h2o_ostream_t *self, h2o_req_t *req);
    /**
     * whether if the ostream supports "pull" interface
     */
    void (*start_pull)(struct st_h2o_ostream_t *self, h2o_ostream_pull_cb cb);
};

/**
 * a HTTP response
 */
typedef struct st_h2o_res_t {
    /**
     * status code
     */
    int status;
    /**
     * reason phrase
     */
    const char *reason;
    /**
     * length of the content (that is sent as the Content-Length header).
     * The default value is SIZE_MAX, which means that the length is indeterminate.
     * Generators should set this value whenever possible.
     */
    size_t content_length;
    /**
     * list of response headers
     */
    h2o_headers_t headers;
    /**
     * mime-related attributes (may be NULL)
     */
    h2o_mime_attributes_t *mime_attr;
    /**
     * retains the original response header before rewritten by ostream filters
     */
    struct {
        int status;
        h2o_headers_t headers;
    } original;
} h2o_res_t;

/**
 * debug state (currently only for HTTP/2)
 */
typedef struct st_h2o_http2_debug_state_t {
    h2o_iovec_vector_t json;
    ssize_t conn_flow_in;
    ssize_t conn_flow_out;
} h2o_http2_debug_state_t;

typedef struct st_h2o_conn_callbacks_t {
    /**
     * getsockname (return size of the obtained address, or 0 if failed)
     */
    socklen_t (*get_sockname)(h2o_conn_t *conn, struct sockaddr *sa);
    /**
     * getpeername (return size of the obtained address, or 0 if failed)
     */
    socklen_t (*get_peername)(h2o_conn_t *conn, struct sockaddr *sa);
    /**
     * callback for server push (may be NULL)
     */
    void (*push_path)(h2o_req_t *req, const char *abspath, size_t abspath_len);
    /**
     * Return the underlying socket struct
     */
    h2o_socket_t *(*get_socket)(h2o_conn_t *_conn);
    /**
     * debug state callback (may be NULL)
     */
    h2o_http2_debug_state_t *(*get_debug_state)(h2o_req_t *req, int hpack_enabled);
    /**
     * logging callbacks (may be NULL)
     */
    union {
        struct {
            struct {
                h2o_iovec_t (*protocol_version)(h2o_req_t *req);
                h2o_iovec_t (*session_reused)(h2o_req_t *req);
                h2o_iovec_t (*cipher)(h2o_req_t *req);
                h2o_iovec_t (*cipher_bits)(h2o_req_t *req);
                h2o_iovec_t (*session_id)(h2o_req_t *req);
            } ssl;
            struct {
                h2o_iovec_t (*request_index)(h2o_req_t *req);
            } http1;
            struct {
                h2o_iovec_t (*stream_id)(h2o_req_t *req);
                h2o_iovec_t (*priority_received)(h2o_req_t *req);
                h2o_iovec_t (*priority_received_exclusive)(h2o_req_t *req);
                h2o_iovec_t (*priority_received_parent)(h2o_req_t *req);
                h2o_iovec_t (*priority_received_weight)(h2o_req_t *req);
                h2o_iovec_t (*priority_actual)(h2o_req_t *req);
                h2o_iovec_t (*priority_actual_parent)(h2o_req_t *req);
                h2o_iovec_t (*priority_actual_weight)(h2o_req_t *req);
            } http2;
        };
        h2o_iovec_t (*callbacks[1])(h2o_req_t *req);
    } log_;
} h2o_conn_callbacks_t;

/**
 * basic structure of an HTTP connection (HTTP/1, HTTP/2, etc.)
 */
struct st_h2o_conn_t {
    /**
     * the context of the server
     */
    h2o_context_t *ctx;
    /**
     * NULL-terminated list of hostconfs bound to the connection
     */
    h2o_hostconf_t **hosts;
    /**
     * time when the connection was established
     */
    struct timeval connected_at;
    /**
     * connection id
     */
    uint64_t id;
    /**
     * callbacks
     */
    const h2o_conn_callbacks_t *callbacks;
};

/**
 * filter used for capturing a response (can be used to implement subreq)
 */
typedef struct st_h2o_req_prefilter_t {
    struct st_h2o_req_prefilter_t *next;
    void (*on_setup_ostream)(struct st_h2o_req_prefilter_t *self, h2o_req_t *req, h2o_ostream_t **slot);
} h2o_req_prefilter_t;

typedef struct st_h2o_req_overrides_t {
    /**
     * specific client context (or NULL)
     */
    h2o_http1client_ctx_t *client_ctx;
    /**
     * socketpool to be used when connecting to upstream (or NULL)
     */
    h2o_socketpool_t *socketpool;
    /**
     * upstream host:port to connect to (or host.base == NULL)
     */
    struct {
        h2o_iovec_t host;
        uint16_t port;
    } hostport;
    /**
     * parameters for rewriting the `Location` header (only used if match.len != 0)
     */
    struct {
        /**
         * if the prefix of the location header matches the url, then the header will be rewritten
         */
        h2o_url_t *match;
        /**
         * path prefix to be inserted upon rewrite
         */
        h2o_iovec_t path_prefix;
    } location_rewrite;
    /**
     * whether if the PROXY header should be sent
     */
    unsigned use_proxy_protocol : 1;
    /**
     * whether the proxied request should preserve host
     */
    unsigned proxy_preserve_host : 1;
    /**
     * headers rewrite commands to be used when sending requests to upstream (or NULL)
     */
    h2o_headers_command_t *headers_cmds;
    /**
     * Maximum size to buffer for the response
     */
    size_t max_buffer_size;
} h2o_req_overrides_t;

/**
 * additional information for extension-based dynamic content
 */
typedef struct st_h2o_filereq_t {
    size_t url_path_len;
    h2o_iovec_t local_path;
} h2o_filereq_t;

/**
 * error message associated to a request
 */
typedef struct st_h2o_req_error_log_t {
    const char *module;
    h2o_iovec_t msg;
} h2o_req_error_log_t;

typedef void (*h2o_write_req_chunk_done)(struct st_h2o_req_t *req, size_t written, int done);
typedef int (*h2o_write_req_chunk)(void *priv, h2o_iovec_t req_chunk, int is_end);

/**
 * a HTTP request
 */
struct st_h2o_req_t {
    /**
     * the underlying connection
     */
    h2o_conn_t *conn;
    /**
     * the request sent by the client (as is)
     */
    struct {
        /**
         * scheme (http, https, etc.)
         */
        const h2o_url_scheme_t *scheme;
        /**
         * authority (a.k.a. the Host header; the value is supplemented if missing before the handlers are being called)
         */
        h2o_iovec_t authority;
        /**
         * method
         */
        h2o_iovec_t method;
        /**
         * abs-path of the request (unmodified)
         */
        h2o_iovec_t path;
        /**
         * offset of '?' within path, or SIZE_MAX if not found
         */
        size_t query_at;
    } input;
    /**
     * the host context
     */
    h2o_hostconf_t *hostconf;
    /**
     * the path context
     */
    h2o_pathconf_t *pathconf;
    /**
     * scheme (http, https, etc.)
     */
    const h2o_url_scheme_t *scheme;
    /**
     * authority (of the processing request)
     */
    h2o_iovec_t authority;
    /**
     * method (of the processing request)
     */
    h2o_iovec_t method;
    /**
     * abs-path of the processing request
     */
    h2o_iovec_t path;
    /**
     * offset of '?' within path, or SIZE_MAX if not found
     */
    size_t query_at;
    /**
     * normalized path of the processing request (i.e. no "." or "..", no query)
     */
    h2o_iovec_t path_normalized;
    /**
     * Map of indexes of `path_normalized` into the next character in `path`; built only if `path` required normalization
     */
    size_t *norm_indexes;
    /**
     * filters assigned per request
     */
    h2o_req_prefilter_t *prefilters;
    /**
     * additional information (becomes available for extension-based dynamic content)
     */
    h2o_filereq_t *filereq;
    /**
     * overrides (maybe NULL)
     */
    h2o_req_overrides_t *overrides;
    /**
     * the HTTP version (represented as 0xMMmm (M=major, m=minor))
     */
    int version;
    /**
     * list of request headers
     */
    h2o_headers_t headers;
    /**
     * the request entity (base == NULL if none), can't be used if the handler is streaming the body
     */
    h2o_iovec_t entity;
    /**
     * If different of SIZE_MAX, the numeric value of the received content-length: header
     */
    size_t content_length;
    /**
     * timestamp when the request was processed
     */
    h2o_timestamp_t processed_at;
    /**
     * additional timestamps
     */
    struct {
        struct timeval request_begin_at;
        struct timeval request_body_begin_at;
        struct timeval response_start_at;
        struct timeval response_end_at;
    } timestamps;
    /**
     * the response
     */
    h2o_res_t res;
    /**
     * number of bytes sent by the generator (excluding headers)
     */
    size_t bytes_sent;
    /**
     * counts the number of times the request has been reprocessed (excluding delegation)
     */
    unsigned num_reprocessed;
    /**
     * counts the number of times the request has been delegated
     */
    unsigned num_delegated;

    /**
     * environment variables
     */
    h2o_iovec_vector_t env;

    /**
     * error logs
     */
    H2O_VECTOR(h2o_req_error_log_t) error_logs;

    /* flags */

    /**
     * whether or not the connection is persistent.
     * Applications should set this flag to zero in case the connection cannot be kept keep-alive (due to an error etc.)
     */
    char http1_is_persistent;
    /**
     * whether if the response has been delegated (i.e. reproxied).
     * For delegated responses, redirect responses would be handled internally.
     */
    char res_is_delegated;
    /**
     * Whether the producer of the response has explicitely disabled or
     * enabled compression. One of H2O_COMPRESS_HINT_*
     */
    char compress_hint;

    /**
     * the Upgrade request header (or { NULL, 0 } if not available)
     */
    h2o_iovec_t upgrade;

    /**
     * preferred chunk size by the ostream
     */
    size_t preferred_chunk_size;

    /* internal structure */
    h2o_generator_t *_generator;
    h2o_ostream_t *_ostr_top;
    size_t _next_filter_index;
    h2o_timeout_entry_t _timeout_entry;

    /* streaming request body */
    struct {
        h2o_write_req_chunk cb;
        void *priv;
    } _write_req_chunk;
    h2o_write_req_chunk_done _write_req_chunk_done;
    char _found_handler;

    /* per-request memory pool (placed at the last since the structure is large) */
    h2o_mem_pool_t pool;
};

typedef struct st_h2o_accept_ctx_t {
    h2o_context_t *ctx;
    h2o_hostconf_t **hosts;
    SSL_CTX *ssl_ctx;
    int expect_proxy_line;
    h2o_multithread_receiver_t *libmemcached_receiver;
} h2o_accept_ctx_t;

typedef struct st_h2o_doublebuffer_t {
    h2o_buffer_t *buf;
    size_t bytes_inflight;
} h2o_doublebuffer_t;

static void h2o_doublebuffer_init(h2o_doublebuffer_t *db, h2o_buffer_prototype_t *prototype);
static void h2o_doublebuffer_dispose(h2o_doublebuffer_t *db);
static h2o_iovec_t h2o_doublebuffer_prepare(h2o_doublebuffer_t *db, h2o_buffer_t **receiving, size_t max_bytes);
static void h2o_doublebuffer_consume(h2o_doublebuffer_t *db);

/* token */

extern h2o_token_t h2o__tokens[H2O_MAX_TOKENS];
extern size_t h2o__num_tokens;

/**
 * returns a token (an optimized subclass of h2o_iovec_t) containing given string, or NULL if no such thing is available
 */
const h2o_token_t *h2o_lookup_token(const char *name, size_t len);
/**
 * returns an boolean value if given buffer is a h2o_token_t.
 */
int h2o_iovec_is_token(const h2o_iovec_t *buf);

/* headers */

/**
 * searches for a header of given name (fast, by comparing tokens)
 * @param headers header list
 * @param token name of the header to search for
 * @param cursor index of the last match (or set SIZE_MAX to start a new search)
 * @return index of the found header (or SIZE_MAX if not found)
 */
ssize_t h2o_find_header(const h2o_headers_t *headers, const h2o_token_t *token, ssize_t cursor);
/**
 * searches for a header of given name (slow, by comparing strings)
 * @param headers header list
 * @param name name of the header to search for
 * @param name_len length of the name
 * @param cursor index of the last match (or set SIZE_MAX to start a new search)
 * @return index of the found header (or SIZE_MAX if not found)
 */
ssize_t h2o_find_header_by_str(const h2o_headers_t *headers, const char *name, size_t name_len, ssize_t cursor);
/**
 * adds a header to list
 */
void h2o_add_header(h2o_mem_pool_t *pool, h2o_headers_t *headers, const h2o_token_t *token, const char *orig_name,
                    const char *value, size_t value_len);
/**
 * adds a header to list
 */
void h2o_add_header_by_str(h2o_mem_pool_t *pool, h2o_headers_t *headers, const char *name, size_t name_len, int maybe_token,
                           const char *orig_name, const char *value, size_t value_len);
/**
 * adds or replaces a header into the list
 */
void h2o_set_header(h2o_mem_pool_t *pool, h2o_headers_t *headers, const h2o_token_t *token, const char *value, size_t value_len,
                    int overwrite_if_exists);
/**
 * adds or replaces a header into the list
 */
void h2o_set_header_by_str(h2o_mem_pool_t *pool, h2o_headers_t *headers, const char *name, size_t name_len, int maybe_token,
                           const char *value, size_t value_len, int overwrite_if_exists);
/**
 * sets a header token
 */
void h2o_set_header_token(h2o_mem_pool_t *pool, h2o_headers_t *headers, const h2o_token_t *token, const char *value,
                          size_t value_len);
/**
 * deletes a header from list
 */
ssize_t h2o_delete_header(h2o_headers_t *headers, ssize_t cursor);

/* util */

extern const char *h2o_http2_npn_protocols;
extern const char *h2o_npn_protocols;
extern const h2o_iovec_t *h2o_http2_alpn_protocols;
extern const h2o_iovec_t *h2o_alpn_protocols;

/**
 * accepts a connection
 */
void h2o_accept(h2o_accept_ctx_t *ctx, h2o_socket_t *sock);
/**
 * creates a new connection
 */
static h2o_conn_t *h2o_create_connection(size_t sz, h2o_context_t *ctx, h2o_hostconf_t **hosts, struct timeval connected_at,
                                         const h2o_conn_callbacks_t *callbacks);
/**
 * setups accept context for memcached SSL resumption
 */
void h2o_accept_setup_memcached_ssl_resumption(h2o_memcached_context_t *ctx, unsigned expiration);
/**
 * setups accept context for redis SSL resumption
 */
void h2o_accept_setup_redis_ssl_resumption(const char *host, uint16_t port, unsigned expiration, const char *prefix);

/**
 * returns the protocol version (e.g. "HTTP/1.1", "HTTP/2")
 */
size_t h2o_stringify_protocol_version(char *dst, int version);
/**
 * builds the proxy header defined by the PROXY PROTOCOL
 */
size_t h2o_stringify_proxy_header(h2o_conn_t *conn, char *buf);
#define H2O_PROXY_HEADER_MAX_LENGTH                                                                                                \
    (sizeof("PROXY TCP6 ffff:ffff:ffff:ffff:ffff:ffff:ffff:ffff ffff:ffff:ffff:ffff:ffff:ffff:ffff:ffff 65535 65535\r\n") - 1)
/**
 * extracts path to be pushed from `Link: rel=preload` header, duplicating the chunk (or returns {NULL,0} if none)
 */
h2o_iovec_vector_t h2o_extract_push_path_from_link_header(h2o_mem_pool_t *pool, const char *value, size_t value_len,
                                                          h2o_iovec_t base_path, const h2o_url_scheme_t *input_scheme,
                                                          h2o_iovec_t input_authority, const h2o_url_scheme_t *base_scheme,
                                                          h2o_iovec_t *base_authority, h2o_iovec_t *filtered_value);
/**
 * return a bitmap of compressible types, by parsing the `accept-encoding` header
 */
int h2o_get_compressible_types(const h2o_headers_t *headers);
#define H2O_COMPRESSIBLE_GZIP 1
#define H2O_COMPRESSIBLE_BROTLI 2
/**
 * builds destination URL or path, by contatenating the prefix and path_info of the request
 */
h2o_iovec_t h2o_build_destination(h2o_req_t *req, const char *prefix, size_t prefix_len, int use_path_normalized);

extern uint64_t h2o_connection_id;

/* request */

/**
 * initializes the request structure
 * @param req the request structure
 * @param conn the underlying connection
 * @param src if not NULL, the request structure would be a shallow copy of src
 */
void h2o_init_request(h2o_req_t *req, h2o_conn_t *conn, h2o_req_t *src);
/**
 * releases resources allocated for handling a request
 */
void h2o_dispose_request(h2o_req_t *req);
/**
 * called by the connection layer to start processing a request that is ready
 */
void h2o_process_request(h2o_req_t *req);
/**
 * returns the first handler that will be used for the request
 */
h2o_handler_t *h2o_get_first_handler(h2o_req_t *req);
/**
 * delegates the request to the next handler; called asynchronously by handlers that returned zero from `on_req`
 */
void h2o_delegate_request(h2o_req_t *req, h2o_handler_t *current_handler);
/**
 * calls h2o_delegate_request using zero_timeout callback
 */
void h2o_delegate_request_deferred(h2o_req_t *req, h2o_handler_t *current_handler);
/**
 * reprocesses a request once more (used for internal redirection)
 */
void h2o_reprocess_request(h2o_req_t *req, h2o_iovec_t method, const h2o_url_scheme_t *scheme, h2o_iovec_t authority,
                           h2o_iovec_t path, h2o_req_overrides_t *overrides, int is_delegated);
/**
 * calls h2o_reprocess_request using zero_timeout callback
 */
void h2o_reprocess_request_deferred(h2o_req_t *req, h2o_iovec_t method, const h2o_url_scheme_t *scheme, h2o_iovec_t authority,
                                    h2o_iovec_t path, h2o_req_overrides_t *overrides, int is_delegated);
/**
 * called by handlers to set the generator
 * @param req the request
 * @param generator the generator
 */
void h2o_start_response(h2o_req_t *req, h2o_generator_t *generator);
/**
 * called by filters to insert output-stream filters for modifying the response
 * @param req the request
 * @param size of the memory to be allocated for the ostream filter
 * @param slot where the stream should be inserted
 * @return pointer to the ostream filter
 */
h2o_ostream_t *h2o_add_ostream(h2o_req_t *req, size_t sz, h2o_ostream_t **slot);
/**
 * prepares the request for processing by looking at the method, URI, headers
 */
h2o_hostconf_t *h2o_req_setup(h2o_req_t *req);
/**
 * binds configurations to the request
 */
void h2o_req_bind_conf(h2o_req_t *req, h2o_hostconf_t *hostconf, h2o_pathconf_t *pathconf);

/**
 * called by the generators to send output
 * note: generators should free itself after sending the final chunk (i.e. calling the function with is_final set to true)
 * @param req the request
 * @param bufs an array of buffers
 * @param bufcnt length of the buffers array
 * @param state describes if the output is final, has an error, or is in progress
 */
void h2o_send(h2o_req_t *req, h2o_iovec_t *bufs, size_t bufcnt, h2o_send_state_t state);
/**
 * called by the connection layer to pull the content from generator (if pull mode is being used)
 */
static h2o_send_state_t h2o_pull(h2o_req_t *req, h2o_ostream_pull_cb cb, h2o_iovec_t *buf);
/**
 * creates an uninitialized prefilter and returns pointer to it
 */
h2o_req_prefilter_t *h2o_add_prefilter(h2o_req_t *req, size_t sz);
/**
 * requests the next prefilter or filter (if any) to setup the ostream if necessary
 */
static void h2o_setup_next_prefilter(h2o_req_prefilter_t *self, h2o_req_t *req, h2o_ostream_t **slot);
/**
 * requests the next filter (if any) to setup the ostream if necessary
 */
static void h2o_setup_next_ostream(h2o_req_t *req, h2o_ostream_t **slot);
/**
 * called by the ostream filters to send output to the next ostream filter
 * note: ostream filters should free itself after sending the final chunk (i.e. calling the function with is_final set to true)
 * note: ostream filters must not set is_final flag to TRUE unless is_final flag of the do_send callback was set as such
 * @param ostr current ostream filter
 * @param req the request
 * @param bufs an array of buffers
 * @param bufcnt length of the buffers array
 * @param state whether the output is in progress, final, or in error
 */
void h2o_ostream_send_next(h2o_ostream_t *ostream, h2o_req_t *req, h2o_iovec_t *bufs, size_t bufcnt, h2o_send_state_t state);
/**
 * called by the connection layer to request additional data to the generator
 */
static void h2o_proceed_response(h2o_req_t *req);
/**
 * if NULL, supplements h2o_req_t::mime_attr
 */
void h2o_req_fill_mime_attributes(h2o_req_t *req);
/**
 * returns an environment variable
 */
static h2o_iovec_t *h2o_req_getenv(h2o_req_t *req, const char *name, size_t name_len, int allocate_if_not_found);
/**
 * unsets an environment variable
 */
static void h2o_req_unsetenv(h2o_req_t *req, const char *name, size_t name_len);

/* config */

h2o_envconf_t *h2o_config_create_envconf(h2o_envconf_t *src);
void h2o_config_setenv(h2o_envconf_t *envconf, const char *name, const char *value);
void h2o_config_unsetenv(h2o_envconf_t *envconf, const char *name);

/**
 * initializes pathconf
 * @param path path to serve, or NULL if fallback or extension-level
 * @param mimemap mimemap to use, or NULL if fallback or extension-level
 */
void h2o_config_init_pathconf(h2o_pathconf_t *pathconf, h2o_globalconf_t *globalconf, const char *path, h2o_mimemap_t *mimemap);
/**
 *
 */
void h2o_config_dispose_pathconf(h2o_pathconf_t *pathconf);
/**
 * initializes the global configuration
 */
void h2o_config_init(h2o_globalconf_t *config);
/**
 * registers a host context
 */
h2o_hostconf_t *h2o_config_register_host(h2o_globalconf_t *config, h2o_iovec_t host, uint16_t port);
/**
 * registers a path context
 * @param hostconf host-level configuration that the path-level configuration belongs to
 * @param path path
 * @param flags unused and must be set to zero
 *
 * Handling of the path argument has changed in version 2.0 (of the standard server).
 *
 * Before 2.0, the function implicitely added a trailing `/` to the supplied path (if it did not end with a `/`), and when receiving
 * a HTTP request for a matching path without the trailing `/`, libh2o sent a 301 response redirecting the client to a URI with a
 * trailing `/`.
 *
 * Since 2.0, the function retains the exact path given as the argument, and the handlers of the pathconf is invoked if one of the
 * following conditions are met:
 *
 * * request path is an exact match to the configuration path
 * * configuration path does not end with a `/`, and the request path begins with the configuration path followed by a `/`
 */
h2o_pathconf_t *h2o_config_register_path(h2o_hostconf_t *hostconf, const char *path, int flags);
/**
 * registers an extra status handler
 */
void h2o_config_register_status_handler(h2o_globalconf_t *config, h2o_status_handler_t);
void h2o_config_register_simple_status_handler(h2o_globalconf_t *config, h2o_iovec_t name, final_status_handler_cb status_handler);
/**
 * disposes of the resources allocated for the global configuration
 */
void h2o_config_dispose(h2o_globalconf_t *config);
/**
 * creates a handler associated to a given pathconf
 */
h2o_handler_t *h2o_create_handler(h2o_pathconf_t *conf, size_t sz);
/**
 * creates a filter associated to a given pathconf
 */
h2o_filter_t *h2o_create_filter(h2o_pathconf_t *conf, size_t sz);
/**
 * creates a logger associated to a given pathconf
 */
h2o_logger_t *h2o_create_logger(h2o_pathconf_t *conf, size_t sz);

/* context */

/**
 * initializes the context
 */
void h2o_context_init(h2o_context_t *context, h2o_loop_t *loop, h2o_globalconf_t *config);
/**
 * disposes of the resources allocated for the context
 */
void h2o_context_dispose(h2o_context_t *context);
/**
 * requests shutdown to the connections governed by the context
 */
void h2o_context_request_shutdown(h2o_context_t *context);
/**
 *
 */
void h2o_context_init_pathconf_context(h2o_context_t *ctx, h2o_pathconf_t *pathconf);
/**
 *
 */
void h2o_context_dispose_pathconf_context(h2o_context_t *ctx, h2o_pathconf_t *pathconf);
/**
 * returns current timestamp
 * @param ctx the context
 * @param pool memory pool (used when ts != NULL)
 * @param ts buffer to store the timestamp (optional)
 * @return current time in UTC
 */
static struct timeval *h2o_get_timestamp(h2o_context_t *ctx, h2o_mem_pool_t *pool, h2o_timestamp_t *ts);
void h2o_context_update_timestamp_cache(h2o_context_t *ctx);
/**
 * returns per-module context set
 */
static void *h2o_context_get_handler_context(h2o_context_t *ctx, h2o_handler_t *handler);
/**
 * sets per-module context
 */
static void h2o_context_set_handler_context(h2o_context_t *ctx, h2o_handler_t *handler, void *handler_ctx);
/**
 * returns per-module context set by the on_context_init callback
 */
static void *h2o_context_get_filter_context(h2o_context_t *ctx, h2o_filter_t *filter);
/**
 * sets per-module filter context
 */
static void h2o_context_set_filter_context(h2o_context_t *ctx, h2o_filter_t *filter, void *filter_ctx);
/**
 * returns per-module context set by the on_context_init callback
 */
static void *h2o_context_get_logger_context(h2o_context_t *ctx, h2o_logger_t *logger);
/*
 * return the address associated with the key in the context storage
 */
static void **h2o_context_get_storage(h2o_context_t *ctx, size_t *key, void (*dispose_cb)(void *));

/* built-in generators */

enum {
    /**
     * enforces the http1 protocol handler to close the connection after sending the response
     */
    H2O_SEND_ERROR_HTTP1_CLOSE_CONNECTION = 0x1,
    /**
     * if set, does not flush the registered response headers
     */
    H2O_SEND_ERROR_KEEP_HEADERS = 0x2
};

/**
 * sends the given string as the response
 */
void h2o_send_inline(h2o_req_t *req, const char *body, size_t len);
/**
 * sends the given information as an error response to the client
 */
void h2o_send_error_generic(h2o_req_t *req, int status, const char *reason, const char *body, int flags);
#define H2O_SEND_ERROR_XXX(status)                                                                                                 \
    static inline void h2o_send_error_##status(h2o_req_t *req, const char *reason, const char *body, int flags)                    \
    {                                                                                                                              \
        req->conn->ctx->emitted_error_status[H2O_STATUS_ERROR_##status]++;                                                         \
        h2o_send_error_generic(req, status, reason, body, flags);                                                                  \
    }

H2O_SEND_ERROR_XXX(400)
H2O_SEND_ERROR_XXX(403)
H2O_SEND_ERROR_XXX(404)
H2O_SEND_ERROR_XXX(405)
H2O_SEND_ERROR_XXX(416)
H2O_SEND_ERROR_XXX(417)
H2O_SEND_ERROR_XXX(500)
H2O_SEND_ERROR_XXX(502)
H2O_SEND_ERROR_XXX(503)

/**
 * sends error response using zero timeout; can be called by output filters while processing the headers
 */
void h2o_send_error_deferred(h2o_req_t *req, int status, const char *reason, const char *body, int flags);
/**
 * sends a redirect response
 */
void h2o_send_redirect(h2o_req_t *req, int status, const char *reason, const char *url, size_t url_len);
/**
 * handles redirect internally
 */
void h2o_send_redirect_internal(h2o_req_t *req, h2o_iovec_t method, const char *url_str, size_t url_len, int preserve_overrides);
/**
 * returns method to be used after redirection
 */
h2o_iovec_t h2o_get_redirect_method(h2o_iovec_t method, int status);
/**
 * registers push path (if necessary) by parsing a Link header
 * this returns a version of `value` that removes the links that had the `x-http2-push-only` attribute
 */
h2o_iovec_t h2o_push_path_in_link_header(h2o_req_t *req, const char *value, size_t value_len);
/**
 * logs an error
 */
void h2o_req_log_error(h2o_req_t *req, const char *module, const char *fmt, ...) __attribute__((format(printf, 3, 4)));

/* log */

enum { H2O_LOGCONF_ESCAPE_APACHE, H2O_LOGCONF_ESCAPE_JSON };

/**
 * compiles a log configuration
 */
h2o_logconf_t *h2o_logconf_compile(const char *fmt, int escape, char *errbuf);
/**
 * disposes of a log configuration
 */
void h2o_logconf_dispose(h2o_logconf_t *logconf);
/**
 * logs a request
 */
char *h2o_log_request(h2o_logconf_t *logconf, h2o_req_t *req, size_t *len, char *buf);

/* proxy */

/**
 * processes a request (by sending the request upstream)
 */
void h2o__proxy_process_request(h2o_req_t *req);

/* mime mapper */

/**
 * initializes the mimemap (the returned chunk is refcounted)
 */
h2o_mimemap_t *h2o_mimemap_create(void);
/**
 * clones a mimemap
 */
h2o_mimemap_t *h2o_mimemap_clone(h2o_mimemap_t *src);
/**
 *
 */
void h2o_mimemap_on_context_init(h2o_mimemap_t *mimemap, h2o_context_t *ctx);
/**
 *
 */
void h2o_mimemap_on_context_dispose(h2o_mimemap_t *mimemap, h2o_context_t *ctx);
/**
 * returns if the map contains a dynamic type
 */
int h2o_mimemap_has_dynamic_type(h2o_mimemap_t *mimemap);
/**
 * sets the default mime-type
 */
void h2o_mimemap_set_default_type(h2o_mimemap_t *mimemap, const char *mime, h2o_mime_attributes_t *attr);
/**
 * adds a mime-type mapping
 */
void h2o_mimemap_define_mimetype(h2o_mimemap_t *mimemap, const char *ext, const char *mime, h2o_mime_attributes_t *attr);
/**
 * adds a mime-type mapping
 */
h2o_mimemap_type_t *h2o_mimemap_define_dynamic(h2o_mimemap_t *mimemap, const char **exts, h2o_globalconf_t *globalconf);
/**
 * removes a mime-type mapping
 */
void h2o_mimemap_remove_type(h2o_mimemap_t *mimemap, const char *ext);
/**
 * clears all mime-type mapping
 */
void h2o_mimemap_clear_types(h2o_mimemap_t *mimemap);
/**
 * sets the default mime-type
 */
h2o_mimemap_type_t *h2o_mimemap_get_default_type(h2o_mimemap_t *mimemap);
/**
 * returns the mime-type corresponding to given extension
 */
h2o_mimemap_type_t *h2o_mimemap_get_type_by_extension(h2o_mimemap_t *mimemap, h2o_iovec_t ext);
/**
 * returns the mime-type corresponding to given mimetype
 */
h2o_mimemap_type_t *h2o_mimemap_get_type_by_mimetype(h2o_mimemap_t *mimemap, h2o_iovec_t mime, int exact_match_only);
/**
 * returns the default mime attributes given a mime type
 */
void h2o_mimemap_get_default_attributes(const char *mime, h2o_mime_attributes_t *attr);

/* various handlers */

/* lib/access_log.c */

typedef struct st_h2o_access_log_filehandle_t h2o_access_log_filehandle_t;

int h2o_access_log_open_log(const char *path);
h2o_access_log_filehandle_t *h2o_access_log_open_handle(const char *path, const char *fmt, int escape);
h2o_logger_t *h2o_access_log_register(h2o_pathconf_t *pathconf, h2o_access_log_filehandle_t *handle);
void h2o_access_log_register_configurator(h2o_globalconf_t *conf);

/* lib/chunked.c */

/**
 * registers the chunked encoding output filter (added by default)
 */
void h2o_chunked_register(h2o_pathconf_t *pathconf);

/* lib/compress.c */

enum { H2O_COMPRESS_FLAG_PARTIAL, H2O_COMPRESS_FLAG_FLUSH, H2O_COMPRESS_FLAG_EOS };

/**
 * compressor context
 */
typedef struct st_h2o_compress_context_t {
    /**
     * name used in content-encoding header
     */
    h2o_iovec_t name;
    /**
     * compress or decompress callback
     */
    void (*transform)(struct st_h2o_compress_context_t *self, h2o_iovec_t *inbufs, size_t inbufcnt, h2o_send_state_t state,
                      h2o_iovec_t **outbufs, size_t *outbufcnt);
} h2o_compress_context_t;

typedef struct st_h2o_compress_args_t {
    size_t min_size;
    struct {
        int quality; /* -1 if disabled */
    } gzip;
    struct {
        int quality; /* -1 if disabled */
    } brotli;
} h2o_compress_args_t;

/**
 * registers the gzip/brotli encoding output filter (added by default, for now)
 */
void h2o_compress_register(h2o_pathconf_t *pathconf, h2o_compress_args_t *args);
/**
 * instantiates the gzip compressor
 */
h2o_compress_context_t *h2o_compress_gzip_open(h2o_mem_pool_t *pool, int quality);
/**
 * instantiates the gzip decompressor
 */
h2o_compress_context_t *h2o_compress_gunzip_open(h2o_mem_pool_t *pool);
/**
 * instantiates the brotli compressor (only available if H2O_USE_BROTLI is set)
 */
h2o_compress_context_t *h2o_compress_brotli_open(h2o_mem_pool_t *pool, int quality, size_t estimated_cotent_length);
/**
 * registers the configurator for the gzip/brotli output filter
 */
void h2o_compress_register_configurator(h2o_globalconf_t *conf);

/* lib/handler/throttle_resp.c */
/**
 * registers the throttle response filter
 */
void h2o_throttle_resp_register(h2o_pathconf_t *pathconf);
/**
 * configurator
 */
void h2o_throttle_resp_register_configurator(h2o_globalconf_t *conf);

/* lib/errordoc.c */

typedef struct st_h2o_errordoc_t {
    int status;
    h2o_iovec_t url; /* can be relative */
} h2o_errordoc_t;

/**
 * registers the errordocument output filter
 */
void h2o_errordoc_register(h2o_pathconf_t *pathconf, h2o_errordoc_t *errdocs, size_t cnt);
/**
 *
 */
void h2o_errordoc_register_configurator(h2o_globalconf_t *conf);

/* lib/expires.c */

enum { H2O_EXPIRES_MODE_ABSOLUTE, H2O_EXPIRES_MODE_MAX_AGE };

typedef struct st_h2o_expires_args_t {
    int mode;
    union {
        const char *absolute;
        uint64_t max_age;
    } data;
} h2o_expires_args_t;

/**
 * registers a filter that adds an Expires (or Cache-Control) header
 */
void h2o_expires_register(h2o_pathconf_t *pathconf, h2o_expires_args_t *args);
/**
 *
 */
void h2o_expires_register_configurator(h2o_globalconf_t *conf);

/* lib/fastcgi.c */

typedef struct st_h2o_fastcgi_handler_t h2o_fastcgi_handler_t;

#define H2O_DEFAULT_FASTCGI_IO_TIMEOUT 30000

typedef struct st_h2o_fastcgi_config_vars_t {
    uint64_t io_timeout;
    uint64_t keepalive_timeout; /* 0 to disable */
    h2o_iovec_t document_root;  /* .base=NULL if not set */
    int send_delegated_uri;     /* whether to send the rewritten HTTP_HOST & REQUEST_URI by delegation, or the original */
    struct {
        void (*dispose)(h2o_fastcgi_handler_t *handler, void *data);
        void *data;
    } callbacks;
} h2o_fastcgi_config_vars_t;

/**
 * registers the fastcgi handler to the context
 */
h2o_fastcgi_handler_t *h2o_fastcgi_register_by_hostport(h2o_pathconf_t *pathconf, const char *host, uint16_t port,
                                                        h2o_fastcgi_config_vars_t *vars);
/**
 * registers the fastcgi handler to the context
 */
h2o_fastcgi_handler_t *h2o_fastcgi_register_by_address(h2o_pathconf_t *pathconf, struct sockaddr *sa, socklen_t salen,
                                                       h2o_fastcgi_config_vars_t *vars);
/**
 * registers the fastcgi handler to the context
 */
h2o_fastcgi_handler_t *h2o_fastcgi_register_by_spawnproc(h2o_pathconf_t *pathconf, char **argv, h2o_fastcgi_config_vars_t *vars);
/**
 * registers the configurator
 */
void h2o_fastcgi_register_configurator(h2o_globalconf_t *conf);

/* lib/file.c */

enum {
    H2O_FILE_FLAG_NO_ETAG = 0x1,
    H2O_FILE_FLAG_DIR_LISTING = 0x2,
    H2O_FILE_FLAG_SEND_COMPRESSED = 0x4,
    H2O_FILE_FLAG_GUNZIP = 0x8
};

typedef struct st_h2o_file_handler_t h2o_file_handler_t;

extern const char **h2o_file_default_index_files;

/**
 * sends given file as the response to the client
 */
int h2o_file_send(h2o_req_t *req, int status, const char *reason, const char *path, h2o_iovec_t mime_type, int flags);
/**
 * registers a handler that serves a directory of statically-served files
 * @param pathconf
 * @param virtual_path
 * @param real_path
 * @param index_files optional NULL-terminated list of of filenames to be considered as the "directory-index"
 * @param mimemap the mimemap (h2o_mimemap_create is called internally if the argument is NULL)
 */
h2o_file_handler_t *h2o_file_register(h2o_pathconf_t *pathconf, const char *real_path, const char **index_files,
                                      h2o_mimemap_t *mimemap, int flags);
/**
 * registers a handler that serves a specific file
 * @param pathconf
 * @param virtual_path
 * @param real_path
 * @param index_files optional NULL-terminated list of of filenames to be considered as the "directory-index"
 * @param mimemap the mimemap (h2o_mimemap_create is called internally if the argument is NULL)
 */
h2o_handler_t *h2o_file_register_file(h2o_pathconf_t *pathconf, const char *real_path, h2o_mimemap_type_t *mime_type, int flags);
/**
 * returns the associated mimemap
 */
h2o_mimemap_t *h2o_file_get_mimemap(h2o_file_handler_t *handler);
/**
 * registers the configurator
 */
void h2o_file_register_configurator(h2o_globalconf_t *conf);

/* lib/headers.c */

enum {
    H2O_HEADERS_CMD_NULL,
    H2O_HEADERS_CMD_ADD,        /* adds a new header line */
    H2O_HEADERS_CMD_APPEND,     /* adds a new header line or contenates to the existing header */
    H2O_HEADERS_CMD_MERGE,      /* merges the value into a comma-listed values of the named header */
    H2O_HEADERS_CMD_SET,        /* sets a header line, overwriting the existing one (if any) */
    H2O_HEADERS_CMD_SETIFEMPTY, /* sets a header line if empty */
    H2O_HEADERS_CMD_UNSET       /* removes the named header(s) */
};

struct st_h2o_headers_command_t {
    int cmd;
    h2o_iovec_t *name; /* maybe a token */
    h2o_iovec_t value;
};

/**
 * registers a list of commands terminated by cmd==H2O_HEADERS_CMD_NULL
 */
void h2o_headers_register(h2o_pathconf_t *pathconf, h2o_headers_command_t *cmds);
/**
 * returns whether if the given name can be registered to the filter
 */
int h2o_headers_is_prohibited_name(const h2o_token_t *token);
/**
 * registers the configurator
 */
void h2o_headers_register_configurator(h2o_globalconf_t *conf);

/* lib/proxy.c */

/**
 * A callback to be able to override the destination url on a per-request basis
 */
typedef int (*h2o_proxy_get_upstream)(h2o_handler_t *, h2o_req_t *, h2o_url_t **, h2o_socketpool_t **, void *ctx);

typedef struct st_h2o_proxy_config_vars_t {
    uint64_t io_timeout;
    uint64_t connect_timeout;
    uint64_t first_byte_timeout;
    unsigned preserve_host : 1;
    unsigned use_proxy_protocol : 1;
    uint64_t keepalive_timeout; /* in milliseconds; set to zero to disable keepalive */
    struct {
        int enabled;
        uint64_t timeout;
    } websocket;
    h2o_headers_command_t *headers_cmds;
    h2o_iovec_t reverse_path; /* optional */
    /* I don't know how to detect if handler registered on same path twice, so temporarily use these switches to do so. */
    unsigned registered_as_url : 1;
    unsigned registered_as_backends : 1;
    SSL_CTX *ssl_ctx; /* optional */
<<<<<<< HEAD
    struct {
        h2o_proxy_get_upstream cb;
        void *ctx;
    } get_upstream;
=======
    size_t max_buffer_size;
>>>>>>> c91c06c1
} h2o_proxy_config_vars_t;

int h2o_proxy_url_get_upstream(h2o_handler_t *self, h2o_req_t *req, h2o_url_t **upstream, h2o_socketpool_t **sockpool, void *ctx);
/**
 * registers the reverse proxy handler to the context
 */
void h2o_proxy_register_reverse_proxy(h2o_pathconf_t *pathconf, h2o_url_t *upstreams, size_t count,
                                      h2o_proxy_config_vars_t *config);
/**
 * registers the configurator
 */
void h2o_proxy_register_configurator(h2o_globalconf_t *conf);

/* lib/redirect.c */

typedef struct st_h2o_redirect_handler_t h2o_redirect_handler_t;

/**
 * registers the redirect handler to the context
 * @param pathconf
 * @param internal whether if the redirect is internal or external
 * @param status status code to be sent (e.g. 301, 303, 308, ...)
 * @param prefix prefix of the destitation URL
 */
h2o_redirect_handler_t *h2o_redirect_register(h2o_pathconf_t *pathconf, int internal, int status, const char *prefix);
/**
 * registers the configurator
 */
void h2o_redirect_register_configurator(h2o_globalconf_t *conf);

/* lib/handler/reproxy.c */

typedef struct st_h2o_reproxy_handler_t h2o_reproxy_handler_t;

/**
 * registers the reproxy filter
 */
void h2o_reproxy_register(h2o_pathconf_t *pathconf);
/**
 * registers the configurator
 */
void h2o_reproxy_register_configurator(h2o_globalconf_t *conf);

/* lib/handler/status.c */

/**
 * registers the status handler
 */
void h2o_status_register(h2o_pathconf_t *pathconf);
/**
 * registers the duration handler
 */
void h2o_duration_stats_register(h2o_globalconf_t *conf);
/**
 * registers the configurator
 */
void h2o_status_register_configurator(h2o_globalconf_t *conf);

/* lib/handler/headers_util.c */

/**
 * appends a headers command to the list
 */
void h2o_headers_append_command(h2o_headers_command_t **cmds, int cmd, h2o_iovec_t *name, h2o_iovec_t value);
/**
 * rewrite headers by the command provided
 */
void h2o_rewrite_headers(h2o_mem_pool_t *pool, h2o_headers_t *headers, h2o_headers_command_t *cmd);

/* lib/handler/http2_debug_state.c */

/**
 * registers the http2 debug state handler
 */
void h2o_http2_debug_state_register(h2o_hostconf_t *hostconf, int hpack_enabled);
/**
 * registers the configurator
 */
void h2o_http2_debug_state_register_configurator(h2o_globalconf_t *conf);

/* inline defs */

inline h2o_conn_t *h2o_create_connection(size_t sz, h2o_context_t *ctx, h2o_hostconf_t **hosts, struct timeval connected_at,
                                         const h2o_conn_callbacks_t *callbacks)
{
    h2o_conn_t *conn = (h2o_conn_t *)h2o_mem_alloc(sz);

    conn->ctx = ctx;
    conn->hosts = hosts;
    conn->connected_at = connected_at;
    conn->id = __sync_add_and_fetch(&h2o_connection_id, 1);
    conn->callbacks = callbacks;

    return conn;
}

inline void h2o_proceed_response(h2o_req_t *req)
{
    if (req->_generator != NULL) {
        req->_generator->proceed(req->_generator, req);
    } else {
        req->_ostr_top->do_send(req->_ostr_top, req, NULL, 0, H2O_SEND_STATE_FINAL);
    }
}

inline h2o_iovec_t *h2o_req_getenv(h2o_req_t *req, const char *name, size_t name_len, int allocate_if_not_found)
{
    size_t i;
    for (i = 0; i != req->env.size; i += 2)
        if (h2o_memis(req->env.entries[i].base, req->env.entries[i].len, name, name_len))
            return req->env.entries + i + 1;
    if (!allocate_if_not_found)
        return NULL;
    h2o_vector_reserve(&req->pool, &req->env, req->env.size + 2);
    req->env.entries[req->env.size++] = h2o_iovec_init(name, name_len);
    req->env.entries[req->env.size++] = h2o_iovec_init(NULL, 0);
    return req->env.entries + req->env.size - 1;
}

inline void h2o_req_unsetenv(h2o_req_t *req, const char *name, size_t name_len)
{
    size_t i;
    for (i = 0; i != req->env.size; i += 2)
        if (h2o_memis(req->env.entries[i].base, req->env.entries[i].len, name, name_len))
            goto Found;
    /* not found */
    return;
Found:
    memmove(req->env.entries + i, req->env.entries + i + 2, req->env.size - i - 2);
    req->env.size -= 2;
}

inline h2o_send_state_t h2o_pull(h2o_req_t *req, h2o_ostream_pull_cb cb, h2o_iovec_t *buf)
{
    h2o_send_state_t send_state;
    assert(req->_generator != NULL);
    send_state = cb(req->_generator, req, buf);
    req->bytes_sent += buf->len;
    if (!h2o_send_state_is_in_progress(send_state))
        req->_generator = NULL;
    return send_state;
}

inline void h2o_setup_next_ostream(h2o_req_t *req, h2o_ostream_t **slot)
{
    h2o_filter_t *next;

    if (req->_next_filter_index < req->pathconf->filters.size) {
        next = req->pathconf->filters.entries[req->_next_filter_index++];
        next->on_setup_ostream(next, req, slot);
    }
}

inline void h2o_setup_next_prefilter(h2o_req_prefilter_t *self, h2o_req_t *req, h2o_ostream_t **slot)
{
    h2o_req_prefilter_t *next = self->next;

    if (next != NULL)
        next->on_setup_ostream(next, req, slot);
    else
        h2o_setup_next_ostream(req, slot);
}

inline struct timeval *h2o_get_timestamp(h2o_context_t *ctx, h2o_mem_pool_t *pool, h2o_timestamp_t *ts)
{
    uint64_t now = h2o_now(ctx->loop);

    if (ctx->_timestamp_cache.uv_now_at != now) {
        h2o_context_update_timestamp_cache(ctx);
    }

    if (ts != NULL) {
        ts->at = ctx->_timestamp_cache.tv_at;
        h2o_mem_link_shared(pool, ctx->_timestamp_cache.value);
        ts->str = ctx->_timestamp_cache.value;
    }

    return &ctx->_timestamp_cache.tv_at;
}

inline void *h2o_context_get_handler_context(h2o_context_t *ctx, h2o_handler_t *handler)
{
    return ctx->_module_configs[handler->_config_slot];
}

inline void h2o_context_set_handler_context(h2o_context_t *ctx, h2o_handler_t *handler, void *handler_ctx)
{
    ctx->_module_configs[handler->_config_slot] = handler_ctx;
}

inline void *h2o_context_get_filter_context(h2o_context_t *ctx, h2o_filter_t *filter)
{
    return ctx->_module_configs[filter->_config_slot];
}

inline void h2o_context_set_filter_context(h2o_context_t *ctx, h2o_filter_t *filter, void *filter_ctx)
{
    ctx->_module_configs[filter->_config_slot] = filter_ctx;
}

inline void *h2o_context_get_logger_context(h2o_context_t *ctx, h2o_logger_t *logger)
{
    return ctx->_module_configs[logger->_config_slot];
}

inline void **h2o_context_get_storage(h2o_context_t *ctx, size_t *key, void (*dispose_cb)(void *))
{
    /* SIZE_MAX might not be available in case the file is included from a C++ source file */
    size_t size_max = (size_t)-1;
    if (*key == size_max)
        *key = ctx->storage.size;
    if (ctx->storage.size <= *key) {
        h2o_vector_reserve(NULL, &ctx->storage, *key + 1);
        memset(ctx->storage.entries + ctx->storage.size, 0, (*key + 1 - ctx->storage.size) * sizeof(ctx->storage.entries[0]));
        ctx->storage.size = *key + 1;
    }

    ctx->storage.entries[*key].dispose = dispose_cb;
    return &ctx->storage.entries[*key].data;
}

static inline void h2o_context_set_logger_context(h2o_context_t *ctx, h2o_logger_t *logger, void *logger_ctx)
{
    ctx->_module_configs[logger->_config_slot] = logger_ctx;
}

static inline void h2o_doublebuffer_init(h2o_doublebuffer_t *db, h2o_buffer_prototype_t *prototype)
{
    h2o_buffer_init(&db->buf, prototype);
    db->bytes_inflight = 0;
}

static inline void h2o_doublebuffer_dispose(h2o_doublebuffer_t *db)
{
    h2o_buffer_dispose(&db->buf);
}

static inline h2o_iovec_t h2o_doublebuffer_prepare(h2o_doublebuffer_t *db, h2o_buffer_t **receiving, size_t max_bytes)
{
    assert(db->bytes_inflight == 0);

    if (db->buf->size == 0) {
        if ((*receiving)->size == 0)
            return h2o_iovec_init(NULL, 0);
        /* swap buffers */
        h2o_buffer_t *t = db->buf;
        db->buf = *receiving;
        *receiving = t;
    }
    if ((db->bytes_inflight = db->buf->size) > max_bytes)
        db->bytes_inflight = max_bytes;
    return h2o_iovec_init(db->buf->bytes, db->bytes_inflight);
}

static inline void h2o_doublebuffer_consume(h2o_doublebuffer_t *db)
{
    assert(db->bytes_inflight != 0);
    h2o_buffer_consume(&db->buf, db->bytes_inflight);
    db->bytes_inflight = 0;
}

#define COMPUTE_DURATION(name, from, until)                                                                                        \
    static inline int h2o_time_compute_##name(struct st_h2o_req_t *req, int64_t *delta_usec)                                       \
    {                                                                                                                              \
        if (h2o_timeval_is_null((from)) || h2o_timeval_is_null((until))) {                                                         \
            return 0;                                                                                                              \
        }                                                                                                                          \
        *delta_usec = h2o_timeval_subtract((from), (until));                                                                       \
        return 1;                                                                                                                  \
    }

COMPUTE_DURATION(connect_time, &req->conn->connected_at, &req->timestamps.request_begin_at);
COMPUTE_DURATION(header_time, &req->timestamps.request_begin_at,
                 h2o_timeval_is_null(&req->timestamps.request_body_begin_at) ? &req->processed_at.at
                                                                             : &req->timestamps.request_body_begin_at);
COMPUTE_DURATION(body_time,
                 h2o_timeval_is_null(&req->timestamps.request_body_begin_at) ? &req->processed_at.at
                                                                             : &req->timestamps.request_body_begin_at,
                 &req->processed_at.at);
COMPUTE_DURATION(request_total_time, &req->timestamps.request_begin_at, &req->processed_at.at);
COMPUTE_DURATION(process_time, &req->processed_at.at, &req->timestamps.response_start_at);
COMPUTE_DURATION(response_time, &req->timestamps.response_start_at, &req->timestamps.response_end_at);
COMPUTE_DURATION(duration, &req->timestamps.request_begin_at, &req->timestamps.response_end_at);

#undef COMPUTE_DURATION

#ifdef __cplusplus
}
#endif

#endif<|MERGE_RESOLUTION|>--- conflicted
+++ resolved
@@ -1877,14 +1877,11 @@
     unsigned registered_as_url : 1;
     unsigned registered_as_backends : 1;
     SSL_CTX *ssl_ctx; /* optional */
-<<<<<<< HEAD
     struct {
         h2o_proxy_get_upstream cb;
         void *ctx;
     } get_upstream;
-=======
     size_t max_buffer_size;
->>>>>>> c91c06c1
 } h2o_proxy_config_vars_t;
 
 int h2o_proxy_url_get_upstream(h2o_handler_t *self, h2o_req_t *req, h2o_url_t **upstream, h2o_socketpool_t **sockpool, void *ctx);
