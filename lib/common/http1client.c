/*
 * Copyright (c) 2014 DeNA Co., Ltd.
 *
 * Permission is hereby granted, free of charge, to any person obtaining a copy
 * of this software and associated documentation files (the "Software"), to
 * deal in the Software without restriction, including without limitation the
 * rights to use, copy, modify, merge, publish, distribute, sublicense, and/or
 * sell copies of the Software, and to permit persons to whom the Software is
 * furnished to do so, subject to the following conditions:
 *
 * The above copyright notice and this permission notice shall be included in
 * all copies or substantial portions of the Software.
 *
 * THE SOFTWARE IS PROVIDED "AS IS", WITHOUT WARRANTY OF ANY KIND, EXPRESS OR
 * IMPLIED, INCLUDING BUT NOT LIMITED TO THE WARRANTIES OF MERCHANTABILITY,
 * FITNESS FOR A PARTICULAR PURPOSE AND NONINFRINGEMENT. IN NO EVENT SHALL THE
 * AUTHORS OR COPYRIGHT HOLDERS BE LIABLE FOR ANY CLAIM, DAMAGES OR OTHER
 * LIABILITY, WHETHER IN AN ACTION OF CONTRACT, TORT OR OTHERWISE, ARISING
 * FROM, OUT OF OR IN CONNECTION WITH THE SOFTWARE OR THE USE OR OTHER DEALINGS
 * IN THE SOFTWARE.
 */
#include <arpa/inet.h>
#include <netdb.h>
#include <netinet/in.h>
#include <sys/socket.h>
#include <sys/types.h>
#include <sys/un.h>
#include "picohttpparser.h"
#include "h2o.h"

struct st_h2o_http1client_private_t {
    h2o_http1client_t super;
    union {
        h2o_http1client_connect_cb on_connect;
        h2o_http1client_head_cb on_head;
        h2o_http1client_body_cb on_body;
    } _cb;
    h2o_url_t *_origin;
    h2o_timeout_entry_t _timeout;
    int _method_is_head;
    int _do_keepalive;
    union {
        struct {
            size_t bytesleft;
        } content_length;
        struct {
            struct phr_chunked_decoder decoder;
            size_t bytes_decoded_in_buf;
        } chunked;
    } _body_decoder;
    h2o_socket_cb reader;
    h2o_http1client_proceed_req_cb proceed_req;
    char _chunk_len_str[(sizeof(H2O_UINT64_LONGEST_HEX_STR) - 1) + 2 + 1]; /* SIZE_MAX in hex + CRLF + '\0' */
    h2o_buffer_t *_body_buf;
    h2o_buffer_t *_body_buf_in_flight;
    unsigned _is_chunked : 1;
    unsigned _body_buf_is_done : 1;
};

static void close_client(struct st_h2o_http1client_private_t *client)
{
    if (client->super.ssl.server_name != NULL)
        free(client->super.ssl.server_name);
    if (client->super.sock != NULL) {
        if (client->super.sockpool.pool != NULL && client->_do_keepalive) {

            /* we do not send pipelined requests, and thus can trash all the received input at the end of the request */
            h2o_buffer_consume(&client->super.sock->input, client->super.sock->input->size);
            h2o_socketpool_return(client->super.sockpool.pool, client->super.sock);
        } else {
            h2o_socket_close(client->super.sock);
        }
    } else {
        if (client->super.sockpool.connect_req != NULL) {
            h2o_socketpool_cancel_connect(client->super.sockpool.connect_req);
            client->super.sockpool.connect_req = NULL;
        }
    }
    if (h2o_timeout_is_linked(&client->_timeout))
        h2o_timeout_unlink(&client->_timeout);
    if (client->_body_buf != NULL)
        h2o_buffer_dispose(&client->_body_buf);
    if (client->_body_buf_in_flight != NULL)
        h2o_buffer_dispose(&client->_body_buf_in_flight);
    free(client);
}

static void on_body_error(struct st_h2o_http1client_private_t *client, const char *errstr)
{
    client->_do_keepalive = 0;
    client->_cb.on_body(&client->super, errstr);
    close_client(client);
}

static void on_body_timeout(h2o_timeout_entry_t *entry)
{
    struct st_h2o_http1client_private_t *client = H2O_STRUCT_FROM_MEMBER(struct st_h2o_http1client_private_t, _timeout, entry);
    on_body_error(client, "I/O timeout");
}

static void on_body_until_close(h2o_socket_t *sock, const char *err)
{
    struct st_h2o_http1client_private_t *client = sock->data;

    h2o_timeout_unlink(&client->_timeout);

    if (err != NULL) {
        client->_cb.on_body(&client->super, h2o_http1client_error_is_eos);
        close_client(client);
        return;
    }

    if (sock->bytes_read != 0) {
        if (client->_cb.on_body(&client->super, NULL) != 0) {
            close_client(client);
            return;
        }
    }

    h2o_timeout_link(client->super.ctx->loop, client->super.ctx->io_timeout, &client->_timeout);
}

static void on_body_content_length(h2o_socket_t *sock, const char *err)
{
    struct st_h2o_http1client_private_t *client = sock->data;

    h2o_timeout_unlink(&client->_timeout);

    if (err != NULL) {
        on_body_error(client, "I/O error (body; content-length)");
        return;
    }

    if (sock->bytes_read != 0 || client->_body_decoder.content_length.bytesleft == 0) {
        const char *errstr;
        int ret;
        if (client->_body_decoder.content_length.bytesleft <= sock->bytes_read) {
            if (client->_body_decoder.content_length.bytesleft < sock->bytes_read) {
                /* remove the trailing garbage from buf, and disable keepalive */
                client->super.sock->input->size -= sock->bytes_read - client->_body_decoder.content_length.bytesleft;
                client->_do_keepalive = 0;
            }
            client->_body_decoder.content_length.bytesleft = 0;
            errstr = h2o_http1client_error_is_eos;
        } else {
            client->_body_decoder.content_length.bytesleft -= sock->bytes_read;
            errstr = NULL;
        }
        ret = client->_cb.on_body(&client->super, errstr);
        if (errstr == h2o_http1client_error_is_eos) {
            close_client(client);
            return;
        } else if (ret != 0) {
            client->_do_keepalive = 0;
            close_client(client);
            return;
        }
    }

    h2o_timeout_link(client->super.ctx->loop, client->super.ctx->io_timeout, &client->_timeout);
}

static void on_req_chunked(h2o_socket_t *sock, const char *err)
{
    struct st_h2o_http1client_private_t *client = sock->data;
    h2o_buffer_t *inbuf;

    h2o_timeout_unlink(&client->_timeout);

    if (err != NULL) {
        if (err == h2o_socket_error_closed && !phr_decode_chunked_is_in_data(&client->_body_decoder.chunked.decoder)) {
            /*
             * if the peer closed after a full chunk, treat this
             * as if the transfer had complete, browsers appear to ignore
             * a missing 0\r\n chunk
             */
            client->_do_keepalive = 0;
            client->_cb.on_body(&client->super, h2o_http1client_error_is_eos);
            close_client(client);
        } else {
            on_body_error(client, "I/O error (body; chunked)");
        }
        return;
    }

    inbuf = client->super.sock->input;
    if (sock->bytes_read != 0) {
        const char *errstr;
        int cb_ret;
        size_t newsz = sock->bytes_read;

        switch (phr_decode_chunked(&client->_body_decoder.chunked.decoder, inbuf->bytes + inbuf->size - newsz, &newsz)) {
        case -1: /* error */
            newsz = sock->bytes_read;
            client->_do_keepalive = 0;
            errstr = "failed to parse the response (chunked)";
            break;
        case -2: /* incomplete */
            errstr = NULL;
            break;
        default: /* complete, with garbage on tail; should disable keepalive */
            client->_do_keepalive = 0;
        /* fallthru */
        case 0: /* complete */
            errstr = h2o_http1client_error_is_eos;
            break;
        }
        inbuf->size -= sock->bytes_read - newsz;
        cb_ret = client->_cb.on_body(&client->super, errstr);
        if (errstr != NULL) {
            close_client(client);
            return;
        } else if (cb_ret != 0) {
            client->_do_keepalive = 0;
            close_client(client);
            return;
        }
    }

    h2o_timeout_link(client->super.ctx->loop, client->super.ctx->io_timeout, &client->_timeout);
}

static void on_error_before_head(struct st_h2o_http1client_private_t *client, const char *errstr)
{
    assert(!client->_do_keepalive);
    client->_cb.on_head(&client->super, errstr, 0, 0, h2o_iovec_init(NULL, 0), NULL, 0, 0);
    close_client(client);
}

static void on_head(h2o_socket_t *sock, const char *err)
{
    struct st_h2o_http1client_private_t *client = sock->data;
    int minor_version, http_status, rlen, is_eos;
    const char *msg;
#define MAX_HEADERS 100
    h2o_header_t *headers;
    h2o_iovec_t *header_names;
    size_t msg_len, num_headers, i;
    h2o_socket_cb reader;
    h2o_mem_pool_t pool;

    h2o_timeout_unlink(&client->_timeout);

    if (err != NULL) {
        on_error_before_head(client, "I/O error (head)");
        return;
    }

    h2o_mem_init_pool(&pool);

    headers = h2o_mem_alloc_pool(&pool, sizeof(*headers) * MAX_HEADERS);
    header_names = h2o_mem_alloc_pool(&pool, sizeof(*header_names) * MAX_HEADERS);

    {
        struct phr_header src_headers[MAX_HEADERS];
        /* parse response */
        num_headers = MAX_HEADERS;
        rlen = phr_parse_response(sock->input->bytes, sock->input->size, &minor_version, &http_status, &msg, &msg_len, src_headers,
                                  &num_headers, 0);
        switch (rlen) {
        case -1: /* error */
            on_error_before_head(client, "failed to parse the response");
            goto Exit;
        case -2: /* incomplete */
            h2o_timeout_link(client->super.ctx->loop, client->super.ctx->io_timeout, &client->_timeout);
            goto Exit;
        }

        for (i = 0; i != num_headers; ++i) {
            const h2o_token_t *token;
            char *orig_name;

            orig_name = h2o_strdup(&pool, src_headers[i].name, src_headers[i].name_len).base;
            h2o_strtolower((char *)src_headers[i].name, src_headers[i].name_len);
            token = h2o_lookup_token(src_headers[i].name, src_headers[i].name_len);
            if (token != NULL) {
                headers[i].name = (h2o_iovec_t *)&token->buf;
            } else {
                header_names[i] = h2o_iovec_init(src_headers[i].name, src_headers[i].name_len);
                headers[i].name = &header_names[i];
            }
            headers[i].value = h2o_iovec_init(src_headers[i].value, src_headers[i].value_len);
            headers[i].orig_name = orig_name;
        }
    }

    /* handle 1xx response (except 101, which is handled by on_head callback) */
    if (100 <= http_status && http_status <= 199 && http_status != 101) {
        if (client->super.informational_cb != NULL &&
            client->super.informational_cb(&client->super, minor_version, http_status, h2o_iovec_init(msg, msg_len), headers,
                                           num_headers) != 0) {
            close_client(client);
            goto Exit;
        }
        h2o_buffer_consume(&client->super.sock->input, rlen);
        h2o_timeout_link(client->super.ctx->loop, client->super.ctx->io_timeout, &client->_timeout);
        goto Exit;
    }

    /* parse the headers */
    reader = on_body_until_close;
    client->_do_keepalive = minor_version >= 1;
    for (i = 0; i != num_headers; ++i) {
        if (headers[i].name == &H2O_TOKEN_CONNECTION->buf) {
            if (h2o_contains_token(headers[i].value.base, headers[i].value.len, H2O_STRLIT("keep-alive"), ',')) {
                client->_do_keepalive = 1;
            } else {
                client->_do_keepalive = 0;
            }
        } else if (headers[i].name == &H2O_TOKEN_TRANSFER_ENCODING->buf) {
            if (h2o_memis(headers[i].value.base, headers[i].value.len, H2O_STRLIT("chunked"))) {
                /* precond: _body_decoder.chunked is zero-filled */
                client->_body_decoder.chunked.decoder.consume_trailer = 1;
                reader = on_req_chunked;
            } else if (h2o_memis(headers[i].value.base, headers[i].value.len, H2O_STRLIT("identity"))) {
                /* continue */
            } else {
                on_error_before_head(client, "unexpected type of transfer-encoding");
                goto Exit;
            }
        } else if (headers[i].name == &H2O_TOKEN_CONTENT_LENGTH->buf) {
            if ((client->_body_decoder.content_length.bytesleft = h2o_strtosize(headers[i].value.base, headers[i].value.len)) ==
                SIZE_MAX) {
                on_error_before_head(client, "invalid content-length");
                goto Exit;
            }
            if (reader != on_req_chunked)
                reader = on_body_content_length;
        }
    }

    /* RFC 2616 4.4 */
    if (client->_method_is_head || http_status == 101 || http_status == 204 || http_status == 304) {
        is_eos = 1;
    } else {
        is_eos = 0;
        /* close the connection if impossible to determine the end of the response (RFC 7230 3.3.3) */
        if (reader == on_body_until_close)
            client->_do_keepalive = 0;
    }

    /* call the callback. sock may be stealed and stealed sock need rlen.*/
    client->_cb.on_body = client->_cb.on_head(&client->super, is_eos ? h2o_http1client_error_is_eos : NULL, minor_version,
                                              http_status, h2o_iovec_init(msg, msg_len), headers, num_headers, rlen);

    if (is_eos) {
        close_client(client);
        goto Exit;
    } else if (client->_cb.on_body == NULL) {
        client->_do_keepalive = 0;
        close_client(client);
        goto Exit;
    }

    h2o_buffer_consume(&client->super.sock->input, rlen);
    client->super.sock->bytes_read = client->super.sock->input->size;

    client->_timeout.cb = on_body_timeout;
    h2o_socket_read_start(sock, reader);
    reader(client->super.sock, 0);

Exit:
    h2o_mem_clear_pool(&pool);
#undef MAX_HEADERS
}

static void on_head_timeout(h2o_timeout_entry_t *entry)
{
    struct st_h2o_http1client_private_t *client = H2O_STRUCT_FROM_MEMBER(struct st_h2o_http1client_private_t, _timeout, entry);
    on_error_before_head(client, "I/O timeout");
}

static void on_send_request(h2o_socket_t *sock, const char *err)
{
    struct st_h2o_http1client_private_t *client = sock->data;

    h2o_timeout_unlink(&client->_timeout);

    if (err != NULL) {
        on_error_before_head(client, "I/O error (send request)");
        return;
    }

    if (client->_is_chunked) {
        client->_is_chunked = 0;
        h2o_iovec_t last = h2o_iovec_init(H2O_STRLIT("0\r\n"));
        h2o_socket_write(client->super.sock, &last, 1, on_send_request);
        return;
    }

    h2o_socket_read_start(client->super.sock, on_head);
    client->_timeout.cb = on_head_timeout;
    h2o_timeout_link(client->super.ctx->loop, client->super.ctx->first_byte_timeout, &client->_timeout);
}

static void on_req_body_done(h2o_socket_t *sock, const char *err)
{
    struct st_h2o_http1client_private_t *client = sock->data;

    if (client->_body_buf_in_flight != NULL) {
        client->proceed_req(&client->super, client->_body_buf_in_flight->size, client->_body_buf_is_done);
        h2o_buffer_consume(&client->_body_buf_in_flight, client->_body_buf_in_flight->size);
    }

    if (err) {
        on_send_request(client->super.sock, err);
        return;
    }

    if (client->_body_buf != NULL && client->_body_buf->size != 0)
        h2o_http1client_write_req(client->super.sock, h2o_iovec_init(NULL, 0), client->_body_buf_is_done);
    else if (client->_body_buf_is_done)
        on_send_request(client->super.sock, NULL);
}

static void swap_buffers(h2o_buffer_t **a, h2o_buffer_t **b)
{
    h2o_buffer_t *swap;
    swap = *b;
    *b = *a;
    *a = swap;
}

void write_chunk_to_socket(struct st_h2o_http1client_private_t *client, h2o_iovec_t headers_top, h2o_iovec_t headers_bottom,
                           h2o_iovec_t chunk, h2o_socket_cb cb)
{
    int i = 0;
    h2o_iovec_t chunk_and_reqbufs[5];

    if (headers_top.base)
        chunk_and_reqbufs[i++] = headers_top;
    if (headers_bottom.base)
        chunk_and_reqbufs[i++] = headers_bottom;

    chunk_and_reqbufs[i].len = snprintf(client->_chunk_len_str, sizeof(client->_chunk_len_str), "%zx\r\n", chunk.len);
    chunk_and_reqbufs[i++].base = client->_chunk_len_str;

    if (chunk.base != NULL)
        chunk_and_reqbufs[i++] = h2o_iovec_init(chunk.base, chunk.len);
    chunk_and_reqbufs[i++] = h2o_iovec_init("\r\n", 2);

    h2o_socket_write(client->super.sock, chunk_and_reqbufs, i, cb);
}

int h2o_http1client_write_req(void *priv, h2o_iovec_t chunk, int is_end_stream)
{
    h2o_socket_t *sock = priv;
    struct st_h2o_http1client_private_t *client = sock->data;

    client->_body_buf_is_done = is_end_stream;

    if (client->_body_buf == NULL)
        h2o_buffer_init(&client->_body_buf, &h2o_socket_buffer_prototype);

    if (chunk.len != 0) {
        if (h2o_buffer_append(&client->_body_buf, chunk.base, chunk.len) == 0)
            return -1;
    }

    if (client->super.sock->_cb.write != NULL)
        return 0;

    assert(client->_body_buf_in_flight == NULL || client->_body_buf_in_flight->size == 0);

    swap_buffers(&client->_body_buf, &client->_body_buf_in_flight);

    if (client->_body_buf_in_flight->size == 0) {
        /* return immediately if the chunk is empty */
        on_req_body_done(client->super.sock, NULL);
        return 0;
    }

    if (client->_is_chunked) {
        if (is_end_stream && client->_body_buf_in_flight->size == 0) {
            on_send_request(sock, NULL);
            return 0;
        }
        write_chunk_to_socket(client, h2o_iovec_init(NULL, 0), h2o_iovec_init(NULL, 0),
                              h2o_iovec_init(client->_body_buf_in_flight->bytes, client->_body_buf_in_flight->size),
                              on_req_body_done);
    } else {
        h2o_iovec_t iov = h2o_iovec_init(client->_body_buf_in_flight->bytes, client->_body_buf_in_flight->size);

        h2o_socket_write(client->super.sock, &iov, 1, on_req_body_done);
    }
    return 0;
}

static void on_send_timeout(h2o_timeout_entry_t *entry)
{
    struct st_h2o_http1client_private_t *client = H2O_STRUCT_FROM_MEMBER(struct st_h2o_http1client_private_t, _timeout, entry);
    on_error_before_head(client, "I/O timeout");
}

static void on_connect_error(struct st_h2o_http1client_private_t *client, const char *errstr)
{
    assert(errstr != NULL);
    client->_cb.on_connect(&client->super, errstr, NULL, NULL, NULL, NULL, NULL, client->_origin);
    close_client(client);
}

static void on_connection_ready(struct st_h2o_http1client_private_t *client)
{
    h2o_iovec_t *reqbufs;
    size_t reqbufcnt;
    h2o_iovec_t cur_body = h2o_iovec_init(NULL, 0);

    client->_cb.on_head = client->_cb.on_connect(&client->super, NULL, &reqbufs, &reqbufcnt, &client->_method_is_head,
                                                 &client->proceed_req, &cur_body, client->_origin);
    if (client->_cb.on_head == NULL) {
        close_client(client);
        return;
    }
    if (client->proceed_req != NULL) {
        if (cur_body.len != 0) {
            h2o_buffer_init(&client->_body_buf, &h2o_socket_buffer_prototype);
            if (h2o_buffer_append(&client->_body_buf, cur_body.base, cur_body.len) == 0) {
                on_send_request(client->super.sock, "Internal error");
                return;
            }
        }
        h2o_socket_write(client->super.sock, reqbufs, reqbufcnt, on_req_body_done);
    } else {
        if (client->_is_chunked) {
            assert(reqbufcnt == 3);
            write_chunk_to_socket(client, reqbufs[0], reqbufs[1], reqbufs[2], on_send_request);
        } else {
            h2o_socket_write(client->super.sock, reqbufs, reqbufcnt, on_send_request);
        }
    }

    /* TODO no need to set the timeout if all data has been written into TCP sendbuf */
    client->_timeout.cb = on_send_timeout;
    h2o_timeout_link(client->super.ctx->loop, client->super.ctx->io_timeout, &client->_timeout);
}

static void on_handshake_complete(h2o_socket_t *sock, const char *err)
{
    struct st_h2o_http1client_private_t *client = sock->data;

    h2o_timeout_unlink(&client->_timeout);

    if (err == NULL) {
        /* success */
    } else if (err == h2o_socket_error_ssl_cert_name_mismatch &&
               (SSL_CTX_get_verify_mode(client->super.ctx->ssl_ctx) & SSL_VERIFY_PEER) == 0) {
        /* peer verification skipped */
    } else {
        on_connect_error(client, err);
        return;
    }

    on_connection_ready(client);
}

static void on_pool_connect(h2o_socket_t *sock, const char *errstr, void *data, h2o_url_t *url)
{
    struct st_h2o_http1client_private_t *client = data;

    client->super.sockpool.connect_req = NULL;

    if (sock == NULL) {
        assert(errstr != NULL);
        h2o_timeout_unlink(&client->_timeout);
        on_connect_error(client, errstr);
        return;
    }

    client->_origin = url;
    if (sock->ssl != NULL) {
        client->super.ssl.server_name = h2o_strdup(NULL, url->host.base, url->host.len).base;
    }

    client->super.sock = sock;
    sock->data = client;

    if (client->super.ssl.server_name != NULL && client->super.sock->ssl == NULL) {
        h2o_socket_ssl_handshake(client->super.sock, client->super.ctx->ssl_ctx, client->super.ssl.server_name,
                                 on_handshake_complete);
        return;
    }

    h2o_timeout_unlink(&client->_timeout);

    on_connection_ready(client);
}

static void on_connect_timeout(h2o_timeout_entry_t *entry)
{
    struct st_h2o_http1client_private_t *client = H2O_STRUCT_FROM_MEMBER(struct st_h2o_http1client_private_t, _timeout, entry);
    on_connect_error(client, "connection timeout");
}

static struct st_h2o_http1client_private_t *create_client(h2o_http1client_t **_client, void *data, h2o_http1client_ctx_t *ctx,
                                                          h2o_iovec_t ssl_server_name, h2o_http1client_connect_cb cb,
                                                          int is_chunked)
{
    struct st_h2o_http1client_private_t *client = h2o_mem_alloc(sizeof(*client));

    *client = (struct st_h2o_http1client_private_t){{ctx}};
    if (ssl_server_name.base != NULL)
        client->super.ssl.server_name = h2o_strdup(NULL, ssl_server_name.base, ssl_server_name.len).base;
    client->super.data = data;
    client->_cb.on_connect = cb;
    client->_is_chunked = is_chunked;
    /* caller needs to setup _cb, timeout.cb, sock, and sock->data */

    if (_client != NULL)
        *_client = &client->super;

    return client;
}

const char *const h2o_http1client_error_is_eos = "end of stream";

void h2o_http1client_connect(h2o_http1client_t **_client, void *data, h2o_http1client_ctx_t *ctx, h2o_socketpool_t *socketpool,
                             h2o_url_t *origin, h2o_http1client_connect_cb cb, int is_chunked)
{
    assert(socketpool != NULL);
    struct st_h2o_http1client_private_t *client;

    /* setup */
    client = create_client(_client, data, ctx, origin->scheme->is_ssl ? origin->host : h2o_iovec_init(NULL, 0), cb, is_chunked);
    client->_timeout.cb = on_connect_timeout;
    h2o_timeout_link(ctx->loop, ctx->connect_timeout, &client->_timeout);
    client->_origin = origin;
    client->super.sockpool.pool = socketpool;

<<<<<<< HEAD
void h2o_http1client_connect_with_pool(h2o_http1client_t **_client, void *data, h2o_http1client_ctx_t *ctx,
                                       h2o_socketpool_t *sockpool, h2o_http1client_connect_cb cb, int is_chunked, void *req_extra)
{
    struct st_h2o_http1client_private_t *client = create_client(_client, data, ctx, h2o_iovec_init(NULL, 0), cb, is_chunked);
    client->_cb.on_connect = cb;
    client->_connect_by_sockpool = 1;
    client->super.sockpool.pool = sockpool;
    client->_timeout.cb = on_connect_timeout;
    client->_location_rewrite_url = NULL;
    h2o_timeout_link(ctx->loop, ctx->connect_timeout, &client->_timeout);
    h2o_socketpool_connect(&client->super.sockpool.connect_req, sockpool, ctx->loop, ctx->getaddr_receiver, on_pool_connect,
                           client, req_extra);
=======
    h2o_socketpool_connect(&client->super.sockpool.connect_req, socketpool, origin, ctx->loop, ctx->getaddr_receiver,
                           on_pool_connect, client);
>>>>>>> 24ab9c61
}

void h2o_http1client_cancel(h2o_http1client_t *_client)
{
    struct st_h2o_http1client_private_t *client = (void *)_client;
    client->_do_keepalive = 0;
    close_client(client);
}

h2o_socket_t *h2o_http1client_steal_socket(h2o_http1client_t *_client)
{
    struct st_h2o_http1client_private_t *client = (void *)_client;
    h2o_socket_t *sock = client->super.sock;
    h2o_socket_read_stop(sock);
    client->super.sock = NULL;
    return sock;
}

void h2o_http1client_body_read_stop(h2o_http1client_t *_client)
{
    struct st_h2o_http1client_private_t *client = (void *)_client;
    client->reader = client->super.sock->_cb.read;
    h2o_socket_read_stop(client->super.sock);
}

void h2o_http1client_body_read_resume(h2o_http1client_t *_client)
{
    struct st_h2o_http1client_private_t *client = (void *)_client;
    h2o_socket_read_start(client->super.sock, client->reader);
}<|MERGE_RESOLUTION|>--- conflicted
+++ resolved
@@ -614,7 +614,7 @@
 const char *const h2o_http1client_error_is_eos = "end of stream";
 
 void h2o_http1client_connect(h2o_http1client_t **_client, void *data, h2o_http1client_ctx_t *ctx, h2o_socketpool_t *socketpool,
-                             h2o_url_t *origin, h2o_http1client_connect_cb cb, int is_chunked)
+                             h2o_url_t *origin, h2o_http1client_connect_cb cb, int is_chunked, void *req_extra)
 {
     assert(socketpool != NULL);
     struct st_h2o_http1client_private_t *client;
@@ -626,23 +626,8 @@
     client->_origin = origin;
     client->super.sockpool.pool = socketpool;
 
-<<<<<<< HEAD
-void h2o_http1client_connect_with_pool(h2o_http1client_t **_client, void *data, h2o_http1client_ctx_t *ctx,
-                                       h2o_socketpool_t *sockpool, h2o_http1client_connect_cb cb, int is_chunked, void *req_extra)
-{
-    struct st_h2o_http1client_private_t *client = create_client(_client, data, ctx, h2o_iovec_init(NULL, 0), cb, is_chunked);
-    client->_cb.on_connect = cb;
-    client->_connect_by_sockpool = 1;
-    client->super.sockpool.pool = sockpool;
-    client->_timeout.cb = on_connect_timeout;
-    client->_location_rewrite_url = NULL;
-    h2o_timeout_link(ctx->loop, ctx->connect_timeout, &client->_timeout);
-    h2o_socketpool_connect(&client->super.sockpool.connect_req, sockpool, ctx->loop, ctx->getaddr_receiver, on_pool_connect,
-                           client, req_extra);
-=======
     h2o_socketpool_connect(&client->super.sockpool.connect_req, socketpool, origin, ctx->loop, ctx->getaddr_receiver,
-                           on_pool_connect, client);
->>>>>>> 24ab9c61
+                           on_pool_connect, client, req_extra);
 }
 
 void h2o_http1client_cancel(h2o_http1client_t *_client)
