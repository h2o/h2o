--- conflicted
+++ resolved
@@ -24,13 +24,9 @@
           - name: OpenSSL 3.0 (Ubuntu 22.04 / DTrace)
             command: make -f misc/docker-ci/check.mk ossl3.0 BUILD_ARGS=-j6 TEST_ENV='TEST_JOBS=4 TEST_PLATFORM=github-actions'
           - name: DTrace + ASan
-<<<<<<< HEAD
-            command: make -f misc/docker-ci/check.mk dtrace+asan BUILD_ARGS=-j6 TEST_ENV=TEST_JOBS=4
+            command: make -f misc/docker-ci/check.mk dtrace+asan BUILD_ARGS=-j6 TEST_ENV='TEST_JOBS=4 TEST_PLATFORM=github-actions'
           - name: Coverage
-            command: make -f misc/docker-ci/check.mk coverage BUILD_ARGS=-j6 TEST_ENV=TEST_JOBS=4
-=======
-            command: make -f misc/docker-ci/check.mk dtrace+asan BUILD_ARGS=-j6 TEST_ENV='TEST_JOBS=4 TEST_PLATFORM=github-actions'
->>>>>>> 91a56585
+            command: make -f misc/docker-ci/check.mk coverage BUILD_ARGS=-j6 TEST_ENV='TEST_JOBS=4 TEST_PLATFORM=github-actions'
 
     timeout-minutes: 60
     steps:
