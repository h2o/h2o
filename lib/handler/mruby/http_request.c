--- conflicted
+++ resolved
@@ -435,11 +435,6 @@
     return on_body;
 }
 
-<<<<<<< HEAD
-static h2o_httpclient_head_cb on_connect(h2o_httpclient_t *client, const char *errstr, h2o_iovec_t *method, h2o_url_t *url,
-                                         const h2o_header_t **headers, size_t *num_headers, h2o_httpclient_req_body_t *body,
-                                         h2o_httpclient_properties_t *props, h2o_url_t *origin)
-=======
 static h2o_httpclient_body_cb on_head(h2o_httpclient_t *client, const char *errstr, int version, int status, h2o_iovec_t msg,
                                       h2o_header_t *headers, size_t num_headers, int header_requires_dup)
 {
@@ -458,10 +453,8 @@
 }
 
 static h2o_httpclient_head_cb do_on_connect(h2o_httpclient_t *client, const char *errstr, h2o_iovec_t *method, h2o_url_t *url,
-                                            const h2o_header_t **headers, size_t *num_headers, h2o_iovec_t *body,
-                                            h2o_httpclient_proceed_req_cb *proceed_req_cb, h2o_httpclient_properties_t *props,
-                                            h2o_url_t *origin)
->>>>>>> 1f4ee2d1
+                                            const h2o_header_t **headers, size_t *num_headers, h2o_httpclient_req_body_t *body,
+                                            h2o_httpclient_properties_t *props, h2o_url_t *origin)
 {
     struct st_h2o_mruby_http_request_context_t *ctx = client->data;
 
@@ -490,9 +483,8 @@
 }
 
 static h2o_httpclient_head_cb on_connect(h2o_httpclient_t *client, const char *errstr, h2o_iovec_t *method, h2o_url_t *url,
-                                         const h2o_header_t **headers, size_t *num_headers, h2o_iovec_t *body,
-                                         h2o_httpclient_proceed_req_cb *proceed_req_cb, h2o_httpclient_properties_t *props,
-                                         h2o_url_t *origin)
+                                         const h2o_header_t **headers, size_t *num_headers, h2o_httpclient_req_body_t *body,
+                                         h2o_httpclient_properties_t *props, h2o_url_t *origin)
 {
     struct st_h2o_mruby_http_request_context_t *ctx = client->data;
     if (try_dispose_context(ctx))
@@ -502,7 +494,7 @@
     mrb_gc_protect(ctx->ctx->shared->mrb, ctx->refs.request);
 
     h2o_httpclient_head_cb cb =
-        do_on_connect(client, errstr, method, url, headers, num_headers, body, proceed_req_cb, props, origin);
+        do_on_connect(client, errstr, method, url, headers, num_headers, body, props, origin);
 
     mrb_gc_arena_restore(ctx->ctx->shared->mrb, gc_arena);
 
