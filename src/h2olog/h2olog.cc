/*
 * Copyright (c) 2019-2020 Fastly, Inc., Toru Maesaka, Goro Fuji
 *
 * Permission is hereby granted, free of charge, to any person obtaining a copy
 * of this software and associated documentation files (the "Software"), to
 * deal in the Software without restriction, including without limitation the
 * rights to use, copy, modify, merge, publish, distribute, sublicense, and/or
 * sell copies of the Software, and to permit persons to whom the Software is
 * furnished to do so, subject to the following conditions:
 *
 * The above copyright notice and this permission notice shall be included in
 * all copies or substantial portions of the Software.
 *
 * THE SOFTWARE IS PROVIDED "AS IS", WITHOUT WARRANTY OF ANY KIND, EXPRESS OR
 * IMPLIED, INCLUDING BUT NOT LIMITED TO THE WARRANTIES OF MERCHANTABILITY,
 * FITNESS FOR A PARTICULAR PURPOSE AND NONINFRINGEMENT. IN NO EVENT SHALL THE
 * AUTHORS OR COPYRIGHT HOLDERS BE LIABLE FOR ANY CLAIM, DAMAGES OR OTHER
 * LIABILITY, WHETHER IN AN ACTION OF CONTRACT, TORT OR OTHERWISE, ARISING
 * FROM, OUT OF OR IN CONNECTION WITH THE SOFTWARE OR THE USE OR OTHER DEALINGS
 * IN THE SOFTWARE.
 */

#include <memory>
#include <vector>
#include <algorithm>
#include <bcc/BPF.h>
extern "C" {
#include <unistd.h>
#include <stdarg.h>
#include <sys/time.h>
#include "h2o/memory.h"
#include "h2o/version.h"
}
#include "h2olog.h"

#define POLL_TIMEOUT (1000)
#define PERF_BUFFER_PAGE_COUNT 256

static void usage(void)
{
    printf(R"(h2olog (h2o v%s)
Usage: h2olog -p PID
       h2olog quic -p PID
Optional arguments:
    -d Print debugging information (-dd shows more)
<<<<<<< HEAD
    -h Print this help and exit
    -l Print the list of available tracepoints and exit
    -s RESPONSE_HEADER_NAME A response header name to show, e.g. "content-type"
    -t TRACEPOINT A tracepoint, or fully-qualified probe name, to show, e.g. "quicly:accept"
=======
    -r Run without dropping root privilege
>>>>>>> 1418de4f
    -w Path to write the output (default: stdout)

Examples:
    h2olog quic -p $(pgrep -o h2o)
    h2olog quic -p $(pgrep -o h2o) -t quicly:accept -t quicly:free
    h2olog quic -p $(pgrep -o h2o) -t h2o:send_response_header -t h2o:h3s_accept -t h2o:h3s_destroy -s alt-svc
)",
           H2O_VERSION);
    return;
}

static void make_timestamp(char *buf, size_t buf_len)
{
    time_t t = time(NULL);
    struct tm tms;
    localtime_r(&t, &tms);
    const char *iso8601format = "%FT%TZ";
    strftime(buf, buf_len, iso8601format, &tms);
}

static void infof(const char *fmt, ...) __attribute__((format(printf, 1, 2)));

static void infof(const char *fmt, ...)
{
    char buf[1024];
    va_list args;
    va_start(args, fmt);
    vsnprintf(buf, sizeof(buf), fmt, args);
    va_end(args);

    char timestamp[128];
    make_timestamp(timestamp, sizeof(timestamp));

    fprintf(stderr, "%s %s\n", timestamp, buf);
}

uint64_t h2o_tracer::time_milliseconds()
{
    struct timeval tv;
    gettimeofday(&tv, NULL);
    return (int64_t)tv.tv_sec * 1000 + tv.tv_usec / 1000;
}

void h2o_tracer::show_event_per_sec(time_t *t0)
{
    time_t t1 = time(NULL);
    int64_t d = t1 - *t0;
    if (d > 10) {
        uint64_t c = stats_.num_events / d;
        if (c > 0) {
            if (stats_.num_lost > 0) {
                infof("%20" PRIu64 " events/s (possibly lost %" PRIu64 " events)", c, stats_.num_lost);
                stats_.num_lost = 0;
            } else {
                infof("%20" PRIu64 " events/s", c);
            }
            stats_.num_events = 0;
        }
        *t0 = t1;
    }
}

static void show_process(pid_t pid)
{
    char cmdline[256];
    char proc_file[256];
    snprintf(proc_file, sizeof(proc_file), "/proc/%d/cmdline", pid);
    FILE *f = fopen(proc_file, "r");
    if (f == nullptr) {
        fprintf(stderr, "Error: failed to open %s: %s\n", proc_file, strerror(errno));
        exit(EXIT_FAILURE);
    }
    size_t nread = fread(cmdline, 1, sizeof(cmdline), f);
    fclose(f);
    if (nread == 0) {
        fprintf(stderr, "Error: failed to read from %s: %s\n", proc_file, strerror(errno));
        exit(EXIT_FAILURE);
    }
    nread--; // skip trailing nul
    for (size_t i = 0; i < nread; i++) {
        if (cmdline[i] == '\0') {
            cmdline[i] = ' ';
        }
    }
    infof("Attaching pid=%d (%s)", pid, cmdline);
}

static void drop_root_privilege(void)
{
    if (getuid() == 0) {
        const char *sudo_gid = getenv("SUDO_GID");
        if (sudo_gid == NULL) {
            fprintf(stderr, "Error: the SUDO_GID environment variable is not set\n");
            exit(EXIT_FAILURE);
        }
        errno = 0;
        gid_t gid = (gid_t)strtol(sudo_gid, NULL, 10);
        if (errno != 0) {
            fprintf(stderr, "Error: failed to parse SUDO_GID\n");
            exit(EXIT_FAILURE);
        }
        if (setgid(gid) != 0) {
            perror("Error: setgid(2) failed");
            exit(EXIT_FAILURE);
        }
        const char *sudo_uid = getenv("SUDO_UID");
        if (sudo_uid == NULL) {
            fprintf(stderr, "Error: the SUDO_UID environment variable is not set\n");
            exit(EXIT_FAILURE);
        }
        errno = 0;
        uid_t uid = (uid_t)strtol(sudo_uid, NULL, 10);
        if (errno != 0) {
            fprintf(stderr, "Error: failed to parse SUDO_UID\n");
            exit(EXIT_FAILURE);
        }
        if (setuid(uid) != 0) {
            perror("Error: setuid(2) failed");
            exit(EXIT_FAILURE);
        }
    }
}

static std::string join_str(const std::string &sep, const std::vector<std::string> &strs)
{
    std::string s;
    for (auto iter = strs.cbegin(); iter != strs.cend(); ++iter) {
        if (iter != strs.cbegin()) {
            s += sep;
        }
        s += *iter;
    }
    return s;
}

static std::string generate_header_filter_cflag(const std::vector<std::string> &tokens)
{
    std::vector<std::string> conditions;

    for (auto &token : tokens) {
        char buf[256];
        snprintf(buf, sizeof(buf), "/* %s */ (slen) == %zu", token.c_str(), token.size());
        std::vector<std::string> exprs = {buf};

        for (size_t i = 0; i < token.size(); ++i) {
            snprintf(buf, sizeof(buf), "(s)[%zu] == '%c'", i, token[i]);
            exprs.push_back(buf);
        }
        conditions.push_back("(" + join_str(" && ", exprs) + ")");
    }

    std::string cflag("-DCHECK_ALLOWED_RES_HEADER_NAME(s,slen)=(");
    cflag += join_str(" || ", conditions);
    cflag += ")";
    return cflag;
}

static std::string make_pid_cflag(const char *macro_name, pid_t pid)
{
    char buf[256];
    snprintf(buf, sizeof(buf), "-D%s=%d", macro_name, pid);
    return std::string(buf);
}

static void event_cb(void *context, void *data, int len)
{
    h2o_tracer *tracer = (h2o_tracer *)context;
    tracer->handle_event(data, len);
}

static void lost_cb(void *context, uint64_t lost)
{
    h2o_tracer *tracer = (h2o_tracer *)context;
    tracer->handle_lost(lost);
}

int main(int argc, char **argv)
{
    std::unique_ptr<h2o_tracer> tracer;
    if (argc > 1 && strcmp(argv[1], "quic") == 0) {
        tracer.reset(create_quic_tracer());
        --argc;
        ++argv;
    } else {
        tracer.reset(create_http_tracer());
    }

    const std::vector<h2o_tracer::usdt> available_usdts = tracer->usdt_probes();

    int debug = 0;
    int preserve_root = 0;
    FILE *outfp = stdout;
    std::vector<h2o_tracer::usdt> selected_usdts;
    std::vector<std::string> response_header_filters;
    int c;
    pid_t h2o_pid = -1;
<<<<<<< HEAD
    while ((c = getopt(argc, argv, "hdp:t:s:w:l")) != -1) {
=======
    while ((c = getopt(argc, argv, "hdrp:t:s:w:")) != -1) {
>>>>>>> 1418de4f
        switch (c) {
        case 'p':
            h2o_pid = atoi(optarg);
            break;
        case 't': {
            auto found = std::find_if(available_usdts.cbegin(), available_usdts.cend(),
                                      [](const h2o_tracer::usdt &usdt) { return optarg == usdt.fully_qualified_name(); });
            if (found == available_usdts.cend()) {
                fprintf(stderr, "No such tracepoint: %s\n", optarg);
                exit(EXIT_FAILURE);
            }
            selected_usdts.push_back(*found);
            break;
        }
        case 's':
            response_header_filters.push_back(optarg);
            break;
        case 'w':
            if ((outfp = fopen(optarg, "w")) == nullptr) {
                fprintf(stderr, "Error: failed to open %s: %s", optarg, strerror(errno));
                exit(EXIT_FAILURE);
            }
            break;
        case 'd':
            debug++;
            break;
<<<<<<< HEAD
        case 'l':
            for (const auto &usdt : available_usdts) {
                printf("%s\n", usdt.fully_qualified_name().c_str());
            }
            exit(EXIT_SUCCESS);
=======
        case 'r':
            preserve_root = 1;
>>>>>>> 1418de4f
            break;
        case 'h':
            usage();
            exit(EXIT_SUCCESS);
        default:
            usage();
            exit(EXIT_FAILURE);
        }
    }

    if (argc > optind) {
        fprintf(stderr, "Error: too many aruments\n");
        usage();
        exit(EXIT_FAILURE);
    }

    if (h2o_pid == -1) {
        fprintf(stderr, "Error: -p option is missing\n");
        usage();
        exit(EXIT_FAILURE);
    }

    if (geteuid() != 0) {
        fprintf(stderr, "Error: root privilege is required\n");
        exit(EXIT_FAILURE);
    }

    tracer->init(outfp);

    std::vector<std::string> cflags({
        make_pid_cflag("H2OLOG_H2O_PID", h2o_pid),
    });

    if (!response_header_filters.empty()) {
        cflags.push_back(generate_header_filter_cflag(response_header_filters));
    }

    if (selected_usdts.empty()) {
        selected_usdts = available_usdts;
    }

    if (debug >= 2) {
        fprintf(stderr, "selected_usdts=");
        for (auto iter = selected_usdts.cbegin(); iter != selected_usdts.cend(); iter++) {
            if (iter != selected_usdts.cbegin()) {
                fprintf(stderr, ",");
            }
            fprintf(stderr, "%s", iter->fully_qualified_name().c_str());
        }
        fprintf(stderr, "\n");
        fprintf(stderr, "cflags=");
        for (size_t i = 0; i < cflags.size(); i++) {
            if (i > 0) {
                fprintf(stderr, " ");
            }
            fprintf(stderr, "%s", cflags[i].c_str());
        }
        fprintf(stderr, "\n");
        fprintf(stderr, "<BPF>\n%s\n</BPF>\n", tracer->bpf_text().c_str());
    }

    ebpf::BPF *bpf = new ebpf::BPF();
    std::vector<ebpf::USDT> probes;

    for (const auto &usdt : selected_usdts) {
        probes.push_back(ebpf::USDT(h2o_pid, usdt.provider, usdt.name, usdt.probe_func));
    }

    ebpf::StatusTuple ret = bpf->init(tracer->bpf_text(), cflags, probes);
    if (ret.code() != 0) {
        fprintf(stderr, "Error: init: %s\n", ret.msg().c_str());
        return EXIT_FAILURE;
    }

    bpf->attach_tracepoint("sched:sched_process_exit", "trace_sched_process_exit");

    for (auto &probe : probes) {
        ret = bpf->attach_usdt(probe);
        if (ret.code() != 0) {
            fprintf(stderr, "Error: attach_usdt: %s\n", ret.msg().c_str());
            return EXIT_FAILURE;
        }
    }

    ret = bpf->open_perf_buffer("events", event_cb, lost_cb, tracer.get(), PERF_BUFFER_PAGE_COUNT);
    if (ret.code() != 0) {
        fprintf(stderr, "Error: open_perf_buffer: %s\n", ret.msg().c_str());
        return EXIT_FAILURE;
    }

    if (debug) {
        show_process(h2o_pid);
    }
    if (!preserve_root) {
        drop_root_privilege();
    }

    ebpf::BPFPerfBuffer *perf_buffer = bpf->get_perf_buffer("events");
    if (perf_buffer) {
        time_t t0 = time(NULL);

        while (true) {
            perf_buffer->poll(POLL_TIMEOUT);
            tracer->flush();

            if (debug) {
                tracer->show_event_per_sec(&t0);
            }
        }
    }

    fprintf(stderr, "Error: failed to get_perf_buffer()\n");
    return EXIT_FAILURE;
}<|MERGE_RESOLUTION|>--- conflicted
+++ resolved
@@ -43,14 +43,11 @@
        h2olog quic -p PID
 Optional arguments:
     -d Print debugging information (-dd shows more)
-<<<<<<< HEAD
     -h Print this help and exit
     -l Print the list of available tracepoints and exit
     -s RESPONSE_HEADER_NAME A response header name to show, e.g. "content-type"
     -t TRACEPOINT A tracepoint, or fully-qualified probe name, to show, e.g. "quicly:accept"
-=======
     -r Run without dropping root privilege
->>>>>>> 1418de4f
     -w Path to write the output (default: stdout)
 
 Examples:
@@ -247,11 +244,7 @@
     std::vector<std::string> response_header_filters;
     int c;
     pid_t h2o_pid = -1;
-<<<<<<< HEAD
-    while ((c = getopt(argc, argv, "hdp:t:s:w:l")) != -1) {
-=======
-    while ((c = getopt(argc, argv, "hdrp:t:s:w:")) != -1) {
->>>>>>> 1418de4f
+    while ((c = getopt(argc, argv, "hdrpl:t:s:w:")) != -1) {
         switch (c) {
         case 'p':
             h2o_pid = atoi(optarg);
@@ -278,16 +271,14 @@
         case 'd':
             debug++;
             break;
-<<<<<<< HEAD
         case 'l':
             for (const auto &usdt : available_usdts) {
                 printf("%s\n", usdt.fully_qualified_name().c_str());
             }
             exit(EXIT_SUCCESS);
-=======
+            break;
         case 'r':
             preserve_root = 1;
->>>>>>> 1418de4f
             break;
         case 'h':
             usage();
