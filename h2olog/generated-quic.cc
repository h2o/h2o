// Generated code. Do not edit it here!

#include <stdlib.h>
#include <stdint.h>
#include <stdio.h>
#include <string.h>
#include <sys/time.h>

#include <string>
#include <algorithm>

#include "quicly.h"

#include "h2olog.h"
#include "json.h"

#define STR_LEN 64
#define STR_LIT(s) s, strlen(s)

class h2o_quic_tracer : public h2o_tracer {
protected:
  virtual void do_handle_event(const void *data, int len);
  virtual void do_handle_lost(uint64_t lost);
public:
  virtual const std::vector<ebpf::USDT> &init_usdt_probes(pid_t h2o_pid);
  virtual std::string bpf_text();
};


// This is enough for here. See `quicly.c` for the full definition.
struct st_quicly_conn_t {
  struct _st_quicly_conn_public_t super;
};
typedef typeof(((const struct st_quicly_stream_t *)nullptr)->stream_id) typeof_st_quicly_stream_t__stream_id;
typedef typeof(((const struct quicly_rtt_t *)nullptr)->minimum) typeof_quicly_rtt_t__minimum;
typedef typeof(((const struct quicly_rtt_t *)nullptr)->smoothed) typeof_quicly_rtt_t__smoothed;
typedef typeof(((const struct quicly_rtt_t *)nullptr)->variance) typeof_quicly_rtt_t__variance;
typedef typeof(((const struct quicly_rtt_t *)nullptr)->latest) typeof_quicly_rtt_t__latest;
typedef typeof(((const struct st_quicly_conn_t *)nullptr)->super.local.cid_set.plaintext.master_id) typeof_st_quicly_conn_t__master_id;


#define GEN_FIELD_INFO(type, field, name) gen_field_info(#type, #field, &((type *)NULL)->field, name)

#define DEFINE_RESOLVE_FUNC(field_type) \
std::string gen_field_info(const char *struct_type, const char *field_name, const field_type *field_ptr, const char *name) \
{ \
    return do_resolve(struct_type, field_name, #field_type, field_ptr, name); \
}

template <typename FieldType>
static std::string do_resolve(const char *struct_type, const char *field_name, const char *field_type, const FieldType *field_ptr, const char *name) {
    char *buff = NULL;
    size_t buff_len = 0;
    FILE *mem = open_memstream(&buff, &buff_len);
    fprintf(mem, "/* %s (%s#%s) */\n", name, struct_type, field_name);
    fprintf(mem, "#define offsetof_%s %zd\n", name, (const char *)field_ptr - (const char *)NULL);
    fprintf(mem, "#define typeof_%s %s\n", name, field_type);
    fprintf(mem, "#define get_%s(st) *((const %s *) ((const char*)st + offsetof_%s))\n", name, field_type, name);
    fprintf(mem, "\n");
    fclose(mem);
    std::string s(buff, buff_len);
    fclose(mem);
    return s;
}

DEFINE_RESOLVE_FUNC(int32_t);
DEFINE_RESOLVE_FUNC(uint32_t);
DEFINE_RESOLVE_FUNC(int64_t);
DEFINE_RESOLVE_FUNC(uint64_t);

static std::string gen_quic_bpf_header() {
  std::string bpf;

  bpf += "#define sizeof_st_quicly_stream_t " + std::to_string(std::min<size_t>(sizeof(struct st_quicly_stream_t), 128)) + "\n";
  bpf += GEN_FIELD_INFO(struct st_quicly_stream_t, stream_id, "st_quicly_stream_t__stream_id");

  bpf += "#define sizeof_quicly_rtt_t " + std::to_string(std::min<size_t>(sizeof(struct quicly_rtt_t), 128)) + "\n";
  bpf += GEN_FIELD_INFO(struct quicly_rtt_t, minimum, "quicly_rtt_t__minimum");
  bpf += GEN_FIELD_INFO(struct quicly_rtt_t, smoothed, "quicly_rtt_t__smoothed");
  bpf += GEN_FIELD_INFO(struct quicly_rtt_t, variance, "quicly_rtt_t__variance");
  bpf += GEN_FIELD_INFO(struct quicly_rtt_t, latest, "quicly_rtt_t__latest");

  bpf += "#define sizeof_st_quicly_conn_t " + std::to_string(std::min<size_t>(sizeof(struct st_quicly_conn_t), 128)) + "\n";
  bpf += GEN_FIELD_INFO(struct st_quicly_conn_t, super.local.cid_set.plaintext.master_id, "st_quicly_conn_t__master_id");

  return bpf;
}


struct quic_event_t {
  uint8_t id;

  union {
    struct { // quicly:connect
      typeof_st_quicly_conn_t__master_id master_id;
      int64_t at;
      uint32_t version;
    } connect;
    struct { // quicly:accept
      typeof_st_quicly_conn_t__master_id master_id;
      int64_t at;
      char dcid[STR_LEN];
    } accept;
    struct { // quicly:free
      typeof_st_quicly_conn_t__master_id master_id;
      int64_t at;
    } free;
    struct { // quicly:send
      typeof_st_quicly_conn_t__master_id master_id;
      int64_t at;
      int state;
      char dcid[STR_LEN];
    } send;
    struct { // quicly:receive
      typeof_st_quicly_conn_t__master_id master_id;
      int64_t at;
      char dcid[STR_LEN];
      uint8_t bytes[1];
      size_t bytes_len;
    } receive;
    struct { // quicly:version_switch
      typeof_st_quicly_conn_t__master_id master_id;
      int64_t at;
      uint32_t new_version;
    } version_switch;
    struct { // quicly:idle_timeout
      typeof_st_quicly_conn_t__master_id master_id;
      int64_t at;
    } idle_timeout;
    struct { // quicly:stateless_reset_receive
      typeof_st_quicly_conn_t__master_id master_id;
      int64_t at;
    } stateless_reset_receive;
    struct { // quicly:crypto_decrypt
      typeof_st_quicly_conn_t__master_id master_id;
      int64_t at;
      uint64_t pn;
      size_t decrypted_len;
    } crypto_decrypt;
    struct { // quicly:crypto_handshake
      typeof_st_quicly_conn_t__master_id master_id;
      int64_t at;
      int ret;
    } crypto_handshake;
    struct { // quicly:crypto_update_secret
      typeof_st_quicly_conn_t__master_id master_id;
      int64_t at;
      int is_enc;
      uint8_t epoch;
      char label[STR_LEN];
    } crypto_update_secret;
    struct { // quicly:crypto_send_key_update
      typeof_st_quicly_conn_t__master_id master_id;
      int64_t at;
      uint64_t phase;
    } crypto_send_key_update;
    struct { // quicly:crypto_send_key_update_confirmed
      typeof_st_quicly_conn_t__master_id master_id;
      int64_t at;
      uint64_t next_pn;
    } crypto_send_key_update_confirmed;
    struct { // quicly:crypto_receive_key_update
      typeof_st_quicly_conn_t__master_id master_id;
      int64_t at;
      uint64_t phase;
    } crypto_receive_key_update;
    struct { // quicly:crypto_receive_key_update_prepare
      typeof_st_quicly_conn_t__master_id master_id;
      int64_t at;
      uint64_t phase;
    } crypto_receive_key_update_prepare;
    struct { // quicly:packet_prepare
      typeof_st_quicly_conn_t__master_id master_id;
      int64_t at;
      uint8_t first_octet;
      char dcid[STR_LEN];
    } packet_prepare;
    struct { // quicly:packet_commit
      typeof_st_quicly_conn_t__master_id master_id;
      int64_t at;
      uint64_t pn;
      size_t len;
      int ack_only;
    } packet_commit;
    struct { // quicly:packet_acked
      typeof_st_quicly_conn_t__master_id master_id;
      int64_t at;
      uint64_t pn;
      int is_late_ack;
    } packet_acked;
    struct { // quicly:packet_lost
      typeof_st_quicly_conn_t__master_id master_id;
      int64_t at;
      uint64_t pn;
    } packet_lost;
    struct { // quicly:pto
      typeof_st_quicly_conn_t__master_id master_id;
      int64_t at;
      size_t inflight;
      uint32_t cwnd;
      int8_t pto_count;
    } pto;
    struct { // quicly:cc_ack_received
      typeof_st_quicly_conn_t__master_id master_id;
      int64_t at;
      uint64_t largest_acked;
      size_t bytes_acked;
      uint32_t cwnd;
      size_t inflight;
    } cc_ack_received;
    struct { // quicly:cc_congestion
      typeof_st_quicly_conn_t__master_id master_id;
      int64_t at;
      uint64_t max_lost_pn;
      size_t inflight;
      uint32_t cwnd;
    } cc_congestion;
    struct { // quicly:ack_send
      typeof_st_quicly_conn_t__master_id master_id;
      int64_t at;
      uint64_t largest_acked;
      uint64_t ack_delay;
    } ack_send;
    struct { // quicly:ping_send
      typeof_st_quicly_conn_t__master_id master_id;
      int64_t at;
    } ping_send;
    struct { // quicly:ping_receive
      typeof_st_quicly_conn_t__master_id master_id;
      int64_t at;
    } ping_receive;
    struct { // quicly:transport_close_send
      typeof_st_quicly_conn_t__master_id master_id;
      int64_t at;
      uint64_t error_code;
      uint64_t frame_type;
      char reason_phrase[STR_LEN];
    } transport_close_send;
    struct { // quicly:transport_close_receive
      typeof_st_quicly_conn_t__master_id master_id;
      int64_t at;
      uint64_t error_code;
      uint64_t frame_type;
      char reason_phrase[STR_LEN];
    } transport_close_receive;
    struct { // quicly:application_close_send
      typeof_st_quicly_conn_t__master_id master_id;
      int64_t at;
      uint64_t error_code;
      char reason_phrase[STR_LEN];
    } application_close_send;
    struct { // quicly:application_close_receive
      typeof_st_quicly_conn_t__master_id master_id;
      int64_t at;
      uint64_t error_code;
      char reason_phrase[STR_LEN];
    } application_close_receive;
    struct { // quicly:stream_send
      typeof_st_quicly_conn_t__master_id master_id;
      int64_t at;
      typeof_st_quicly_stream_t__stream_id stream_id;
      uint64_t off;
      size_t len;
      int is_fin;
    } stream_send;
    struct { // quicly:stream_receive
      typeof_st_quicly_conn_t__master_id master_id;
      int64_t at;
      typeof_st_quicly_stream_t__stream_id stream_id;
      uint64_t off;
      size_t len;
    } stream_receive;
    struct { // quicly:stream_acked
      typeof_st_quicly_conn_t__master_id master_id;
      int64_t at;
      int64_t stream_id;
      uint64_t off;
      size_t len;
    } stream_acked;
    struct { // quicly:stream_lost
      typeof_st_quicly_conn_t__master_id master_id;
      int64_t at;
      int64_t stream_id;
      uint64_t off;
      size_t len;
    } stream_lost;
    struct { // quicly:max_data_send
      typeof_st_quicly_conn_t__master_id master_id;
      int64_t at;
      uint64_t limit;
    } max_data_send;
    struct { // quicly:max_data_receive
      typeof_st_quicly_conn_t__master_id master_id;
      int64_t at;
      uint64_t limit;
    } max_data_receive;
    struct { // quicly:max_streams_send
      typeof_st_quicly_conn_t__master_id master_id;
      int64_t at;
      uint64_t limit;
      int is_unidirectional;
    } max_streams_send;
    struct { // quicly:max_streams_receive
      typeof_st_quicly_conn_t__master_id master_id;
      int64_t at;
      uint64_t limit;
      int is_unidirectional;
    } max_streams_receive;
    struct { // quicly:max_stream_data_send
      typeof_st_quicly_conn_t__master_id master_id;
      int64_t at;
      typeof_st_quicly_stream_t__stream_id stream_id;
      uint64_t limit;
    } max_stream_data_send;
    struct { // quicly:max_stream_data_receive
      typeof_st_quicly_conn_t__master_id master_id;
      int64_t at;
      int64_t stream_id;
      uint64_t limit;
    } max_stream_data_receive;
    struct { // quicly:new_token_send
      typeof_st_quicly_conn_t__master_id master_id;
      int64_t at;
      uint8_t token[STR_LEN];
      size_t token_len;
      uint64_t generation;
    } new_token_send;
    struct { // quicly:new_token_acked
      typeof_st_quicly_conn_t__master_id master_id;
      int64_t at;
      uint64_t generation;
    } new_token_acked;
    struct { // quicly:new_token_receive
      typeof_st_quicly_conn_t__master_id master_id;
      int64_t at;
      uint8_t token[STR_LEN];
      size_t token_len;
    } new_token_receive;
    struct { // quicly:handshake_done_send
      typeof_st_quicly_conn_t__master_id master_id;
      int64_t at;
    } handshake_done_send;
    struct { // quicly:handshake_done_receive
      typeof_st_quicly_conn_t__master_id master_id;
      int64_t at;
    } handshake_done_receive;
    struct { // quicly:streams_blocked_send
      typeof_st_quicly_conn_t__master_id master_id;
      int64_t at;
      uint64_t limit;
      int is_unidirectional;
    } streams_blocked_send;
    struct { // quicly:streams_blocked_receive
      typeof_st_quicly_conn_t__master_id master_id;
      int64_t at;
      uint64_t limit;
      int is_unidirectional;
    } streams_blocked_receive;
    struct { // quicly:new_connection_id_send
      typeof_st_quicly_conn_t__master_id master_id;
      int64_t at;
      uint64_t sequence;
      uint64_t retire_prior_to;
      char cid[STR_LEN];
      char stateless_reset_token[STR_LEN];
    } new_connection_id_send;
    struct { // quicly:new_connection_id_receive
      typeof_st_quicly_conn_t__master_id master_id;
      int64_t at;
      uint64_t sequence;
      uint64_t retire_prior_to;
      char cid[STR_LEN];
      char stateless_reset_token[STR_LEN];
    } new_connection_id_receive;
    struct { // quicly:retire_connection_id_send
      typeof_st_quicly_conn_t__master_id master_id;
      int64_t at;
      uint64_t sequence;
    } retire_connection_id_send;
    struct { // quicly:retire_connection_id_receive
      typeof_st_quicly_conn_t__master_id master_id;
      int64_t at;
      uint64_t sequence;
    } retire_connection_id_receive;
    struct { // quicly:data_blocked_receive
      typeof_st_quicly_conn_t__master_id master_id;
      int64_t at;
      uint64_t off;
    } data_blocked_receive;
    struct { // quicly:stream_data_blocked_receive
      typeof_st_quicly_conn_t__master_id master_id;
      int64_t at;
      int64_t stream_id;
      uint64_t limit;
    } stream_data_blocked_receive;
    struct { // quicly:ack_frequency_receive
      typeof_st_quicly_conn_t__master_id master_id;
      int64_t at;
      uint64_t sequence;
      uint64_t packet_tolerance;
      uint64_t max_ack_delay;
      int ignore_order;
    } ack_frequency_receive;
    struct { // quicly:quictrace_sent
      typeof_st_quicly_conn_t__master_id master_id;
      int64_t at;
      uint64_t pn;
      size_t len;
      uint8_t packet_type;
    } quictrace_sent;
    struct { // quicly:quictrace_recv
      typeof_st_quicly_conn_t__master_id master_id;
      int64_t at;
      uint64_t pn;
    } quictrace_recv;
    struct { // quicly:quictrace_send_stream
      typeof_st_quicly_conn_t__master_id master_id;
      int64_t at;
      typeof_st_quicly_stream_t__stream_id stream_id;
      uint64_t off;
      size_t len;
      int fin;
    } quictrace_send_stream;
    struct { // quicly:quictrace_recv_stream
      typeof_st_quicly_conn_t__master_id master_id;
      int64_t at;
      int64_t stream_id;
      uint64_t off;
      size_t len;
      int fin;
    } quictrace_recv_stream;
    struct { // quicly:quictrace_recv_ack
      typeof_st_quicly_conn_t__master_id master_id;
      int64_t at;
      uint64_t ack_block_begin;
      uint64_t ack_block_end;
    } quictrace_recv_ack;
    struct { // quicly:quictrace_recv_ack_delay
      typeof_st_quicly_conn_t__master_id master_id;
      int64_t at;
      int64_t ack_delay;
    } quictrace_recv_ack_delay;
    struct { // quicly:quictrace_lost
      typeof_st_quicly_conn_t__master_id master_id;
      int64_t at;
      uint64_t pn;
    } quictrace_lost;
    struct { // quicly:quictrace_cc_ack
      typeof_st_quicly_conn_t__master_id master_id;
      int64_t at;
      typeof_quicly_rtt_t__minimum minimum;
      typeof_quicly_rtt_t__smoothed smoothed;
      typeof_quicly_rtt_t__variance variance;
      typeof_quicly_rtt_t__latest latest;
      uint32_t cwnd;
      size_t inflight;
    } quictrace_cc_ack;
    struct { // quicly:quictrace_cc_lost
      typeof_st_quicly_conn_t__master_id master_id;
      int64_t at;
      typeof_quicly_rtt_t__minimum minimum;
      typeof_quicly_rtt_t__smoothed smoothed;
      typeof_quicly_rtt_t__variance variance;
      typeof_quicly_rtt_t__latest latest;
      uint32_t cwnd;
      size_t inflight;
    } quictrace_cc_lost;
    struct { // quicly:conn_stats
      typeof_st_quicly_conn_t__master_id master_id;
      int64_t at;
      size_t size;
    } conn_stats;
    struct { // h2o:h3_accept
      uint64_t conn_id;
      typeof_st_quicly_conn_t__master_id master_id;
    } h3_accept;
    struct { // h2o:h3_close
      uint64_t conn_id;
      typeof_st_quicly_conn_t__master_id master_id;
    } h3_close;
    struct { // h2o:send_response_header
      uint64_t conn_id;
      uint64_t req_id;
      char name[STR_LEN];
      size_t name_len;
      char value[STR_LEN];
      size_t value_len;
      typeof_st_quicly_conn_t__master_id master_id;
    } send_response_header;

    };
  };
  

const std::vector<ebpf::USDT> &h2o_quic_tracer::init_usdt_probes(pid_t pid) {
  static const std::vector<ebpf::USDT> probes = {
    ebpf::USDT(pid, "quicly", "connect", "trace_quicly__connect"),
    ebpf::USDT(pid, "quicly", "accept", "trace_quicly__accept"),
    ebpf::USDT(pid, "quicly", "free", "trace_quicly__free"),
    ebpf::USDT(pid, "quicly", "send", "trace_quicly__send"),
    ebpf::USDT(pid, "quicly", "receive", "trace_quicly__receive"),
    ebpf::USDT(pid, "quicly", "version_switch", "trace_quicly__version_switch"),
    ebpf::USDT(pid, "quicly", "idle_timeout", "trace_quicly__idle_timeout"),
    ebpf::USDT(pid, "quicly", "stateless_reset_receive", "trace_quicly__stateless_reset_receive"),
    ebpf::USDT(pid, "quicly", "crypto_decrypt", "trace_quicly__crypto_decrypt"),
    ebpf::USDT(pid, "quicly", "crypto_handshake", "trace_quicly__crypto_handshake"),
    ebpf::USDT(pid, "quicly", "crypto_update_secret", "trace_quicly__crypto_update_secret"),
    ebpf::USDT(pid, "quicly", "crypto_send_key_update", "trace_quicly__crypto_send_key_update"),
    ebpf::USDT(pid, "quicly", "crypto_send_key_update_confirmed", "trace_quicly__crypto_send_key_update_confirmed"),
    ebpf::USDT(pid, "quicly", "crypto_receive_key_update", "trace_quicly__crypto_receive_key_update"),
    ebpf::USDT(pid, "quicly", "crypto_receive_key_update_prepare", "trace_quicly__crypto_receive_key_update_prepare"),
    ebpf::USDT(pid, "quicly", "packet_prepare", "trace_quicly__packet_prepare"),
    ebpf::USDT(pid, "quicly", "packet_commit", "trace_quicly__packet_commit"),
    ebpf::USDT(pid, "quicly", "packet_acked", "trace_quicly__packet_acked"),
    ebpf::USDT(pid, "quicly", "packet_lost", "trace_quicly__packet_lost"),
    ebpf::USDT(pid, "quicly", "pto", "trace_quicly__pto"),
    ebpf::USDT(pid, "quicly", "cc_ack_received", "trace_quicly__cc_ack_received"),
    ebpf::USDT(pid, "quicly", "cc_congestion", "trace_quicly__cc_congestion"),
    ebpf::USDT(pid, "quicly", "ack_send", "trace_quicly__ack_send"),
    ebpf::USDT(pid, "quicly", "ping_send", "trace_quicly__ping_send"),
    ebpf::USDT(pid, "quicly", "ping_receive", "trace_quicly__ping_receive"),
    ebpf::USDT(pid, "quicly", "transport_close_send", "trace_quicly__transport_close_send"),
    ebpf::USDT(pid, "quicly", "transport_close_receive", "trace_quicly__transport_close_receive"),
    ebpf::USDT(pid, "quicly", "application_close_send", "trace_quicly__application_close_send"),
    ebpf::USDT(pid, "quicly", "application_close_receive", "trace_quicly__application_close_receive"),
    ebpf::USDT(pid, "quicly", "stream_send", "trace_quicly__stream_send"),
    ebpf::USDT(pid, "quicly", "stream_receive", "trace_quicly__stream_receive"),
    ebpf::USDT(pid, "quicly", "stream_acked", "trace_quicly__stream_acked"),
    ebpf::USDT(pid, "quicly", "stream_lost", "trace_quicly__stream_lost"),
    ebpf::USDT(pid, "quicly", "max_data_send", "trace_quicly__max_data_send"),
    ebpf::USDT(pid, "quicly", "max_data_receive", "trace_quicly__max_data_receive"),
    ebpf::USDT(pid, "quicly", "max_streams_send", "trace_quicly__max_streams_send"),
    ebpf::USDT(pid, "quicly", "max_streams_receive", "trace_quicly__max_streams_receive"),
    ebpf::USDT(pid, "quicly", "max_stream_data_send", "trace_quicly__max_stream_data_send"),
    ebpf::USDT(pid, "quicly", "max_stream_data_receive", "trace_quicly__max_stream_data_receive"),
    ebpf::USDT(pid, "quicly", "new_token_send", "trace_quicly__new_token_send"),
    ebpf::USDT(pid, "quicly", "new_token_acked", "trace_quicly__new_token_acked"),
    ebpf::USDT(pid, "quicly", "new_token_receive", "trace_quicly__new_token_receive"),
    ebpf::USDT(pid, "quicly", "handshake_done_send", "trace_quicly__handshake_done_send"),
    ebpf::USDT(pid, "quicly", "handshake_done_receive", "trace_quicly__handshake_done_receive"),
    ebpf::USDT(pid, "quicly", "streams_blocked_send", "trace_quicly__streams_blocked_send"),
    ebpf::USDT(pid, "quicly", "streams_blocked_receive", "trace_quicly__streams_blocked_receive"),
    ebpf::USDT(pid, "quicly", "new_connection_id_send", "trace_quicly__new_connection_id_send"),
    ebpf::USDT(pid, "quicly", "new_connection_id_receive", "trace_quicly__new_connection_id_receive"),
    ebpf::USDT(pid, "quicly", "retire_connection_id_send", "trace_quicly__retire_connection_id_send"),
    ebpf::USDT(pid, "quicly", "retire_connection_id_receive", "trace_quicly__retire_connection_id_receive"),
    ebpf::USDT(pid, "quicly", "data_blocked_receive", "trace_quicly__data_blocked_receive"),
    ebpf::USDT(pid, "quicly", "stream_data_blocked_receive", "trace_quicly__stream_data_blocked_receive"),
    ebpf::USDT(pid, "quicly", "ack_frequency_receive", "trace_quicly__ack_frequency_receive"),
    ebpf::USDT(pid, "quicly", "quictrace_sent", "trace_quicly__quictrace_sent"),
    ebpf::USDT(pid, "quicly", "quictrace_recv", "trace_quicly__quictrace_recv"),
    ebpf::USDT(pid, "quicly", "quictrace_send_stream", "trace_quicly__quictrace_send_stream"),
    ebpf::USDT(pid, "quicly", "quictrace_recv_stream", "trace_quicly__quictrace_recv_stream"),
    ebpf::USDT(pid, "quicly", "quictrace_recv_ack", "trace_quicly__quictrace_recv_ack"),
    ebpf::USDT(pid, "quicly", "quictrace_recv_ack_delay", "trace_quicly__quictrace_recv_ack_delay"),
    ebpf::USDT(pid, "quicly", "quictrace_lost", "trace_quicly__quictrace_lost"),
    ebpf::USDT(pid, "quicly", "quictrace_cc_ack", "trace_quicly__quictrace_cc_ack"),
    ebpf::USDT(pid, "quicly", "quictrace_cc_lost", "trace_quicly__quictrace_cc_lost"),
    ebpf::USDT(pid, "quicly", "conn_stats", "trace_quicly__conn_stats"),
    ebpf::USDT(pid, "h2o", "h3_accept", "trace_h2o__h3_accept"),
    ebpf::USDT(pid, "h2o", "h3_close", "trace_h2o__h3_close"),
    ebpf::USDT(pid, "h2o", "send_response_header", "trace_h2o__send_response_header"),

  };
  return probes;
}


void h2o_quic_tracer::do_handle_event(const void *data, int data_len) {
  const quic_event_t *event = static_cast<const quic_event_t*>(data);

  if (event->id == 1) { // sched:sched_process_exit
    exit(0);
  }

  // output JSON
  fprintf(out_, "{");

  switch (event->id) {
  case 2: { // quicly:connect
    json_write_pair_n(out_, STR_LIT("type"), "connect");
    json_write_pair_c(out_, STR_LIT("seq"), seq_);
    json_write_pair_c(out_, STR_LIT("conn"), event->connect.master_id);
    json_write_pair_c(out_, STR_LIT("time"), event->connect.at);
    json_write_pair_c(out_, STR_LIT("version"), event->connect.version);
    break;
  }
  case 3: { // quicly:accept
    json_write_pair_n(out_, STR_LIT("type"), "accept");
    json_write_pair_c(out_, STR_LIT("seq"), seq_);
    json_write_pair_c(out_, STR_LIT("conn"), event->accept.master_id);
    json_write_pair_c(out_, STR_LIT("time"), event->accept.at);
    json_write_pair_c(out_, STR_LIT("dcid"), event->accept.dcid);
    break;
  }
  case 4: { // quicly:free
    json_write_pair_n(out_, STR_LIT("type"), "free");
    json_write_pair_c(out_, STR_LIT("seq"), seq_);
    json_write_pair_c(out_, STR_LIT("conn"), event->free.master_id);
    json_write_pair_c(out_, STR_LIT("time"), event->free.at);
    break;
  }
  case 5: { // quicly:send
    json_write_pair_n(out_, STR_LIT("type"), "send");
    json_write_pair_c(out_, STR_LIT("seq"), seq_);
    json_write_pair_c(out_, STR_LIT("conn"), event->send.master_id);
    json_write_pair_c(out_, STR_LIT("time"), event->send.at);
    json_write_pair_c(out_, STR_LIT("state"), event->send.state);
    json_write_pair_c(out_, STR_LIT("dcid"), event->send.dcid);
    break;
  }
  case 6: { // quicly:receive
    json_write_pair_n(out_, STR_LIT("type"), "receive");
    json_write_pair_c(out_, STR_LIT("seq"), seq_);
    json_write_pair_c(out_, STR_LIT("conn"), event->receive.master_id);
    json_write_pair_c(out_, STR_LIT("time"), event->receive.at);
    json_write_pair_c(out_, STR_LIT("dcid"), event->receive.dcid);
    json_write_pair_c(out_, STR_LIT("first-octet"), event->receive.bytes[0]);
    json_write_pair_c(out_, STR_LIT("bytes-len"), event->receive.bytes_len);
    break;
  }
  case 7: { // quicly:version_switch
    json_write_pair_n(out_, STR_LIT("type"), "version-switch");
    json_write_pair_c(out_, STR_LIT("seq"), seq_);
    json_write_pair_c(out_, STR_LIT("conn"), event->version_switch.master_id);
    json_write_pair_c(out_, STR_LIT("time"), event->version_switch.at);
    json_write_pair_c(out_, STR_LIT("new-version"), event->version_switch.new_version);
    break;
  }
  case 8: { // quicly:idle_timeout
    json_write_pair_n(out_, STR_LIT("type"), "idle-timeout");
    json_write_pair_c(out_, STR_LIT("seq"), seq_);
    json_write_pair_c(out_, STR_LIT("conn"), event->idle_timeout.master_id);
    json_write_pair_c(out_, STR_LIT("time"), event->idle_timeout.at);
    break;
  }
  case 9: { // quicly:stateless_reset_receive
    json_write_pair_n(out_, STR_LIT("type"), "stateless-reset-receive");
    json_write_pair_c(out_, STR_LIT("seq"), seq_);
    json_write_pair_c(out_, STR_LIT("conn"), event->stateless_reset_receive.master_id);
    json_write_pair_c(out_, STR_LIT("time"), event->stateless_reset_receive.at);
    break;
  }
  case 10: { // quicly:crypto_decrypt
    json_write_pair_n(out_, STR_LIT("type"), "crypto-decrypt");
    json_write_pair_c(out_, STR_LIT("seq"), seq_);
    json_write_pair_c(out_, STR_LIT("conn"), event->crypto_decrypt.master_id);
    json_write_pair_c(out_, STR_LIT("time"), event->crypto_decrypt.at);
    json_write_pair_c(out_, STR_LIT("pn"), event->crypto_decrypt.pn);
    json_write_pair_c(out_, STR_LIT("decrypted-len"), event->crypto_decrypt.decrypted_len);
    break;
  }
  case 11: { // quicly:crypto_handshake
    json_write_pair_n(out_, STR_LIT("type"), "crypto-handshake");
    json_write_pair_c(out_, STR_LIT("seq"), seq_);
    json_write_pair_c(out_, STR_LIT("conn"), event->crypto_handshake.master_id);
    json_write_pair_c(out_, STR_LIT("time"), event->crypto_handshake.at);
    json_write_pair_c(out_, STR_LIT("ret"), event->crypto_handshake.ret);
    break;
  }
  case 12: { // quicly:crypto_update_secret
    json_write_pair_n(out_, STR_LIT("type"), "crypto-update-secret");
    json_write_pair_c(out_, STR_LIT("seq"), seq_);
    json_write_pair_c(out_, STR_LIT("conn"), event->crypto_update_secret.master_id);
    json_write_pair_c(out_, STR_LIT("time"), event->crypto_update_secret.at);
    json_write_pair_c(out_, STR_LIT("is-enc"), event->crypto_update_secret.is_enc);
    json_write_pair_c(out_, STR_LIT("epoch"), event->crypto_update_secret.epoch);
    json_write_pair_c(out_, STR_LIT("label"), event->crypto_update_secret.label);
    break;
  }
  case 13: { // quicly:crypto_send_key_update
    json_write_pair_n(out_, STR_LIT("type"), "crypto-send-key-update");
    json_write_pair_c(out_, STR_LIT("seq"), seq_);
    json_write_pair_c(out_, STR_LIT("conn"), event->crypto_send_key_update.master_id);
    json_write_pair_c(out_, STR_LIT("time"), event->crypto_send_key_update.at);
    json_write_pair_c(out_, STR_LIT("phase"), event->crypto_send_key_update.phase);
    break;
  }
  case 14: { // quicly:crypto_send_key_update_confirmed
    json_write_pair_n(out_, STR_LIT("type"), "crypto-send-key-update-confirmed");
    json_write_pair_c(out_, STR_LIT("seq"), seq_);
    json_write_pair_c(out_, STR_LIT("conn"), event->crypto_send_key_update_confirmed.master_id);
    json_write_pair_c(out_, STR_LIT("time"), event->crypto_send_key_update_confirmed.at);
    json_write_pair_c(out_, STR_LIT("next-pn"), event->crypto_send_key_update_confirmed.next_pn);
    break;
  }
  case 15: { // quicly:crypto_receive_key_update
    json_write_pair_n(out_, STR_LIT("type"), "crypto-receive-key-update");
    json_write_pair_c(out_, STR_LIT("seq"), seq_);
    json_write_pair_c(out_, STR_LIT("conn"), event->crypto_receive_key_update.master_id);
    json_write_pair_c(out_, STR_LIT("time"), event->crypto_receive_key_update.at);
    json_write_pair_c(out_, STR_LIT("phase"), event->crypto_receive_key_update.phase);
    break;
  }
  case 16: { // quicly:crypto_receive_key_update_prepare
    json_write_pair_n(out_, STR_LIT("type"), "crypto-receive-key-update-prepare");
    json_write_pair_c(out_, STR_LIT("seq"), seq_);
    json_write_pair_c(out_, STR_LIT("conn"), event->crypto_receive_key_update_prepare.master_id);
    json_write_pair_c(out_, STR_LIT("time"), event->crypto_receive_key_update_prepare.at);
    json_write_pair_c(out_, STR_LIT("phase"), event->crypto_receive_key_update_prepare.phase);
    break;
  }
  case 17: { // quicly:packet_prepare
    json_write_pair_n(out_, STR_LIT("type"), "packet-prepare");
    json_write_pair_c(out_, STR_LIT("seq"), seq_);
    json_write_pair_c(out_, STR_LIT("conn"), event->packet_prepare.master_id);
    json_write_pair_c(out_, STR_LIT("time"), event->packet_prepare.at);
    json_write_pair_c(out_, STR_LIT("first-octet"), event->packet_prepare.first_octet);
    json_write_pair_c(out_, STR_LIT("dcid"), event->packet_prepare.dcid);
    break;
  }
  case 18: { // quicly:packet_commit
    json_write_pair_n(out_, STR_LIT("type"), "packet-commit");
    json_write_pair_c(out_, STR_LIT("seq"), seq_);
    json_write_pair_c(out_, STR_LIT("conn"), event->packet_commit.master_id);
    json_write_pair_c(out_, STR_LIT("time"), event->packet_commit.at);
    json_write_pair_c(out_, STR_LIT("pn"), event->packet_commit.pn);
    json_write_pair_c(out_, STR_LIT("len"), event->packet_commit.len);
    json_write_pair_c(out_, STR_LIT("ack-only"), event->packet_commit.ack_only);
    break;
  }
  case 19: { // quicly:packet_acked
    json_write_pair_n(out_, STR_LIT("type"), "packet-acked");
    json_write_pair_c(out_, STR_LIT("seq"), seq_);
    json_write_pair_c(out_, STR_LIT("conn"), event->packet_acked.master_id);
    json_write_pair_c(out_, STR_LIT("time"), event->packet_acked.at);
    json_write_pair_c(out_, STR_LIT("pn"), event->packet_acked.pn);
    json_write_pair_c(out_, STR_LIT("is-late-ack"), event->packet_acked.is_late_ack);
    break;
  }
  case 20: { // quicly:packet_lost
    json_write_pair_n(out_, STR_LIT("type"), "packet-lost");
    json_write_pair_c(out_, STR_LIT("seq"), seq_);
    json_write_pair_c(out_, STR_LIT("conn"), event->packet_lost.master_id);
    json_write_pair_c(out_, STR_LIT("time"), event->packet_lost.at);
    json_write_pair_c(out_, STR_LIT("pn"), event->packet_lost.pn);
    break;
  }
  case 21: { // quicly:pto
    json_write_pair_n(out_, STR_LIT("type"), "pto");
    json_write_pair_c(out_, STR_LIT("seq"), seq_);
    json_write_pair_c(out_, STR_LIT("conn"), event->pto.master_id);
    json_write_pair_c(out_, STR_LIT("time"), event->pto.at);
    json_write_pair_c(out_, STR_LIT("inflight"), event->pto.inflight);
    json_write_pair_c(out_, STR_LIT("cwnd"), event->pto.cwnd);
    json_write_pair_c(out_, STR_LIT("pto-count"), event->pto.pto_count);
    break;
  }
  case 22: { // quicly:cc_ack_received
    json_write_pair_n(out_, STR_LIT("type"), "cc-ack-received");
    json_write_pair_c(out_, STR_LIT("seq"), seq_);
    json_write_pair_c(out_, STR_LIT("conn"), event->cc_ack_received.master_id);
    json_write_pair_c(out_, STR_LIT("time"), event->cc_ack_received.at);
    json_write_pair_c(out_, STR_LIT("largest-acked"), event->cc_ack_received.largest_acked);
    json_write_pair_c(out_, STR_LIT("bytes-acked"), event->cc_ack_received.bytes_acked);
    json_write_pair_c(out_, STR_LIT("cwnd"), event->cc_ack_received.cwnd);
    json_write_pair_c(out_, STR_LIT("inflight"), event->cc_ack_received.inflight);
    break;
  }
  case 23: { // quicly:cc_congestion
    json_write_pair_n(out_, STR_LIT("type"), "cc-congestion");
    json_write_pair_c(out_, STR_LIT("seq"), seq_);
    json_write_pair_c(out_, STR_LIT("conn"), event->cc_congestion.master_id);
    json_write_pair_c(out_, STR_LIT("time"), event->cc_congestion.at);
    json_write_pair_c(out_, STR_LIT("max-lost-pn"), event->cc_congestion.max_lost_pn);
    json_write_pair_c(out_, STR_LIT("inflight"), event->cc_congestion.inflight);
    json_write_pair_c(out_, STR_LIT("cwnd"), event->cc_congestion.cwnd);
    break;
  }
  case 24: { // quicly:ack_send
    json_write_pair_n(out_, STR_LIT("type"), "ack-send");
    json_write_pair_c(out_, STR_LIT("seq"), seq_);
    json_write_pair_c(out_, STR_LIT("conn"), event->ack_send.master_id);
    json_write_pair_c(out_, STR_LIT("time"), event->ack_send.at);
    json_write_pair_c(out_, STR_LIT("largest-acked"), event->ack_send.largest_acked);
    json_write_pair_c(out_, STR_LIT("ack-delay"), event->ack_send.ack_delay);
    break;
  }
  case 25: { // quicly:ping_send
    json_write_pair_n(out_, STR_LIT("type"), "ping-send");
    json_write_pair_c(out_, STR_LIT("seq"), seq_);
    json_write_pair_c(out_, STR_LIT("conn"), event->ping_send.master_id);
    json_write_pair_c(out_, STR_LIT("time"), event->ping_send.at);
    break;
  }
  case 26: { // quicly:ping_receive
    json_write_pair_n(out_, STR_LIT("type"), "ping-receive");
    json_write_pair_c(out_, STR_LIT("seq"), seq_);
    json_write_pair_c(out_, STR_LIT("conn"), event->ping_receive.master_id);
    json_write_pair_c(out_, STR_LIT("time"), event->ping_receive.at);
    break;
  }
  case 27: { // quicly:transport_close_send
    json_write_pair_n(out_, STR_LIT("type"), "transport-close-send");
    json_write_pair_c(out_, STR_LIT("seq"), seq_);
    json_write_pair_c(out_, STR_LIT("conn"), event->transport_close_send.master_id);
    json_write_pair_c(out_, STR_LIT("time"), event->transport_close_send.at);
    json_write_pair_c(out_, STR_LIT("error-code"), event->transport_close_send.error_code);
    json_write_pair_c(out_, STR_LIT("frame-type"), event->transport_close_send.frame_type);
    json_write_pair_c(out_, STR_LIT("reason-phrase"), event->transport_close_send.reason_phrase);
    break;
  }
  case 28: { // quicly:transport_close_receive
    json_write_pair_n(out_, STR_LIT("type"), "transport-close-receive");
    json_write_pair_c(out_, STR_LIT("seq"), seq_);
    json_write_pair_c(out_, STR_LIT("conn"), event->transport_close_receive.master_id);
    json_write_pair_c(out_, STR_LIT("time"), event->transport_close_receive.at);
    json_write_pair_c(out_, STR_LIT("error-code"), event->transport_close_receive.error_code);
    json_write_pair_c(out_, STR_LIT("frame-type"), event->transport_close_receive.frame_type);
    json_write_pair_c(out_, STR_LIT("reason-phrase"), event->transport_close_receive.reason_phrase);
    break;
  }
  case 29: { // quicly:application_close_send
    json_write_pair_n(out_, STR_LIT("type"), "application-close-send");
    json_write_pair_c(out_, STR_LIT("seq"), seq_);
    json_write_pair_c(out_, STR_LIT("conn"), event->application_close_send.master_id);
    json_write_pair_c(out_, STR_LIT("time"), event->application_close_send.at);
    json_write_pair_c(out_, STR_LIT("error-code"), event->application_close_send.error_code);
    json_write_pair_c(out_, STR_LIT("reason-phrase"), event->application_close_send.reason_phrase);
    break;
  }
  case 30: { // quicly:application_close_receive
    json_write_pair_n(out_, STR_LIT("type"), "application-close-receive");
    json_write_pair_c(out_, STR_LIT("seq"), seq_);
    json_write_pair_c(out_, STR_LIT("conn"), event->application_close_receive.master_id);
    json_write_pair_c(out_, STR_LIT("time"), event->application_close_receive.at);
    json_write_pair_c(out_, STR_LIT("error-code"), event->application_close_receive.error_code);
    json_write_pair_c(out_, STR_LIT("reason-phrase"), event->application_close_receive.reason_phrase);
    break;
  }
  case 31: { // quicly:stream_send
    json_write_pair_n(out_, STR_LIT("type"), "stream-send");
    json_write_pair_c(out_, STR_LIT("seq"), seq_);
    json_write_pair_c(out_, STR_LIT("conn"), event->stream_send.master_id);
    json_write_pair_c(out_, STR_LIT("time"), event->stream_send.at);
    json_write_pair_c(out_, STR_LIT("stream-id"), event->stream_send.stream_id);
    json_write_pair_c(out_, STR_LIT("off"), event->stream_send.off);
    json_write_pair_c(out_, STR_LIT("len"), event->stream_send.len);
    json_write_pair_c(out_, STR_LIT("is-fin"), event->stream_send.is_fin);
    break;
  }
  case 32: { // quicly:stream_receive
    json_write_pair_n(out_, STR_LIT("type"), "stream-receive");
    json_write_pair_c(out_, STR_LIT("seq"), seq_);
    json_write_pair_c(out_, STR_LIT("conn"), event->stream_receive.master_id);
    json_write_pair_c(out_, STR_LIT("time"), event->stream_receive.at);
    json_write_pair_c(out_, STR_LIT("stream-id"), event->stream_receive.stream_id);
    json_write_pair_c(out_, STR_LIT("off"), event->stream_receive.off);
    json_write_pair_c(out_, STR_LIT("len"), event->stream_receive.len);
    break;
  }
  case 33: { // quicly:stream_acked
    json_write_pair_n(out_, STR_LIT("type"), "stream-acked");
    json_write_pair_c(out_, STR_LIT("seq"), seq_);
    json_write_pair_c(out_, STR_LIT("conn"), event->stream_acked.master_id);
    json_write_pair_c(out_, STR_LIT("time"), event->stream_acked.at);
    json_write_pair_c(out_, STR_LIT("stream-id"), event->stream_acked.stream_id);
    json_write_pair_c(out_, STR_LIT("off"), event->stream_acked.off);
    json_write_pair_c(out_, STR_LIT("len"), event->stream_acked.len);
    break;
  }
  case 34: { // quicly:stream_lost
    json_write_pair_n(out_, STR_LIT("type"), "stream-lost");
    json_write_pair_c(out_, STR_LIT("seq"), seq_);
    json_write_pair_c(out_, STR_LIT("conn"), event->stream_lost.master_id);
    json_write_pair_c(out_, STR_LIT("time"), event->stream_lost.at);
    json_write_pair_c(out_, STR_LIT("stream-id"), event->stream_lost.stream_id);
    json_write_pair_c(out_, STR_LIT("off"), event->stream_lost.off);
    json_write_pair_c(out_, STR_LIT("len"), event->stream_lost.len);
    break;
  }
  case 35: { // quicly:max_data_send
    json_write_pair_n(out_, STR_LIT("type"), "max-data-send");
    json_write_pair_c(out_, STR_LIT("seq"), seq_);
    json_write_pair_c(out_, STR_LIT("conn"), event->max_data_send.master_id);
    json_write_pair_c(out_, STR_LIT("time"), event->max_data_send.at);
    json_write_pair_c(out_, STR_LIT("limit"), event->max_data_send.limit);
    break;
  }
  case 36: { // quicly:max_data_receive
    json_write_pair_n(out_, STR_LIT("type"), "max-data-receive");
    json_write_pair_c(out_, STR_LIT("seq"), seq_);
    json_write_pair_c(out_, STR_LIT("conn"), event->max_data_receive.master_id);
    json_write_pair_c(out_, STR_LIT("time"), event->max_data_receive.at);
    json_write_pair_c(out_, STR_LIT("limit"), event->max_data_receive.limit);
    break;
  }
  case 37: { // quicly:max_streams_send
    json_write_pair_n(out_, STR_LIT("type"), "max-streams-send");
    json_write_pair_c(out_, STR_LIT("seq"), seq_);
    json_write_pair_c(out_, STR_LIT("conn"), event->max_streams_send.master_id);
    json_write_pair_c(out_, STR_LIT("time"), event->max_streams_send.at);
    json_write_pair_c(out_, STR_LIT("limit"), event->max_streams_send.limit);
    json_write_pair_c(out_, STR_LIT("is-unidirectional"), event->max_streams_send.is_unidirectional);
    break;
  }
  case 38: { // quicly:max_streams_receive
    json_write_pair_n(out_, STR_LIT("type"), "max-streams-receive");
    json_write_pair_c(out_, STR_LIT("seq"), seq_);
    json_write_pair_c(out_, STR_LIT("conn"), event->max_streams_receive.master_id);
    json_write_pair_c(out_, STR_LIT("time"), event->max_streams_receive.at);
    json_write_pair_c(out_, STR_LIT("limit"), event->max_streams_receive.limit);
    json_write_pair_c(out_, STR_LIT("is-unidirectional"), event->max_streams_receive.is_unidirectional);
    break;
  }
  case 39: { // quicly:max_stream_data_send
    json_write_pair_n(out_, STR_LIT("type"), "max-stream-data-send");
    json_write_pair_c(out_, STR_LIT("seq"), seq_);
    json_write_pair_c(out_, STR_LIT("conn"), event->max_stream_data_send.master_id);
    json_write_pair_c(out_, STR_LIT("time"), event->max_stream_data_send.at);
    json_write_pair_c(out_, STR_LIT("stream-id"), event->max_stream_data_send.stream_id);
    json_write_pair_c(out_, STR_LIT("limit"), event->max_stream_data_send.limit);
    break;
  }
  case 40: { // quicly:max_stream_data_receive
    json_write_pair_n(out_, STR_LIT("type"), "max-stream-data-receive");
    json_write_pair_c(out_, STR_LIT("seq"), seq_);
    json_write_pair_c(out_, STR_LIT("conn"), event->max_stream_data_receive.master_id);
    json_write_pair_c(out_, STR_LIT("time"), event->max_stream_data_receive.at);
    json_write_pair_c(out_, STR_LIT("stream-id"), event->max_stream_data_receive.stream_id);
    json_write_pair_c(out_, STR_LIT("limit"), event->max_stream_data_receive.limit);
    break;
  }
  case 41: { // quicly:new_token_send
    json_write_pair_n(out_, STR_LIT("type"), "new-token-send");
    json_write_pair_c(out_, STR_LIT("seq"), seq_);
    json_write_pair_c(out_, STR_LIT("conn"), event->new_token_send.master_id);
    json_write_pair_c(out_, STR_LIT("time"), event->new_token_send.at);
    json_write_pair_c(out_, STR_LIT("token"), event->new_token_send.token, (event->new_token_send.token_len < STR_LEN ? event->new_token_send.token_len : STR_LEN));
    json_write_pair_c(out_, STR_LIT("token-len"), event->new_token_send.token_len);
    json_write_pair_c(out_, STR_LIT("generation"), event->new_token_send.generation);
    break;
  }
  case 42: { // quicly:new_token_acked
    json_write_pair_n(out_, STR_LIT("type"), "new-token-acked");
    json_write_pair_c(out_, STR_LIT("seq"), seq_);
    json_write_pair_c(out_, STR_LIT("conn"), event->new_token_acked.master_id);
    json_write_pair_c(out_, STR_LIT("time"), event->new_token_acked.at);
    json_write_pair_c(out_, STR_LIT("generation"), event->new_token_acked.generation);
    break;
  }
  case 43: { // quicly:new_token_receive
    json_write_pair_n(out_, STR_LIT("type"), "new-token-receive");
    json_write_pair_c(out_, STR_LIT("seq"), seq_);
    json_write_pair_c(out_, STR_LIT("conn"), event->new_token_receive.master_id);
    json_write_pair_c(out_, STR_LIT("time"), event->new_token_receive.at);
    json_write_pair_c(out_, STR_LIT("token"), event->new_token_receive.token, (event->new_token_receive.token_len < STR_LEN ? event->new_token_receive.token_len : STR_LEN));
    json_write_pair_c(out_, STR_LIT("token-len"), event->new_token_receive.token_len);
    break;
  }
  case 44: { // quicly:handshake_done_send
    json_write_pair_n(out_, STR_LIT("type"), "handshake-done-send");
    json_write_pair_c(out_, STR_LIT("seq"), seq_);
    json_write_pair_c(out_, STR_LIT("conn"), event->handshake_done_send.master_id);
    json_write_pair_c(out_, STR_LIT("time"), event->handshake_done_send.at);
    break;
  }
  case 45: { // quicly:handshake_done_receive
    json_write_pair_n(out_, STR_LIT("type"), "handshake-done-receive");
    json_write_pair_c(out_, STR_LIT("seq"), seq_);
    json_write_pair_c(out_, STR_LIT("conn"), event->handshake_done_receive.master_id);
    json_write_pair_c(out_, STR_LIT("time"), event->handshake_done_receive.at);
    break;
  }
  case 46: { // quicly:streams_blocked_send
    json_write_pair_n(out_, STR_LIT("type"), "streams-blocked-send");
    json_write_pair_c(out_, STR_LIT("seq"), seq_);
    json_write_pair_c(out_, STR_LIT("conn"), event->streams_blocked_send.master_id);
    json_write_pair_c(out_, STR_LIT("time"), event->streams_blocked_send.at);
    json_write_pair_c(out_, STR_LIT("limit"), event->streams_blocked_send.limit);
    json_write_pair_c(out_, STR_LIT("is-unidirectional"), event->streams_blocked_send.is_unidirectional);
    break;
  }
  case 47: { // quicly:streams_blocked_receive
    json_write_pair_n(out_, STR_LIT("type"), "streams-blocked-receive");
    json_write_pair_c(out_, STR_LIT("seq"), seq_);
    json_write_pair_c(out_, STR_LIT("conn"), event->streams_blocked_receive.master_id);
    json_write_pair_c(out_, STR_LIT("time"), event->streams_blocked_receive.at);
    json_write_pair_c(out_, STR_LIT("limit"), event->streams_blocked_receive.limit);
    json_write_pair_c(out_, STR_LIT("is-unidirectional"), event->streams_blocked_receive.is_unidirectional);
    break;
  }
  case 48: { // quicly:new_connection_id_send
    json_write_pair_n(out_, STR_LIT("type"), "new-connection-id-send");
    json_write_pair_c(out_, STR_LIT("seq"), seq_);
    json_write_pair_c(out_, STR_LIT("conn"), event->new_connection_id_send.master_id);
    json_write_pair_c(out_, STR_LIT("time"), event->new_connection_id_send.at);
    json_write_pair_c(out_, STR_LIT("sequence"), event->new_connection_id_send.sequence);
    json_write_pair_c(out_, STR_LIT("retire-prior-to"), event->new_connection_id_send.retire_prior_to);
    json_write_pair_c(out_, STR_LIT("cid"), event->new_connection_id_send.cid);
    json_write_pair_c(out_, STR_LIT("stateless-reset-token"), event->new_connection_id_send.stateless_reset_token);
    break;
  }
  case 49: { // quicly:new_connection_id_receive
    json_write_pair_n(out_, STR_LIT("type"), "new-connection-id-receive");
    json_write_pair_c(out_, STR_LIT("seq"), seq_);
    json_write_pair_c(out_, STR_LIT("conn"), event->new_connection_id_receive.master_id);
    json_write_pair_c(out_, STR_LIT("time"), event->new_connection_id_receive.at);
    json_write_pair_c(out_, STR_LIT("sequence"), event->new_connection_id_receive.sequence);
    json_write_pair_c(out_, STR_LIT("retire-prior-to"), event->new_connection_id_receive.retire_prior_to);
    json_write_pair_c(out_, STR_LIT("cid"), event->new_connection_id_receive.cid);
    json_write_pair_c(out_, STR_LIT("stateless-reset-token"), event->new_connection_id_receive.stateless_reset_token);
    break;
  }
  case 50: { // quicly:retire_connection_id_send
    json_write_pair_n(out_, STR_LIT("type"), "retire-connection-id-send");
    json_write_pair_c(out_, STR_LIT("seq"), seq_);
    json_write_pair_c(out_, STR_LIT("conn"), event->retire_connection_id_send.master_id);
    json_write_pair_c(out_, STR_LIT("time"), event->retire_connection_id_send.at);
    json_write_pair_c(out_, STR_LIT("sequence"), event->retire_connection_id_send.sequence);
    break;
  }
  case 51: { // quicly:retire_connection_id_receive
    json_write_pair_n(out_, STR_LIT("type"), "retire-connection-id-receive");
    json_write_pair_c(out_, STR_LIT("seq"), seq_);
    json_write_pair_c(out_, STR_LIT("conn"), event->retire_connection_id_receive.master_id);
    json_write_pair_c(out_, STR_LIT("time"), event->retire_connection_id_receive.at);
    json_write_pair_c(out_, STR_LIT("sequence"), event->retire_connection_id_receive.sequence);
    break;
  }
  case 52: { // quicly:data_blocked_receive
    json_write_pair_n(out_, STR_LIT("type"), "data-blocked-receive");
    json_write_pair_c(out_, STR_LIT("seq"), seq_);
    json_write_pair_c(out_, STR_LIT("conn"), event->data_blocked_receive.master_id);
    json_write_pair_c(out_, STR_LIT("time"), event->data_blocked_receive.at);
    json_write_pair_c(out_, STR_LIT("off"), event->data_blocked_receive.off);
    break;
  }
  case 53: { // quicly:stream_data_blocked_receive
    json_write_pair_n(out_, STR_LIT("type"), "stream-data-blocked-receive");
    json_write_pair_c(out_, STR_LIT("seq"), seq_);
    json_write_pair_c(out_, STR_LIT("conn"), event->stream_data_blocked_receive.master_id);
    json_write_pair_c(out_, STR_LIT("time"), event->stream_data_blocked_receive.at);
    json_write_pair_c(out_, STR_LIT("stream-id"), event->stream_data_blocked_receive.stream_id);
    json_write_pair_c(out_, STR_LIT("limit"), event->stream_data_blocked_receive.limit);
    break;
  }
  case 54: { // quicly:ack_frequency_receive
    json_write_pair_n(out_, STR_LIT("type"), "ack-frequency-receive");
    json_write_pair_c(out_, STR_LIT("seq"), seq_);
    json_write_pair_c(out_, STR_LIT("conn"), event->ack_frequency_receive.master_id);
    json_write_pair_c(out_, STR_LIT("time"), event->ack_frequency_receive.at);
    json_write_pair_c(out_, STR_LIT("sequence"), event->ack_frequency_receive.sequence);
    json_write_pair_c(out_, STR_LIT("packet-tolerance"), event->ack_frequency_receive.packet_tolerance);
    json_write_pair_c(out_, STR_LIT("max-ack-delay"), event->ack_frequency_receive.max_ack_delay);
    json_write_pair_c(out_, STR_LIT("ignore-order"), event->ack_frequency_receive.ignore_order);
    break;
  }
  case 55: { // quicly:quictrace_sent
    json_write_pair_n(out_, STR_LIT("type"), "quictrace-sent");
    json_write_pair_c(out_, STR_LIT("seq"), seq_);
    json_write_pair_c(out_, STR_LIT("conn"), event->quictrace_sent.master_id);
    json_write_pair_c(out_, STR_LIT("time"), event->quictrace_sent.at);
    json_write_pair_c(out_, STR_LIT("pn"), event->quictrace_sent.pn);
    json_write_pair_c(out_, STR_LIT("len"), event->quictrace_sent.len);
    json_write_pair_c(out_, STR_LIT("packet-type"), event->quictrace_sent.packet_type);
    break;
  }
  case 56: { // quicly:quictrace_recv
    json_write_pair_n(out_, STR_LIT("type"), "quictrace-recv");
    json_write_pair_c(out_, STR_LIT("seq"), seq_);
    json_write_pair_c(out_, STR_LIT("conn"), event->quictrace_recv.master_id);
    json_write_pair_c(out_, STR_LIT("time"), event->quictrace_recv.at);
    json_write_pair_c(out_, STR_LIT("pn"), event->quictrace_recv.pn);
    break;
  }
  case 57: { // quicly:quictrace_send_stream
    json_write_pair_n(out_, STR_LIT("type"), "quictrace-send-stream");
    json_write_pair_c(out_, STR_LIT("seq"), seq_);
    json_write_pair_c(out_, STR_LIT("conn"), event->quictrace_send_stream.master_id);
    json_write_pair_c(out_, STR_LIT("time"), event->quictrace_send_stream.at);
    json_write_pair_c(out_, STR_LIT("stream-id"), event->quictrace_send_stream.stream_id);
    json_write_pair_c(out_, STR_LIT("off"), event->quictrace_send_stream.off);
    json_write_pair_c(out_, STR_LIT("len"), event->quictrace_send_stream.len);
    json_write_pair_c(out_, STR_LIT("fin"), event->quictrace_send_stream.fin);
    break;
  }
  case 58: { // quicly:quictrace_recv_stream
    json_write_pair_n(out_, STR_LIT("type"), "quictrace-recv-stream");
    json_write_pair_c(out_, STR_LIT("seq"), seq_);
    json_write_pair_c(out_, STR_LIT("conn"), event->quictrace_recv_stream.master_id);
    json_write_pair_c(out_, STR_LIT("time"), event->quictrace_recv_stream.at);
    json_write_pair_c(out_, STR_LIT("stream-id"), event->quictrace_recv_stream.stream_id);
    json_write_pair_c(out_, STR_LIT("off"), event->quictrace_recv_stream.off);
    json_write_pair_c(out_, STR_LIT("len"), event->quictrace_recv_stream.len);
    json_write_pair_c(out_, STR_LIT("fin"), event->quictrace_recv_stream.fin);
    break;
  }
  case 59: { // quicly:quictrace_recv_ack
    json_write_pair_n(out_, STR_LIT("type"), "quictrace-recv-ack");
    json_write_pair_c(out_, STR_LIT("seq"), seq_);
    json_write_pair_c(out_, STR_LIT("conn"), event->quictrace_recv_ack.master_id);
    json_write_pair_c(out_, STR_LIT("time"), event->quictrace_recv_ack.at);
    json_write_pair_c(out_, STR_LIT("ack-block-begin"), event->quictrace_recv_ack.ack_block_begin);
    json_write_pair_c(out_, STR_LIT("ack-block-end"), event->quictrace_recv_ack.ack_block_end);
    break;
  }
  case 60: { // quicly:quictrace_recv_ack_delay
    json_write_pair_n(out_, STR_LIT("type"), "quictrace-recv-ack-delay");
    json_write_pair_c(out_, STR_LIT("seq"), seq_);
    json_write_pair_c(out_, STR_LIT("conn"), event->quictrace_recv_ack_delay.master_id);
    json_write_pair_c(out_, STR_LIT("time"), event->quictrace_recv_ack_delay.at);
    json_write_pair_c(out_, STR_LIT("ack-delay"), event->quictrace_recv_ack_delay.ack_delay);
    break;
  }
  case 61: { // quicly:quictrace_lost
    json_write_pair_n(out_, STR_LIT("type"), "quictrace-lost");
    json_write_pair_c(out_, STR_LIT("seq"), seq_);
    json_write_pair_c(out_, STR_LIT("conn"), event->quictrace_lost.master_id);
    json_write_pair_c(out_, STR_LIT("time"), event->quictrace_lost.at);
    json_write_pair_c(out_, STR_LIT("pn"), event->quictrace_lost.pn);
    break;
  }
  case 62: { // quicly:quictrace_cc_ack
    json_write_pair_n(out_, STR_LIT("type"), "quictrace-cc-ack");
    json_write_pair_c(out_, STR_LIT("seq"), seq_);
    json_write_pair_c(out_, STR_LIT("conn"), event->quictrace_cc_ack.master_id);
    json_write_pair_c(out_, STR_LIT("time"), event->quictrace_cc_ack.at);
    json_write_pair_c(out_, STR_LIT("min-rtt"), event->quictrace_cc_ack.minimum);
    json_write_pair_c(out_, STR_LIT("smoothed-rtt"), event->quictrace_cc_ack.smoothed);
    json_write_pair_c(out_, STR_LIT("variance-rtt"), event->quictrace_cc_ack.variance);
    json_write_pair_c(out_, STR_LIT("latest-rtt"), event->quictrace_cc_ack.latest);
    json_write_pair_c(out_, STR_LIT("cwnd"), event->quictrace_cc_ack.cwnd);
    json_write_pair_c(out_, STR_LIT("inflight"), event->quictrace_cc_ack.inflight);
    break;
  }
  case 63: { // quicly:quictrace_cc_lost
    json_write_pair_n(out_, STR_LIT("type"), "quictrace-cc-lost");
    json_write_pair_c(out_, STR_LIT("seq"), seq_);
    json_write_pair_c(out_, STR_LIT("conn"), event->quictrace_cc_lost.master_id);
    json_write_pair_c(out_, STR_LIT("time"), event->quictrace_cc_lost.at);
    json_write_pair_c(out_, STR_LIT("min-rtt"), event->quictrace_cc_lost.minimum);
    json_write_pair_c(out_, STR_LIT("smoothed-rtt"), event->quictrace_cc_lost.smoothed);
    json_write_pair_c(out_, STR_LIT("variance-rtt"), event->quictrace_cc_lost.variance);
    json_write_pair_c(out_, STR_LIT("latest-rtt"), event->quictrace_cc_lost.latest);
    json_write_pair_c(out_, STR_LIT("cwnd"), event->quictrace_cc_lost.cwnd);
    json_write_pair_c(out_, STR_LIT("inflight"), event->quictrace_cc_lost.inflight);
    break;
  }
  case 65: { // quicly:conn_stats
    json_write_pair_n(out_, STR_LIT("type"), "conn-stats");
    json_write_pair_c(out_, STR_LIT("seq"), seq_);
    json_write_pair_c(out_, STR_LIT("conn"), event->conn_stats.master_id);
    json_write_pair_c(out_, STR_LIT("time"), event->conn_stats.at);
    json_write_pair_c(out_, STR_LIT("size"), event->conn_stats.size);
    break;
  }
  case 69: { // h2o:h3_accept
    json_write_pair_n(out_, STR_LIT("type"), "h3-accept");
    json_write_pair_c(out_, STR_LIT("seq"), seq_);
    json_write_pair_c(out_, STR_LIT("conn-id"), event->h3_accept.conn_id);
    json_write_pair_c(out_, STR_LIT("conn"), event->h3_accept.master_id);
    json_write_pair_c(out_, STR_LIT("time"), time_milliseconds());
    break;
  }
  case 70: { // h2o:h3_close
    json_write_pair_n(out_, STR_LIT("type"), "h3-close");
    json_write_pair_c(out_, STR_LIT("seq"), seq_);
    json_write_pair_c(out_, STR_LIT("conn-id"), event->h3_close.conn_id);
    json_write_pair_c(out_, STR_LIT("conn"), event->h3_close.master_id);
    json_write_pair_c(out_, STR_LIT("time"), time_milliseconds());
    break;
  }
  case 79: { // h2o:send_response_header
    json_write_pair_n(out_, STR_LIT("type"), "send-response-header");
    json_write_pair_c(out_, STR_LIT("seq"), seq_);
    json_write_pair_c(out_, STR_LIT("conn-id"), event->send_response_header.conn_id);
    json_write_pair_c(out_, STR_LIT("req-id"), event->send_response_header.req_id);
    json_write_pair_c(out_, STR_LIT("name"), event->send_response_header.name);
    json_write_pair_c(out_, STR_LIT("name-len"), event->send_response_header.name_len);
    json_write_pair_c(out_, STR_LIT("value"), event->send_response_header.value);
    json_write_pair_c(out_, STR_LIT("value-len"), event->send_response_header.value_len);
    json_write_pair_c(out_, STR_LIT("conn"), event->send_response_header.master_id);
    json_write_pair_c(out_, STR_LIT("time"), time_milliseconds());
    break;
  }

  default:
    std::abort();
  }

  fprintf(out_, "}\n");
}


void h2o_quic_tracer::do_handle_lost(uint64_t lost)
{
  fprintf(out_,
          "{"
          "\"type\":\"h2olog-event-lost\","
          "\"seq\":%" PRIu64 ","
          "\"time\":%" PRIu64 ","
          "\"lost\":%" PRIu64 "}\n",
          seq_, time_milliseconds(), lost);
}

std::string h2o_quic_tracer::bpf_text() {
  return gen_quic_bpf_header() + R"(

#include <linux/sched.h>

#define STR_LEN 64

<<<<<<< HEAD
=======
  // struct st_quicly_conn_t * conn
  uint8_t conn[sizeof_st_quicly_conn_t] = {};
  bpf_usdt_readarg(1, ctx, &buf);
  bpf_probe_read(&conn, sizeof_st_quicly_conn_t, buf);
  event.crypto_decrypt.master_id = get_st_quicly_conn_t__master_id(conn);
  // int64_t at
  bpf_usdt_readarg(2, ctx, &event.crypto_decrypt.at);
  // uint64_t pn
  bpf_usdt_readarg(3, ctx, &event.crypto_decrypt.pn);
  // const void * decrypted (ignored)
  // size_t decrypted_len
  bpf_usdt_readarg(5, ctx, &event.crypto_decrypt.decrypted_len);

  if (events.perf_submit(ctx, &event, sizeof(event)) != 0)
    bpf_trace_printk("failed to perf_submit\n");

  return 0;
}
// quicly:crypto_handshake
int trace_quicly__crypto_handshake(struct pt_regs *ctx) {
  void *buf = NULL;
  struct quic_event_t event = { .id = 11 };

  // struct st_quicly_conn_t * conn
  uint8_t conn[sizeof_st_quicly_conn_t] = {};
  bpf_usdt_readarg(1, ctx, &buf);
  bpf_probe_read(&conn, sizeof_st_quicly_conn_t, buf);
  event.crypto_handshake.master_id = get_st_quicly_conn_t__master_id(conn);
  // int64_t at
  bpf_usdt_readarg(2, ctx, &event.crypto_handshake.at);
  // int ret
  bpf_usdt_readarg(3, ctx, &event.crypto_handshake.ret);

  if (events.perf_submit(ctx, &event, sizeof(event)) != 0)
    bpf_trace_printk("failed to perf_submit\n");

  return 0;
}
// quicly:crypto_update_secret
int trace_quicly__crypto_update_secret(struct pt_regs *ctx) {
  void *buf = NULL;
  struct quic_event_t event = { .id = 12 };

  // struct st_quicly_conn_t * conn
  uint8_t conn[sizeof_st_quicly_conn_t] = {};
  bpf_usdt_readarg(1, ctx, &buf);
  bpf_probe_read(&conn, sizeof_st_quicly_conn_t, buf);
  event.crypto_update_secret.master_id = get_st_quicly_conn_t__master_id(conn);
  // int64_t at
  bpf_usdt_readarg(2, ctx, &event.crypto_update_secret.at);
  // int is_enc
  bpf_usdt_readarg(3, ctx, &event.crypto_update_secret.is_enc);
  // uint8_t epoch
  bpf_usdt_readarg(4, ctx, &event.crypto_update_secret.epoch);
  // const char * label
  bpf_usdt_readarg(5, ctx, &buf);
  bpf_probe_read(&event.crypto_update_secret.label, sizeof(event.crypto_update_secret.label), buf);
  // const char * secret (ignored)

  if (events.perf_submit(ctx, &event, sizeof(event)) != 0)
    bpf_trace_printk("failed to perf_submit\n");

  return 0;
}
// quicly:crypto_send_key_update
int trace_quicly__crypto_send_key_update(struct pt_regs *ctx) {
  void *buf = NULL;
  struct quic_event_t event = { .id = 13 };

  // struct st_quicly_conn_t * conn
  uint8_t conn[sizeof_st_quicly_conn_t] = {};
  bpf_usdt_readarg(1, ctx, &buf);
  bpf_probe_read(&conn, sizeof_st_quicly_conn_t, buf);
  event.crypto_send_key_update.master_id = get_st_quicly_conn_t__master_id(conn);
  // int64_t at
  bpf_usdt_readarg(2, ctx, &event.crypto_send_key_update.at);
  // uint64_t phase
  bpf_usdt_readarg(3, ctx, &event.crypto_send_key_update.phase);
  // const char * secret (ignored)

  if (events.perf_submit(ctx, &event, sizeof(event)) != 0)
    bpf_trace_printk("failed to perf_submit\n");

  return 0;
}
// quicly:crypto_send_key_update_confirmed
int trace_quicly__crypto_send_key_update_confirmed(struct pt_regs *ctx) {
  void *buf = NULL;
  struct quic_event_t event = { .id = 14 };

  // struct st_quicly_conn_t * conn
  uint8_t conn[sizeof_st_quicly_conn_t] = {};
  bpf_usdt_readarg(1, ctx, &buf);
  bpf_probe_read(&conn, sizeof_st_quicly_conn_t, buf);
  event.crypto_send_key_update_confirmed.master_id = get_st_quicly_conn_t__master_id(conn);
  // int64_t at
  bpf_usdt_readarg(2, ctx, &event.crypto_send_key_update_confirmed.at);
  // uint64_t next_pn
  bpf_usdt_readarg(3, ctx, &event.crypto_send_key_update_confirmed.next_pn);

  if (events.perf_submit(ctx, &event, sizeof(event)) != 0)
    bpf_trace_printk("failed to perf_submit\n");

  return 0;
}
// quicly:crypto_receive_key_update
int trace_quicly__crypto_receive_key_update(struct pt_regs *ctx) {
  void *buf = NULL;
  struct quic_event_t event = { .id = 15 };

  // struct st_quicly_conn_t * conn
  uint8_t conn[sizeof_st_quicly_conn_t] = {};
  bpf_usdt_readarg(1, ctx, &buf);
  bpf_probe_read(&conn, sizeof_st_quicly_conn_t, buf);
  event.crypto_receive_key_update.master_id = get_st_quicly_conn_t__master_id(conn);
  // int64_t at
  bpf_usdt_readarg(2, ctx, &event.crypto_receive_key_update.at);
  // uint64_t phase
  bpf_usdt_readarg(3, ctx, &event.crypto_receive_key_update.phase);
  // const char * secret (ignored)

  if (events.perf_submit(ctx, &event, sizeof(event)) != 0)
    bpf_trace_printk("failed to perf_submit\n");

  return 0;
}
// quicly:crypto_receive_key_update_prepare
int trace_quicly__crypto_receive_key_update_prepare(struct pt_regs *ctx) {
  void *buf = NULL;
  struct quic_event_t event = { .id = 16 };

  // struct st_quicly_conn_t * conn
  uint8_t conn[sizeof_st_quicly_conn_t] = {};
  bpf_usdt_readarg(1, ctx, &buf);
  bpf_probe_read(&conn, sizeof_st_quicly_conn_t, buf);
  event.crypto_receive_key_update_prepare.master_id = get_st_quicly_conn_t__master_id(conn);
  // int64_t at
  bpf_usdt_readarg(2, ctx, &event.crypto_receive_key_update_prepare.at);
  // uint64_t phase
  bpf_usdt_readarg(3, ctx, &event.crypto_receive_key_update_prepare.phase);
  // const char * secret (ignored)

  if (events.perf_submit(ctx, &event, sizeof(event)) != 0)
    bpf_trace_printk("failed to perf_submit\n");

  return 0;
}
// quicly:packet_prepare
int trace_quicly__packet_prepare(struct pt_regs *ctx) {
  void *buf = NULL;
  struct quic_event_t event = { .id = 17 };

  // struct st_quicly_conn_t * conn
  uint8_t conn[sizeof_st_quicly_conn_t] = {};
  bpf_usdt_readarg(1, ctx, &buf);
  bpf_probe_read(&conn, sizeof_st_quicly_conn_t, buf);
  event.packet_prepare.master_id = get_st_quicly_conn_t__master_id(conn);
  // int64_t at
  bpf_usdt_readarg(2, ctx, &event.packet_prepare.at);
  // uint8_t first_octet
  bpf_usdt_readarg(3, ctx, &event.packet_prepare.first_octet);
  // const char * dcid
  bpf_usdt_readarg(4, ctx, &buf);
  bpf_probe_read(&event.packet_prepare.dcid, sizeof(event.packet_prepare.dcid), buf);

  if (events.perf_submit(ctx, &event, sizeof(event)) != 0)
    bpf_trace_printk("failed to perf_submit\n");

  return 0;
}
// quicly:packet_commit
int trace_quicly__packet_commit(struct pt_regs *ctx) {
  void *buf = NULL;
  struct quic_event_t event = { .id = 18 };

  // struct st_quicly_conn_t * conn
  uint8_t conn[sizeof_st_quicly_conn_t] = {};
  bpf_usdt_readarg(1, ctx, &buf);
  bpf_probe_read(&conn, sizeof_st_quicly_conn_t, buf);
  event.packet_commit.master_id = get_st_quicly_conn_t__master_id(conn);
  // int64_t at
  bpf_usdt_readarg(2, ctx, &event.packet_commit.at);
  // uint64_t pn
  bpf_usdt_readarg(3, ctx, &event.packet_commit.pn);
  // size_t len
  bpf_usdt_readarg(4, ctx, &event.packet_commit.len);
  // int ack_only
  bpf_usdt_readarg(5, ctx, &event.packet_commit.ack_only);

  if (events.perf_submit(ctx, &event, sizeof(event)) != 0)
    bpf_trace_printk("failed to perf_submit\n");

  return 0;
}
// quicly:packet_acked
int trace_quicly__packet_acked(struct pt_regs *ctx) {
  void *buf = NULL;
  struct quic_event_t event = { .id = 19 };

  // struct st_quicly_conn_t * conn
  uint8_t conn[sizeof_st_quicly_conn_t] = {};
  bpf_usdt_readarg(1, ctx, &buf);
  bpf_probe_read(&conn, sizeof_st_quicly_conn_t, buf);
  event.packet_acked.master_id = get_st_quicly_conn_t__master_id(conn);
  // int64_t at
  bpf_usdt_readarg(2, ctx, &event.packet_acked.at);
  // uint64_t pn
  bpf_usdt_readarg(3, ctx, &event.packet_acked.pn);
  // int is_late_ack
  bpf_usdt_readarg(4, ctx, &event.packet_acked.is_late_ack);

  if (events.perf_submit(ctx, &event, sizeof(event)) != 0)
    bpf_trace_printk("failed to perf_submit\n");

  return 0;
}
// quicly:packet_lost
int trace_quicly__packet_lost(struct pt_regs *ctx) {
  void *buf = NULL;
  struct quic_event_t event = { .id = 20 };

  // struct st_quicly_conn_t * conn
  uint8_t conn[sizeof_st_quicly_conn_t] = {};
  bpf_usdt_readarg(1, ctx, &buf);
  bpf_probe_read(&conn, sizeof_st_quicly_conn_t, buf);
  event.packet_lost.master_id = get_st_quicly_conn_t__master_id(conn);
  // int64_t at
  bpf_usdt_readarg(2, ctx, &event.packet_lost.at);
  // uint64_t pn
  bpf_usdt_readarg(3, ctx, &event.packet_lost.pn);

  if (events.perf_submit(ctx, &event, sizeof(event)) != 0)
    bpf_trace_printk("failed to perf_submit\n");

  return 0;
}
// quicly:pto
int trace_quicly__pto(struct pt_regs *ctx) {
  void *buf = NULL;
  struct quic_event_t event = { .id = 21 };

  // struct st_quicly_conn_t * conn
  uint8_t conn[sizeof_st_quicly_conn_t] = {};
  bpf_usdt_readarg(1, ctx, &buf);
  bpf_probe_read(&conn, sizeof_st_quicly_conn_t, buf);
  event.pto.master_id = get_st_quicly_conn_t__master_id(conn);
  // int64_t at
  bpf_usdt_readarg(2, ctx, &event.pto.at);
  // size_t inflight
  bpf_usdt_readarg(3, ctx, &event.pto.inflight);
  // uint32_t cwnd
  bpf_usdt_readarg(4, ctx, &event.pto.cwnd);
  // int8_t pto_count
  bpf_usdt_readarg(5, ctx, &event.pto.pto_count);

  if (events.perf_submit(ctx, &event, sizeof(event)) != 0)
    bpf_trace_printk("failed to perf_submit\n");

  return 0;
}
// quicly:cc_ack_received
int trace_quicly__cc_ack_received(struct pt_regs *ctx) {
  void *buf = NULL;
  struct quic_event_t event = { .id = 22 };

  // struct st_quicly_conn_t * conn
  uint8_t conn[sizeof_st_quicly_conn_t] = {};
  bpf_usdt_readarg(1, ctx, &buf);
  bpf_probe_read(&conn, sizeof_st_quicly_conn_t, buf);
  event.cc_ack_received.master_id = get_st_quicly_conn_t__master_id(conn);
  // int64_t at
  bpf_usdt_readarg(2, ctx, &event.cc_ack_received.at);
  // uint64_t largest_acked
  bpf_usdt_readarg(3, ctx, &event.cc_ack_received.largest_acked);
  // size_t bytes_acked
  bpf_usdt_readarg(4, ctx, &event.cc_ack_received.bytes_acked);
  // uint32_t cwnd
  bpf_usdt_readarg(5, ctx, &event.cc_ack_received.cwnd);
  // size_t inflight
  bpf_usdt_readarg(6, ctx, &event.cc_ack_received.inflight);

  if (events.perf_submit(ctx, &event, sizeof(event)) != 0)
    bpf_trace_printk("failed to perf_submit\n");

  return 0;
}
// quicly:cc_congestion
int trace_quicly__cc_congestion(struct pt_regs *ctx) {
  void *buf = NULL;
  struct quic_event_t event = { .id = 23 };

  // struct st_quicly_conn_t * conn
  uint8_t conn[sizeof_st_quicly_conn_t] = {};
  bpf_usdt_readarg(1, ctx, &buf);
  bpf_probe_read(&conn, sizeof_st_quicly_conn_t, buf);
  event.cc_congestion.master_id = get_st_quicly_conn_t__master_id(conn);
  // int64_t at
  bpf_usdt_readarg(2, ctx, &event.cc_congestion.at);
  // uint64_t max_lost_pn
  bpf_usdt_readarg(3, ctx, &event.cc_congestion.max_lost_pn);
  // size_t inflight
  bpf_usdt_readarg(4, ctx, &event.cc_congestion.inflight);
  // uint32_t cwnd
  bpf_usdt_readarg(5, ctx, &event.cc_congestion.cwnd);

  if (events.perf_submit(ctx, &event, sizeof(event)) != 0)
    bpf_trace_printk("failed to perf_submit\n");

  return 0;
}
// quicly:ack_send
int trace_quicly__ack_send(struct pt_regs *ctx) {
  void *buf = NULL;
  struct quic_event_t event = { .id = 24 };

  // struct st_quicly_conn_t * conn
  uint8_t conn[sizeof_st_quicly_conn_t] = {};
  bpf_usdt_readarg(1, ctx, &buf);
  bpf_probe_read(&conn, sizeof_st_quicly_conn_t, buf);
  event.ack_send.master_id = get_st_quicly_conn_t__master_id(conn);
  // int64_t at
  bpf_usdt_readarg(2, ctx, &event.ack_send.at);
  // uint64_t largest_acked
  bpf_usdt_readarg(3, ctx, &event.ack_send.largest_acked);
  // uint64_t ack_delay
  bpf_usdt_readarg(4, ctx, &event.ack_send.ack_delay);

  if (events.perf_submit(ctx, &event, sizeof(event)) != 0)
    bpf_trace_printk("failed to perf_submit\n");

  return 0;
}
// quicly:ping_send
int trace_quicly__ping_send(struct pt_regs *ctx) {
  void *buf = NULL;
  struct quic_event_t event = { .id = 25 };

  // struct st_quicly_conn_t * conn
  uint8_t conn[sizeof_st_quicly_conn_t] = {};
  bpf_usdt_readarg(1, ctx, &buf);
  bpf_probe_read(&conn, sizeof_st_quicly_conn_t, buf);
  event.ping_send.master_id = get_st_quicly_conn_t__master_id(conn);
  // int64_t at
  bpf_usdt_readarg(2, ctx, &event.ping_send.at);

  if (events.perf_submit(ctx, &event, sizeof(event)) != 0)
    bpf_trace_printk("failed to perf_submit\n");

  return 0;
}
// quicly:ping_receive
int trace_quicly__ping_receive(struct pt_regs *ctx) {
  void *buf = NULL;
  struct quic_event_t event = { .id = 26 };

  // struct st_quicly_conn_t * conn
  uint8_t conn[sizeof_st_quicly_conn_t] = {};
  bpf_usdt_readarg(1, ctx, &buf);
  bpf_probe_read(&conn, sizeof_st_quicly_conn_t, buf);
  event.ping_receive.master_id = get_st_quicly_conn_t__master_id(conn);
  // int64_t at
  bpf_usdt_readarg(2, ctx, &event.ping_receive.at);

  if (events.perf_submit(ctx, &event, sizeof(event)) != 0)
    bpf_trace_printk("failed to perf_submit\n");

  return 0;
}
// quicly:transport_close_send
int trace_quicly__transport_close_send(struct pt_regs *ctx) {
  void *buf = NULL;
  struct quic_event_t event = { .id = 27 };

  // struct st_quicly_conn_t * conn
  uint8_t conn[sizeof_st_quicly_conn_t] = {};
  bpf_usdt_readarg(1, ctx, &buf);
  bpf_probe_read(&conn, sizeof_st_quicly_conn_t, buf);
  event.transport_close_send.master_id = get_st_quicly_conn_t__master_id(conn);
  // int64_t at
  bpf_usdt_readarg(2, ctx, &event.transport_close_send.at);
  // uint64_t error_code
  bpf_usdt_readarg(3, ctx, &event.transport_close_send.error_code);
  // uint64_t frame_type
  bpf_usdt_readarg(4, ctx, &event.transport_close_send.frame_type);
  // const char * reason_phrase
  bpf_usdt_readarg(5, ctx, &buf);
  bpf_probe_read(&event.transport_close_send.reason_phrase, sizeof(event.transport_close_send.reason_phrase), buf);

  if (events.perf_submit(ctx, &event, sizeof(event)) != 0)
    bpf_trace_printk("failed to perf_submit\n");

  return 0;
}
// quicly:transport_close_receive
int trace_quicly__transport_close_receive(struct pt_regs *ctx) {
  void *buf = NULL;
  struct quic_event_t event = { .id = 28 };

  // struct st_quicly_conn_t * conn
  uint8_t conn[sizeof_st_quicly_conn_t] = {};
  bpf_usdt_readarg(1, ctx, &buf);
  bpf_probe_read(&conn, sizeof_st_quicly_conn_t, buf);
  event.transport_close_receive.master_id = get_st_quicly_conn_t__master_id(conn);
  // int64_t at
  bpf_usdt_readarg(2, ctx, &event.transport_close_receive.at);
  // uint64_t error_code
  bpf_usdt_readarg(3, ctx, &event.transport_close_receive.error_code);
  // uint64_t frame_type
  bpf_usdt_readarg(4, ctx, &event.transport_close_receive.frame_type);
  // const char * reason_phrase
  bpf_usdt_readarg(5, ctx, &buf);
  bpf_probe_read(&event.transport_close_receive.reason_phrase, sizeof(event.transport_close_receive.reason_phrase), buf);

  if (events.perf_submit(ctx, &event, sizeof(event)) != 0)
    bpf_trace_printk("failed to perf_submit\n");

  return 0;
}
// quicly:application_close_send
int trace_quicly__application_close_send(struct pt_regs *ctx) {
  void *buf = NULL;
  struct quic_event_t event = { .id = 29 };

  // struct st_quicly_conn_t * conn
  uint8_t conn[sizeof_st_quicly_conn_t] = {};
  bpf_usdt_readarg(1, ctx, &buf);
  bpf_probe_read(&conn, sizeof_st_quicly_conn_t, buf);
  event.application_close_send.master_id = get_st_quicly_conn_t__master_id(conn);
  // int64_t at
  bpf_usdt_readarg(2, ctx, &event.application_close_send.at);
  // uint64_t error_code
  bpf_usdt_readarg(3, ctx, &event.application_close_send.error_code);
  // const char * reason_phrase
  bpf_usdt_readarg(4, ctx, &buf);
  bpf_probe_read(&event.application_close_send.reason_phrase, sizeof(event.application_close_send.reason_phrase), buf);

  if (events.perf_submit(ctx, &event, sizeof(event)) != 0)
    bpf_trace_printk("failed to perf_submit\n");

  return 0;
}
// quicly:application_close_receive
int trace_quicly__application_close_receive(struct pt_regs *ctx) {
  void *buf = NULL;
  struct quic_event_t event = { .id = 30 };

  // struct st_quicly_conn_t * conn
  uint8_t conn[sizeof_st_quicly_conn_t] = {};
  bpf_usdt_readarg(1, ctx, &buf);
  bpf_probe_read(&conn, sizeof_st_quicly_conn_t, buf);
  event.application_close_receive.master_id = get_st_quicly_conn_t__master_id(conn);
  // int64_t at
  bpf_usdt_readarg(2, ctx, &event.application_close_receive.at);
  // uint64_t error_code
  bpf_usdt_readarg(3, ctx, &event.application_close_receive.error_code);
  // const char * reason_phrase
  bpf_usdt_readarg(4, ctx, &buf);
  bpf_probe_read(&event.application_close_receive.reason_phrase, sizeof(event.application_close_receive.reason_phrase), buf);

  if (events.perf_submit(ctx, &event, sizeof(event)) != 0)
    bpf_trace_printk("failed to perf_submit\n");

  return 0;
}
// quicly:stream_send
int trace_quicly__stream_send(struct pt_regs *ctx) {
  void *buf = NULL;
  struct quic_event_t event = { .id = 31 };

  // struct st_quicly_conn_t * conn
  uint8_t conn[sizeof_st_quicly_conn_t] = {};
  bpf_usdt_readarg(1, ctx, &buf);
  bpf_probe_read(&conn, sizeof_st_quicly_conn_t, buf);
  event.stream_send.master_id = get_st_quicly_conn_t__master_id(conn);
  // int64_t at
  bpf_usdt_readarg(2, ctx, &event.stream_send.at);
  // struct st_quicly_stream_t * stream
  uint8_t stream[sizeof_st_quicly_stream_t] = {};
  bpf_usdt_readarg(3, ctx, &buf);
  bpf_probe_read(&stream, sizeof_st_quicly_stream_t, buf);
  event.stream_send.stream_id = get_st_quicly_stream_t__stream_id(stream);
  // uint64_t off
  bpf_usdt_readarg(4, ctx, &event.stream_send.off);
  // size_t len
  bpf_usdt_readarg(5, ctx, &event.stream_send.len);
  // int is_fin
  bpf_usdt_readarg(6, ctx, &event.stream_send.is_fin);

  if (events.perf_submit(ctx, &event, sizeof(event)) != 0)
    bpf_trace_printk("failed to perf_submit\n");

  return 0;
}
// quicly:stream_receive
int trace_quicly__stream_receive(struct pt_regs *ctx) {
  void *buf = NULL;
  struct quic_event_t event = { .id = 32 };

  // struct st_quicly_conn_t * conn
  uint8_t conn[sizeof_st_quicly_conn_t] = {};
  bpf_usdt_readarg(1, ctx, &buf);
  bpf_probe_read(&conn, sizeof_st_quicly_conn_t, buf);
  event.stream_receive.master_id = get_st_quicly_conn_t__master_id(conn);
  // int64_t at
  bpf_usdt_readarg(2, ctx, &event.stream_receive.at);
  // struct st_quicly_stream_t * stream
  uint8_t stream[sizeof_st_quicly_stream_t] = {};
  bpf_usdt_readarg(3, ctx, &buf);
  bpf_probe_read(&stream, sizeof_st_quicly_stream_t, buf);
  event.stream_receive.stream_id = get_st_quicly_stream_t__stream_id(stream);
  // uint64_t off
  bpf_usdt_readarg(4, ctx, &event.stream_receive.off);
  // size_t len
  bpf_usdt_readarg(5, ctx, &event.stream_receive.len);

  if (events.perf_submit(ctx, &event, sizeof(event)) != 0)
    bpf_trace_printk("failed to perf_submit\n");

  return 0;
}
// quicly:stream_acked
int trace_quicly__stream_acked(struct pt_regs *ctx) {
  void *buf = NULL;
  struct quic_event_t event = { .id = 33 };

  // struct st_quicly_conn_t * conn
  uint8_t conn[sizeof_st_quicly_conn_t] = {};
  bpf_usdt_readarg(1, ctx, &buf);
  bpf_probe_read(&conn, sizeof_st_quicly_conn_t, buf);
  event.stream_acked.master_id = get_st_quicly_conn_t__master_id(conn);
  // int64_t at
  bpf_usdt_readarg(2, ctx, &event.stream_acked.at);
  // int64_t stream_id
  bpf_usdt_readarg(3, ctx, &event.stream_acked.stream_id);
  // uint64_t off
  bpf_usdt_readarg(4, ctx, &event.stream_acked.off);
  // size_t len
  bpf_usdt_readarg(5, ctx, &event.stream_acked.len);

  if (events.perf_submit(ctx, &event, sizeof(event)) != 0)
    bpf_trace_printk("failed to perf_submit\n");

  return 0;
}
// quicly:stream_lost
int trace_quicly__stream_lost(struct pt_regs *ctx) {
  void *buf = NULL;
  struct quic_event_t event = { .id = 34 };

  // struct st_quicly_conn_t * conn
  uint8_t conn[sizeof_st_quicly_conn_t] = {};
  bpf_usdt_readarg(1, ctx, &buf);
  bpf_probe_read(&conn, sizeof_st_quicly_conn_t, buf);
  event.stream_lost.master_id = get_st_quicly_conn_t__master_id(conn);
  // int64_t at
  bpf_usdt_readarg(2, ctx, &event.stream_lost.at);
  // int64_t stream_id
  bpf_usdt_readarg(3, ctx, &event.stream_lost.stream_id);
  // uint64_t off
  bpf_usdt_readarg(4, ctx, &event.stream_lost.off);
  // size_t len
  bpf_usdt_readarg(5, ctx, &event.stream_lost.len);

  if (events.perf_submit(ctx, &event, sizeof(event)) != 0)
    bpf_trace_printk("failed to perf_submit\n");

  return 0;
}
// quicly:max_data_send
int trace_quicly__max_data_send(struct pt_regs *ctx) {
  void *buf = NULL;
  struct quic_event_t event = { .id = 35 };

  // struct st_quicly_conn_t * conn
  uint8_t conn[sizeof_st_quicly_conn_t] = {};
  bpf_usdt_readarg(1, ctx, &buf);
  bpf_probe_read(&conn, sizeof_st_quicly_conn_t, buf);
  event.max_data_send.master_id = get_st_quicly_conn_t__master_id(conn);
  // int64_t at
  bpf_usdt_readarg(2, ctx, &event.max_data_send.at);
  // uint64_t limit
  bpf_usdt_readarg(3, ctx, &event.max_data_send.limit);

  if (events.perf_submit(ctx, &event, sizeof(event)) != 0)
    bpf_trace_printk("failed to perf_submit\n");

  return 0;
}
// quicly:max_data_receive
int trace_quicly__max_data_receive(struct pt_regs *ctx) {
  void *buf = NULL;
  struct quic_event_t event = { .id = 36 };

  // struct st_quicly_conn_t * conn
  uint8_t conn[sizeof_st_quicly_conn_t] = {};
  bpf_usdt_readarg(1, ctx, &buf);
  bpf_probe_read(&conn, sizeof_st_quicly_conn_t, buf);
  event.max_data_receive.master_id = get_st_quicly_conn_t__master_id(conn);
  // int64_t at
  bpf_usdt_readarg(2, ctx, &event.max_data_receive.at);
  // uint64_t limit
  bpf_usdt_readarg(3, ctx, &event.max_data_receive.limit);

  if (events.perf_submit(ctx, &event, sizeof(event)) != 0)
    bpf_trace_printk("failed to perf_submit\n");

  return 0;
}
// quicly:max_streams_send
int trace_quicly__max_streams_send(struct pt_regs *ctx) {
  void *buf = NULL;
  struct quic_event_t event = { .id = 37 };

  // struct st_quicly_conn_t * conn
  uint8_t conn[sizeof_st_quicly_conn_t] = {};
  bpf_usdt_readarg(1, ctx, &buf);
  bpf_probe_read(&conn, sizeof_st_quicly_conn_t, buf);
  event.max_streams_send.master_id = get_st_quicly_conn_t__master_id(conn);
  // int64_t at
  bpf_usdt_readarg(2, ctx, &event.max_streams_send.at);
  // uint64_t limit
  bpf_usdt_readarg(3, ctx, &event.max_streams_send.limit);
  // int is_unidirectional
  bpf_usdt_readarg(4, ctx, &event.max_streams_send.is_unidirectional);

  if (events.perf_submit(ctx, &event, sizeof(event)) != 0)
    bpf_trace_printk("failed to perf_submit\n");

  return 0;
}
// quicly:max_streams_receive
int trace_quicly__max_streams_receive(struct pt_regs *ctx) {
  void *buf = NULL;
  struct quic_event_t event = { .id = 38 };

  // struct st_quicly_conn_t * conn
  uint8_t conn[sizeof_st_quicly_conn_t] = {};
  bpf_usdt_readarg(1, ctx, &buf);
  bpf_probe_read(&conn, sizeof_st_quicly_conn_t, buf);
  event.max_streams_receive.master_id = get_st_quicly_conn_t__master_id(conn);
  // int64_t at
  bpf_usdt_readarg(2, ctx, &event.max_streams_receive.at);
  // uint64_t limit
  bpf_usdt_readarg(3, ctx, &event.max_streams_receive.limit);
  // int is_unidirectional
  bpf_usdt_readarg(4, ctx, &event.max_streams_receive.is_unidirectional);

  if (events.perf_submit(ctx, &event, sizeof(event)) != 0)
    bpf_trace_printk("failed to perf_submit\n");

  return 0;
}
// quicly:max_stream_data_send
int trace_quicly__max_stream_data_send(struct pt_regs *ctx) {
  void *buf = NULL;
  struct quic_event_t event = { .id = 39 };

  // struct st_quicly_conn_t * conn
  uint8_t conn[sizeof_st_quicly_conn_t] = {};
  bpf_usdt_readarg(1, ctx, &buf);
  bpf_probe_read(&conn, sizeof_st_quicly_conn_t, buf);
  event.max_stream_data_send.master_id = get_st_quicly_conn_t__master_id(conn);
  // int64_t at
  bpf_usdt_readarg(2, ctx, &event.max_stream_data_send.at);
  // struct st_quicly_stream_t * stream
  uint8_t stream[sizeof_st_quicly_stream_t] = {};
  bpf_usdt_readarg(3, ctx, &buf);
  bpf_probe_read(&stream, sizeof_st_quicly_stream_t, buf);
  event.max_stream_data_send.stream_id = get_st_quicly_stream_t__stream_id(stream);
  // uint64_t limit
  bpf_usdt_readarg(4, ctx, &event.max_stream_data_send.limit);

  if (events.perf_submit(ctx, &event, sizeof(event)) != 0)
    bpf_trace_printk("failed to perf_submit\n");

  return 0;
}
// quicly:max_stream_data_receive
int trace_quicly__max_stream_data_receive(struct pt_regs *ctx) {
  void *buf = NULL;
  struct quic_event_t event = { .id = 40 };

  // struct st_quicly_conn_t * conn
  uint8_t conn[sizeof_st_quicly_conn_t] = {};
  bpf_usdt_readarg(1, ctx, &buf);
  bpf_probe_read(&conn, sizeof_st_quicly_conn_t, buf);
  event.max_stream_data_receive.master_id = get_st_quicly_conn_t__master_id(conn);
  // int64_t at
  bpf_usdt_readarg(2, ctx, &event.max_stream_data_receive.at);
  // int64_t stream_id
  bpf_usdt_readarg(3, ctx, &event.max_stream_data_receive.stream_id);
  // uint64_t limit
  bpf_usdt_readarg(4, ctx, &event.max_stream_data_receive.limit);

  if (events.perf_submit(ctx, &event, sizeof(event)) != 0)
    bpf_trace_printk("failed to perf_submit\n");

  return 0;
}
// quicly:new_token_send
int trace_quicly__new_token_send(struct pt_regs *ctx) {
  void *buf = NULL;
  struct quic_event_t event = { .id = 41 };

  // struct st_quicly_conn_t * conn
  uint8_t conn[sizeof_st_quicly_conn_t] = {};
  bpf_usdt_readarg(1, ctx, &buf);
  bpf_probe_read(&conn, sizeof_st_quicly_conn_t, buf);
  event.new_token_send.master_id = get_st_quicly_conn_t__master_id(conn);
  // int64_t at
  bpf_usdt_readarg(2, ctx, &event.new_token_send.at);
  // uint8_t * token
  bpf_usdt_readarg(3, ctx, &buf);
  bpf_probe_read(&event.new_token_send.token, sizeof(event.new_token_send.token), buf);
  // size_t token_len
  bpf_usdt_readarg(4, ctx, &event.new_token_send.token_len);
  // uint64_t generation
  bpf_usdt_readarg(5, ctx, &event.new_token_send.generation);

  if (events.perf_submit(ctx, &event, sizeof(event)) != 0)
    bpf_trace_printk("failed to perf_submit\n");

  return 0;
}
// quicly:new_token_acked
int trace_quicly__new_token_acked(struct pt_regs *ctx) {
  void *buf = NULL;
  struct quic_event_t event = { .id = 42 };

  // struct st_quicly_conn_t * conn
  uint8_t conn[sizeof_st_quicly_conn_t] = {};
  bpf_usdt_readarg(1, ctx, &buf);
  bpf_probe_read(&conn, sizeof_st_quicly_conn_t, buf);
  event.new_token_acked.master_id = get_st_quicly_conn_t__master_id(conn);
  // int64_t at
  bpf_usdt_readarg(2, ctx, &event.new_token_acked.at);
  // uint64_t generation
  bpf_usdt_readarg(3, ctx, &event.new_token_acked.generation);

  if (events.perf_submit(ctx, &event, sizeof(event)) != 0)
    bpf_trace_printk("failed to perf_submit\n");

  return 0;
}
// quicly:new_token_receive
int trace_quicly__new_token_receive(struct pt_regs *ctx) {
  void *buf = NULL;
  struct quic_event_t event = { .id = 43 };

  // struct st_quicly_conn_t * conn
  uint8_t conn[sizeof_st_quicly_conn_t] = {};
  bpf_usdt_readarg(1, ctx, &buf);
  bpf_probe_read(&conn, sizeof_st_quicly_conn_t, buf);
  event.new_token_receive.master_id = get_st_quicly_conn_t__master_id(conn);
  // int64_t at
  bpf_usdt_readarg(2, ctx, &event.new_token_receive.at);
  // uint8_t * token
  bpf_usdt_readarg(3, ctx, &buf);
  bpf_probe_read(&event.new_token_receive.token, sizeof(event.new_token_receive.token), buf);
  // size_t token_len
  bpf_usdt_readarg(4, ctx, &event.new_token_receive.token_len);

  if (events.perf_submit(ctx, &event, sizeof(event)) != 0)
    bpf_trace_printk("failed to perf_submit\n");

  return 0;
}
// quicly:handshake_done_send
int trace_quicly__handshake_done_send(struct pt_regs *ctx) {
  void *buf = NULL;
  struct quic_event_t event = { .id = 44 };

  // struct st_quicly_conn_t * conn
  uint8_t conn[sizeof_st_quicly_conn_t] = {};
  bpf_usdt_readarg(1, ctx, &buf);
  bpf_probe_read(&conn, sizeof_st_quicly_conn_t, buf);
  event.handshake_done_send.master_id = get_st_quicly_conn_t__master_id(conn);
  // int64_t at
  bpf_usdt_readarg(2, ctx, &event.handshake_done_send.at);

  if (events.perf_submit(ctx, &event, sizeof(event)) != 0)
    bpf_trace_printk("failed to perf_submit\n");

  return 0;
}
// quicly:handshake_done_receive
int trace_quicly__handshake_done_receive(struct pt_regs *ctx) {
  void *buf = NULL;
  struct quic_event_t event = { .id = 45 };

  // struct st_quicly_conn_t * conn
  uint8_t conn[sizeof_st_quicly_conn_t] = {};
  bpf_usdt_readarg(1, ctx, &buf);
  bpf_probe_read(&conn, sizeof_st_quicly_conn_t, buf);
  event.handshake_done_receive.master_id = get_st_quicly_conn_t__master_id(conn);
  // int64_t at
  bpf_usdt_readarg(2, ctx, &event.handshake_done_receive.at);

  if (events.perf_submit(ctx, &event, sizeof(event)) != 0)
    bpf_trace_printk("failed to perf_submit\n");

  return 0;
}
// quicly:streams_blocked_send
int trace_quicly__streams_blocked_send(struct pt_regs *ctx) {
  void *buf = NULL;
  struct quic_event_t event = { .id = 46 };

  // struct st_quicly_conn_t * conn
  uint8_t conn[sizeof_st_quicly_conn_t] = {};
  bpf_usdt_readarg(1, ctx, &buf);
  bpf_probe_read(&conn, sizeof_st_quicly_conn_t, buf);
  event.streams_blocked_send.master_id = get_st_quicly_conn_t__master_id(conn);
  // int64_t at
  bpf_usdt_readarg(2, ctx, &event.streams_blocked_send.at);
  // uint64_t limit
  bpf_usdt_readarg(3, ctx, &event.streams_blocked_send.limit);
  // int is_unidirectional
  bpf_usdt_readarg(4, ctx, &event.streams_blocked_send.is_unidirectional);

  if (events.perf_submit(ctx, &event, sizeof(event)) != 0)
    bpf_trace_printk("failed to perf_submit\n");

  return 0;
}
// quicly:streams_blocked_receive
int trace_quicly__streams_blocked_receive(struct pt_regs *ctx) {
  void *buf = NULL;
  struct quic_event_t event = { .id = 47 };

  // struct st_quicly_conn_t * conn
  uint8_t conn[sizeof_st_quicly_conn_t] = {};
  bpf_usdt_readarg(1, ctx, &buf);
  bpf_probe_read(&conn, sizeof_st_quicly_conn_t, buf);
  event.streams_blocked_receive.master_id = get_st_quicly_conn_t__master_id(conn);
  // int64_t at
  bpf_usdt_readarg(2, ctx, &event.streams_blocked_receive.at);
  // uint64_t limit
  bpf_usdt_readarg(3, ctx, &event.streams_blocked_receive.limit);
  // int is_unidirectional
  bpf_usdt_readarg(4, ctx, &event.streams_blocked_receive.is_unidirectional);

  if (events.perf_submit(ctx, &event, sizeof(event)) != 0)
    bpf_trace_printk("failed to perf_submit\n");

  return 0;
}
// quicly:new_connection_id_send
int trace_quicly__new_connection_id_send(struct pt_regs *ctx) {
  void *buf = NULL;
  struct quic_event_t event = { .id = 48 };

  // struct st_quicly_conn_t * conn
  uint8_t conn[sizeof_st_quicly_conn_t] = {};
  bpf_usdt_readarg(1, ctx, &buf);
  bpf_probe_read(&conn, sizeof_st_quicly_conn_t, buf);
  event.new_connection_id_send.master_id = get_st_quicly_conn_t__master_id(conn);
  // int64_t at
  bpf_usdt_readarg(2, ctx, &event.new_connection_id_send.at);
  // uint64_t sequence
  bpf_usdt_readarg(3, ctx, &event.new_connection_id_send.sequence);
  // uint64_t retire_prior_to
  bpf_usdt_readarg(4, ctx, &event.new_connection_id_send.retire_prior_to);
  // const char * cid
  bpf_usdt_readarg(5, ctx, &buf);
  bpf_probe_read(&event.new_connection_id_send.cid, sizeof(event.new_connection_id_send.cid), buf);
  // const char * stateless_reset_token
  bpf_usdt_readarg(6, ctx, &buf);
  bpf_probe_read(&event.new_connection_id_send.stateless_reset_token, sizeof(event.new_connection_id_send.stateless_reset_token), buf);

  if (events.perf_submit(ctx, &event, sizeof(event)) != 0)
    bpf_trace_printk("failed to perf_submit\n");

  return 0;
}
// quicly:new_connection_id_receive
int trace_quicly__new_connection_id_receive(struct pt_regs *ctx) {
  void *buf = NULL;
  struct quic_event_t event = { .id = 49 };

  // struct st_quicly_conn_t * conn
  uint8_t conn[sizeof_st_quicly_conn_t] = {};
  bpf_usdt_readarg(1, ctx, &buf);
  bpf_probe_read(&conn, sizeof_st_quicly_conn_t, buf);
  event.new_connection_id_receive.master_id = get_st_quicly_conn_t__master_id(conn);
  // int64_t at
  bpf_usdt_readarg(2, ctx, &event.new_connection_id_receive.at);
  // uint64_t sequence
  bpf_usdt_readarg(3, ctx, &event.new_connection_id_receive.sequence);
  // uint64_t retire_prior_to
  bpf_usdt_readarg(4, ctx, &event.new_connection_id_receive.retire_prior_to);
  // const char * cid
  bpf_usdt_readarg(5, ctx, &buf);
  bpf_probe_read(&event.new_connection_id_receive.cid, sizeof(event.new_connection_id_receive.cid), buf);
  // const char * stateless_reset_token
  bpf_usdt_readarg(6, ctx, &buf);
  bpf_probe_read(&event.new_connection_id_receive.stateless_reset_token, sizeof(event.new_connection_id_receive.stateless_reset_token), buf);

  if (events.perf_submit(ctx, &event, sizeof(event)) != 0)
    bpf_trace_printk("failed to perf_submit\n");

  return 0;
}
// quicly:retire_connection_id_send
int trace_quicly__retire_connection_id_send(struct pt_regs *ctx) {
  void *buf = NULL;
  struct quic_event_t event = { .id = 50 };

  // struct st_quicly_conn_t * conn
  uint8_t conn[sizeof_st_quicly_conn_t] = {};
  bpf_usdt_readarg(1, ctx, &buf);
  bpf_probe_read(&conn, sizeof_st_quicly_conn_t, buf);
  event.retire_connection_id_send.master_id = get_st_quicly_conn_t__master_id(conn);
  // int64_t at
  bpf_usdt_readarg(2, ctx, &event.retire_connection_id_send.at);
  // uint64_t sequence
  bpf_usdt_readarg(3, ctx, &event.retire_connection_id_send.sequence);

  if (events.perf_submit(ctx, &event, sizeof(event)) != 0)
    bpf_trace_printk("failed to perf_submit\n");

  return 0;
}
// quicly:retire_connection_id_receive
int trace_quicly__retire_connection_id_receive(struct pt_regs *ctx) {
  void *buf = NULL;
  struct quic_event_t event = { .id = 51 };

  // struct st_quicly_conn_t * conn
  uint8_t conn[sizeof_st_quicly_conn_t] = {};
  bpf_usdt_readarg(1, ctx, &buf);
  bpf_probe_read(&conn, sizeof_st_quicly_conn_t, buf);
  event.retire_connection_id_receive.master_id = get_st_quicly_conn_t__master_id(conn);
  // int64_t at
  bpf_usdt_readarg(2, ctx, &event.retire_connection_id_receive.at);
  // uint64_t sequence
  bpf_usdt_readarg(3, ctx, &event.retire_connection_id_receive.sequence);

  if (events.perf_submit(ctx, &event, sizeof(event)) != 0)
    bpf_trace_printk("failed to perf_submit\n");

  return 0;
}
// quicly:data_blocked_receive
int trace_quicly__data_blocked_receive(struct pt_regs *ctx) {
  void *buf = NULL;
  struct quic_event_t event = { .id = 52 };

  // struct st_quicly_conn_t * conn
  uint8_t conn[sizeof_st_quicly_conn_t] = {};
  bpf_usdt_readarg(1, ctx, &buf);
  bpf_probe_read(&conn, sizeof_st_quicly_conn_t, buf);
  event.data_blocked_receive.master_id = get_st_quicly_conn_t__master_id(conn);
  // int64_t at
  bpf_usdt_readarg(2, ctx, &event.data_blocked_receive.at);
  // uint64_t off
  bpf_usdt_readarg(3, ctx, &event.data_blocked_receive.off);

  if (events.perf_submit(ctx, &event, sizeof(event)) != 0)
    bpf_trace_printk("failed to perf_submit\n");

  return 0;
}
// quicly:stream_data_blocked_receive
int trace_quicly__stream_data_blocked_receive(struct pt_regs *ctx) {
  void *buf = NULL;
  struct quic_event_t event = { .id = 53 };

  // struct st_quicly_conn_t * conn
  uint8_t conn[sizeof_st_quicly_conn_t] = {};
  bpf_usdt_readarg(1, ctx, &buf);
  bpf_probe_read(&conn, sizeof_st_quicly_conn_t, buf);
  event.stream_data_blocked_receive.master_id = get_st_quicly_conn_t__master_id(conn);
  // int64_t at
  bpf_usdt_readarg(2, ctx, &event.stream_data_blocked_receive.at);
  // int64_t stream_id
  bpf_usdt_readarg(3, ctx, &event.stream_data_blocked_receive.stream_id);
  // uint64_t limit
  bpf_usdt_readarg(4, ctx, &event.stream_data_blocked_receive.limit);

  if (events.perf_submit(ctx, &event, sizeof(event)) != 0)
    bpf_trace_printk("failed to perf_submit\n");

  return 0;
}
// quicly:ack_frequency_receive
int trace_quicly__ack_frequency_receive(struct pt_regs *ctx) {
  void *buf = NULL;
  struct quic_event_t event = { .id = 54 };

  // struct st_quicly_conn_t * conn
  uint8_t conn[sizeof_st_quicly_conn_t] = {};
  bpf_usdt_readarg(1, ctx, &buf);
  bpf_probe_read(&conn, sizeof_st_quicly_conn_t, buf);
  event.ack_frequency_receive.master_id = get_st_quicly_conn_t__master_id(conn);
  // int64_t at
  bpf_usdt_readarg(2, ctx, &event.ack_frequency_receive.at);
  // uint64_t sequence
  bpf_usdt_readarg(3, ctx, &event.ack_frequency_receive.sequence);
  // uint64_t packet_tolerance
  bpf_usdt_readarg(4, ctx, &event.ack_frequency_receive.packet_tolerance);
  // uint64_t max_ack_delay
  bpf_usdt_readarg(5, ctx, &event.ack_frequency_receive.max_ack_delay);
  // int ignore_order
  bpf_usdt_readarg(6, ctx, &event.ack_frequency_receive.ignore_order);

  if (events.perf_submit(ctx, &event, sizeof(event)) != 0)
    bpf_trace_printk("failed to perf_submit\n");

  return 0;
}
// quicly:quictrace_sent
int trace_quicly__quictrace_sent(struct pt_regs *ctx) {
  void *buf = NULL;
  struct quic_event_t event = { .id = 55 };

  // struct st_quicly_conn_t * conn
  uint8_t conn[sizeof_st_quicly_conn_t] = {};
  bpf_usdt_readarg(1, ctx, &buf);
  bpf_probe_read(&conn, sizeof_st_quicly_conn_t, buf);
  event.quictrace_sent.master_id = get_st_quicly_conn_t__master_id(conn);
  // int64_t at
  bpf_usdt_readarg(2, ctx, &event.quictrace_sent.at);
  // uint64_t pn
  bpf_usdt_readarg(3, ctx, &event.quictrace_sent.pn);
  // size_t len
  bpf_usdt_readarg(4, ctx, &event.quictrace_sent.len);
  // uint8_t packet_type
  bpf_usdt_readarg(5, ctx, &event.quictrace_sent.packet_type);

  if (events.perf_submit(ctx, &event, sizeof(event)) != 0)
    bpf_trace_printk("failed to perf_submit\n");

  return 0;
}
// quicly:quictrace_recv
int trace_quicly__quictrace_recv(struct pt_regs *ctx) {
  void *buf = NULL;
  struct quic_event_t event = { .id = 56 };

  // struct st_quicly_conn_t * conn
  uint8_t conn[sizeof_st_quicly_conn_t] = {};
  bpf_usdt_readarg(1, ctx, &buf);
  bpf_probe_read(&conn, sizeof_st_quicly_conn_t, buf);
  event.quictrace_recv.master_id = get_st_quicly_conn_t__master_id(conn);
  // int64_t at
  bpf_usdt_readarg(2, ctx, &event.quictrace_recv.at);
  // uint64_t pn
  bpf_usdt_readarg(3, ctx, &event.quictrace_recv.pn);

  if (events.perf_submit(ctx, &event, sizeof(event)) != 0)
    bpf_trace_printk("failed to perf_submit\n");

  return 0;
}
// quicly:quictrace_send_stream
int trace_quicly__quictrace_send_stream(struct pt_regs *ctx) {
  void *buf = NULL;
  struct quic_event_t event = { .id = 57 };

  // struct st_quicly_conn_t * conn
  uint8_t conn[sizeof_st_quicly_conn_t] = {};
  bpf_usdt_readarg(1, ctx, &buf);
  bpf_probe_read(&conn, sizeof_st_quicly_conn_t, buf);
  event.quictrace_send_stream.master_id = get_st_quicly_conn_t__master_id(conn);
  // int64_t at
  bpf_usdt_readarg(2, ctx, &event.quictrace_send_stream.at);
  // struct st_quicly_stream_t * stream
  uint8_t stream[sizeof_st_quicly_stream_t] = {};
  bpf_usdt_readarg(3, ctx, &buf);
  bpf_probe_read(&stream, sizeof_st_quicly_stream_t, buf);
  event.quictrace_send_stream.stream_id = get_st_quicly_stream_t__stream_id(stream);
  // uint64_t off
  bpf_usdt_readarg(4, ctx, &event.quictrace_send_stream.off);
  // size_t len
  bpf_usdt_readarg(5, ctx, &event.quictrace_send_stream.len);
  // int fin
  bpf_usdt_readarg(6, ctx, &event.quictrace_send_stream.fin);

  if (events.perf_submit(ctx, &event, sizeof(event)) != 0)
    bpf_trace_printk("failed to perf_submit\n");

  return 0;
}
// quicly:quictrace_recv_stream
int trace_quicly__quictrace_recv_stream(struct pt_regs *ctx) {
  void *buf = NULL;
  struct quic_event_t event = { .id = 58 };

  // struct st_quicly_conn_t * conn
  uint8_t conn[sizeof_st_quicly_conn_t] = {};
  bpf_usdt_readarg(1, ctx, &buf);
  bpf_probe_read(&conn, sizeof_st_quicly_conn_t, buf);
  event.quictrace_recv_stream.master_id = get_st_quicly_conn_t__master_id(conn);
  // int64_t at
  bpf_usdt_readarg(2, ctx, &event.quictrace_recv_stream.at);
  // int64_t stream_id
  bpf_usdt_readarg(3, ctx, &event.quictrace_recv_stream.stream_id);
  // uint64_t off
  bpf_usdt_readarg(4, ctx, &event.quictrace_recv_stream.off);
  // size_t len
  bpf_usdt_readarg(5, ctx, &event.quictrace_recv_stream.len);
  // int fin
  bpf_usdt_readarg(6, ctx, &event.quictrace_recv_stream.fin);

  if (events.perf_submit(ctx, &event, sizeof(event)) != 0)
    bpf_trace_printk("failed to perf_submit\n");

  return 0;
}
// quicly:quictrace_recv_ack
int trace_quicly__quictrace_recv_ack(struct pt_regs *ctx) {
  void *buf = NULL;
  struct quic_event_t event = { .id = 59 };

  // struct st_quicly_conn_t * conn
  uint8_t conn[sizeof_st_quicly_conn_t] = {};
  bpf_usdt_readarg(1, ctx, &buf);
  bpf_probe_read(&conn, sizeof_st_quicly_conn_t, buf);
  event.quictrace_recv_ack.master_id = get_st_quicly_conn_t__master_id(conn);
  // int64_t at
  bpf_usdt_readarg(2, ctx, &event.quictrace_recv_ack.at);
  // uint64_t ack_block_begin
  bpf_usdt_readarg(3, ctx, &event.quictrace_recv_ack.ack_block_begin);
  // uint64_t ack_block_end
  bpf_usdt_readarg(4, ctx, &event.quictrace_recv_ack.ack_block_end);

  if (events.perf_submit(ctx, &event, sizeof(event)) != 0)
    bpf_trace_printk("failed to perf_submit\n");

  return 0;
}
// quicly:quictrace_recv_ack_delay
int trace_quicly__quictrace_recv_ack_delay(struct pt_regs *ctx) {
  void *buf = NULL;
  struct quic_event_t event = { .id = 60 };

  // struct st_quicly_conn_t * conn
  uint8_t conn[sizeof_st_quicly_conn_t] = {};
  bpf_usdt_readarg(1, ctx, &buf);
  bpf_probe_read(&conn, sizeof_st_quicly_conn_t, buf);
  event.quictrace_recv_ack_delay.master_id = get_st_quicly_conn_t__master_id(conn);
  // int64_t at
  bpf_usdt_readarg(2, ctx, &event.quictrace_recv_ack_delay.at);
  // int64_t ack_delay
  bpf_usdt_readarg(3, ctx, &event.quictrace_recv_ack_delay.ack_delay);

  if (events.perf_submit(ctx, &event, sizeof(event)) != 0)
    bpf_trace_printk("failed to perf_submit\n");

  return 0;
}
// quicly:quictrace_lost
int trace_quicly__quictrace_lost(struct pt_regs *ctx) {
  void *buf = NULL;
  struct quic_event_t event = { .id = 61 };

  // struct st_quicly_conn_t * conn
  uint8_t conn[sizeof_st_quicly_conn_t] = {};
  bpf_usdt_readarg(1, ctx, &buf);
  bpf_probe_read(&conn, sizeof_st_quicly_conn_t, buf);
  event.quictrace_lost.master_id = get_st_quicly_conn_t__master_id(conn);
  // int64_t at
  bpf_usdt_readarg(2, ctx, &event.quictrace_lost.at);
  // uint64_t pn
  bpf_usdt_readarg(3, ctx, &event.quictrace_lost.pn);

  if (events.perf_submit(ctx, &event, sizeof(event)) != 0)
    bpf_trace_printk("failed to perf_submit\n");

  return 0;
}
// quicly:quictrace_cc_ack
int trace_quicly__quictrace_cc_ack(struct pt_regs *ctx) {
  void *buf = NULL;
  struct quic_event_t event = { .id = 62 };

  // struct st_quicly_conn_t * conn
  uint8_t conn[sizeof_st_quicly_conn_t] = {};
  bpf_usdt_readarg(1, ctx, &buf);
  bpf_probe_read(&conn, sizeof_st_quicly_conn_t, buf);
  event.quictrace_cc_ack.master_id = get_st_quicly_conn_t__master_id(conn);
  // int64_t at
  bpf_usdt_readarg(2, ctx, &event.quictrace_cc_ack.at);
  // struct quicly_rtt_t * rtt
  uint8_t rtt[sizeof_quicly_rtt_t] = {};
  bpf_usdt_readarg(3, ctx, &buf);
  bpf_probe_read(&rtt, sizeof_quicly_rtt_t, buf);
  event.quictrace_cc_ack.minimum = get_quicly_rtt_t__minimum(rtt);
  event.quictrace_cc_ack.smoothed = get_quicly_rtt_t__smoothed(rtt);
  event.quictrace_cc_ack.variance = get_quicly_rtt_t__variance(rtt);
  event.quictrace_cc_ack.latest = get_quicly_rtt_t__latest(rtt);
  // uint32_t cwnd
  bpf_usdt_readarg(4, ctx, &event.quictrace_cc_ack.cwnd);
  // size_t inflight
  bpf_usdt_readarg(5, ctx, &event.quictrace_cc_ack.inflight);

  if (events.perf_submit(ctx, &event, sizeof(event)) != 0)
    bpf_trace_printk("failed to perf_submit\n");

  return 0;
}
// quicly:quictrace_cc_lost
int trace_quicly__quictrace_cc_lost(struct pt_regs *ctx) {
  void *buf = NULL;
  struct quic_event_t event = { .id = 63 };

  // struct st_quicly_conn_t * conn
  uint8_t conn[sizeof_st_quicly_conn_t] = {};
  bpf_usdt_readarg(1, ctx, &buf);
  bpf_probe_read(&conn, sizeof_st_quicly_conn_t, buf);
  event.quictrace_cc_lost.master_id = get_st_quicly_conn_t__master_id(conn);
  // int64_t at
  bpf_usdt_readarg(2, ctx, &event.quictrace_cc_lost.at);
  // struct quicly_rtt_t * rtt
  uint8_t rtt[sizeof_quicly_rtt_t] = {};
  bpf_usdt_readarg(3, ctx, &buf);
  bpf_probe_read(&rtt, sizeof_quicly_rtt_t, buf);
  event.quictrace_cc_lost.minimum = get_quicly_rtt_t__minimum(rtt);
  event.quictrace_cc_lost.smoothed = get_quicly_rtt_t__smoothed(rtt);
  event.quictrace_cc_lost.variance = get_quicly_rtt_t__variance(rtt);
  event.quictrace_cc_lost.latest = get_quicly_rtt_t__latest(rtt);
  // uint32_t cwnd
  bpf_usdt_readarg(4, ctx, &event.quictrace_cc_lost.cwnd);
  // size_t inflight
  bpf_usdt_readarg(5, ctx, &event.quictrace_cc_lost.inflight);

  if (events.perf_submit(ctx, &event, sizeof(event)) != 0)
    bpf_trace_printk("failed to perf_submit\n");

  return 0;
}
// quicly:conn_stats
int trace_quicly__conn_stats(struct pt_regs *ctx) {
  void *buf = NULL;
  struct quic_event_t event = { .id = 65 };

  // struct st_quicly_conn_t * conn
  uint8_t conn[sizeof_st_quicly_conn_t] = {};
  bpf_usdt_readarg(1, ctx, &buf);
  bpf_probe_read(&conn, sizeof_st_quicly_conn_t, buf);
  event.conn_stats.master_id = get_st_quicly_conn_t__master_id(conn);
  // int64_t at
  bpf_usdt_readarg(2, ctx, &event.conn_stats.at);
  // struct st_quicly_stats_t * stats
  // (no fields in st_quicly_stats_t)
  // size_t size
  bpf_usdt_readarg(4, ctx, &event.conn_stats.size);

  if (events.perf_submit(ctx, &event, sizeof(event)) != 0)
    bpf_trace_printk("failed to perf_submit\n");

  return 0;
}
// h2o:h3_accept
int trace_h2o__h3_accept(struct pt_regs *ctx) {
  void *buf = NULL;
  struct quic_event_t event = { .id = 69 };

  // uint64_t conn_id
  bpf_usdt_readarg(1, ctx, &event.h3_accept.conn_id);
  // struct st_h2o_conn_t * conn (ignored)
  // struct st_quicly_conn_t * quic
  uint8_t quic[sizeof_st_quicly_conn_t] = {};
  bpf_usdt_readarg(3, ctx, &buf);
  bpf_probe_read(&quic, sizeof_st_quicly_conn_t, buf);
  event.h3_accept.master_id = get_st_quicly_conn_t__master_id(quic);

  h2o_to_quicly_conn.update(&event.h3_accept.conn_id, &event.h3_accept.master_id);

  if (events.perf_submit(ctx, &event, sizeof(event)) != 0)
    bpf_trace_printk("failed to perf_submit\n");

  return 0;
}
// h2o:h3_close
int trace_h2o__h3_close(struct pt_regs *ctx) {
  void *buf = NULL;
  struct quic_event_t event = { .id = 70 };

  // uint64_t conn_id
  bpf_usdt_readarg(1, ctx, &event.h3_close.conn_id);

  const uint32_t *master_conn_id_ptr = h2o_to_quicly_conn.lookup(&event.h3_close.conn_id);
  if (master_conn_id_ptr != NULL) {
    event.h3_close.master_id = *master_conn_id_ptr;
  } else {
    bpf_trace_printk("h2o's conn_id=%lu is not associated to master_conn_id\n", event.h3_close.conn_id);
  }
  h2o_to_quicly_conn.delete(&event.h3_close.conn_id);

  if (events.perf_submit(ctx, &event, sizeof(event)) != 0)
    bpf_trace_printk("failed to perf_submit\n");

  return 0;
}
// h2o:send_response_header
int trace_h2o__send_response_header(struct pt_regs *ctx) {
  void *buf = NULL;
  struct quic_event_t event = { .id = 79 };

  // uint64_t conn_id
  bpf_usdt_readarg(1, ctx, &event.send_response_header.conn_id);
  // uint64_t req_id
  bpf_usdt_readarg(2, ctx, &event.send_response_header.req_id);
  // const char * name
  bpf_usdt_readarg(3, ctx, &buf);
  bpf_probe_read(&event.send_response_header.name, sizeof(event.send_response_header.name), buf);
  // size_t name_len
  bpf_usdt_readarg(4, ctx, &event.send_response_header.name_len);
  // const char * value
  bpf_usdt_readarg(5, ctx, &buf);
  bpf_probe_read(&event.send_response_header.value, sizeof(event.send_response_header.value), buf);
  // size_t value_len
  bpf_usdt_readarg(6, ctx, &event.send_response_header.value_len);

  const uint32_t *master_conn_id_ptr = h2o_to_quicly_conn.lookup(&event.send_response_header.conn_id);
  if (master_conn_id_ptr == NULL)
    return 0;
  event.send_response_header.master_id = *master_conn_id_ptr;

#ifdef CHECK_ALLOWED_RES_HEADER_NAME
  if (!CHECK_ALLOWED_RES_HEADER_NAME(event.send_response_header.name, event.send_response_header.name_len))
    return 0;
#endif

  if (events.perf_submit(ctx, &event, sizeof(event)) != 0)
    bpf_trace_printk("failed to perf_submit\n");

  return 0;
}

)";

static uint64_t time_milliseconds()
{
  struct timeval tv;
  gettimeofday(&tv, NULL);
  return (int64_t)tv.tv_sec * 1000 + tv.tv_usec / 1000;
}


// This is enough for here. See `quicly.c` for the full definition.
struct st_quicly_conn_t {
  struct _st_quicly_conn_public_t super;
};
typedef typeof(((const struct st_quicly_stream_t *)nullptr)->stream_id) typeof_st_quicly_stream_t__stream_id;
typedef typeof(((const struct quicly_rtt_t *)nullptr)->minimum) typeof_quicly_rtt_t__minimum;
typedef typeof(((const struct quicly_rtt_t *)nullptr)->smoothed) typeof_quicly_rtt_t__smoothed;
typedef typeof(((const struct quicly_rtt_t *)nullptr)->variance) typeof_quicly_rtt_t__variance;
typedef typeof(((const struct quicly_rtt_t *)nullptr)->latest) typeof_quicly_rtt_t__latest;
typedef typeof(((const struct st_quicly_conn_t *)nullptr)->super.local.cid_set.plaintext.master_id) typeof_st_quicly_conn_t__master_id;


#define GEN_FIELD_INFO(type, field, name) gen_field_info(#type, #field, &((type *)NULL)->field, name)

#define DEFINE_RESOLVE_FUNC(field_type) \
std::string gen_field_info(const char *struct_type, const char *field_name, const field_type *field_ptr, const char *name) \
{ \
    return do_resolve(struct_type, field_name, #field_type, field_ptr, name); \
}

template <typename FieldType>
static std::string do_resolve(const char *struct_type, const char *field_name, const char *field_type, const FieldType *field_ptr, const char *name) {
    char *buff = NULL;
    size_t buff_len = 0;
    FILE *mem = open_memstream(&buff, &buff_len);
    fprintf(mem, "/* %s (%s#%s) */\n", name, struct_type, field_name);
    fprintf(mem, "#define offsetof_%s %zd\n", name, (const char *)field_ptr - (const char *)NULL);
    fprintf(mem, "#define typeof_%s %s\n", name, field_type);
    fprintf(mem, "#define get_%s(st) *((const %s *) ((const char*)st + offsetof_%s))\n", name, field_type, name);
    fprintf(mem, "\n");
    fflush(mem);
    std::string s(buff, buff_len);
    fclose(mem);
    return s;
}

DEFINE_RESOLVE_FUNC(int32_t);
DEFINE_RESOLVE_FUNC(uint32_t);
DEFINE_RESOLVE_FUNC(int64_t);
DEFINE_RESOLVE_FUNC(uint64_t);

static std::string gen_quic_bpf_header() {
  std::string bpf;

  bpf += "#define sizeof_st_quicly_stream_t " + std::to_string(std::min<size_t>(sizeof(struct st_quicly_stream_t), 128)) + "\n";
  bpf += GEN_FIELD_INFO(struct st_quicly_stream_t, stream_id, "st_quicly_stream_t__stream_id");

  bpf += "#define sizeof_quicly_rtt_t " + std::to_string(std::min<size_t>(sizeof(struct quicly_rtt_t), 128)) + "\n";
  bpf += GEN_FIELD_INFO(struct quicly_rtt_t, minimum, "quicly_rtt_t__minimum");
  bpf += GEN_FIELD_INFO(struct quicly_rtt_t, smoothed, "quicly_rtt_t__smoothed");
  bpf += GEN_FIELD_INFO(struct quicly_rtt_t, variance, "quicly_rtt_t__variance");
  bpf += GEN_FIELD_INFO(struct quicly_rtt_t, latest, "quicly_rtt_t__latest");

  bpf += "#define sizeof_st_quicly_conn_t " + std::to_string(std::min<size_t>(sizeof(struct st_quicly_conn_t), 128)) + "\n";
  bpf += GEN_FIELD_INFO(struct st_quicly_conn_t, super.local.cid_set.plaintext.master_id, "st_quicly_conn_t__master_id");

  return bpf;
}


>>>>>>> ba12ca1e
struct quic_event_t {
  uint8_t id;

  union {
    struct { // quicly:connect
      typeof_st_quicly_conn_t__master_id master_id;
      int64_t at;
      uint32_t version;
    } connect;
    struct { // quicly:accept
      typeof_st_quicly_conn_t__master_id master_id;
      int64_t at;
      char dcid[STR_LEN];
    } accept;
    struct { // quicly:free
      typeof_st_quicly_conn_t__master_id master_id;
      int64_t at;
    } free;
    struct { // quicly:send
      typeof_st_quicly_conn_t__master_id master_id;
      int64_t at;
      int state;
      char dcid[STR_LEN];
    } send;
    struct { // quicly:receive
      typeof_st_quicly_conn_t__master_id master_id;
      int64_t at;
      char dcid[STR_LEN];
      uint8_t bytes[1];
      size_t bytes_len;
    } receive;
    struct { // quicly:version_switch
      typeof_st_quicly_conn_t__master_id master_id;
      int64_t at;
      uint32_t new_version;
    } version_switch;
    struct { // quicly:idle_timeout
      typeof_st_quicly_conn_t__master_id master_id;
      int64_t at;
    } idle_timeout;
    struct { // quicly:stateless_reset_receive
      typeof_st_quicly_conn_t__master_id master_id;
      int64_t at;
    } stateless_reset_receive;
    struct { // quicly:crypto_decrypt
      typeof_st_quicly_conn_t__master_id master_id;
      int64_t at;
      uint64_t pn;
      size_t decrypted_len;
    } crypto_decrypt;
    struct { // quicly:crypto_handshake
      typeof_st_quicly_conn_t__master_id master_id;
      int64_t at;
      int ret;
    } crypto_handshake;
    struct { // quicly:crypto_update_secret
      typeof_st_quicly_conn_t__master_id master_id;
      int64_t at;
      int is_enc;
      uint8_t epoch;
      char label[STR_LEN];
    } crypto_update_secret;
    struct { // quicly:crypto_send_key_update
      typeof_st_quicly_conn_t__master_id master_id;
      int64_t at;
      uint64_t phase;
    } crypto_send_key_update;
    struct { // quicly:crypto_send_key_update_confirmed
      typeof_st_quicly_conn_t__master_id master_id;
      int64_t at;
      uint64_t next_pn;
    } crypto_send_key_update_confirmed;
    struct { // quicly:crypto_receive_key_update
      typeof_st_quicly_conn_t__master_id master_id;
      int64_t at;
      uint64_t phase;
    } crypto_receive_key_update;
    struct { // quicly:crypto_receive_key_update_prepare
      typeof_st_quicly_conn_t__master_id master_id;
      int64_t at;
      uint64_t phase;
    } crypto_receive_key_update_prepare;
    struct { // quicly:packet_prepare
      typeof_st_quicly_conn_t__master_id master_id;
      int64_t at;
      uint8_t first_octet;
      char dcid[STR_LEN];
    } packet_prepare;
    struct { // quicly:packet_commit
      typeof_st_quicly_conn_t__master_id master_id;
      int64_t at;
      uint64_t pn;
      size_t len;
      int ack_only;
    } packet_commit;
    struct { // quicly:packet_acked
      typeof_st_quicly_conn_t__master_id master_id;
      int64_t at;
      uint64_t pn;
      int is_late_ack;
    } packet_acked;
    struct { // quicly:packet_lost
      typeof_st_quicly_conn_t__master_id master_id;
      int64_t at;
      uint64_t pn;
    } packet_lost;
    struct { // quicly:pto
      typeof_st_quicly_conn_t__master_id master_id;
      int64_t at;
      size_t inflight;
      uint32_t cwnd;
      int8_t pto_count;
    } pto;
    struct { // quicly:cc_ack_received
      typeof_st_quicly_conn_t__master_id master_id;
      int64_t at;
      uint64_t largest_acked;
      size_t bytes_acked;
      uint32_t cwnd;
      size_t inflight;
    } cc_ack_received;
    struct { // quicly:cc_congestion
      typeof_st_quicly_conn_t__master_id master_id;
      int64_t at;
      uint64_t max_lost_pn;
      size_t inflight;
      uint32_t cwnd;
    } cc_congestion;
    struct { // quicly:ack_send
      typeof_st_quicly_conn_t__master_id master_id;
      int64_t at;
      uint64_t largest_acked;
      uint64_t ack_delay;
    } ack_send;
    struct { // quicly:ping_send
      typeof_st_quicly_conn_t__master_id master_id;
      int64_t at;
    } ping_send;
    struct { // quicly:ping_receive
      typeof_st_quicly_conn_t__master_id master_id;
      int64_t at;
    } ping_receive;
    struct { // quicly:transport_close_send
      typeof_st_quicly_conn_t__master_id master_id;
      int64_t at;
      uint64_t error_code;
      uint64_t frame_type;
      char reason_phrase[STR_LEN];
    } transport_close_send;
    struct { // quicly:transport_close_receive
      typeof_st_quicly_conn_t__master_id master_id;
      int64_t at;
      uint64_t error_code;
      uint64_t frame_type;
      char reason_phrase[STR_LEN];
    } transport_close_receive;
    struct { // quicly:application_close_send
      typeof_st_quicly_conn_t__master_id master_id;
      int64_t at;
      uint64_t error_code;
      char reason_phrase[STR_LEN];
    } application_close_send;
    struct { // quicly:application_close_receive
      typeof_st_quicly_conn_t__master_id master_id;
      int64_t at;
      uint64_t error_code;
      char reason_phrase[STR_LEN];
    } application_close_receive;
    struct { // quicly:stream_send
      typeof_st_quicly_conn_t__master_id master_id;
      int64_t at;
      typeof_st_quicly_stream_t__stream_id stream_id;
      uint64_t off;
      size_t len;
      int is_fin;
    } stream_send;
    struct { // quicly:stream_receive
      typeof_st_quicly_conn_t__master_id master_id;
      int64_t at;
      typeof_st_quicly_stream_t__stream_id stream_id;
      uint64_t off;
      size_t len;
    } stream_receive;
    struct { // quicly:stream_acked
      typeof_st_quicly_conn_t__master_id master_id;
      int64_t at;
      int64_t stream_id;
      uint64_t off;
      size_t len;
    } stream_acked;
    struct { // quicly:stream_lost
      typeof_st_quicly_conn_t__master_id master_id;
      int64_t at;
      int64_t stream_id;
      uint64_t off;
      size_t len;
    } stream_lost;
    struct { // quicly:max_data_send
      typeof_st_quicly_conn_t__master_id master_id;
      int64_t at;
      uint64_t limit;
    } max_data_send;
    struct { // quicly:max_data_receive
      typeof_st_quicly_conn_t__master_id master_id;
      int64_t at;
      uint64_t limit;
    } max_data_receive;
    struct { // quicly:max_streams_send
      typeof_st_quicly_conn_t__master_id master_id;
      int64_t at;
      uint64_t limit;
      int is_unidirectional;
    } max_streams_send;
    struct { // quicly:max_streams_receive
      typeof_st_quicly_conn_t__master_id master_id;
      int64_t at;
      uint64_t limit;
      int is_unidirectional;
    } max_streams_receive;
    struct { // quicly:max_stream_data_send
      typeof_st_quicly_conn_t__master_id master_id;
      int64_t at;
      typeof_st_quicly_stream_t__stream_id stream_id;
      uint64_t limit;
    } max_stream_data_send;
    struct { // quicly:max_stream_data_receive
      typeof_st_quicly_conn_t__master_id master_id;
      int64_t at;
      int64_t stream_id;
      uint64_t limit;
    } max_stream_data_receive;
    struct { // quicly:new_token_send
      typeof_st_quicly_conn_t__master_id master_id;
      int64_t at;
      uint8_t token[STR_LEN];
      size_t token_len;
      uint64_t generation;
    } new_token_send;
    struct { // quicly:new_token_acked
      typeof_st_quicly_conn_t__master_id master_id;
      int64_t at;
      uint64_t generation;
    } new_token_acked;
    struct { // quicly:new_token_receive
      typeof_st_quicly_conn_t__master_id master_id;
      int64_t at;
      uint8_t token[STR_LEN];
      size_t token_len;
    } new_token_receive;
    struct { // quicly:handshake_done_send
      typeof_st_quicly_conn_t__master_id master_id;
      int64_t at;
    } handshake_done_send;
    struct { // quicly:handshake_done_receive
      typeof_st_quicly_conn_t__master_id master_id;
      int64_t at;
    } handshake_done_receive;
    struct { // quicly:streams_blocked_send
      typeof_st_quicly_conn_t__master_id master_id;
      int64_t at;
      uint64_t limit;
      int is_unidirectional;
    } streams_blocked_send;
    struct { // quicly:streams_blocked_receive
      typeof_st_quicly_conn_t__master_id master_id;
      int64_t at;
      uint64_t limit;
      int is_unidirectional;
    } streams_blocked_receive;
    struct { // quicly:new_connection_id_send
      typeof_st_quicly_conn_t__master_id master_id;
      int64_t at;
      uint64_t sequence;
      uint64_t retire_prior_to;
      char cid[STR_LEN];
      char stateless_reset_token[STR_LEN];
    } new_connection_id_send;
    struct { // quicly:new_connection_id_receive
      typeof_st_quicly_conn_t__master_id master_id;
      int64_t at;
      uint64_t sequence;
      uint64_t retire_prior_to;
      char cid[STR_LEN];
      char stateless_reset_token[STR_LEN];
    } new_connection_id_receive;
    struct { // quicly:retire_connection_id_send
      typeof_st_quicly_conn_t__master_id master_id;
      int64_t at;
      uint64_t sequence;
    } retire_connection_id_send;
    struct { // quicly:retire_connection_id_receive
      typeof_st_quicly_conn_t__master_id master_id;
      int64_t at;
      uint64_t sequence;
    } retire_connection_id_receive;
    struct { // quicly:data_blocked_receive
      typeof_st_quicly_conn_t__master_id master_id;
      int64_t at;
      uint64_t off;
    } data_blocked_receive;
    struct { // quicly:stream_data_blocked_receive
      typeof_st_quicly_conn_t__master_id master_id;
      int64_t at;
      int64_t stream_id;
      uint64_t limit;
    } stream_data_blocked_receive;
    struct { // quicly:ack_frequency_receive
      typeof_st_quicly_conn_t__master_id master_id;
      int64_t at;
      uint64_t sequence;
      uint64_t packet_tolerance;
      uint64_t max_ack_delay;
      int ignore_order;
    } ack_frequency_receive;
    struct { // quicly:quictrace_sent
      typeof_st_quicly_conn_t__master_id master_id;
      int64_t at;
      uint64_t pn;
      size_t len;
      uint8_t packet_type;
    } quictrace_sent;
    struct { // quicly:quictrace_recv
      typeof_st_quicly_conn_t__master_id master_id;
      int64_t at;
      uint64_t pn;
    } quictrace_recv;
    struct { // quicly:quictrace_send_stream
      typeof_st_quicly_conn_t__master_id master_id;
      int64_t at;
      typeof_st_quicly_stream_t__stream_id stream_id;
      uint64_t off;
      size_t len;
      int fin;
    } quictrace_send_stream;
    struct { // quicly:quictrace_recv_stream
      typeof_st_quicly_conn_t__master_id master_id;
      int64_t at;
      int64_t stream_id;
      uint64_t off;
      size_t len;
      int fin;
    } quictrace_recv_stream;
    struct { // quicly:quictrace_recv_ack
      typeof_st_quicly_conn_t__master_id master_id;
      int64_t at;
      uint64_t ack_block_begin;
      uint64_t ack_block_end;
    } quictrace_recv_ack;
    struct { // quicly:quictrace_recv_ack_delay
      typeof_st_quicly_conn_t__master_id master_id;
      int64_t at;
      int64_t ack_delay;
    } quictrace_recv_ack_delay;
    struct { // quicly:quictrace_lost
      typeof_st_quicly_conn_t__master_id master_id;
      int64_t at;
      uint64_t pn;
    } quictrace_lost;
    struct { // quicly:quictrace_cc_ack
      typeof_st_quicly_conn_t__master_id master_id;
      int64_t at;
      typeof_quicly_rtt_t__minimum minimum;
      typeof_quicly_rtt_t__smoothed smoothed;
      typeof_quicly_rtt_t__variance variance;
      typeof_quicly_rtt_t__latest latest;
      uint32_t cwnd;
      size_t inflight;
    } quictrace_cc_ack;
    struct { // quicly:quictrace_cc_lost
      typeof_st_quicly_conn_t__master_id master_id;
      int64_t at;
      typeof_quicly_rtt_t__minimum minimum;
      typeof_quicly_rtt_t__smoothed smoothed;
      typeof_quicly_rtt_t__variance variance;
      typeof_quicly_rtt_t__latest latest;
      uint32_t cwnd;
      size_t inflight;
    } quictrace_cc_lost;
    struct { // quicly:conn_stats
      typeof_st_quicly_conn_t__master_id master_id;
      int64_t at;
      size_t size;
    } conn_stats;
    struct { // h2o:h3_accept
      uint64_t conn_id;
      typeof_st_quicly_conn_t__master_id master_id;
    } h3_accept;
    struct { // h2o:h3_close
      uint64_t conn_id;
      typeof_st_quicly_conn_t__master_id master_id;
    } h3_close;
    struct { // h2o:send_response_header
      uint64_t conn_id;
      uint64_t req_id;
      char name[STR_LEN];
      size_t name_len;
      char value[STR_LEN];
      size_t value_len;
      typeof_st_quicly_conn_t__master_id master_id;
    } send_response_header;

    };
  };
  
BPF_PERF_OUTPUT(events);

// HTTP/3 tracing
BPF_HASH(h2o_to_quicly_conn, u64, u32);

// tracepoint sched:sched_process_exit
int trace_sched_process_exit(struct tracepoint__sched__sched_process_exit *ctx) {
  const struct task_struct *task = (const struct task_struct*)bpf_get_current_task();
  pid_t h2o_pid = task->tgid;
  pid_t h2o_tid = task->pid;
  if (!(h2o_pid == H2OLOG_H2O_PID && h2o_tid == H2OLOG_H2O_PID)) {
    return 0;
  }
  struct quic_event_t ev = { .id = 1 };
  events.perf_submit(ctx, &ev, sizeof(ev));
  return 0;
}

// quicly:connect
int trace_quicly__connect(struct pt_regs *ctx) {
  void *buf = NULL;
  struct quic_event_t event = { .id = 2 };

  // struct st_quicly_conn_t * conn
  uint8_t conn[sizeof_st_quicly_conn_t] = {};
  bpf_usdt_readarg(1, ctx, &buf);
  bpf_probe_read(&conn, sizeof_st_quicly_conn_t, buf);
  event.connect.master_id = get_st_quicly_conn_t__master_id(conn);
  // int64_t at
  bpf_usdt_readarg(2, ctx, &event.connect.at);
  // uint32_t version
  bpf_usdt_readarg(3, ctx, &event.connect.version);

  if (events.perf_submit(ctx, &event, sizeof(event)) != 0)
    bpf_trace_printk("failed to perf_submit\n");

  return 0;
}
// quicly:accept
int trace_quicly__accept(struct pt_regs *ctx) {
  void *buf = NULL;
  struct quic_event_t event = { .id = 3 };

  // struct st_quicly_conn_t * conn
  uint8_t conn[sizeof_st_quicly_conn_t] = {};
  bpf_usdt_readarg(1, ctx, &buf);
  bpf_probe_read(&conn, sizeof_st_quicly_conn_t, buf);
  event.accept.master_id = get_st_quicly_conn_t__master_id(conn);
  // int64_t at
  bpf_usdt_readarg(2, ctx, &event.accept.at);
  // const char * dcid
  bpf_usdt_readarg(3, ctx, &buf);
  bpf_probe_read(&event.accept.dcid, sizeof(event.accept.dcid), buf);
  // struct st_quicly_address_token_plaintext_t * address_token
  // (no fields in st_quicly_address_token_plaintext_t)

  if (events.perf_submit(ctx, &event, sizeof(event)) != 0)
    bpf_trace_printk("failed to perf_submit\n");

  return 0;
}
// quicly:free
int trace_quicly__free(struct pt_regs *ctx) {
  void *buf = NULL;
  struct quic_event_t event = { .id = 4 };

  // struct st_quicly_conn_t * conn
  uint8_t conn[sizeof_st_quicly_conn_t] = {};
  bpf_usdt_readarg(1, ctx, &buf);
  bpf_probe_read(&conn, sizeof_st_quicly_conn_t, buf);
  event.free.master_id = get_st_quicly_conn_t__master_id(conn);
  // int64_t at
  bpf_usdt_readarg(2, ctx, &event.free.at);

  if (events.perf_submit(ctx, &event, sizeof(event)) != 0)
    bpf_trace_printk("failed to perf_submit\n");

  return 0;
}
// quicly:send
int trace_quicly__send(struct pt_regs *ctx) {
  void *buf = NULL;
  struct quic_event_t event = { .id = 5 };

  // struct st_quicly_conn_t * conn
  uint8_t conn[sizeof_st_quicly_conn_t] = {};
  bpf_usdt_readarg(1, ctx, &buf);
  bpf_probe_read(&conn, sizeof_st_quicly_conn_t, buf);
  event.send.master_id = get_st_quicly_conn_t__master_id(conn);
  // int64_t at
  bpf_usdt_readarg(2, ctx, &event.send.at);
  // int state
  bpf_usdt_readarg(3, ctx, &event.send.state);
  // const char * dcid
  bpf_usdt_readarg(4, ctx, &buf);
  bpf_probe_read(&event.send.dcid, sizeof(event.send.dcid), buf);

  if (events.perf_submit(ctx, &event, sizeof(event)) != 0)
    bpf_trace_printk("failed to perf_submit\n");

  return 0;
}
// quicly:receive
int trace_quicly__receive(struct pt_regs *ctx) {
  void *buf = NULL;
  struct quic_event_t event = { .id = 6 };

  // struct st_quicly_conn_t * conn
  uint8_t conn[sizeof_st_quicly_conn_t] = {};
  bpf_usdt_readarg(1, ctx, &buf);
  bpf_probe_read(&conn, sizeof_st_quicly_conn_t, buf);
  event.receive.master_id = get_st_quicly_conn_t__master_id(conn);
  // int64_t at
  bpf_usdt_readarg(2, ctx, &event.receive.at);
  // const char * dcid
  bpf_usdt_readarg(3, ctx, &buf);
  bpf_probe_read(&event.receive.dcid, sizeof(event.receive.dcid), buf);
  // const void * bytes
  bpf_usdt_readarg(4, ctx, &buf);
  bpf_probe_read(&event.receive.bytes, sizeof(event.receive.bytes), buf);
  // size_t bytes_len
  bpf_usdt_readarg(5, ctx, &event.receive.bytes_len);

  if (events.perf_submit(ctx, &event, sizeof(event)) != 0)
    bpf_trace_printk("failed to perf_submit\n");

  return 0;
}
// quicly:version_switch
int trace_quicly__version_switch(struct pt_regs *ctx) {
  void *buf = NULL;
  struct quic_event_t event = { .id = 7 };

  // struct st_quicly_conn_t * conn
  uint8_t conn[sizeof_st_quicly_conn_t] = {};
  bpf_usdt_readarg(1, ctx, &buf);
  bpf_probe_read(&conn, sizeof_st_quicly_conn_t, buf);
  event.version_switch.master_id = get_st_quicly_conn_t__master_id(conn);
  // int64_t at
  bpf_usdt_readarg(2, ctx, &event.version_switch.at);
  // uint32_t new_version
  bpf_usdt_readarg(3, ctx, &event.version_switch.new_version);

  if (events.perf_submit(ctx, &event, sizeof(event)) != 0)
    bpf_trace_printk("failed to perf_submit\n");

  return 0;
}
// quicly:idle_timeout
int trace_quicly__idle_timeout(struct pt_regs *ctx) {
  void *buf = NULL;
  struct quic_event_t event = { .id = 8 };

  // struct st_quicly_conn_t * conn
  uint8_t conn[sizeof_st_quicly_conn_t] = {};
  bpf_usdt_readarg(1, ctx, &buf);
  bpf_probe_read(&conn, sizeof_st_quicly_conn_t, buf);
  event.idle_timeout.master_id = get_st_quicly_conn_t__master_id(conn);
  // int64_t at
  bpf_usdt_readarg(2, ctx, &event.idle_timeout.at);

  if (events.perf_submit(ctx, &event, sizeof(event)) != 0)
    bpf_trace_printk("failed to perf_submit\n");

  return 0;
}
// quicly:stateless_reset_receive
int trace_quicly__stateless_reset_receive(struct pt_regs *ctx) {
  void *buf = NULL;
  struct quic_event_t event = { .id = 9 };

  // struct st_quicly_conn_t * conn
  uint8_t conn[sizeof_st_quicly_conn_t] = {};
  bpf_usdt_readarg(1, ctx, &buf);
  bpf_probe_read(&conn, sizeof_st_quicly_conn_t, buf);
  event.stateless_reset_receive.master_id = get_st_quicly_conn_t__master_id(conn);
  // int64_t at
  bpf_usdt_readarg(2, ctx, &event.stateless_reset_receive.at);

  if (events.perf_submit(ctx, &event, sizeof(event)) != 0)
    bpf_trace_printk("failed to perf_submit\n");

  return 0;
}
// quicly:crypto_decrypt
int trace_quicly__crypto_decrypt(struct pt_regs *ctx) {
  void *buf = NULL;
  struct quic_event_t event = { .id = 10 };

  // struct st_quicly_conn_t * conn
  uint8_t conn[sizeof_st_quicly_conn_t] = {};
  bpf_usdt_readarg(1, ctx, &buf);
  bpf_probe_read(&conn, sizeof_st_quicly_conn_t, buf);
  event.crypto_decrypt.master_id = get_st_quicly_conn_t__master_id(conn);
  // int64_t at
  bpf_usdt_readarg(2, ctx, &event.crypto_decrypt.at);
  // uint64_t pn
  bpf_usdt_readarg(3, ctx, &event.crypto_decrypt.pn);
  // const void * decrypted (ignored)
  // size_t decrypted_len
  bpf_usdt_readarg(5, ctx, &event.crypto_decrypt.decrypted_len);

  if (events.perf_submit(ctx, &event, sizeof(event)) != 0)
    bpf_trace_printk("failed to perf_submit\n");

  return 0;
}
// quicly:crypto_handshake
int trace_quicly__crypto_handshake(struct pt_regs *ctx) {
  void *buf = NULL;
  struct quic_event_t event = { .id = 11 };

  // struct st_quicly_conn_t * conn
  uint8_t conn[sizeof_st_quicly_conn_t] = {};
  bpf_usdt_readarg(1, ctx, &buf);
  bpf_probe_read(&conn, sizeof_st_quicly_conn_t, buf);
  event.crypto_handshake.master_id = get_st_quicly_conn_t__master_id(conn);
  // int64_t at
  bpf_usdt_readarg(2, ctx, &event.crypto_handshake.at);
  // int ret
  bpf_usdt_readarg(3, ctx, &event.crypto_handshake.ret);

  if (events.perf_submit(ctx, &event, sizeof(event)) != 0)
    bpf_trace_printk("failed to perf_submit\n");

  return 0;
}
// quicly:crypto_update_secret
int trace_quicly__crypto_update_secret(struct pt_regs *ctx) {
  void *buf = NULL;
  struct quic_event_t event = { .id = 12 };

  // struct st_quicly_conn_t * conn
  uint8_t conn[sizeof_st_quicly_conn_t] = {};
  bpf_usdt_readarg(1, ctx, &buf);
  bpf_probe_read(&conn, sizeof_st_quicly_conn_t, buf);
  event.crypto_update_secret.master_id = get_st_quicly_conn_t__master_id(conn);
  // int64_t at
  bpf_usdt_readarg(2, ctx, &event.crypto_update_secret.at);
  // int is_enc
  bpf_usdt_readarg(3, ctx, &event.crypto_update_secret.is_enc);
  // uint8_t epoch
  bpf_usdt_readarg(4, ctx, &event.crypto_update_secret.epoch);
  // const char * label
  bpf_usdt_readarg(5, ctx, &buf);
  bpf_probe_read(&event.crypto_update_secret.label, sizeof(event.crypto_update_secret.label), buf);
  // const char * secret (ignored)

  if (events.perf_submit(ctx, &event, sizeof(event)) != 0)
    bpf_trace_printk("failed to perf_submit\n");

  return 0;
}
// quicly:crypto_send_key_update
int trace_quicly__crypto_send_key_update(struct pt_regs *ctx) {
  void *buf = NULL;
  struct quic_event_t event = { .id = 13 };

  // struct st_quicly_conn_t * conn
  uint8_t conn[sizeof_st_quicly_conn_t] = {};
  bpf_usdt_readarg(1, ctx, &buf);
  bpf_probe_read(&conn, sizeof_st_quicly_conn_t, buf);
  event.crypto_send_key_update.master_id = get_st_quicly_conn_t__master_id(conn);
  // int64_t at
  bpf_usdt_readarg(2, ctx, &event.crypto_send_key_update.at);
  // uint64_t phase
  bpf_usdt_readarg(3, ctx, &event.crypto_send_key_update.phase);
  // const char * secret (ignored)

  if (events.perf_submit(ctx, &event, sizeof(event)) != 0)
    bpf_trace_printk("failed to perf_submit\n");

  return 0;
}
// quicly:crypto_send_key_update_confirmed
int trace_quicly__crypto_send_key_update_confirmed(struct pt_regs *ctx) {
  void *buf = NULL;
  struct quic_event_t event = { .id = 14 };

  // struct st_quicly_conn_t * conn
  uint8_t conn[sizeof_st_quicly_conn_t] = {};
  bpf_usdt_readarg(1, ctx, &buf);
  bpf_probe_read(&conn, sizeof_st_quicly_conn_t, buf);
  event.crypto_send_key_update_confirmed.master_id = get_st_quicly_conn_t__master_id(conn);
  // int64_t at
  bpf_usdt_readarg(2, ctx, &event.crypto_send_key_update_confirmed.at);
  // uint64_t next_pn
  bpf_usdt_readarg(3, ctx, &event.crypto_send_key_update_confirmed.next_pn);

  if (events.perf_submit(ctx, &event, sizeof(event)) != 0)
    bpf_trace_printk("failed to perf_submit\n");

  return 0;
}
// quicly:crypto_receive_key_update
int trace_quicly__crypto_receive_key_update(struct pt_regs *ctx) {
  void *buf = NULL;
  struct quic_event_t event = { .id = 15 };

  // struct st_quicly_conn_t * conn
  uint8_t conn[sizeof_st_quicly_conn_t] = {};
  bpf_usdt_readarg(1, ctx, &buf);
  bpf_probe_read(&conn, sizeof_st_quicly_conn_t, buf);
  event.crypto_receive_key_update.master_id = get_st_quicly_conn_t__master_id(conn);
  // int64_t at
  bpf_usdt_readarg(2, ctx, &event.crypto_receive_key_update.at);
  // uint64_t phase
  bpf_usdt_readarg(3, ctx, &event.crypto_receive_key_update.phase);
  // const char * secret (ignored)

  if (events.perf_submit(ctx, &event, sizeof(event)) != 0)
    bpf_trace_printk("failed to perf_submit\n");

  return 0;
}
// quicly:crypto_receive_key_update_prepare
int trace_quicly__crypto_receive_key_update_prepare(struct pt_regs *ctx) {
  void *buf = NULL;
  struct quic_event_t event = { .id = 16 };

  // struct st_quicly_conn_t * conn
  uint8_t conn[sizeof_st_quicly_conn_t] = {};
  bpf_usdt_readarg(1, ctx, &buf);
  bpf_probe_read(&conn, sizeof_st_quicly_conn_t, buf);
  event.crypto_receive_key_update_prepare.master_id = get_st_quicly_conn_t__master_id(conn);
  // int64_t at
  bpf_usdt_readarg(2, ctx, &event.crypto_receive_key_update_prepare.at);
  // uint64_t phase
  bpf_usdt_readarg(3, ctx, &event.crypto_receive_key_update_prepare.phase);
  // const char * secret (ignored)

  if (events.perf_submit(ctx, &event, sizeof(event)) != 0)
    bpf_trace_printk("failed to perf_submit\n");

  return 0;
}
// quicly:packet_prepare
int trace_quicly__packet_prepare(struct pt_regs *ctx) {
  void *buf = NULL;
  struct quic_event_t event = { .id = 17 };

  // struct st_quicly_conn_t * conn
  uint8_t conn[sizeof_st_quicly_conn_t] = {};
  bpf_usdt_readarg(1, ctx, &buf);
  bpf_probe_read(&conn, sizeof_st_quicly_conn_t, buf);
  event.packet_prepare.master_id = get_st_quicly_conn_t__master_id(conn);
  // int64_t at
  bpf_usdt_readarg(2, ctx, &event.packet_prepare.at);
  // uint8_t first_octet
  bpf_usdt_readarg(3, ctx, &event.packet_prepare.first_octet);
  // const char * dcid
  bpf_usdt_readarg(4, ctx, &buf);
  bpf_probe_read(&event.packet_prepare.dcid, sizeof(event.packet_prepare.dcid), buf);

  if (events.perf_submit(ctx, &event, sizeof(event)) != 0)
    bpf_trace_printk("failed to perf_submit\n");

  return 0;
}
// quicly:packet_commit
int trace_quicly__packet_commit(struct pt_regs *ctx) {
  void *buf = NULL;
  struct quic_event_t event = { .id = 18 };

  // struct st_quicly_conn_t * conn
  uint8_t conn[sizeof_st_quicly_conn_t] = {};
  bpf_usdt_readarg(1, ctx, &buf);
  bpf_probe_read(&conn, sizeof_st_quicly_conn_t, buf);
  event.packet_commit.master_id = get_st_quicly_conn_t__master_id(conn);
  // int64_t at
  bpf_usdt_readarg(2, ctx, &event.packet_commit.at);
  // uint64_t pn
  bpf_usdt_readarg(3, ctx, &event.packet_commit.pn);
  // size_t len
  bpf_usdt_readarg(4, ctx, &event.packet_commit.len);
  // int ack_only
  bpf_usdt_readarg(5, ctx, &event.packet_commit.ack_only);

  if (events.perf_submit(ctx, &event, sizeof(event)) != 0)
    bpf_trace_printk("failed to perf_submit\n");

  return 0;
}
// quicly:packet_acked
int trace_quicly__packet_acked(struct pt_regs *ctx) {
  void *buf = NULL;
  struct quic_event_t event = { .id = 19 };

  // struct st_quicly_conn_t * conn
  uint8_t conn[sizeof_st_quicly_conn_t] = {};
  bpf_usdt_readarg(1, ctx, &buf);
  bpf_probe_read(&conn, sizeof_st_quicly_conn_t, buf);
  event.packet_acked.master_id = get_st_quicly_conn_t__master_id(conn);
  // int64_t at
  bpf_usdt_readarg(2, ctx, &event.packet_acked.at);
  // uint64_t pn
  bpf_usdt_readarg(3, ctx, &event.packet_acked.pn);
  // int is_late_ack
  bpf_usdt_readarg(4, ctx, &event.packet_acked.is_late_ack);

  if (events.perf_submit(ctx, &event, sizeof(event)) != 0)
    bpf_trace_printk("failed to perf_submit\n");

  return 0;
}
// quicly:packet_lost
int trace_quicly__packet_lost(struct pt_regs *ctx) {
  void *buf = NULL;
  struct quic_event_t event = { .id = 20 };

  // struct st_quicly_conn_t * conn
  uint8_t conn[sizeof_st_quicly_conn_t] = {};
  bpf_usdt_readarg(1, ctx, &buf);
  bpf_probe_read(&conn, sizeof_st_quicly_conn_t, buf);
  event.packet_lost.master_id = get_st_quicly_conn_t__master_id(conn);
  // int64_t at
  bpf_usdt_readarg(2, ctx, &event.packet_lost.at);
  // uint64_t pn
  bpf_usdt_readarg(3, ctx, &event.packet_lost.pn);

  if (events.perf_submit(ctx, &event, sizeof(event)) != 0)
    bpf_trace_printk("failed to perf_submit\n");

  return 0;
}
// quicly:pto
int trace_quicly__pto(struct pt_regs *ctx) {
  void *buf = NULL;
  struct quic_event_t event = { .id = 21 };

  // struct st_quicly_conn_t * conn
  uint8_t conn[sizeof_st_quicly_conn_t] = {};
  bpf_usdt_readarg(1, ctx, &buf);
  bpf_probe_read(&conn, sizeof_st_quicly_conn_t, buf);
  event.pto.master_id = get_st_quicly_conn_t__master_id(conn);
  // int64_t at
  bpf_usdt_readarg(2, ctx, &event.pto.at);
  // size_t inflight
  bpf_usdt_readarg(3, ctx, &event.pto.inflight);
  // uint32_t cwnd
  bpf_usdt_readarg(4, ctx, &event.pto.cwnd);
  // int8_t pto_count
  bpf_usdt_readarg(5, ctx, &event.pto.pto_count);

  if (events.perf_submit(ctx, &event, sizeof(event)) != 0)
    bpf_trace_printk("failed to perf_submit\n");

  return 0;
}
// quicly:cc_ack_received
int trace_quicly__cc_ack_received(struct pt_regs *ctx) {
  void *buf = NULL;
  struct quic_event_t event = { .id = 22 };

  // struct st_quicly_conn_t * conn
  uint8_t conn[sizeof_st_quicly_conn_t] = {};
  bpf_usdt_readarg(1, ctx, &buf);
  bpf_probe_read(&conn, sizeof_st_quicly_conn_t, buf);
  event.cc_ack_received.master_id = get_st_quicly_conn_t__master_id(conn);
  // int64_t at
  bpf_usdt_readarg(2, ctx, &event.cc_ack_received.at);
  // uint64_t largest_acked
  bpf_usdt_readarg(3, ctx, &event.cc_ack_received.largest_acked);
  // size_t bytes_acked
  bpf_usdt_readarg(4, ctx, &event.cc_ack_received.bytes_acked);
  // uint32_t cwnd
  bpf_usdt_readarg(5, ctx, &event.cc_ack_received.cwnd);
  // size_t inflight
  bpf_usdt_readarg(6, ctx, &event.cc_ack_received.inflight);

  if (events.perf_submit(ctx, &event, sizeof(event)) != 0)
    bpf_trace_printk("failed to perf_submit\n");

  return 0;
}
// quicly:cc_congestion
int trace_quicly__cc_congestion(struct pt_regs *ctx) {
  void *buf = NULL;
  struct quic_event_t event = { .id = 23 };

  // struct st_quicly_conn_t * conn
  uint8_t conn[sizeof_st_quicly_conn_t] = {};
  bpf_usdt_readarg(1, ctx, &buf);
  bpf_probe_read(&conn, sizeof_st_quicly_conn_t, buf);
  event.cc_congestion.master_id = get_st_quicly_conn_t__master_id(conn);
  // int64_t at
  bpf_usdt_readarg(2, ctx, &event.cc_congestion.at);
  // uint64_t max_lost_pn
  bpf_usdt_readarg(3, ctx, &event.cc_congestion.max_lost_pn);
  // size_t inflight
  bpf_usdt_readarg(4, ctx, &event.cc_congestion.inflight);
  // uint32_t cwnd
  bpf_usdt_readarg(5, ctx, &event.cc_congestion.cwnd);

  if (events.perf_submit(ctx, &event, sizeof(event)) != 0)
    bpf_trace_printk("failed to perf_submit\n");

  return 0;
}
// quicly:ack_send
int trace_quicly__ack_send(struct pt_regs *ctx) {
  void *buf = NULL;
  struct quic_event_t event = { .id = 24 };

  // struct st_quicly_conn_t * conn
  uint8_t conn[sizeof_st_quicly_conn_t] = {};
  bpf_usdt_readarg(1, ctx, &buf);
  bpf_probe_read(&conn, sizeof_st_quicly_conn_t, buf);
  event.ack_send.master_id = get_st_quicly_conn_t__master_id(conn);
  // int64_t at
  bpf_usdt_readarg(2, ctx, &event.ack_send.at);
  // uint64_t largest_acked
  bpf_usdt_readarg(3, ctx, &event.ack_send.largest_acked);
  // uint64_t ack_delay
  bpf_usdt_readarg(4, ctx, &event.ack_send.ack_delay);

  if (events.perf_submit(ctx, &event, sizeof(event)) != 0)
    bpf_trace_printk("failed to perf_submit\n");

  return 0;
}
// quicly:ping_send
int trace_quicly__ping_send(struct pt_regs *ctx) {
  void *buf = NULL;
  struct quic_event_t event = { .id = 25 };

  // struct st_quicly_conn_t * conn
  uint8_t conn[sizeof_st_quicly_conn_t] = {};
  bpf_usdt_readarg(1, ctx, &buf);
  bpf_probe_read(&conn, sizeof_st_quicly_conn_t, buf);
  event.ping_send.master_id = get_st_quicly_conn_t__master_id(conn);
  // int64_t at
  bpf_usdt_readarg(2, ctx, &event.ping_send.at);

  if (events.perf_submit(ctx, &event, sizeof(event)) != 0)
    bpf_trace_printk("failed to perf_submit\n");

  return 0;
}
// quicly:ping_receive
int trace_quicly__ping_receive(struct pt_regs *ctx) {
  void *buf = NULL;
  struct quic_event_t event = { .id = 26 };

  // struct st_quicly_conn_t * conn
  uint8_t conn[sizeof_st_quicly_conn_t] = {};
  bpf_usdt_readarg(1, ctx, &buf);
  bpf_probe_read(&conn, sizeof_st_quicly_conn_t, buf);
  event.ping_receive.master_id = get_st_quicly_conn_t__master_id(conn);
  // int64_t at
  bpf_usdt_readarg(2, ctx, &event.ping_receive.at);

  if (events.perf_submit(ctx, &event, sizeof(event)) != 0)
    bpf_trace_printk("failed to perf_submit\n");

  return 0;
}
// quicly:transport_close_send
int trace_quicly__transport_close_send(struct pt_regs *ctx) {
  void *buf = NULL;
  struct quic_event_t event = { .id = 27 };

  // struct st_quicly_conn_t * conn
  uint8_t conn[sizeof_st_quicly_conn_t] = {};
  bpf_usdt_readarg(1, ctx, &buf);
  bpf_probe_read(&conn, sizeof_st_quicly_conn_t, buf);
  event.transport_close_send.master_id = get_st_quicly_conn_t__master_id(conn);
  // int64_t at
  bpf_usdt_readarg(2, ctx, &event.transport_close_send.at);
  // uint64_t error_code
  bpf_usdt_readarg(3, ctx, &event.transport_close_send.error_code);
  // uint64_t frame_type
  bpf_usdt_readarg(4, ctx, &event.transport_close_send.frame_type);
  // const char * reason_phrase
  bpf_usdt_readarg(5, ctx, &buf);
  bpf_probe_read(&event.transport_close_send.reason_phrase, sizeof(event.transport_close_send.reason_phrase), buf);

  if (events.perf_submit(ctx, &event, sizeof(event)) != 0)
    bpf_trace_printk("failed to perf_submit\n");

  return 0;
}
// quicly:transport_close_receive
int trace_quicly__transport_close_receive(struct pt_regs *ctx) {
  void *buf = NULL;
  struct quic_event_t event = { .id = 28 };

  // struct st_quicly_conn_t * conn
  uint8_t conn[sizeof_st_quicly_conn_t] = {};
  bpf_usdt_readarg(1, ctx, &buf);
  bpf_probe_read(&conn, sizeof_st_quicly_conn_t, buf);
  event.transport_close_receive.master_id = get_st_quicly_conn_t__master_id(conn);
  // int64_t at
  bpf_usdt_readarg(2, ctx, &event.transport_close_receive.at);
  // uint64_t error_code
  bpf_usdt_readarg(3, ctx, &event.transport_close_receive.error_code);
  // uint64_t frame_type
  bpf_usdt_readarg(4, ctx, &event.transport_close_receive.frame_type);
  // const char * reason_phrase
  bpf_usdt_readarg(5, ctx, &buf);
  bpf_probe_read(&event.transport_close_receive.reason_phrase, sizeof(event.transport_close_receive.reason_phrase), buf);

  if (events.perf_submit(ctx, &event, sizeof(event)) != 0)
    bpf_trace_printk("failed to perf_submit\n");

  return 0;
}
// quicly:application_close_send
int trace_quicly__application_close_send(struct pt_regs *ctx) {
  void *buf = NULL;
  struct quic_event_t event = { .id = 29 };

  // struct st_quicly_conn_t * conn
  uint8_t conn[sizeof_st_quicly_conn_t] = {};
  bpf_usdt_readarg(1, ctx, &buf);
  bpf_probe_read(&conn, sizeof_st_quicly_conn_t, buf);
  event.application_close_send.master_id = get_st_quicly_conn_t__master_id(conn);
  // int64_t at
  bpf_usdt_readarg(2, ctx, &event.application_close_send.at);
  // uint64_t error_code
  bpf_usdt_readarg(3, ctx, &event.application_close_send.error_code);
  // const char * reason_phrase
  bpf_usdt_readarg(4, ctx, &buf);
  bpf_probe_read(&event.application_close_send.reason_phrase, sizeof(event.application_close_send.reason_phrase), buf);

  if (events.perf_submit(ctx, &event, sizeof(event)) != 0)
    bpf_trace_printk("failed to perf_submit\n");

  return 0;
}
// quicly:application_close_receive
int trace_quicly__application_close_receive(struct pt_regs *ctx) {
  void *buf = NULL;
  struct quic_event_t event = { .id = 30 };

  // struct st_quicly_conn_t * conn
  uint8_t conn[sizeof_st_quicly_conn_t] = {};
  bpf_usdt_readarg(1, ctx, &buf);
  bpf_probe_read(&conn, sizeof_st_quicly_conn_t, buf);
  event.application_close_receive.master_id = get_st_quicly_conn_t__master_id(conn);
  // int64_t at
  bpf_usdt_readarg(2, ctx, &event.application_close_receive.at);
  // uint64_t error_code
  bpf_usdt_readarg(3, ctx, &event.application_close_receive.error_code);
  // const char * reason_phrase
  bpf_usdt_readarg(4, ctx, &buf);
  bpf_probe_read(&event.application_close_receive.reason_phrase, sizeof(event.application_close_receive.reason_phrase), buf);

  if (events.perf_submit(ctx, &event, sizeof(event)) != 0)
    bpf_trace_printk("failed to perf_submit\n");

  return 0;
}
// quicly:stream_send
int trace_quicly__stream_send(struct pt_regs *ctx) {
  void *buf = NULL;
  struct quic_event_t event = { .id = 31 };

  // struct st_quicly_conn_t * conn
  uint8_t conn[sizeof_st_quicly_conn_t] = {};
  bpf_usdt_readarg(1, ctx, &buf);
  bpf_probe_read(&conn, sizeof_st_quicly_conn_t, buf);
  event.stream_send.master_id = get_st_quicly_conn_t__master_id(conn);
  // int64_t at
  bpf_usdt_readarg(2, ctx, &event.stream_send.at);
  // struct st_quicly_stream_t * stream
  uint8_t stream[sizeof_st_quicly_stream_t] = {};
  bpf_usdt_readarg(3, ctx, &buf);
  bpf_probe_read(&stream, sizeof_st_quicly_stream_t, buf);
  event.stream_send.stream_id = get_st_quicly_stream_t__stream_id(stream);
  // uint64_t off
  bpf_usdt_readarg(4, ctx, &event.stream_send.off);
  // size_t len
  bpf_usdt_readarg(5, ctx, &event.stream_send.len);
  // int is_fin
  bpf_usdt_readarg(6, ctx, &event.stream_send.is_fin);

  if (events.perf_submit(ctx, &event, sizeof(event)) != 0)
    bpf_trace_printk("failed to perf_submit\n");

  return 0;
}
// quicly:stream_receive
int trace_quicly__stream_receive(struct pt_regs *ctx) {
  void *buf = NULL;
  struct quic_event_t event = { .id = 32 };

  // struct st_quicly_conn_t * conn
  uint8_t conn[sizeof_st_quicly_conn_t] = {};
  bpf_usdt_readarg(1, ctx, &buf);
  bpf_probe_read(&conn, sizeof_st_quicly_conn_t, buf);
  event.stream_receive.master_id = get_st_quicly_conn_t__master_id(conn);
  // int64_t at
  bpf_usdt_readarg(2, ctx, &event.stream_receive.at);
  // struct st_quicly_stream_t * stream
  uint8_t stream[sizeof_st_quicly_stream_t] = {};
  bpf_usdt_readarg(3, ctx, &buf);
  bpf_probe_read(&stream, sizeof_st_quicly_stream_t, buf);
  event.stream_receive.stream_id = get_st_quicly_stream_t__stream_id(stream);
  // uint64_t off
  bpf_usdt_readarg(4, ctx, &event.stream_receive.off);
  // size_t len
  bpf_usdt_readarg(5, ctx, &event.stream_receive.len);

  if (events.perf_submit(ctx, &event, sizeof(event)) != 0)
    bpf_trace_printk("failed to perf_submit\n");

  return 0;
}
// quicly:stream_acked
int trace_quicly__stream_acked(struct pt_regs *ctx) {
  void *buf = NULL;
  struct quic_event_t event = { .id = 33 };

  // struct st_quicly_conn_t * conn
  uint8_t conn[sizeof_st_quicly_conn_t] = {};
  bpf_usdt_readarg(1, ctx, &buf);
  bpf_probe_read(&conn, sizeof_st_quicly_conn_t, buf);
  event.stream_acked.master_id = get_st_quicly_conn_t__master_id(conn);
  // int64_t at
  bpf_usdt_readarg(2, ctx, &event.stream_acked.at);
  // int64_t stream_id
  bpf_usdt_readarg(3, ctx, &event.stream_acked.stream_id);
  // uint64_t off
  bpf_usdt_readarg(4, ctx, &event.stream_acked.off);
  // size_t len
  bpf_usdt_readarg(5, ctx, &event.stream_acked.len);

  if (events.perf_submit(ctx, &event, sizeof(event)) != 0)
    bpf_trace_printk("failed to perf_submit\n");

  return 0;
}
// quicly:stream_lost
int trace_quicly__stream_lost(struct pt_regs *ctx) {
  void *buf = NULL;
  struct quic_event_t event = { .id = 34 };

  // struct st_quicly_conn_t * conn
  uint8_t conn[sizeof_st_quicly_conn_t] = {};
  bpf_usdt_readarg(1, ctx, &buf);
  bpf_probe_read(&conn, sizeof_st_quicly_conn_t, buf);
  event.stream_lost.master_id = get_st_quicly_conn_t__master_id(conn);
  // int64_t at
  bpf_usdt_readarg(2, ctx, &event.stream_lost.at);
  // int64_t stream_id
  bpf_usdt_readarg(3, ctx, &event.stream_lost.stream_id);
  // uint64_t off
  bpf_usdt_readarg(4, ctx, &event.stream_lost.off);
  // size_t len
  bpf_usdt_readarg(5, ctx, &event.stream_lost.len);

  if (events.perf_submit(ctx, &event, sizeof(event)) != 0)
    bpf_trace_printk("failed to perf_submit\n");

  return 0;
}
// quicly:max_data_send
int trace_quicly__max_data_send(struct pt_regs *ctx) {
  void *buf = NULL;
  struct quic_event_t event = { .id = 35 };

  // struct st_quicly_conn_t * conn
  uint8_t conn[sizeof_st_quicly_conn_t] = {};
  bpf_usdt_readarg(1, ctx, &buf);
  bpf_probe_read(&conn, sizeof_st_quicly_conn_t, buf);
  event.max_data_send.master_id = get_st_quicly_conn_t__master_id(conn);
  // int64_t at
  bpf_usdt_readarg(2, ctx, &event.max_data_send.at);
  // uint64_t limit
  bpf_usdt_readarg(3, ctx, &event.max_data_send.limit);

  if (events.perf_submit(ctx, &event, sizeof(event)) != 0)
    bpf_trace_printk("failed to perf_submit\n");

  return 0;
}
// quicly:max_data_receive
int trace_quicly__max_data_receive(struct pt_regs *ctx) {
  void *buf = NULL;
  struct quic_event_t event = { .id = 36 };

  // struct st_quicly_conn_t * conn
  uint8_t conn[sizeof_st_quicly_conn_t] = {};
  bpf_usdt_readarg(1, ctx, &buf);
  bpf_probe_read(&conn, sizeof_st_quicly_conn_t, buf);
  event.max_data_receive.master_id = get_st_quicly_conn_t__master_id(conn);
  // int64_t at
  bpf_usdt_readarg(2, ctx, &event.max_data_receive.at);
  // uint64_t limit
  bpf_usdt_readarg(3, ctx, &event.max_data_receive.limit);

  if (events.perf_submit(ctx, &event, sizeof(event)) != 0)
    bpf_trace_printk("failed to perf_submit\n");

  return 0;
}
// quicly:max_streams_send
int trace_quicly__max_streams_send(struct pt_regs *ctx) {
  void *buf = NULL;
  struct quic_event_t event = { .id = 37 };

  // struct st_quicly_conn_t * conn
  uint8_t conn[sizeof_st_quicly_conn_t] = {};
  bpf_usdt_readarg(1, ctx, &buf);
  bpf_probe_read(&conn, sizeof_st_quicly_conn_t, buf);
  event.max_streams_send.master_id = get_st_quicly_conn_t__master_id(conn);
  // int64_t at
  bpf_usdt_readarg(2, ctx, &event.max_streams_send.at);
  // uint64_t limit
  bpf_usdt_readarg(3, ctx, &event.max_streams_send.limit);
  // int is_unidirectional
  bpf_usdt_readarg(4, ctx, &event.max_streams_send.is_unidirectional);

  if (events.perf_submit(ctx, &event, sizeof(event)) != 0)
    bpf_trace_printk("failed to perf_submit\n");

  return 0;
}
// quicly:max_streams_receive
int trace_quicly__max_streams_receive(struct pt_regs *ctx) {
  void *buf = NULL;
  struct quic_event_t event = { .id = 38 };

  // struct st_quicly_conn_t * conn
  uint8_t conn[sizeof_st_quicly_conn_t] = {};
  bpf_usdt_readarg(1, ctx, &buf);
  bpf_probe_read(&conn, sizeof_st_quicly_conn_t, buf);
  event.max_streams_receive.master_id = get_st_quicly_conn_t__master_id(conn);
  // int64_t at
  bpf_usdt_readarg(2, ctx, &event.max_streams_receive.at);
  // uint64_t limit
  bpf_usdt_readarg(3, ctx, &event.max_streams_receive.limit);
  // int is_unidirectional
  bpf_usdt_readarg(4, ctx, &event.max_streams_receive.is_unidirectional);

  if (events.perf_submit(ctx, &event, sizeof(event)) != 0)
    bpf_trace_printk("failed to perf_submit\n");

  return 0;
}
// quicly:max_stream_data_send
int trace_quicly__max_stream_data_send(struct pt_regs *ctx) {
  void *buf = NULL;
  struct quic_event_t event = { .id = 39 };

  // struct st_quicly_conn_t * conn
  uint8_t conn[sizeof_st_quicly_conn_t] = {};
  bpf_usdt_readarg(1, ctx, &buf);
  bpf_probe_read(&conn, sizeof_st_quicly_conn_t, buf);
  event.max_stream_data_send.master_id = get_st_quicly_conn_t__master_id(conn);
  // int64_t at
  bpf_usdt_readarg(2, ctx, &event.max_stream_data_send.at);
  // struct st_quicly_stream_t * stream
  uint8_t stream[sizeof_st_quicly_stream_t] = {};
  bpf_usdt_readarg(3, ctx, &buf);
  bpf_probe_read(&stream, sizeof_st_quicly_stream_t, buf);
  event.max_stream_data_send.stream_id = get_st_quicly_stream_t__stream_id(stream);
  // uint64_t limit
  bpf_usdt_readarg(4, ctx, &event.max_stream_data_send.limit);

  if (events.perf_submit(ctx, &event, sizeof(event)) != 0)
    bpf_trace_printk("failed to perf_submit\n");

  return 0;
}
// quicly:max_stream_data_receive
int trace_quicly__max_stream_data_receive(struct pt_regs *ctx) {
  void *buf = NULL;
  struct quic_event_t event = { .id = 40 };

  // struct st_quicly_conn_t * conn
  uint8_t conn[sizeof_st_quicly_conn_t] = {};
  bpf_usdt_readarg(1, ctx, &buf);
  bpf_probe_read(&conn, sizeof_st_quicly_conn_t, buf);
  event.max_stream_data_receive.master_id = get_st_quicly_conn_t__master_id(conn);
  // int64_t at
  bpf_usdt_readarg(2, ctx, &event.max_stream_data_receive.at);
  // int64_t stream_id
  bpf_usdt_readarg(3, ctx, &event.max_stream_data_receive.stream_id);
  // uint64_t limit
  bpf_usdt_readarg(4, ctx, &event.max_stream_data_receive.limit);

  if (events.perf_submit(ctx, &event, sizeof(event)) != 0)
    bpf_trace_printk("failed to perf_submit\n");

  return 0;
}
// quicly:new_token_send
int trace_quicly__new_token_send(struct pt_regs *ctx) {
  void *buf = NULL;
  struct quic_event_t event = { .id = 41 };

  // struct st_quicly_conn_t * conn
  uint8_t conn[sizeof_st_quicly_conn_t] = {};
  bpf_usdt_readarg(1, ctx, &buf);
  bpf_probe_read(&conn, sizeof_st_quicly_conn_t, buf);
  event.new_token_send.master_id = get_st_quicly_conn_t__master_id(conn);
  // int64_t at
  bpf_usdt_readarg(2, ctx, &event.new_token_send.at);
  // uint8_t * token
  bpf_usdt_readarg(3, ctx, &buf);
  bpf_probe_read(&event.new_token_send.token, sizeof(event.new_token_send.token), buf);
  // size_t token_len
  bpf_usdt_readarg(4, ctx, &event.new_token_send.token_len);
  // uint64_t generation
  bpf_usdt_readarg(5, ctx, &event.new_token_send.generation);

  if (events.perf_submit(ctx, &event, sizeof(event)) != 0)
    bpf_trace_printk("failed to perf_submit\n");

  return 0;
}
// quicly:new_token_acked
int trace_quicly__new_token_acked(struct pt_regs *ctx) {
  void *buf = NULL;
  struct quic_event_t event = { .id = 42 };

  // struct st_quicly_conn_t * conn
  uint8_t conn[sizeof_st_quicly_conn_t] = {};
  bpf_usdt_readarg(1, ctx, &buf);
  bpf_probe_read(&conn, sizeof_st_quicly_conn_t, buf);
  event.new_token_acked.master_id = get_st_quicly_conn_t__master_id(conn);
  // int64_t at
  bpf_usdt_readarg(2, ctx, &event.new_token_acked.at);
  // uint64_t generation
  bpf_usdt_readarg(3, ctx, &event.new_token_acked.generation);

  if (events.perf_submit(ctx, &event, sizeof(event)) != 0)
    bpf_trace_printk("failed to perf_submit\n");

  return 0;
}
// quicly:new_token_receive
int trace_quicly__new_token_receive(struct pt_regs *ctx) {
  void *buf = NULL;
  struct quic_event_t event = { .id = 43 };

  // struct st_quicly_conn_t * conn
  uint8_t conn[sizeof_st_quicly_conn_t] = {};
  bpf_usdt_readarg(1, ctx, &buf);
  bpf_probe_read(&conn, sizeof_st_quicly_conn_t, buf);
  event.new_token_receive.master_id = get_st_quicly_conn_t__master_id(conn);
  // int64_t at
  bpf_usdt_readarg(2, ctx, &event.new_token_receive.at);
  // uint8_t * token
  bpf_usdt_readarg(3, ctx, &buf);
  bpf_probe_read(&event.new_token_receive.token, sizeof(event.new_token_receive.token), buf);
  // size_t token_len
  bpf_usdt_readarg(4, ctx, &event.new_token_receive.token_len);

  if (events.perf_submit(ctx, &event, sizeof(event)) != 0)
    bpf_trace_printk("failed to perf_submit\n");

  return 0;
}
// quicly:handshake_done_send
int trace_quicly__handshake_done_send(struct pt_regs *ctx) {
  void *buf = NULL;
  struct quic_event_t event = { .id = 44 };

  // struct st_quicly_conn_t * conn
  uint8_t conn[sizeof_st_quicly_conn_t] = {};
  bpf_usdt_readarg(1, ctx, &buf);
  bpf_probe_read(&conn, sizeof_st_quicly_conn_t, buf);
  event.handshake_done_send.master_id = get_st_quicly_conn_t__master_id(conn);
  // int64_t at
  bpf_usdt_readarg(2, ctx, &event.handshake_done_send.at);

  if (events.perf_submit(ctx, &event, sizeof(event)) != 0)
    bpf_trace_printk("failed to perf_submit\n");

  return 0;
}
// quicly:handshake_done_receive
int trace_quicly__handshake_done_receive(struct pt_regs *ctx) {
  void *buf = NULL;
  struct quic_event_t event = { .id = 45 };

  // struct st_quicly_conn_t * conn
  uint8_t conn[sizeof_st_quicly_conn_t] = {};
  bpf_usdt_readarg(1, ctx, &buf);
  bpf_probe_read(&conn, sizeof_st_quicly_conn_t, buf);
  event.handshake_done_receive.master_id = get_st_quicly_conn_t__master_id(conn);
  // int64_t at
  bpf_usdt_readarg(2, ctx, &event.handshake_done_receive.at);

  if (events.perf_submit(ctx, &event, sizeof(event)) != 0)
    bpf_trace_printk("failed to perf_submit\n");

  return 0;
}
// quicly:streams_blocked_send
int trace_quicly__streams_blocked_send(struct pt_regs *ctx) {
  void *buf = NULL;
  struct quic_event_t event = { .id = 46 };

  // struct st_quicly_conn_t * conn
  uint8_t conn[sizeof_st_quicly_conn_t] = {};
  bpf_usdt_readarg(1, ctx, &buf);
  bpf_probe_read(&conn, sizeof_st_quicly_conn_t, buf);
  event.streams_blocked_send.master_id = get_st_quicly_conn_t__master_id(conn);
  // int64_t at
  bpf_usdt_readarg(2, ctx, &event.streams_blocked_send.at);
  // uint64_t limit
  bpf_usdt_readarg(3, ctx, &event.streams_blocked_send.limit);
  // int is_unidirectional
  bpf_usdt_readarg(4, ctx, &event.streams_blocked_send.is_unidirectional);

  if (events.perf_submit(ctx, &event, sizeof(event)) != 0)
    bpf_trace_printk("failed to perf_submit\n");

  return 0;
}
// quicly:streams_blocked_receive
int trace_quicly__streams_blocked_receive(struct pt_regs *ctx) {
  void *buf = NULL;
  struct quic_event_t event = { .id = 47 };

  // struct st_quicly_conn_t * conn
  uint8_t conn[sizeof_st_quicly_conn_t] = {};
  bpf_usdt_readarg(1, ctx, &buf);
  bpf_probe_read(&conn, sizeof_st_quicly_conn_t, buf);
  event.streams_blocked_receive.master_id = get_st_quicly_conn_t__master_id(conn);
  // int64_t at
  bpf_usdt_readarg(2, ctx, &event.streams_blocked_receive.at);
  // uint64_t limit
  bpf_usdt_readarg(3, ctx, &event.streams_blocked_receive.limit);
  // int is_unidirectional
  bpf_usdt_readarg(4, ctx, &event.streams_blocked_receive.is_unidirectional);

  if (events.perf_submit(ctx, &event, sizeof(event)) != 0)
    bpf_trace_printk("failed to perf_submit\n");

  return 0;
}
// quicly:new_connection_id_send
int trace_quicly__new_connection_id_send(struct pt_regs *ctx) {
  void *buf = NULL;
  struct quic_event_t event = { .id = 48 };

  // struct st_quicly_conn_t * conn
  uint8_t conn[sizeof_st_quicly_conn_t] = {};
  bpf_usdt_readarg(1, ctx, &buf);
  bpf_probe_read(&conn, sizeof_st_quicly_conn_t, buf);
  event.new_connection_id_send.master_id = get_st_quicly_conn_t__master_id(conn);
  // int64_t at
  bpf_usdt_readarg(2, ctx, &event.new_connection_id_send.at);
  // uint64_t sequence
  bpf_usdt_readarg(3, ctx, &event.new_connection_id_send.sequence);
  // uint64_t retire_prior_to
  bpf_usdt_readarg(4, ctx, &event.new_connection_id_send.retire_prior_to);
  // const char * cid
  bpf_usdt_readarg(5, ctx, &buf);
  bpf_probe_read(&event.new_connection_id_send.cid, sizeof(event.new_connection_id_send.cid), buf);
  // const char * stateless_reset_token
  bpf_usdt_readarg(6, ctx, &buf);
  bpf_probe_read(&event.new_connection_id_send.stateless_reset_token, sizeof(event.new_connection_id_send.stateless_reset_token), buf);

  if (events.perf_submit(ctx, &event, sizeof(event)) != 0)
    bpf_trace_printk("failed to perf_submit\n");

  return 0;
}
// quicly:new_connection_id_receive
int trace_quicly__new_connection_id_receive(struct pt_regs *ctx) {
  void *buf = NULL;
  struct quic_event_t event = { .id = 49 };

  // struct st_quicly_conn_t * conn
  uint8_t conn[sizeof_st_quicly_conn_t] = {};
  bpf_usdt_readarg(1, ctx, &buf);
  bpf_probe_read(&conn, sizeof_st_quicly_conn_t, buf);
  event.new_connection_id_receive.master_id = get_st_quicly_conn_t__master_id(conn);
  // int64_t at
  bpf_usdt_readarg(2, ctx, &event.new_connection_id_receive.at);
  // uint64_t sequence
  bpf_usdt_readarg(3, ctx, &event.new_connection_id_receive.sequence);
  // uint64_t retire_prior_to
  bpf_usdt_readarg(4, ctx, &event.new_connection_id_receive.retire_prior_to);
  // const char * cid
  bpf_usdt_readarg(5, ctx, &buf);
  bpf_probe_read(&event.new_connection_id_receive.cid, sizeof(event.new_connection_id_receive.cid), buf);
  // const char * stateless_reset_token
  bpf_usdt_readarg(6, ctx, &buf);
  bpf_probe_read(&event.new_connection_id_receive.stateless_reset_token, sizeof(event.new_connection_id_receive.stateless_reset_token), buf);

  if (events.perf_submit(ctx, &event, sizeof(event)) != 0)
    bpf_trace_printk("failed to perf_submit\n");

  return 0;
}
// quicly:retire_connection_id_send
int trace_quicly__retire_connection_id_send(struct pt_regs *ctx) {
  void *buf = NULL;
  struct quic_event_t event = { .id = 50 };

  // struct st_quicly_conn_t * conn
  uint8_t conn[sizeof_st_quicly_conn_t] = {};
  bpf_usdt_readarg(1, ctx, &buf);
  bpf_probe_read(&conn, sizeof_st_quicly_conn_t, buf);
  event.retire_connection_id_send.master_id = get_st_quicly_conn_t__master_id(conn);
  // int64_t at
  bpf_usdt_readarg(2, ctx, &event.retire_connection_id_send.at);
  // uint64_t sequence
  bpf_usdt_readarg(3, ctx, &event.retire_connection_id_send.sequence);

  if (events.perf_submit(ctx, &event, sizeof(event)) != 0)
    bpf_trace_printk("failed to perf_submit\n");

  return 0;
}
// quicly:retire_connection_id_receive
int trace_quicly__retire_connection_id_receive(struct pt_regs *ctx) {
  void *buf = NULL;
  struct quic_event_t event = { .id = 51 };

  // struct st_quicly_conn_t * conn
  uint8_t conn[sizeof_st_quicly_conn_t] = {};
  bpf_usdt_readarg(1, ctx, &buf);
  bpf_probe_read(&conn, sizeof_st_quicly_conn_t, buf);
  event.retire_connection_id_receive.master_id = get_st_quicly_conn_t__master_id(conn);
  // int64_t at
  bpf_usdt_readarg(2, ctx, &event.retire_connection_id_receive.at);
  // uint64_t sequence
  bpf_usdt_readarg(3, ctx, &event.retire_connection_id_receive.sequence);

  if (events.perf_submit(ctx, &event, sizeof(event)) != 0)
    bpf_trace_printk("failed to perf_submit\n");

  return 0;
}
// quicly:data_blocked_receive
int trace_quicly__data_blocked_receive(struct pt_regs *ctx) {
  void *buf = NULL;
  struct quic_event_t event = { .id = 52 };

  // struct st_quicly_conn_t * conn
  uint8_t conn[sizeof_st_quicly_conn_t] = {};
  bpf_usdt_readarg(1, ctx, &buf);
  bpf_probe_read(&conn, sizeof_st_quicly_conn_t, buf);
  event.data_blocked_receive.master_id = get_st_quicly_conn_t__master_id(conn);
  // int64_t at
  bpf_usdt_readarg(2, ctx, &event.data_blocked_receive.at);
  // uint64_t off
  bpf_usdt_readarg(3, ctx, &event.data_blocked_receive.off);

  if (events.perf_submit(ctx, &event, sizeof(event)) != 0)
    bpf_trace_printk("failed to perf_submit\n");

  return 0;
}
// quicly:stream_data_blocked_receive
int trace_quicly__stream_data_blocked_receive(struct pt_regs *ctx) {
  void *buf = NULL;
  struct quic_event_t event = { .id = 53 };

  // struct st_quicly_conn_t * conn
  uint8_t conn[sizeof_st_quicly_conn_t] = {};
  bpf_usdt_readarg(1, ctx, &buf);
  bpf_probe_read(&conn, sizeof_st_quicly_conn_t, buf);
  event.stream_data_blocked_receive.master_id = get_st_quicly_conn_t__master_id(conn);
  // int64_t at
  bpf_usdt_readarg(2, ctx, &event.stream_data_blocked_receive.at);
  // int64_t stream_id
  bpf_usdt_readarg(3, ctx, &event.stream_data_blocked_receive.stream_id);
  // uint64_t limit
  bpf_usdt_readarg(4, ctx, &event.stream_data_blocked_receive.limit);

  if (events.perf_submit(ctx, &event, sizeof(event)) != 0)
    bpf_trace_printk("failed to perf_submit\n");

  return 0;
}
// quicly:ack_frequency_receive
int trace_quicly__ack_frequency_receive(struct pt_regs *ctx) {
  void *buf = NULL;
  struct quic_event_t event = { .id = 54 };

  // struct st_quicly_conn_t * conn
  uint8_t conn[sizeof_st_quicly_conn_t] = {};
  bpf_usdt_readarg(1, ctx, &buf);
  bpf_probe_read(&conn, sizeof_st_quicly_conn_t, buf);
  event.ack_frequency_receive.master_id = get_st_quicly_conn_t__master_id(conn);
  // int64_t at
  bpf_usdt_readarg(2, ctx, &event.ack_frequency_receive.at);
  // uint64_t sequence
  bpf_usdt_readarg(3, ctx, &event.ack_frequency_receive.sequence);
  // uint64_t packet_tolerance
  bpf_usdt_readarg(4, ctx, &event.ack_frequency_receive.packet_tolerance);
  // uint64_t max_ack_delay
  bpf_usdt_readarg(5, ctx, &event.ack_frequency_receive.max_ack_delay);
  // int ignore_order
  bpf_usdt_readarg(6, ctx, &event.ack_frequency_receive.ignore_order);

  if (events.perf_submit(ctx, &event, sizeof(event)) != 0)
    bpf_trace_printk("failed to perf_submit\n");

  return 0;
}
// quicly:quictrace_sent
int trace_quicly__quictrace_sent(struct pt_regs *ctx) {
  void *buf = NULL;
  struct quic_event_t event = { .id = 55 };

  // struct st_quicly_conn_t * conn
  uint8_t conn[sizeof_st_quicly_conn_t] = {};
  bpf_usdt_readarg(1, ctx, &buf);
  bpf_probe_read(&conn, sizeof_st_quicly_conn_t, buf);
  event.quictrace_sent.master_id = get_st_quicly_conn_t__master_id(conn);
  // int64_t at
  bpf_usdt_readarg(2, ctx, &event.quictrace_sent.at);
  // uint64_t pn
  bpf_usdt_readarg(3, ctx, &event.quictrace_sent.pn);
  // size_t len
  bpf_usdt_readarg(4, ctx, &event.quictrace_sent.len);
  // uint8_t packet_type
  bpf_usdt_readarg(5, ctx, &event.quictrace_sent.packet_type);

  if (events.perf_submit(ctx, &event, sizeof(event)) != 0)
    bpf_trace_printk("failed to perf_submit\n");

  return 0;
}
// quicly:quictrace_recv
int trace_quicly__quictrace_recv(struct pt_regs *ctx) {
  void *buf = NULL;
  struct quic_event_t event = { .id = 56 };

  // struct st_quicly_conn_t * conn
  uint8_t conn[sizeof_st_quicly_conn_t] = {};
  bpf_usdt_readarg(1, ctx, &buf);
  bpf_probe_read(&conn, sizeof_st_quicly_conn_t, buf);
  event.quictrace_recv.master_id = get_st_quicly_conn_t__master_id(conn);
  // int64_t at
  bpf_usdt_readarg(2, ctx, &event.quictrace_recv.at);
  // uint64_t pn
  bpf_usdt_readarg(3, ctx, &event.quictrace_recv.pn);

  if (events.perf_submit(ctx, &event, sizeof(event)) != 0)
    bpf_trace_printk("failed to perf_submit\n");

  return 0;
}
// quicly:quictrace_send_stream
int trace_quicly__quictrace_send_stream(struct pt_regs *ctx) {
  void *buf = NULL;
  struct quic_event_t event = { .id = 57 };

  // struct st_quicly_conn_t * conn
  uint8_t conn[sizeof_st_quicly_conn_t] = {};
  bpf_usdt_readarg(1, ctx, &buf);
  bpf_probe_read(&conn, sizeof_st_quicly_conn_t, buf);
  event.quictrace_send_stream.master_id = get_st_quicly_conn_t__master_id(conn);
  // int64_t at
  bpf_usdt_readarg(2, ctx, &event.quictrace_send_stream.at);
  // struct st_quicly_stream_t * stream
  uint8_t stream[sizeof_st_quicly_stream_t] = {};
  bpf_usdt_readarg(3, ctx, &buf);
  bpf_probe_read(&stream, sizeof_st_quicly_stream_t, buf);
  event.quictrace_send_stream.stream_id = get_st_quicly_stream_t__stream_id(stream);
  // uint64_t off
  bpf_usdt_readarg(4, ctx, &event.quictrace_send_stream.off);
  // size_t len
  bpf_usdt_readarg(5, ctx, &event.quictrace_send_stream.len);
  // int fin
  bpf_usdt_readarg(6, ctx, &event.quictrace_send_stream.fin);

  if (events.perf_submit(ctx, &event, sizeof(event)) != 0)
    bpf_trace_printk("failed to perf_submit\n");

  return 0;
}
// quicly:quictrace_recv_stream
int trace_quicly__quictrace_recv_stream(struct pt_regs *ctx) {
  void *buf = NULL;
  struct quic_event_t event = { .id = 58 };

  // struct st_quicly_conn_t * conn
  uint8_t conn[sizeof_st_quicly_conn_t] = {};
  bpf_usdt_readarg(1, ctx, &buf);
  bpf_probe_read(&conn, sizeof_st_quicly_conn_t, buf);
  event.quictrace_recv_stream.master_id = get_st_quicly_conn_t__master_id(conn);
  // int64_t at
  bpf_usdt_readarg(2, ctx, &event.quictrace_recv_stream.at);
  // int64_t stream_id
  bpf_usdt_readarg(3, ctx, &event.quictrace_recv_stream.stream_id);
  // uint64_t off
  bpf_usdt_readarg(4, ctx, &event.quictrace_recv_stream.off);
  // size_t len
  bpf_usdt_readarg(5, ctx, &event.quictrace_recv_stream.len);
  // int fin
  bpf_usdt_readarg(6, ctx, &event.quictrace_recv_stream.fin);

  if (events.perf_submit(ctx, &event, sizeof(event)) != 0)
    bpf_trace_printk("failed to perf_submit\n");

  return 0;
}
// quicly:quictrace_recv_ack
int trace_quicly__quictrace_recv_ack(struct pt_regs *ctx) {
  void *buf = NULL;
  struct quic_event_t event = { .id = 59 };

  // struct st_quicly_conn_t * conn
  uint8_t conn[sizeof_st_quicly_conn_t] = {};
  bpf_usdt_readarg(1, ctx, &buf);
  bpf_probe_read(&conn, sizeof_st_quicly_conn_t, buf);
  event.quictrace_recv_ack.master_id = get_st_quicly_conn_t__master_id(conn);
  // int64_t at
  bpf_usdt_readarg(2, ctx, &event.quictrace_recv_ack.at);
  // uint64_t ack_block_begin
  bpf_usdt_readarg(3, ctx, &event.quictrace_recv_ack.ack_block_begin);
  // uint64_t ack_block_end
  bpf_usdt_readarg(4, ctx, &event.quictrace_recv_ack.ack_block_end);

  if (events.perf_submit(ctx, &event, sizeof(event)) != 0)
    bpf_trace_printk("failed to perf_submit\n");

  return 0;
}
// quicly:quictrace_recv_ack_delay
int trace_quicly__quictrace_recv_ack_delay(struct pt_regs *ctx) {
  void *buf = NULL;
  struct quic_event_t event = { .id = 60 };

  // struct st_quicly_conn_t * conn
  uint8_t conn[sizeof_st_quicly_conn_t] = {};
  bpf_usdt_readarg(1, ctx, &buf);
  bpf_probe_read(&conn, sizeof_st_quicly_conn_t, buf);
  event.quictrace_recv_ack_delay.master_id = get_st_quicly_conn_t__master_id(conn);
  // int64_t at
  bpf_usdt_readarg(2, ctx, &event.quictrace_recv_ack_delay.at);
  // int64_t ack_delay
  bpf_usdt_readarg(3, ctx, &event.quictrace_recv_ack_delay.ack_delay);

  if (events.perf_submit(ctx, &event, sizeof(event)) != 0)
    bpf_trace_printk("failed to perf_submit\n");

  return 0;
}
// quicly:quictrace_lost
int trace_quicly__quictrace_lost(struct pt_regs *ctx) {
  void *buf = NULL;
  struct quic_event_t event = { .id = 61 };

  // struct st_quicly_conn_t * conn
  uint8_t conn[sizeof_st_quicly_conn_t] = {};
  bpf_usdt_readarg(1, ctx, &buf);
  bpf_probe_read(&conn, sizeof_st_quicly_conn_t, buf);
  event.quictrace_lost.master_id = get_st_quicly_conn_t__master_id(conn);
  // int64_t at
  bpf_usdt_readarg(2, ctx, &event.quictrace_lost.at);
  // uint64_t pn
  bpf_usdt_readarg(3, ctx, &event.quictrace_lost.pn);

  if (events.perf_submit(ctx, &event, sizeof(event)) != 0)
    bpf_trace_printk("failed to perf_submit\n");

  return 0;
}
// quicly:quictrace_cc_ack
int trace_quicly__quictrace_cc_ack(struct pt_regs *ctx) {
  void *buf = NULL;
  struct quic_event_t event = { .id = 62 };

  // struct st_quicly_conn_t * conn
  uint8_t conn[sizeof_st_quicly_conn_t] = {};
  bpf_usdt_readarg(1, ctx, &buf);
  bpf_probe_read(&conn, sizeof_st_quicly_conn_t, buf);
  event.quictrace_cc_ack.master_id = get_st_quicly_conn_t__master_id(conn);
  // int64_t at
  bpf_usdt_readarg(2, ctx, &event.quictrace_cc_ack.at);
  // struct quicly_rtt_t * rtt
  uint8_t rtt[sizeof_quicly_rtt_t] = {};
  bpf_usdt_readarg(3, ctx, &buf);
  bpf_probe_read(&rtt, sizeof_quicly_rtt_t, buf);
  event.quictrace_cc_ack.minimum = get_quicly_rtt_t__minimum(rtt);
  event.quictrace_cc_ack.smoothed = get_quicly_rtt_t__smoothed(rtt);
  event.quictrace_cc_ack.variance = get_quicly_rtt_t__variance(rtt);
  event.quictrace_cc_ack.latest = get_quicly_rtt_t__latest(rtt);
  // uint32_t cwnd
  bpf_usdt_readarg(4, ctx, &event.quictrace_cc_ack.cwnd);
  // size_t inflight
  bpf_usdt_readarg(5, ctx, &event.quictrace_cc_ack.inflight);

  if (events.perf_submit(ctx, &event, sizeof(event)) != 0)
    bpf_trace_printk("failed to perf_submit\n");

  return 0;
}
// quicly:quictrace_cc_lost
int trace_quicly__quictrace_cc_lost(struct pt_regs *ctx) {
  void *buf = NULL;
  struct quic_event_t event = { .id = 63 };

  // struct st_quicly_conn_t * conn
  uint8_t conn[sizeof_st_quicly_conn_t] = {};
  bpf_usdt_readarg(1, ctx, &buf);
  bpf_probe_read(&conn, sizeof_st_quicly_conn_t, buf);
  event.quictrace_cc_lost.master_id = get_st_quicly_conn_t__master_id(conn);
  // int64_t at
  bpf_usdt_readarg(2, ctx, &event.quictrace_cc_lost.at);
  // struct quicly_rtt_t * rtt
  uint8_t rtt[sizeof_quicly_rtt_t] = {};
  bpf_usdt_readarg(3, ctx, &buf);
  bpf_probe_read(&rtt, sizeof_quicly_rtt_t, buf);
  event.quictrace_cc_lost.minimum = get_quicly_rtt_t__minimum(rtt);
  event.quictrace_cc_lost.smoothed = get_quicly_rtt_t__smoothed(rtt);
  event.quictrace_cc_lost.variance = get_quicly_rtt_t__variance(rtt);
  event.quictrace_cc_lost.latest = get_quicly_rtt_t__latest(rtt);
  // uint32_t cwnd
  bpf_usdt_readarg(4, ctx, &event.quictrace_cc_lost.cwnd);
  // size_t inflight
  bpf_usdt_readarg(5, ctx, &event.quictrace_cc_lost.inflight);

  if (events.perf_submit(ctx, &event, sizeof(event)) != 0)
    bpf_trace_printk("failed to perf_submit\n");

  return 0;
}
// quicly:conn_stats
int trace_quicly__conn_stats(struct pt_regs *ctx) {
  void *buf = NULL;
  struct quic_event_t event = { .id = 65 };

  // struct st_quicly_conn_t * conn
  uint8_t conn[sizeof_st_quicly_conn_t] = {};
  bpf_usdt_readarg(1, ctx, &buf);
  bpf_probe_read(&conn, sizeof_st_quicly_conn_t, buf);
  event.conn_stats.master_id = get_st_quicly_conn_t__master_id(conn);
  // int64_t at
  bpf_usdt_readarg(2, ctx, &event.conn_stats.at);
  // struct st_quicly_stats_t * stats
  // (no fields in st_quicly_stats_t)
  // size_t size
  bpf_usdt_readarg(4, ctx, &event.conn_stats.size);

  if (events.perf_submit(ctx, &event, sizeof(event)) != 0)
    bpf_trace_printk("failed to perf_submit\n");

  return 0;
}
// h2o:h3_accept
int trace_h2o__h3_accept(struct pt_regs *ctx) {
  void *buf = NULL;
  struct quic_event_t event = { .id = 69 };

  // uint64_t conn_id
  bpf_usdt_readarg(1, ctx, &event.h3_accept.conn_id);
  // struct st_h2o_conn_t * conn (ignored)
  // struct st_quicly_conn_t * quic
  uint8_t quic[sizeof_st_quicly_conn_t] = {};
  bpf_usdt_readarg(3, ctx, &buf);
  bpf_probe_read(&quic, sizeof_st_quicly_conn_t, buf);
  event.h3_accept.master_id = get_st_quicly_conn_t__master_id(quic);

  h2o_to_quicly_conn.update(&event.h3_accept.conn_id, &event.h3_accept.master_id);

  if (events.perf_submit(ctx, &event, sizeof(event)) != 0)
    bpf_trace_printk("failed to perf_submit\n");

  return 0;
}
// h2o:h3_close
int trace_h2o__h3_close(struct pt_regs *ctx) {
  void *buf = NULL;
  struct quic_event_t event = { .id = 70 };

  // uint64_t conn_id
  bpf_usdt_readarg(1, ctx, &event.h3_close.conn_id);

  const uint32_t *master_conn_id_ptr = h2o_to_quicly_conn.lookup(&event.h3_close.conn_id);
  if (master_conn_id_ptr != NULL) {
    event.h3_close.master_id = *master_conn_id_ptr;
  } else {
    bpf_trace_printk("h2o's conn_id=%lu is not associated to master_conn_id\n", event.h3_close.conn_id);
  }
  h2o_to_quicly_conn.delete(&event.h3_close.conn_id);

  if (events.perf_submit(ctx, &event, sizeof(event)) != 0)
    bpf_trace_printk("failed to perf_submit\n");

  return 0;
}
// h2o:send_response_header
int trace_h2o__send_response_header(struct pt_regs *ctx) {
  void *buf = NULL;
  struct quic_event_t event = { .id = 79 };

  // uint64_t conn_id
  bpf_usdt_readarg(1, ctx, &event.send_response_header.conn_id);
  // uint64_t req_id
  bpf_usdt_readarg(2, ctx, &event.send_response_header.req_id);
  // const char * name
  bpf_usdt_readarg(3, ctx, &buf);
  bpf_probe_read(&event.send_response_header.name, sizeof(event.send_response_header.name), buf);
  // size_t name_len
  bpf_usdt_readarg(4, ctx, &event.send_response_header.name_len);
  // const char * value
  bpf_usdt_readarg(5, ctx, &buf);
  bpf_probe_read(&event.send_response_header.value, sizeof(event.send_response_header.value), buf);
  // size_t value_len
  bpf_usdt_readarg(6, ctx, &event.send_response_header.value_len);

  const uint32_t *master_conn_id_ptr = h2o_to_quicly_conn.lookup(&event.send_response_header.conn_id);
  if (master_conn_id_ptr == NULL)
    return 0;
  event.send_response_header.master_id = *master_conn_id_ptr;

#ifdef CHECK_ALLOWED_RES_HEADER_NAME
  if (!CHECK_ALLOWED_RES_HEADER_NAME(event.send_response_header.name, event.send_response_header.name_len))
    return 0;
#endif

  if (events.perf_submit(ctx, &event, sizeof(event)) != 0)
    bpf_trace_printk("failed to perf_submit\n");

  return 0;
}

)";
}

h2o_tracer *create_quic_tracer() {
  return new h2o_quic_tracer;
}
<|MERGE_RESOLUTION|>--- conflicted
+++ resolved
@@ -57,7 +57,7 @@
     fprintf(mem, "#define typeof_%s %s\n", name, field_type);
     fprintf(mem, "#define get_%s(st) *((const %s *) ((const char*)st + offsetof_%s))\n", name, field_type, name);
     fprintf(mem, "\n");
-    fclose(mem);
+    fflush(mem);
     std::string s(buff, buff_len);
     fclose(mem);
     return s;
@@ -1201,8 +1201,599 @@
 
 #define STR_LEN 64
 
-<<<<<<< HEAD
-=======
+struct quic_event_t {
+  uint8_t id;
+
+  union {
+    struct { // quicly:connect
+      typeof_st_quicly_conn_t__master_id master_id;
+      int64_t at;
+      uint32_t version;
+    } connect;
+    struct { // quicly:accept
+      typeof_st_quicly_conn_t__master_id master_id;
+      int64_t at;
+      char dcid[STR_LEN];
+    } accept;
+    struct { // quicly:free
+      typeof_st_quicly_conn_t__master_id master_id;
+      int64_t at;
+    } free;
+    struct { // quicly:send
+      typeof_st_quicly_conn_t__master_id master_id;
+      int64_t at;
+      int state;
+      char dcid[STR_LEN];
+    } send;
+    struct { // quicly:receive
+      typeof_st_quicly_conn_t__master_id master_id;
+      int64_t at;
+      char dcid[STR_LEN];
+      uint8_t bytes[1];
+      size_t bytes_len;
+    } receive;
+    struct { // quicly:version_switch
+      typeof_st_quicly_conn_t__master_id master_id;
+      int64_t at;
+      uint32_t new_version;
+    } version_switch;
+    struct { // quicly:idle_timeout
+      typeof_st_quicly_conn_t__master_id master_id;
+      int64_t at;
+    } idle_timeout;
+    struct { // quicly:stateless_reset_receive
+      typeof_st_quicly_conn_t__master_id master_id;
+      int64_t at;
+    } stateless_reset_receive;
+    struct { // quicly:crypto_decrypt
+      typeof_st_quicly_conn_t__master_id master_id;
+      int64_t at;
+      uint64_t pn;
+      size_t decrypted_len;
+    } crypto_decrypt;
+    struct { // quicly:crypto_handshake
+      typeof_st_quicly_conn_t__master_id master_id;
+      int64_t at;
+      int ret;
+    } crypto_handshake;
+    struct { // quicly:crypto_update_secret
+      typeof_st_quicly_conn_t__master_id master_id;
+      int64_t at;
+      int is_enc;
+      uint8_t epoch;
+      char label[STR_LEN];
+    } crypto_update_secret;
+    struct { // quicly:crypto_send_key_update
+      typeof_st_quicly_conn_t__master_id master_id;
+      int64_t at;
+      uint64_t phase;
+    } crypto_send_key_update;
+    struct { // quicly:crypto_send_key_update_confirmed
+      typeof_st_quicly_conn_t__master_id master_id;
+      int64_t at;
+      uint64_t next_pn;
+    } crypto_send_key_update_confirmed;
+    struct { // quicly:crypto_receive_key_update
+      typeof_st_quicly_conn_t__master_id master_id;
+      int64_t at;
+      uint64_t phase;
+    } crypto_receive_key_update;
+    struct { // quicly:crypto_receive_key_update_prepare
+      typeof_st_quicly_conn_t__master_id master_id;
+      int64_t at;
+      uint64_t phase;
+    } crypto_receive_key_update_prepare;
+    struct { // quicly:packet_prepare
+      typeof_st_quicly_conn_t__master_id master_id;
+      int64_t at;
+      uint8_t first_octet;
+      char dcid[STR_LEN];
+    } packet_prepare;
+    struct { // quicly:packet_commit
+      typeof_st_quicly_conn_t__master_id master_id;
+      int64_t at;
+      uint64_t pn;
+      size_t len;
+      int ack_only;
+    } packet_commit;
+    struct { // quicly:packet_acked
+      typeof_st_quicly_conn_t__master_id master_id;
+      int64_t at;
+      uint64_t pn;
+      int is_late_ack;
+    } packet_acked;
+    struct { // quicly:packet_lost
+      typeof_st_quicly_conn_t__master_id master_id;
+      int64_t at;
+      uint64_t pn;
+    } packet_lost;
+    struct { // quicly:pto
+      typeof_st_quicly_conn_t__master_id master_id;
+      int64_t at;
+      size_t inflight;
+      uint32_t cwnd;
+      int8_t pto_count;
+    } pto;
+    struct { // quicly:cc_ack_received
+      typeof_st_quicly_conn_t__master_id master_id;
+      int64_t at;
+      uint64_t largest_acked;
+      size_t bytes_acked;
+      uint32_t cwnd;
+      size_t inflight;
+    } cc_ack_received;
+    struct { // quicly:cc_congestion
+      typeof_st_quicly_conn_t__master_id master_id;
+      int64_t at;
+      uint64_t max_lost_pn;
+      size_t inflight;
+      uint32_t cwnd;
+    } cc_congestion;
+    struct { // quicly:ack_send
+      typeof_st_quicly_conn_t__master_id master_id;
+      int64_t at;
+      uint64_t largest_acked;
+      uint64_t ack_delay;
+    } ack_send;
+    struct { // quicly:ping_send
+      typeof_st_quicly_conn_t__master_id master_id;
+      int64_t at;
+    } ping_send;
+    struct { // quicly:ping_receive
+      typeof_st_quicly_conn_t__master_id master_id;
+      int64_t at;
+    } ping_receive;
+    struct { // quicly:transport_close_send
+      typeof_st_quicly_conn_t__master_id master_id;
+      int64_t at;
+      uint64_t error_code;
+      uint64_t frame_type;
+      char reason_phrase[STR_LEN];
+    } transport_close_send;
+    struct { // quicly:transport_close_receive
+      typeof_st_quicly_conn_t__master_id master_id;
+      int64_t at;
+      uint64_t error_code;
+      uint64_t frame_type;
+      char reason_phrase[STR_LEN];
+    } transport_close_receive;
+    struct { // quicly:application_close_send
+      typeof_st_quicly_conn_t__master_id master_id;
+      int64_t at;
+      uint64_t error_code;
+      char reason_phrase[STR_LEN];
+    } application_close_send;
+    struct { // quicly:application_close_receive
+      typeof_st_quicly_conn_t__master_id master_id;
+      int64_t at;
+      uint64_t error_code;
+      char reason_phrase[STR_LEN];
+    } application_close_receive;
+    struct { // quicly:stream_send
+      typeof_st_quicly_conn_t__master_id master_id;
+      int64_t at;
+      typeof_st_quicly_stream_t__stream_id stream_id;
+      uint64_t off;
+      size_t len;
+      int is_fin;
+    } stream_send;
+    struct { // quicly:stream_receive
+      typeof_st_quicly_conn_t__master_id master_id;
+      int64_t at;
+      typeof_st_quicly_stream_t__stream_id stream_id;
+      uint64_t off;
+      size_t len;
+    } stream_receive;
+    struct { // quicly:stream_acked
+      typeof_st_quicly_conn_t__master_id master_id;
+      int64_t at;
+      int64_t stream_id;
+      uint64_t off;
+      size_t len;
+    } stream_acked;
+    struct { // quicly:stream_lost
+      typeof_st_quicly_conn_t__master_id master_id;
+      int64_t at;
+      int64_t stream_id;
+      uint64_t off;
+      size_t len;
+    } stream_lost;
+    struct { // quicly:max_data_send
+      typeof_st_quicly_conn_t__master_id master_id;
+      int64_t at;
+      uint64_t limit;
+    } max_data_send;
+    struct { // quicly:max_data_receive
+      typeof_st_quicly_conn_t__master_id master_id;
+      int64_t at;
+      uint64_t limit;
+    } max_data_receive;
+    struct { // quicly:max_streams_send
+      typeof_st_quicly_conn_t__master_id master_id;
+      int64_t at;
+      uint64_t limit;
+      int is_unidirectional;
+    } max_streams_send;
+    struct { // quicly:max_streams_receive
+      typeof_st_quicly_conn_t__master_id master_id;
+      int64_t at;
+      uint64_t limit;
+      int is_unidirectional;
+    } max_streams_receive;
+    struct { // quicly:max_stream_data_send
+      typeof_st_quicly_conn_t__master_id master_id;
+      int64_t at;
+      typeof_st_quicly_stream_t__stream_id stream_id;
+      uint64_t limit;
+    } max_stream_data_send;
+    struct { // quicly:max_stream_data_receive
+      typeof_st_quicly_conn_t__master_id master_id;
+      int64_t at;
+      int64_t stream_id;
+      uint64_t limit;
+    } max_stream_data_receive;
+    struct { // quicly:new_token_send
+      typeof_st_quicly_conn_t__master_id master_id;
+      int64_t at;
+      uint8_t token[STR_LEN];
+      size_t token_len;
+      uint64_t generation;
+    } new_token_send;
+    struct { // quicly:new_token_acked
+      typeof_st_quicly_conn_t__master_id master_id;
+      int64_t at;
+      uint64_t generation;
+    } new_token_acked;
+    struct { // quicly:new_token_receive
+      typeof_st_quicly_conn_t__master_id master_id;
+      int64_t at;
+      uint8_t token[STR_LEN];
+      size_t token_len;
+    } new_token_receive;
+    struct { // quicly:handshake_done_send
+      typeof_st_quicly_conn_t__master_id master_id;
+      int64_t at;
+    } handshake_done_send;
+    struct { // quicly:handshake_done_receive
+      typeof_st_quicly_conn_t__master_id master_id;
+      int64_t at;
+    } handshake_done_receive;
+    struct { // quicly:streams_blocked_send
+      typeof_st_quicly_conn_t__master_id master_id;
+      int64_t at;
+      uint64_t limit;
+      int is_unidirectional;
+    } streams_blocked_send;
+    struct { // quicly:streams_blocked_receive
+      typeof_st_quicly_conn_t__master_id master_id;
+      int64_t at;
+      uint64_t limit;
+      int is_unidirectional;
+    } streams_blocked_receive;
+    struct { // quicly:new_connection_id_send
+      typeof_st_quicly_conn_t__master_id master_id;
+      int64_t at;
+      uint64_t sequence;
+      uint64_t retire_prior_to;
+      char cid[STR_LEN];
+      char stateless_reset_token[STR_LEN];
+    } new_connection_id_send;
+    struct { // quicly:new_connection_id_receive
+      typeof_st_quicly_conn_t__master_id master_id;
+      int64_t at;
+      uint64_t sequence;
+      uint64_t retire_prior_to;
+      char cid[STR_LEN];
+      char stateless_reset_token[STR_LEN];
+    } new_connection_id_receive;
+    struct { // quicly:retire_connection_id_send
+      typeof_st_quicly_conn_t__master_id master_id;
+      int64_t at;
+      uint64_t sequence;
+    } retire_connection_id_send;
+    struct { // quicly:retire_connection_id_receive
+      typeof_st_quicly_conn_t__master_id master_id;
+      int64_t at;
+      uint64_t sequence;
+    } retire_connection_id_receive;
+    struct { // quicly:data_blocked_receive
+      typeof_st_quicly_conn_t__master_id master_id;
+      int64_t at;
+      uint64_t off;
+    } data_blocked_receive;
+    struct { // quicly:stream_data_blocked_receive
+      typeof_st_quicly_conn_t__master_id master_id;
+      int64_t at;
+      int64_t stream_id;
+      uint64_t limit;
+    } stream_data_blocked_receive;
+    struct { // quicly:ack_frequency_receive
+      typeof_st_quicly_conn_t__master_id master_id;
+      int64_t at;
+      uint64_t sequence;
+      uint64_t packet_tolerance;
+      uint64_t max_ack_delay;
+      int ignore_order;
+    } ack_frequency_receive;
+    struct { // quicly:quictrace_sent
+      typeof_st_quicly_conn_t__master_id master_id;
+      int64_t at;
+      uint64_t pn;
+      size_t len;
+      uint8_t packet_type;
+    } quictrace_sent;
+    struct { // quicly:quictrace_recv
+      typeof_st_quicly_conn_t__master_id master_id;
+      int64_t at;
+      uint64_t pn;
+    } quictrace_recv;
+    struct { // quicly:quictrace_send_stream
+      typeof_st_quicly_conn_t__master_id master_id;
+      int64_t at;
+      typeof_st_quicly_stream_t__stream_id stream_id;
+      uint64_t off;
+      size_t len;
+      int fin;
+    } quictrace_send_stream;
+    struct { // quicly:quictrace_recv_stream
+      typeof_st_quicly_conn_t__master_id master_id;
+      int64_t at;
+      int64_t stream_id;
+      uint64_t off;
+      size_t len;
+      int fin;
+    } quictrace_recv_stream;
+    struct { // quicly:quictrace_recv_ack
+      typeof_st_quicly_conn_t__master_id master_id;
+      int64_t at;
+      uint64_t ack_block_begin;
+      uint64_t ack_block_end;
+    } quictrace_recv_ack;
+    struct { // quicly:quictrace_recv_ack_delay
+      typeof_st_quicly_conn_t__master_id master_id;
+      int64_t at;
+      int64_t ack_delay;
+    } quictrace_recv_ack_delay;
+    struct { // quicly:quictrace_lost
+      typeof_st_quicly_conn_t__master_id master_id;
+      int64_t at;
+      uint64_t pn;
+    } quictrace_lost;
+    struct { // quicly:quictrace_cc_ack
+      typeof_st_quicly_conn_t__master_id master_id;
+      int64_t at;
+      typeof_quicly_rtt_t__minimum minimum;
+      typeof_quicly_rtt_t__smoothed smoothed;
+      typeof_quicly_rtt_t__variance variance;
+      typeof_quicly_rtt_t__latest latest;
+      uint32_t cwnd;
+      size_t inflight;
+    } quictrace_cc_ack;
+    struct { // quicly:quictrace_cc_lost
+      typeof_st_quicly_conn_t__master_id master_id;
+      int64_t at;
+      typeof_quicly_rtt_t__minimum minimum;
+      typeof_quicly_rtt_t__smoothed smoothed;
+      typeof_quicly_rtt_t__variance variance;
+      typeof_quicly_rtt_t__latest latest;
+      uint32_t cwnd;
+      size_t inflight;
+    } quictrace_cc_lost;
+    struct { // quicly:conn_stats
+      typeof_st_quicly_conn_t__master_id master_id;
+      int64_t at;
+      size_t size;
+    } conn_stats;
+    struct { // h2o:h3_accept
+      uint64_t conn_id;
+      typeof_st_quicly_conn_t__master_id master_id;
+    } h3_accept;
+    struct { // h2o:h3_close
+      uint64_t conn_id;
+      typeof_st_quicly_conn_t__master_id master_id;
+    } h3_close;
+    struct { // h2o:send_response_header
+      uint64_t conn_id;
+      uint64_t req_id;
+      char name[STR_LEN];
+      size_t name_len;
+      char value[STR_LEN];
+      size_t value_len;
+      typeof_st_quicly_conn_t__master_id master_id;
+    } send_response_header;
+
+    };
+  };
+  
+BPF_PERF_OUTPUT(events);
+
+// HTTP/3 tracing
+BPF_HASH(h2o_to_quicly_conn, u64, u32);
+
+// tracepoint sched:sched_process_exit
+int trace_sched_process_exit(struct tracepoint__sched__sched_process_exit *ctx) {
+  const struct task_struct *task = (const struct task_struct*)bpf_get_current_task();
+  pid_t h2o_pid = task->tgid;
+  pid_t h2o_tid = task->pid;
+  if (!(h2o_pid == H2OLOG_H2O_PID && h2o_tid == H2OLOG_H2O_PID)) {
+    return 0;
+  }
+  struct quic_event_t ev = { .id = 1 };
+  events.perf_submit(ctx, &ev, sizeof(ev));
+  return 0;
+}
+
+// quicly:connect
+int trace_quicly__connect(struct pt_regs *ctx) {
+  void *buf = NULL;
+  struct quic_event_t event = { .id = 2 };
+
+  // struct st_quicly_conn_t * conn
+  uint8_t conn[sizeof_st_quicly_conn_t] = {};
+  bpf_usdt_readarg(1, ctx, &buf);
+  bpf_probe_read(&conn, sizeof_st_quicly_conn_t, buf);
+  event.connect.master_id = get_st_quicly_conn_t__master_id(conn);
+  // int64_t at
+  bpf_usdt_readarg(2, ctx, &event.connect.at);
+  // uint32_t version
+  bpf_usdt_readarg(3, ctx, &event.connect.version);
+
+  if (events.perf_submit(ctx, &event, sizeof(event)) != 0)
+    bpf_trace_printk("failed to perf_submit\n");
+
+  return 0;
+}
+// quicly:accept
+int trace_quicly__accept(struct pt_regs *ctx) {
+  void *buf = NULL;
+  struct quic_event_t event = { .id = 3 };
+
+  // struct st_quicly_conn_t * conn
+  uint8_t conn[sizeof_st_quicly_conn_t] = {};
+  bpf_usdt_readarg(1, ctx, &buf);
+  bpf_probe_read(&conn, sizeof_st_quicly_conn_t, buf);
+  event.accept.master_id = get_st_quicly_conn_t__master_id(conn);
+  // int64_t at
+  bpf_usdt_readarg(2, ctx, &event.accept.at);
+  // const char * dcid
+  bpf_usdt_readarg(3, ctx, &buf);
+  bpf_probe_read(&event.accept.dcid, sizeof(event.accept.dcid), buf);
+  // struct st_quicly_address_token_plaintext_t * address_token
+  // (no fields in st_quicly_address_token_plaintext_t)
+
+  if (events.perf_submit(ctx, &event, sizeof(event)) != 0)
+    bpf_trace_printk("failed to perf_submit\n");
+
+  return 0;
+}
+// quicly:free
+int trace_quicly__free(struct pt_regs *ctx) {
+  void *buf = NULL;
+  struct quic_event_t event = { .id = 4 };
+
+  // struct st_quicly_conn_t * conn
+  uint8_t conn[sizeof_st_quicly_conn_t] = {};
+  bpf_usdt_readarg(1, ctx, &buf);
+  bpf_probe_read(&conn, sizeof_st_quicly_conn_t, buf);
+  event.free.master_id = get_st_quicly_conn_t__master_id(conn);
+  // int64_t at
+  bpf_usdt_readarg(2, ctx, &event.free.at);
+
+  if (events.perf_submit(ctx, &event, sizeof(event)) != 0)
+    bpf_trace_printk("failed to perf_submit\n");
+
+  return 0;
+}
+// quicly:send
+int trace_quicly__send(struct pt_regs *ctx) {
+  void *buf = NULL;
+  struct quic_event_t event = { .id = 5 };
+
+  // struct st_quicly_conn_t * conn
+  uint8_t conn[sizeof_st_quicly_conn_t] = {};
+  bpf_usdt_readarg(1, ctx, &buf);
+  bpf_probe_read(&conn, sizeof_st_quicly_conn_t, buf);
+  event.send.master_id = get_st_quicly_conn_t__master_id(conn);
+  // int64_t at
+  bpf_usdt_readarg(2, ctx, &event.send.at);
+  // int state
+  bpf_usdt_readarg(3, ctx, &event.send.state);
+  // const char * dcid
+  bpf_usdt_readarg(4, ctx, &buf);
+  bpf_probe_read(&event.send.dcid, sizeof(event.send.dcid), buf);
+
+  if (events.perf_submit(ctx, &event, sizeof(event)) != 0)
+    bpf_trace_printk("failed to perf_submit\n");
+
+  return 0;
+}
+// quicly:receive
+int trace_quicly__receive(struct pt_regs *ctx) {
+  void *buf = NULL;
+  struct quic_event_t event = { .id = 6 };
+
+  // struct st_quicly_conn_t * conn
+  uint8_t conn[sizeof_st_quicly_conn_t] = {};
+  bpf_usdt_readarg(1, ctx, &buf);
+  bpf_probe_read(&conn, sizeof_st_quicly_conn_t, buf);
+  event.receive.master_id = get_st_quicly_conn_t__master_id(conn);
+  // int64_t at
+  bpf_usdt_readarg(2, ctx, &event.receive.at);
+  // const char * dcid
+  bpf_usdt_readarg(3, ctx, &buf);
+  bpf_probe_read(&event.receive.dcid, sizeof(event.receive.dcid), buf);
+  // const void * bytes
+  bpf_usdt_readarg(4, ctx, &buf);
+  bpf_probe_read(&event.receive.bytes, sizeof(event.receive.bytes), buf);
+  // size_t bytes_len
+  bpf_usdt_readarg(5, ctx, &event.receive.bytes_len);
+
+  if (events.perf_submit(ctx, &event, sizeof(event)) != 0)
+    bpf_trace_printk("failed to perf_submit\n");
+
+  return 0;
+}
+// quicly:version_switch
+int trace_quicly__version_switch(struct pt_regs *ctx) {
+  void *buf = NULL;
+  struct quic_event_t event = { .id = 7 };
+
+  // struct st_quicly_conn_t * conn
+  uint8_t conn[sizeof_st_quicly_conn_t] = {};
+  bpf_usdt_readarg(1, ctx, &buf);
+  bpf_probe_read(&conn, sizeof_st_quicly_conn_t, buf);
+  event.version_switch.master_id = get_st_quicly_conn_t__master_id(conn);
+  // int64_t at
+  bpf_usdt_readarg(2, ctx, &event.version_switch.at);
+  // uint32_t new_version
+  bpf_usdt_readarg(3, ctx, &event.version_switch.new_version);
+
+  if (events.perf_submit(ctx, &event, sizeof(event)) != 0)
+    bpf_trace_printk("failed to perf_submit\n");
+
+  return 0;
+}
+// quicly:idle_timeout
+int trace_quicly__idle_timeout(struct pt_regs *ctx) {
+  void *buf = NULL;
+  struct quic_event_t event = { .id = 8 };
+
+  // struct st_quicly_conn_t * conn
+  uint8_t conn[sizeof_st_quicly_conn_t] = {};
+  bpf_usdt_readarg(1, ctx, &buf);
+  bpf_probe_read(&conn, sizeof_st_quicly_conn_t, buf);
+  event.idle_timeout.master_id = get_st_quicly_conn_t__master_id(conn);
+  // int64_t at
+  bpf_usdt_readarg(2, ctx, &event.idle_timeout.at);
+
+  if (events.perf_submit(ctx, &event, sizeof(event)) != 0)
+    bpf_trace_printk("failed to perf_submit\n");
+
+  return 0;
+}
+// quicly:stateless_reset_receive
+int trace_quicly__stateless_reset_receive(struct pt_regs *ctx) {
+  void *buf = NULL;
+  struct quic_event_t event = { .id = 9 };
+
+  // struct st_quicly_conn_t * conn
+  uint8_t conn[sizeof_st_quicly_conn_t] = {};
+  bpf_usdt_readarg(1, ctx, &buf);
+  bpf_probe_read(&conn, sizeof_st_quicly_conn_t, buf);
+  event.stateless_reset_receive.master_id = get_st_quicly_conn_t__master_id(conn);
+  // int64_t at
+  bpf_usdt_readarg(2, ctx, &event.stateless_reset_receive.at);
+
+  if (events.perf_submit(ctx, &event, sizeof(event)) != 0)
+    bpf_trace_printk("failed to perf_submit\n");
+
+  return 0;
+}
+// quicly:crypto_decrypt
+int trace_quicly__crypto_decrypt(struct pt_regs *ctx) {
+  void *buf = NULL;
+  struct quic_event_t event = { .id = 10 };
+
   // struct st_quicly_conn_t * conn
   uint8_t conn[sizeof_st_quicly_conn_t] = {};
   bpf_usdt_readarg(1, ctx, &buf);
@@ -2536,2002 +3127,6 @@
 }
 
 )";
-
-static uint64_t time_milliseconds()
-{
-  struct timeval tv;
-  gettimeofday(&tv, NULL);
-  return (int64_t)tv.tv_sec * 1000 + tv.tv_usec / 1000;
-}
-
-
-// This is enough for here. See `quicly.c` for the full definition.
-struct st_quicly_conn_t {
-  struct _st_quicly_conn_public_t super;
-};
-typedef typeof(((const struct st_quicly_stream_t *)nullptr)->stream_id) typeof_st_quicly_stream_t__stream_id;
-typedef typeof(((const struct quicly_rtt_t *)nullptr)->minimum) typeof_quicly_rtt_t__minimum;
-typedef typeof(((const struct quicly_rtt_t *)nullptr)->smoothed) typeof_quicly_rtt_t__smoothed;
-typedef typeof(((const struct quicly_rtt_t *)nullptr)->variance) typeof_quicly_rtt_t__variance;
-typedef typeof(((const struct quicly_rtt_t *)nullptr)->latest) typeof_quicly_rtt_t__latest;
-typedef typeof(((const struct st_quicly_conn_t *)nullptr)->super.local.cid_set.plaintext.master_id) typeof_st_quicly_conn_t__master_id;
-
-
-#define GEN_FIELD_INFO(type, field, name) gen_field_info(#type, #field, &((type *)NULL)->field, name)
-
-#define DEFINE_RESOLVE_FUNC(field_type) \
-std::string gen_field_info(const char *struct_type, const char *field_name, const field_type *field_ptr, const char *name) \
-{ \
-    return do_resolve(struct_type, field_name, #field_type, field_ptr, name); \
-}
-
-template <typename FieldType>
-static std::string do_resolve(const char *struct_type, const char *field_name, const char *field_type, const FieldType *field_ptr, const char *name) {
-    char *buff = NULL;
-    size_t buff_len = 0;
-    FILE *mem = open_memstream(&buff, &buff_len);
-    fprintf(mem, "/* %s (%s#%s) */\n", name, struct_type, field_name);
-    fprintf(mem, "#define offsetof_%s %zd\n", name, (const char *)field_ptr - (const char *)NULL);
-    fprintf(mem, "#define typeof_%s %s\n", name, field_type);
-    fprintf(mem, "#define get_%s(st) *((const %s *) ((const char*)st + offsetof_%s))\n", name, field_type, name);
-    fprintf(mem, "\n");
-    fflush(mem);
-    std::string s(buff, buff_len);
-    fclose(mem);
-    return s;
-}
-
-DEFINE_RESOLVE_FUNC(int32_t);
-DEFINE_RESOLVE_FUNC(uint32_t);
-DEFINE_RESOLVE_FUNC(int64_t);
-DEFINE_RESOLVE_FUNC(uint64_t);
-
-static std::string gen_quic_bpf_header() {
-  std::string bpf;
-
-  bpf += "#define sizeof_st_quicly_stream_t " + std::to_string(std::min<size_t>(sizeof(struct st_quicly_stream_t), 128)) + "\n";
-  bpf += GEN_FIELD_INFO(struct st_quicly_stream_t, stream_id, "st_quicly_stream_t__stream_id");
-
-  bpf += "#define sizeof_quicly_rtt_t " + std::to_string(std::min<size_t>(sizeof(struct quicly_rtt_t), 128)) + "\n";
-  bpf += GEN_FIELD_INFO(struct quicly_rtt_t, minimum, "quicly_rtt_t__minimum");
-  bpf += GEN_FIELD_INFO(struct quicly_rtt_t, smoothed, "quicly_rtt_t__smoothed");
-  bpf += GEN_FIELD_INFO(struct quicly_rtt_t, variance, "quicly_rtt_t__variance");
-  bpf += GEN_FIELD_INFO(struct quicly_rtt_t, latest, "quicly_rtt_t__latest");
-
-  bpf += "#define sizeof_st_quicly_conn_t " + std::to_string(std::min<size_t>(sizeof(struct st_quicly_conn_t), 128)) + "\n";
-  bpf += GEN_FIELD_INFO(struct st_quicly_conn_t, super.local.cid_set.plaintext.master_id, "st_quicly_conn_t__master_id");
-
-  return bpf;
-}
-
-
->>>>>>> ba12ca1e
-struct quic_event_t {
-  uint8_t id;
-
-  union {
-    struct { // quicly:connect
-      typeof_st_quicly_conn_t__master_id master_id;
-      int64_t at;
-      uint32_t version;
-    } connect;
-    struct { // quicly:accept
-      typeof_st_quicly_conn_t__master_id master_id;
-      int64_t at;
-      char dcid[STR_LEN];
-    } accept;
-    struct { // quicly:free
-      typeof_st_quicly_conn_t__master_id master_id;
-      int64_t at;
-    } free;
-    struct { // quicly:send
-      typeof_st_quicly_conn_t__master_id master_id;
-      int64_t at;
-      int state;
-      char dcid[STR_LEN];
-    } send;
-    struct { // quicly:receive
-      typeof_st_quicly_conn_t__master_id master_id;
-      int64_t at;
-      char dcid[STR_LEN];
-      uint8_t bytes[1];
-      size_t bytes_len;
-    } receive;
-    struct { // quicly:version_switch
-      typeof_st_quicly_conn_t__master_id master_id;
-      int64_t at;
-      uint32_t new_version;
-    } version_switch;
-    struct { // quicly:idle_timeout
-      typeof_st_quicly_conn_t__master_id master_id;
-      int64_t at;
-    } idle_timeout;
-    struct { // quicly:stateless_reset_receive
-      typeof_st_quicly_conn_t__master_id master_id;
-      int64_t at;
-    } stateless_reset_receive;
-    struct { // quicly:crypto_decrypt
-      typeof_st_quicly_conn_t__master_id master_id;
-      int64_t at;
-      uint64_t pn;
-      size_t decrypted_len;
-    } crypto_decrypt;
-    struct { // quicly:crypto_handshake
-      typeof_st_quicly_conn_t__master_id master_id;
-      int64_t at;
-      int ret;
-    } crypto_handshake;
-    struct { // quicly:crypto_update_secret
-      typeof_st_quicly_conn_t__master_id master_id;
-      int64_t at;
-      int is_enc;
-      uint8_t epoch;
-      char label[STR_LEN];
-    } crypto_update_secret;
-    struct { // quicly:crypto_send_key_update
-      typeof_st_quicly_conn_t__master_id master_id;
-      int64_t at;
-      uint64_t phase;
-    } crypto_send_key_update;
-    struct { // quicly:crypto_send_key_update_confirmed
-      typeof_st_quicly_conn_t__master_id master_id;
-      int64_t at;
-      uint64_t next_pn;
-    } crypto_send_key_update_confirmed;
-    struct { // quicly:crypto_receive_key_update
-      typeof_st_quicly_conn_t__master_id master_id;
-      int64_t at;
-      uint64_t phase;
-    } crypto_receive_key_update;
-    struct { // quicly:crypto_receive_key_update_prepare
-      typeof_st_quicly_conn_t__master_id master_id;
-      int64_t at;
-      uint64_t phase;
-    } crypto_receive_key_update_prepare;
-    struct { // quicly:packet_prepare
-      typeof_st_quicly_conn_t__master_id master_id;
-      int64_t at;
-      uint8_t first_octet;
-      char dcid[STR_LEN];
-    } packet_prepare;
-    struct { // quicly:packet_commit
-      typeof_st_quicly_conn_t__master_id master_id;
-      int64_t at;
-      uint64_t pn;
-      size_t len;
-      int ack_only;
-    } packet_commit;
-    struct { // quicly:packet_acked
-      typeof_st_quicly_conn_t__master_id master_id;
-      int64_t at;
-      uint64_t pn;
-      int is_late_ack;
-    } packet_acked;
-    struct { // quicly:packet_lost
-      typeof_st_quicly_conn_t__master_id master_id;
-      int64_t at;
-      uint64_t pn;
-    } packet_lost;
-    struct { // quicly:pto
-      typeof_st_quicly_conn_t__master_id master_id;
-      int64_t at;
-      size_t inflight;
-      uint32_t cwnd;
-      int8_t pto_count;
-    } pto;
-    struct { // quicly:cc_ack_received
-      typeof_st_quicly_conn_t__master_id master_id;
-      int64_t at;
-      uint64_t largest_acked;
-      size_t bytes_acked;
-      uint32_t cwnd;
-      size_t inflight;
-    } cc_ack_received;
-    struct { // quicly:cc_congestion
-      typeof_st_quicly_conn_t__master_id master_id;
-      int64_t at;
-      uint64_t max_lost_pn;
-      size_t inflight;
-      uint32_t cwnd;
-    } cc_congestion;
-    struct { // quicly:ack_send
-      typeof_st_quicly_conn_t__master_id master_id;
-      int64_t at;
-      uint64_t largest_acked;
-      uint64_t ack_delay;
-    } ack_send;
-    struct { // quicly:ping_send
-      typeof_st_quicly_conn_t__master_id master_id;
-      int64_t at;
-    } ping_send;
-    struct { // quicly:ping_receive
-      typeof_st_quicly_conn_t__master_id master_id;
-      int64_t at;
-    } ping_receive;
-    struct { // quicly:transport_close_send
-      typeof_st_quicly_conn_t__master_id master_id;
-      int64_t at;
-      uint64_t error_code;
-      uint64_t frame_type;
-      char reason_phrase[STR_LEN];
-    } transport_close_send;
-    struct { // quicly:transport_close_receive
-      typeof_st_quicly_conn_t__master_id master_id;
-      int64_t at;
-      uint64_t error_code;
-      uint64_t frame_type;
-      char reason_phrase[STR_LEN];
-    } transport_close_receive;
-    struct { // quicly:application_close_send
-      typeof_st_quicly_conn_t__master_id master_id;
-      int64_t at;
-      uint64_t error_code;
-      char reason_phrase[STR_LEN];
-    } application_close_send;
-    struct { // quicly:application_close_receive
-      typeof_st_quicly_conn_t__master_id master_id;
-      int64_t at;
-      uint64_t error_code;
-      char reason_phrase[STR_LEN];
-    } application_close_receive;
-    struct { // quicly:stream_send
-      typeof_st_quicly_conn_t__master_id master_id;
-      int64_t at;
-      typeof_st_quicly_stream_t__stream_id stream_id;
-      uint64_t off;
-      size_t len;
-      int is_fin;
-    } stream_send;
-    struct { // quicly:stream_receive
-      typeof_st_quicly_conn_t__master_id master_id;
-      int64_t at;
-      typeof_st_quicly_stream_t__stream_id stream_id;
-      uint64_t off;
-      size_t len;
-    } stream_receive;
-    struct { // quicly:stream_acked
-      typeof_st_quicly_conn_t__master_id master_id;
-      int64_t at;
-      int64_t stream_id;
-      uint64_t off;
-      size_t len;
-    } stream_acked;
-    struct { // quicly:stream_lost
-      typeof_st_quicly_conn_t__master_id master_id;
-      int64_t at;
-      int64_t stream_id;
-      uint64_t off;
-      size_t len;
-    } stream_lost;
-    struct { // quicly:max_data_send
-      typeof_st_quicly_conn_t__master_id master_id;
-      int64_t at;
-      uint64_t limit;
-    } max_data_send;
-    struct { // quicly:max_data_receive
-      typeof_st_quicly_conn_t__master_id master_id;
-      int64_t at;
-      uint64_t limit;
-    } max_data_receive;
-    struct { // quicly:max_streams_send
-      typeof_st_quicly_conn_t__master_id master_id;
-      int64_t at;
-      uint64_t limit;
-      int is_unidirectional;
-    } max_streams_send;
-    struct { // quicly:max_streams_receive
-      typeof_st_quicly_conn_t__master_id master_id;
-      int64_t at;
-      uint64_t limit;
-      int is_unidirectional;
-    } max_streams_receive;
-    struct { // quicly:max_stream_data_send
-      typeof_st_quicly_conn_t__master_id master_id;
-      int64_t at;
-      typeof_st_quicly_stream_t__stream_id stream_id;
-      uint64_t limit;
-    } max_stream_data_send;
-    struct { // quicly:max_stream_data_receive
-      typeof_st_quicly_conn_t__master_id master_id;
-      int64_t at;
-      int64_t stream_id;
-      uint64_t limit;
-    } max_stream_data_receive;
-    struct { // quicly:new_token_send
-      typeof_st_quicly_conn_t__master_id master_id;
-      int64_t at;
-      uint8_t token[STR_LEN];
-      size_t token_len;
-      uint64_t generation;
-    } new_token_send;
-    struct { // quicly:new_token_acked
-      typeof_st_quicly_conn_t__master_id master_id;
-      int64_t at;
-      uint64_t generation;
-    } new_token_acked;
-    struct { // quicly:new_token_receive
-      typeof_st_quicly_conn_t__master_id master_id;
-      int64_t at;
-      uint8_t token[STR_LEN];
-      size_t token_len;
-    } new_token_receive;
-    struct { // quicly:handshake_done_send
-      typeof_st_quicly_conn_t__master_id master_id;
-      int64_t at;
-    } handshake_done_send;
-    struct { // quicly:handshake_done_receive
-      typeof_st_quicly_conn_t__master_id master_id;
-      int64_t at;
-    } handshake_done_receive;
-    struct { // quicly:streams_blocked_send
-      typeof_st_quicly_conn_t__master_id master_id;
-      int64_t at;
-      uint64_t limit;
-      int is_unidirectional;
-    } streams_blocked_send;
-    struct { // quicly:streams_blocked_receive
-      typeof_st_quicly_conn_t__master_id master_id;
-      int64_t at;
-      uint64_t limit;
-      int is_unidirectional;
-    } streams_blocked_receive;
-    struct { // quicly:new_connection_id_send
-      typeof_st_quicly_conn_t__master_id master_id;
-      int64_t at;
-      uint64_t sequence;
-      uint64_t retire_prior_to;
-      char cid[STR_LEN];
-      char stateless_reset_token[STR_LEN];
-    } new_connection_id_send;
-    struct { // quicly:new_connection_id_receive
-      typeof_st_quicly_conn_t__master_id master_id;
-      int64_t at;
-      uint64_t sequence;
-      uint64_t retire_prior_to;
-      char cid[STR_LEN];
-      char stateless_reset_token[STR_LEN];
-    } new_connection_id_receive;
-    struct { // quicly:retire_connection_id_send
-      typeof_st_quicly_conn_t__master_id master_id;
-      int64_t at;
-      uint64_t sequence;
-    } retire_connection_id_send;
-    struct { // quicly:retire_connection_id_receive
-      typeof_st_quicly_conn_t__master_id master_id;
-      int64_t at;
-      uint64_t sequence;
-    } retire_connection_id_receive;
-    struct { // quicly:data_blocked_receive
-      typeof_st_quicly_conn_t__master_id master_id;
-      int64_t at;
-      uint64_t off;
-    } data_blocked_receive;
-    struct { // quicly:stream_data_blocked_receive
-      typeof_st_quicly_conn_t__master_id master_id;
-      int64_t at;
-      int64_t stream_id;
-      uint64_t limit;
-    } stream_data_blocked_receive;
-    struct { // quicly:ack_frequency_receive
-      typeof_st_quicly_conn_t__master_id master_id;
-      int64_t at;
-      uint64_t sequence;
-      uint64_t packet_tolerance;
-      uint64_t max_ack_delay;
-      int ignore_order;
-    } ack_frequency_receive;
-    struct { // quicly:quictrace_sent
-      typeof_st_quicly_conn_t__master_id master_id;
-      int64_t at;
-      uint64_t pn;
-      size_t len;
-      uint8_t packet_type;
-    } quictrace_sent;
-    struct { // quicly:quictrace_recv
-      typeof_st_quicly_conn_t__master_id master_id;
-      int64_t at;
-      uint64_t pn;
-    } quictrace_recv;
-    struct { // quicly:quictrace_send_stream
-      typeof_st_quicly_conn_t__master_id master_id;
-      int64_t at;
-      typeof_st_quicly_stream_t__stream_id stream_id;
-      uint64_t off;
-      size_t len;
-      int fin;
-    } quictrace_send_stream;
-    struct { // quicly:quictrace_recv_stream
-      typeof_st_quicly_conn_t__master_id master_id;
-      int64_t at;
-      int64_t stream_id;
-      uint64_t off;
-      size_t len;
-      int fin;
-    } quictrace_recv_stream;
-    struct { // quicly:quictrace_recv_ack
-      typeof_st_quicly_conn_t__master_id master_id;
-      int64_t at;
-      uint64_t ack_block_begin;
-      uint64_t ack_block_end;
-    } quictrace_recv_ack;
-    struct { // quicly:quictrace_recv_ack_delay
-      typeof_st_quicly_conn_t__master_id master_id;
-      int64_t at;
-      int64_t ack_delay;
-    } quictrace_recv_ack_delay;
-    struct { // quicly:quictrace_lost
-      typeof_st_quicly_conn_t__master_id master_id;
-      int64_t at;
-      uint64_t pn;
-    } quictrace_lost;
-    struct { // quicly:quictrace_cc_ack
-      typeof_st_quicly_conn_t__master_id master_id;
-      int64_t at;
-      typeof_quicly_rtt_t__minimum minimum;
-      typeof_quicly_rtt_t__smoothed smoothed;
-      typeof_quicly_rtt_t__variance variance;
-      typeof_quicly_rtt_t__latest latest;
-      uint32_t cwnd;
-      size_t inflight;
-    } quictrace_cc_ack;
-    struct { // quicly:quictrace_cc_lost
-      typeof_st_quicly_conn_t__master_id master_id;
-      int64_t at;
-      typeof_quicly_rtt_t__minimum minimum;
-      typeof_quicly_rtt_t__smoothed smoothed;
-      typeof_quicly_rtt_t__variance variance;
-      typeof_quicly_rtt_t__latest latest;
-      uint32_t cwnd;
-      size_t inflight;
-    } quictrace_cc_lost;
-    struct { // quicly:conn_stats
-      typeof_st_quicly_conn_t__master_id master_id;
-      int64_t at;
-      size_t size;
-    } conn_stats;
-    struct { // h2o:h3_accept
-      uint64_t conn_id;
-      typeof_st_quicly_conn_t__master_id master_id;
-    } h3_accept;
-    struct { // h2o:h3_close
-      uint64_t conn_id;
-      typeof_st_quicly_conn_t__master_id master_id;
-    } h3_close;
-    struct { // h2o:send_response_header
-      uint64_t conn_id;
-      uint64_t req_id;
-      char name[STR_LEN];
-      size_t name_len;
-      char value[STR_LEN];
-      size_t value_len;
-      typeof_st_quicly_conn_t__master_id master_id;
-    } send_response_header;
-
-    };
-  };
-  
-BPF_PERF_OUTPUT(events);
-
-// HTTP/3 tracing
-BPF_HASH(h2o_to_quicly_conn, u64, u32);
-
-// tracepoint sched:sched_process_exit
-int trace_sched_process_exit(struct tracepoint__sched__sched_process_exit *ctx) {
-  const struct task_struct *task = (const struct task_struct*)bpf_get_current_task();
-  pid_t h2o_pid = task->tgid;
-  pid_t h2o_tid = task->pid;
-  if (!(h2o_pid == H2OLOG_H2O_PID && h2o_tid == H2OLOG_H2O_PID)) {
-    return 0;
-  }
-  struct quic_event_t ev = { .id = 1 };
-  events.perf_submit(ctx, &ev, sizeof(ev));
-  return 0;
-}
-
-// quicly:connect
-int trace_quicly__connect(struct pt_regs *ctx) {
-  void *buf = NULL;
-  struct quic_event_t event = { .id = 2 };
-
-  // struct st_quicly_conn_t * conn
-  uint8_t conn[sizeof_st_quicly_conn_t] = {};
-  bpf_usdt_readarg(1, ctx, &buf);
-  bpf_probe_read(&conn, sizeof_st_quicly_conn_t, buf);
-  event.connect.master_id = get_st_quicly_conn_t__master_id(conn);
-  // int64_t at
-  bpf_usdt_readarg(2, ctx, &event.connect.at);
-  // uint32_t version
-  bpf_usdt_readarg(3, ctx, &event.connect.version);
-
-  if (events.perf_submit(ctx, &event, sizeof(event)) != 0)
-    bpf_trace_printk("failed to perf_submit\n");
-
-  return 0;
-}
-// quicly:accept
-int trace_quicly__accept(struct pt_regs *ctx) {
-  void *buf = NULL;
-  struct quic_event_t event = { .id = 3 };
-
-  // struct st_quicly_conn_t * conn
-  uint8_t conn[sizeof_st_quicly_conn_t] = {};
-  bpf_usdt_readarg(1, ctx, &buf);
-  bpf_probe_read(&conn, sizeof_st_quicly_conn_t, buf);
-  event.accept.master_id = get_st_quicly_conn_t__master_id(conn);
-  // int64_t at
-  bpf_usdt_readarg(2, ctx, &event.accept.at);
-  // const char * dcid
-  bpf_usdt_readarg(3, ctx, &buf);
-  bpf_probe_read(&event.accept.dcid, sizeof(event.accept.dcid), buf);
-  // struct st_quicly_address_token_plaintext_t * address_token
-  // (no fields in st_quicly_address_token_plaintext_t)
-
-  if (events.perf_submit(ctx, &event, sizeof(event)) != 0)
-    bpf_trace_printk("failed to perf_submit\n");
-
-  return 0;
-}
-// quicly:free
-int trace_quicly__free(struct pt_regs *ctx) {
-  void *buf = NULL;
-  struct quic_event_t event = { .id = 4 };
-
-  // struct st_quicly_conn_t * conn
-  uint8_t conn[sizeof_st_quicly_conn_t] = {};
-  bpf_usdt_readarg(1, ctx, &buf);
-  bpf_probe_read(&conn, sizeof_st_quicly_conn_t, buf);
-  event.free.master_id = get_st_quicly_conn_t__master_id(conn);
-  // int64_t at
-  bpf_usdt_readarg(2, ctx, &event.free.at);
-
-  if (events.perf_submit(ctx, &event, sizeof(event)) != 0)
-    bpf_trace_printk("failed to perf_submit\n");
-
-  return 0;
-}
-// quicly:send
-int trace_quicly__send(struct pt_regs *ctx) {
-  void *buf = NULL;
-  struct quic_event_t event = { .id = 5 };
-
-  // struct st_quicly_conn_t * conn
-  uint8_t conn[sizeof_st_quicly_conn_t] = {};
-  bpf_usdt_readarg(1, ctx, &buf);
-  bpf_probe_read(&conn, sizeof_st_quicly_conn_t, buf);
-  event.send.master_id = get_st_quicly_conn_t__master_id(conn);
-  // int64_t at
-  bpf_usdt_readarg(2, ctx, &event.send.at);
-  // int state
-  bpf_usdt_readarg(3, ctx, &event.send.state);
-  // const char * dcid
-  bpf_usdt_readarg(4, ctx, &buf);
-  bpf_probe_read(&event.send.dcid, sizeof(event.send.dcid), buf);
-
-  if (events.perf_submit(ctx, &event, sizeof(event)) != 0)
-    bpf_trace_printk("failed to perf_submit\n");
-
-  return 0;
-}
-// quicly:receive
-int trace_quicly__receive(struct pt_regs *ctx) {
-  void *buf = NULL;
-  struct quic_event_t event = { .id = 6 };
-
-  // struct st_quicly_conn_t * conn
-  uint8_t conn[sizeof_st_quicly_conn_t] = {};
-  bpf_usdt_readarg(1, ctx, &buf);
-  bpf_probe_read(&conn, sizeof_st_quicly_conn_t, buf);
-  event.receive.master_id = get_st_quicly_conn_t__master_id(conn);
-  // int64_t at
-  bpf_usdt_readarg(2, ctx, &event.receive.at);
-  // const char * dcid
-  bpf_usdt_readarg(3, ctx, &buf);
-  bpf_probe_read(&event.receive.dcid, sizeof(event.receive.dcid), buf);
-  // const void * bytes
-  bpf_usdt_readarg(4, ctx, &buf);
-  bpf_probe_read(&event.receive.bytes, sizeof(event.receive.bytes), buf);
-  // size_t bytes_len
-  bpf_usdt_readarg(5, ctx, &event.receive.bytes_len);
-
-  if (events.perf_submit(ctx, &event, sizeof(event)) != 0)
-    bpf_trace_printk("failed to perf_submit\n");
-
-  return 0;
-}
-// quicly:version_switch
-int trace_quicly__version_switch(struct pt_regs *ctx) {
-  void *buf = NULL;
-  struct quic_event_t event = { .id = 7 };
-
-  // struct st_quicly_conn_t * conn
-  uint8_t conn[sizeof_st_quicly_conn_t] = {};
-  bpf_usdt_readarg(1, ctx, &buf);
-  bpf_probe_read(&conn, sizeof_st_quicly_conn_t, buf);
-  event.version_switch.master_id = get_st_quicly_conn_t__master_id(conn);
-  // int64_t at
-  bpf_usdt_readarg(2, ctx, &event.version_switch.at);
-  // uint32_t new_version
-  bpf_usdt_readarg(3, ctx, &event.version_switch.new_version);
-
-  if (events.perf_submit(ctx, &event, sizeof(event)) != 0)
-    bpf_trace_printk("failed to perf_submit\n");
-
-  return 0;
-}
-// quicly:idle_timeout
-int trace_quicly__idle_timeout(struct pt_regs *ctx) {
-  void *buf = NULL;
-  struct quic_event_t event = { .id = 8 };
-
-  // struct st_quicly_conn_t * conn
-  uint8_t conn[sizeof_st_quicly_conn_t] = {};
-  bpf_usdt_readarg(1, ctx, &buf);
-  bpf_probe_read(&conn, sizeof_st_quicly_conn_t, buf);
-  event.idle_timeout.master_id = get_st_quicly_conn_t__master_id(conn);
-  // int64_t at
-  bpf_usdt_readarg(2, ctx, &event.idle_timeout.at);
-
-  if (events.perf_submit(ctx, &event, sizeof(event)) != 0)
-    bpf_trace_printk("failed to perf_submit\n");
-
-  return 0;
-}
-// quicly:stateless_reset_receive
-int trace_quicly__stateless_reset_receive(struct pt_regs *ctx) {
-  void *buf = NULL;
-  struct quic_event_t event = { .id = 9 };
-
-  // struct st_quicly_conn_t * conn
-  uint8_t conn[sizeof_st_quicly_conn_t] = {};
-  bpf_usdt_readarg(1, ctx, &buf);
-  bpf_probe_read(&conn, sizeof_st_quicly_conn_t, buf);
-  event.stateless_reset_receive.master_id = get_st_quicly_conn_t__master_id(conn);
-  // int64_t at
-  bpf_usdt_readarg(2, ctx, &event.stateless_reset_receive.at);
-
-  if (events.perf_submit(ctx, &event, sizeof(event)) != 0)
-    bpf_trace_printk("failed to perf_submit\n");
-
-  return 0;
-}
-// quicly:crypto_decrypt
-int trace_quicly__crypto_decrypt(struct pt_regs *ctx) {
-  void *buf = NULL;
-  struct quic_event_t event = { .id = 10 };
-
-  // struct st_quicly_conn_t * conn
-  uint8_t conn[sizeof_st_quicly_conn_t] = {};
-  bpf_usdt_readarg(1, ctx, &buf);
-  bpf_probe_read(&conn, sizeof_st_quicly_conn_t, buf);
-  event.crypto_decrypt.master_id = get_st_quicly_conn_t__master_id(conn);
-  // int64_t at
-  bpf_usdt_readarg(2, ctx, &event.crypto_decrypt.at);
-  // uint64_t pn
-  bpf_usdt_readarg(3, ctx, &event.crypto_decrypt.pn);
-  // const void * decrypted (ignored)
-  // size_t decrypted_len
-  bpf_usdt_readarg(5, ctx, &event.crypto_decrypt.decrypted_len);
-
-  if (events.perf_submit(ctx, &event, sizeof(event)) != 0)
-    bpf_trace_printk("failed to perf_submit\n");
-
-  return 0;
-}
-// quicly:crypto_handshake
-int trace_quicly__crypto_handshake(struct pt_regs *ctx) {
-  void *buf = NULL;
-  struct quic_event_t event = { .id = 11 };
-
-  // struct st_quicly_conn_t * conn
-  uint8_t conn[sizeof_st_quicly_conn_t] = {};
-  bpf_usdt_readarg(1, ctx, &buf);
-  bpf_probe_read(&conn, sizeof_st_quicly_conn_t, buf);
-  event.crypto_handshake.master_id = get_st_quicly_conn_t__master_id(conn);
-  // int64_t at
-  bpf_usdt_readarg(2, ctx, &event.crypto_handshake.at);
-  // int ret
-  bpf_usdt_readarg(3, ctx, &event.crypto_handshake.ret);
-
-  if (events.perf_submit(ctx, &event, sizeof(event)) != 0)
-    bpf_trace_printk("failed to perf_submit\n");
-
-  return 0;
-}
-// quicly:crypto_update_secret
-int trace_quicly__crypto_update_secret(struct pt_regs *ctx) {
-  void *buf = NULL;
-  struct quic_event_t event = { .id = 12 };
-
-  // struct st_quicly_conn_t * conn
-  uint8_t conn[sizeof_st_quicly_conn_t] = {};
-  bpf_usdt_readarg(1, ctx, &buf);
-  bpf_probe_read(&conn, sizeof_st_quicly_conn_t, buf);
-  event.crypto_update_secret.master_id = get_st_quicly_conn_t__master_id(conn);
-  // int64_t at
-  bpf_usdt_readarg(2, ctx, &event.crypto_update_secret.at);
-  // int is_enc
-  bpf_usdt_readarg(3, ctx, &event.crypto_update_secret.is_enc);
-  // uint8_t epoch
-  bpf_usdt_readarg(4, ctx, &event.crypto_update_secret.epoch);
-  // const char * label
-  bpf_usdt_readarg(5, ctx, &buf);
-  bpf_probe_read(&event.crypto_update_secret.label, sizeof(event.crypto_update_secret.label), buf);
-  // const char * secret (ignored)
-
-  if (events.perf_submit(ctx, &event, sizeof(event)) != 0)
-    bpf_trace_printk("failed to perf_submit\n");
-
-  return 0;
-}
-// quicly:crypto_send_key_update
-int trace_quicly__crypto_send_key_update(struct pt_regs *ctx) {
-  void *buf = NULL;
-  struct quic_event_t event = { .id = 13 };
-
-  // struct st_quicly_conn_t * conn
-  uint8_t conn[sizeof_st_quicly_conn_t] = {};
-  bpf_usdt_readarg(1, ctx, &buf);
-  bpf_probe_read(&conn, sizeof_st_quicly_conn_t, buf);
-  event.crypto_send_key_update.master_id = get_st_quicly_conn_t__master_id(conn);
-  // int64_t at
-  bpf_usdt_readarg(2, ctx, &event.crypto_send_key_update.at);
-  // uint64_t phase
-  bpf_usdt_readarg(3, ctx, &event.crypto_send_key_update.phase);
-  // const char * secret (ignored)
-
-  if (events.perf_submit(ctx, &event, sizeof(event)) != 0)
-    bpf_trace_printk("failed to perf_submit\n");
-
-  return 0;
-}
-// quicly:crypto_send_key_update_confirmed
-int trace_quicly__crypto_send_key_update_confirmed(struct pt_regs *ctx) {
-  void *buf = NULL;
-  struct quic_event_t event = { .id = 14 };
-
-  // struct st_quicly_conn_t * conn
-  uint8_t conn[sizeof_st_quicly_conn_t] = {};
-  bpf_usdt_readarg(1, ctx, &buf);
-  bpf_probe_read(&conn, sizeof_st_quicly_conn_t, buf);
-  event.crypto_send_key_update_confirmed.master_id = get_st_quicly_conn_t__master_id(conn);
-  // int64_t at
-  bpf_usdt_readarg(2, ctx, &event.crypto_send_key_update_confirmed.at);
-  // uint64_t next_pn
-  bpf_usdt_readarg(3, ctx, &event.crypto_send_key_update_confirmed.next_pn);
-
-  if (events.perf_submit(ctx, &event, sizeof(event)) != 0)
-    bpf_trace_printk("failed to perf_submit\n");
-
-  return 0;
-}
-// quicly:crypto_receive_key_update
-int trace_quicly__crypto_receive_key_update(struct pt_regs *ctx) {
-  void *buf = NULL;
-  struct quic_event_t event = { .id = 15 };
-
-  // struct st_quicly_conn_t * conn
-  uint8_t conn[sizeof_st_quicly_conn_t] = {};
-  bpf_usdt_readarg(1, ctx, &buf);
-  bpf_probe_read(&conn, sizeof_st_quicly_conn_t, buf);
-  event.crypto_receive_key_update.master_id = get_st_quicly_conn_t__master_id(conn);
-  // int64_t at
-  bpf_usdt_readarg(2, ctx, &event.crypto_receive_key_update.at);
-  // uint64_t phase
-  bpf_usdt_readarg(3, ctx, &event.crypto_receive_key_update.phase);
-  // const char * secret (ignored)
-
-  if (events.perf_submit(ctx, &event, sizeof(event)) != 0)
-    bpf_trace_printk("failed to perf_submit\n");
-
-  return 0;
-}
-// quicly:crypto_receive_key_update_prepare
-int trace_quicly__crypto_receive_key_update_prepare(struct pt_regs *ctx) {
-  void *buf = NULL;
-  struct quic_event_t event = { .id = 16 };
-
-  // struct st_quicly_conn_t * conn
-  uint8_t conn[sizeof_st_quicly_conn_t] = {};
-  bpf_usdt_readarg(1, ctx, &buf);
-  bpf_probe_read(&conn, sizeof_st_quicly_conn_t, buf);
-  event.crypto_receive_key_update_prepare.master_id = get_st_quicly_conn_t__master_id(conn);
-  // int64_t at
-  bpf_usdt_readarg(2, ctx, &event.crypto_receive_key_update_prepare.at);
-  // uint64_t phase
-  bpf_usdt_readarg(3, ctx, &event.crypto_receive_key_update_prepare.phase);
-  // const char * secret (ignored)
-
-  if (events.perf_submit(ctx, &event, sizeof(event)) != 0)
-    bpf_trace_printk("failed to perf_submit\n");
-
-  return 0;
-}
-// quicly:packet_prepare
-int trace_quicly__packet_prepare(struct pt_regs *ctx) {
-  void *buf = NULL;
-  struct quic_event_t event = { .id = 17 };
-
-  // struct st_quicly_conn_t * conn
-  uint8_t conn[sizeof_st_quicly_conn_t] = {};
-  bpf_usdt_readarg(1, ctx, &buf);
-  bpf_probe_read(&conn, sizeof_st_quicly_conn_t, buf);
-  event.packet_prepare.master_id = get_st_quicly_conn_t__master_id(conn);
-  // int64_t at
-  bpf_usdt_readarg(2, ctx, &event.packet_prepare.at);
-  // uint8_t first_octet
-  bpf_usdt_readarg(3, ctx, &event.packet_prepare.first_octet);
-  // const char * dcid
-  bpf_usdt_readarg(4, ctx, &buf);
-  bpf_probe_read(&event.packet_prepare.dcid, sizeof(event.packet_prepare.dcid), buf);
-
-  if (events.perf_submit(ctx, &event, sizeof(event)) != 0)
-    bpf_trace_printk("failed to perf_submit\n");
-
-  return 0;
-}
-// quicly:packet_commit
-int trace_quicly__packet_commit(struct pt_regs *ctx) {
-  void *buf = NULL;
-  struct quic_event_t event = { .id = 18 };
-
-  // struct st_quicly_conn_t * conn
-  uint8_t conn[sizeof_st_quicly_conn_t] = {};
-  bpf_usdt_readarg(1, ctx, &buf);
-  bpf_probe_read(&conn, sizeof_st_quicly_conn_t, buf);
-  event.packet_commit.master_id = get_st_quicly_conn_t__master_id(conn);
-  // int64_t at
-  bpf_usdt_readarg(2, ctx, &event.packet_commit.at);
-  // uint64_t pn
-  bpf_usdt_readarg(3, ctx, &event.packet_commit.pn);
-  // size_t len
-  bpf_usdt_readarg(4, ctx, &event.packet_commit.len);
-  // int ack_only
-  bpf_usdt_readarg(5, ctx, &event.packet_commit.ack_only);
-
-  if (events.perf_submit(ctx, &event, sizeof(event)) != 0)
-    bpf_trace_printk("failed to perf_submit\n");
-
-  return 0;
-}
-// quicly:packet_acked
-int trace_quicly__packet_acked(struct pt_regs *ctx) {
-  void *buf = NULL;
-  struct quic_event_t event = { .id = 19 };
-
-  // struct st_quicly_conn_t * conn
-  uint8_t conn[sizeof_st_quicly_conn_t] = {};
-  bpf_usdt_readarg(1, ctx, &buf);
-  bpf_probe_read(&conn, sizeof_st_quicly_conn_t, buf);
-  event.packet_acked.master_id = get_st_quicly_conn_t__master_id(conn);
-  // int64_t at
-  bpf_usdt_readarg(2, ctx, &event.packet_acked.at);
-  // uint64_t pn
-  bpf_usdt_readarg(3, ctx, &event.packet_acked.pn);
-  // int is_late_ack
-  bpf_usdt_readarg(4, ctx, &event.packet_acked.is_late_ack);
-
-  if (events.perf_submit(ctx, &event, sizeof(event)) != 0)
-    bpf_trace_printk("failed to perf_submit\n");
-
-  return 0;
-}
-// quicly:packet_lost
-int trace_quicly__packet_lost(struct pt_regs *ctx) {
-  void *buf = NULL;
-  struct quic_event_t event = { .id = 20 };
-
-  // struct st_quicly_conn_t * conn
-  uint8_t conn[sizeof_st_quicly_conn_t] = {};
-  bpf_usdt_readarg(1, ctx, &buf);
-  bpf_probe_read(&conn, sizeof_st_quicly_conn_t, buf);
-  event.packet_lost.master_id = get_st_quicly_conn_t__master_id(conn);
-  // int64_t at
-  bpf_usdt_readarg(2, ctx, &event.packet_lost.at);
-  // uint64_t pn
-  bpf_usdt_readarg(3, ctx, &event.packet_lost.pn);
-
-  if (events.perf_submit(ctx, &event, sizeof(event)) != 0)
-    bpf_trace_printk("failed to perf_submit\n");
-
-  return 0;
-}
-// quicly:pto
-int trace_quicly__pto(struct pt_regs *ctx) {
-  void *buf = NULL;
-  struct quic_event_t event = { .id = 21 };
-
-  // struct st_quicly_conn_t * conn
-  uint8_t conn[sizeof_st_quicly_conn_t] = {};
-  bpf_usdt_readarg(1, ctx, &buf);
-  bpf_probe_read(&conn, sizeof_st_quicly_conn_t, buf);
-  event.pto.master_id = get_st_quicly_conn_t__master_id(conn);
-  // int64_t at
-  bpf_usdt_readarg(2, ctx, &event.pto.at);
-  // size_t inflight
-  bpf_usdt_readarg(3, ctx, &event.pto.inflight);
-  // uint32_t cwnd
-  bpf_usdt_readarg(4, ctx, &event.pto.cwnd);
-  // int8_t pto_count
-  bpf_usdt_readarg(5, ctx, &event.pto.pto_count);
-
-  if (events.perf_submit(ctx, &event, sizeof(event)) != 0)
-    bpf_trace_printk("failed to perf_submit\n");
-
-  return 0;
-}
-// quicly:cc_ack_received
-int trace_quicly__cc_ack_received(struct pt_regs *ctx) {
-  void *buf = NULL;
-  struct quic_event_t event = { .id = 22 };
-
-  // struct st_quicly_conn_t * conn
-  uint8_t conn[sizeof_st_quicly_conn_t] = {};
-  bpf_usdt_readarg(1, ctx, &buf);
-  bpf_probe_read(&conn, sizeof_st_quicly_conn_t, buf);
-  event.cc_ack_received.master_id = get_st_quicly_conn_t__master_id(conn);
-  // int64_t at
-  bpf_usdt_readarg(2, ctx, &event.cc_ack_received.at);
-  // uint64_t largest_acked
-  bpf_usdt_readarg(3, ctx, &event.cc_ack_received.largest_acked);
-  // size_t bytes_acked
-  bpf_usdt_readarg(4, ctx, &event.cc_ack_received.bytes_acked);
-  // uint32_t cwnd
-  bpf_usdt_readarg(5, ctx, &event.cc_ack_received.cwnd);
-  // size_t inflight
-  bpf_usdt_readarg(6, ctx, &event.cc_ack_received.inflight);
-
-  if (events.perf_submit(ctx, &event, sizeof(event)) != 0)
-    bpf_trace_printk("failed to perf_submit\n");
-
-  return 0;
-}
-// quicly:cc_congestion
-int trace_quicly__cc_congestion(struct pt_regs *ctx) {
-  void *buf = NULL;
-  struct quic_event_t event = { .id = 23 };
-
-  // struct st_quicly_conn_t * conn
-  uint8_t conn[sizeof_st_quicly_conn_t] = {};
-  bpf_usdt_readarg(1, ctx, &buf);
-  bpf_probe_read(&conn, sizeof_st_quicly_conn_t, buf);
-  event.cc_congestion.master_id = get_st_quicly_conn_t__master_id(conn);
-  // int64_t at
-  bpf_usdt_readarg(2, ctx, &event.cc_congestion.at);
-  // uint64_t max_lost_pn
-  bpf_usdt_readarg(3, ctx, &event.cc_congestion.max_lost_pn);
-  // size_t inflight
-  bpf_usdt_readarg(4, ctx, &event.cc_congestion.inflight);
-  // uint32_t cwnd
-  bpf_usdt_readarg(5, ctx, &event.cc_congestion.cwnd);
-
-  if (events.perf_submit(ctx, &event, sizeof(event)) != 0)
-    bpf_trace_printk("failed to perf_submit\n");
-
-  return 0;
-}
-// quicly:ack_send
-int trace_quicly__ack_send(struct pt_regs *ctx) {
-  void *buf = NULL;
-  struct quic_event_t event = { .id = 24 };
-
-  // struct st_quicly_conn_t * conn
-  uint8_t conn[sizeof_st_quicly_conn_t] = {};
-  bpf_usdt_readarg(1, ctx, &buf);
-  bpf_probe_read(&conn, sizeof_st_quicly_conn_t, buf);
-  event.ack_send.master_id = get_st_quicly_conn_t__master_id(conn);
-  // int64_t at
-  bpf_usdt_readarg(2, ctx, &event.ack_send.at);
-  // uint64_t largest_acked
-  bpf_usdt_readarg(3, ctx, &event.ack_send.largest_acked);
-  // uint64_t ack_delay
-  bpf_usdt_readarg(4, ctx, &event.ack_send.ack_delay);
-
-  if (events.perf_submit(ctx, &event, sizeof(event)) != 0)
-    bpf_trace_printk("failed to perf_submit\n");
-
-  return 0;
-}
-// quicly:ping_send
-int trace_quicly__ping_send(struct pt_regs *ctx) {
-  void *buf = NULL;
-  struct quic_event_t event = { .id = 25 };
-
-  // struct st_quicly_conn_t * conn
-  uint8_t conn[sizeof_st_quicly_conn_t] = {};
-  bpf_usdt_readarg(1, ctx, &buf);
-  bpf_probe_read(&conn, sizeof_st_quicly_conn_t, buf);
-  event.ping_send.master_id = get_st_quicly_conn_t__master_id(conn);
-  // int64_t at
-  bpf_usdt_readarg(2, ctx, &event.ping_send.at);
-
-  if (events.perf_submit(ctx, &event, sizeof(event)) != 0)
-    bpf_trace_printk("failed to perf_submit\n");
-
-  return 0;
-}
-// quicly:ping_receive
-int trace_quicly__ping_receive(struct pt_regs *ctx) {
-  void *buf = NULL;
-  struct quic_event_t event = { .id = 26 };
-
-  // struct st_quicly_conn_t * conn
-  uint8_t conn[sizeof_st_quicly_conn_t] = {};
-  bpf_usdt_readarg(1, ctx, &buf);
-  bpf_probe_read(&conn, sizeof_st_quicly_conn_t, buf);
-  event.ping_receive.master_id = get_st_quicly_conn_t__master_id(conn);
-  // int64_t at
-  bpf_usdt_readarg(2, ctx, &event.ping_receive.at);
-
-  if (events.perf_submit(ctx, &event, sizeof(event)) != 0)
-    bpf_trace_printk("failed to perf_submit\n");
-
-  return 0;
-}
-// quicly:transport_close_send
-int trace_quicly__transport_close_send(struct pt_regs *ctx) {
-  void *buf = NULL;
-  struct quic_event_t event = { .id = 27 };
-
-  // struct st_quicly_conn_t * conn
-  uint8_t conn[sizeof_st_quicly_conn_t] = {};
-  bpf_usdt_readarg(1, ctx, &buf);
-  bpf_probe_read(&conn, sizeof_st_quicly_conn_t, buf);
-  event.transport_close_send.master_id = get_st_quicly_conn_t__master_id(conn);
-  // int64_t at
-  bpf_usdt_readarg(2, ctx, &event.transport_close_send.at);
-  // uint64_t error_code
-  bpf_usdt_readarg(3, ctx, &event.transport_close_send.error_code);
-  // uint64_t frame_type
-  bpf_usdt_readarg(4, ctx, &event.transport_close_send.frame_type);
-  // const char * reason_phrase
-  bpf_usdt_readarg(5, ctx, &buf);
-  bpf_probe_read(&event.transport_close_send.reason_phrase, sizeof(event.transport_close_send.reason_phrase), buf);
-
-  if (events.perf_submit(ctx, &event, sizeof(event)) != 0)
-    bpf_trace_printk("failed to perf_submit\n");
-
-  return 0;
-}
-// quicly:transport_close_receive
-int trace_quicly__transport_close_receive(struct pt_regs *ctx) {
-  void *buf = NULL;
-  struct quic_event_t event = { .id = 28 };
-
-  // struct st_quicly_conn_t * conn
-  uint8_t conn[sizeof_st_quicly_conn_t] = {};
-  bpf_usdt_readarg(1, ctx, &buf);
-  bpf_probe_read(&conn, sizeof_st_quicly_conn_t, buf);
-  event.transport_close_receive.master_id = get_st_quicly_conn_t__master_id(conn);
-  // int64_t at
-  bpf_usdt_readarg(2, ctx, &event.transport_close_receive.at);
-  // uint64_t error_code
-  bpf_usdt_readarg(3, ctx, &event.transport_close_receive.error_code);
-  // uint64_t frame_type
-  bpf_usdt_readarg(4, ctx, &event.transport_close_receive.frame_type);
-  // const char * reason_phrase
-  bpf_usdt_readarg(5, ctx, &buf);
-  bpf_probe_read(&event.transport_close_receive.reason_phrase, sizeof(event.transport_close_receive.reason_phrase), buf);
-
-  if (events.perf_submit(ctx, &event, sizeof(event)) != 0)
-    bpf_trace_printk("failed to perf_submit\n");
-
-  return 0;
-}
-// quicly:application_close_send
-int trace_quicly__application_close_send(struct pt_regs *ctx) {
-  void *buf = NULL;
-  struct quic_event_t event = { .id = 29 };
-
-  // struct st_quicly_conn_t * conn
-  uint8_t conn[sizeof_st_quicly_conn_t] = {};
-  bpf_usdt_readarg(1, ctx, &buf);
-  bpf_probe_read(&conn, sizeof_st_quicly_conn_t, buf);
-  event.application_close_send.master_id = get_st_quicly_conn_t__master_id(conn);
-  // int64_t at
-  bpf_usdt_readarg(2, ctx, &event.application_close_send.at);
-  // uint64_t error_code
-  bpf_usdt_readarg(3, ctx, &event.application_close_send.error_code);
-  // const char * reason_phrase
-  bpf_usdt_readarg(4, ctx, &buf);
-  bpf_probe_read(&event.application_close_send.reason_phrase, sizeof(event.application_close_send.reason_phrase), buf);
-
-  if (events.perf_submit(ctx, &event, sizeof(event)) != 0)
-    bpf_trace_printk("failed to perf_submit\n");
-
-  return 0;
-}
-// quicly:application_close_receive
-int trace_quicly__application_close_receive(struct pt_regs *ctx) {
-  void *buf = NULL;
-  struct quic_event_t event = { .id = 30 };
-
-  // struct st_quicly_conn_t * conn
-  uint8_t conn[sizeof_st_quicly_conn_t] = {};
-  bpf_usdt_readarg(1, ctx, &buf);
-  bpf_probe_read(&conn, sizeof_st_quicly_conn_t, buf);
-  event.application_close_receive.master_id = get_st_quicly_conn_t__master_id(conn);
-  // int64_t at
-  bpf_usdt_readarg(2, ctx, &event.application_close_receive.at);
-  // uint64_t error_code
-  bpf_usdt_readarg(3, ctx, &event.application_close_receive.error_code);
-  // const char * reason_phrase
-  bpf_usdt_readarg(4, ctx, &buf);
-  bpf_probe_read(&event.application_close_receive.reason_phrase, sizeof(event.application_close_receive.reason_phrase), buf);
-
-  if (events.perf_submit(ctx, &event, sizeof(event)) != 0)
-    bpf_trace_printk("failed to perf_submit\n");
-
-  return 0;
-}
-// quicly:stream_send
-int trace_quicly__stream_send(struct pt_regs *ctx) {
-  void *buf = NULL;
-  struct quic_event_t event = { .id = 31 };
-
-  // struct st_quicly_conn_t * conn
-  uint8_t conn[sizeof_st_quicly_conn_t] = {};
-  bpf_usdt_readarg(1, ctx, &buf);
-  bpf_probe_read(&conn, sizeof_st_quicly_conn_t, buf);
-  event.stream_send.master_id = get_st_quicly_conn_t__master_id(conn);
-  // int64_t at
-  bpf_usdt_readarg(2, ctx, &event.stream_send.at);
-  // struct st_quicly_stream_t * stream
-  uint8_t stream[sizeof_st_quicly_stream_t] = {};
-  bpf_usdt_readarg(3, ctx, &buf);
-  bpf_probe_read(&stream, sizeof_st_quicly_stream_t, buf);
-  event.stream_send.stream_id = get_st_quicly_stream_t__stream_id(stream);
-  // uint64_t off
-  bpf_usdt_readarg(4, ctx, &event.stream_send.off);
-  // size_t len
-  bpf_usdt_readarg(5, ctx, &event.stream_send.len);
-  // int is_fin
-  bpf_usdt_readarg(6, ctx, &event.stream_send.is_fin);
-
-  if (events.perf_submit(ctx, &event, sizeof(event)) != 0)
-    bpf_trace_printk("failed to perf_submit\n");
-
-  return 0;
-}
-// quicly:stream_receive
-int trace_quicly__stream_receive(struct pt_regs *ctx) {
-  void *buf = NULL;
-  struct quic_event_t event = { .id = 32 };
-
-  // struct st_quicly_conn_t * conn
-  uint8_t conn[sizeof_st_quicly_conn_t] = {};
-  bpf_usdt_readarg(1, ctx, &buf);
-  bpf_probe_read(&conn, sizeof_st_quicly_conn_t, buf);
-  event.stream_receive.master_id = get_st_quicly_conn_t__master_id(conn);
-  // int64_t at
-  bpf_usdt_readarg(2, ctx, &event.stream_receive.at);
-  // struct st_quicly_stream_t * stream
-  uint8_t stream[sizeof_st_quicly_stream_t] = {};
-  bpf_usdt_readarg(3, ctx, &buf);
-  bpf_probe_read(&stream, sizeof_st_quicly_stream_t, buf);
-  event.stream_receive.stream_id = get_st_quicly_stream_t__stream_id(stream);
-  // uint64_t off
-  bpf_usdt_readarg(4, ctx, &event.stream_receive.off);
-  // size_t len
-  bpf_usdt_readarg(5, ctx, &event.stream_receive.len);
-
-  if (events.perf_submit(ctx, &event, sizeof(event)) != 0)
-    bpf_trace_printk("failed to perf_submit\n");
-
-  return 0;
-}
-// quicly:stream_acked
-int trace_quicly__stream_acked(struct pt_regs *ctx) {
-  void *buf = NULL;
-  struct quic_event_t event = { .id = 33 };
-
-  // struct st_quicly_conn_t * conn
-  uint8_t conn[sizeof_st_quicly_conn_t] = {};
-  bpf_usdt_readarg(1, ctx, &buf);
-  bpf_probe_read(&conn, sizeof_st_quicly_conn_t, buf);
-  event.stream_acked.master_id = get_st_quicly_conn_t__master_id(conn);
-  // int64_t at
-  bpf_usdt_readarg(2, ctx, &event.stream_acked.at);
-  // int64_t stream_id
-  bpf_usdt_readarg(3, ctx, &event.stream_acked.stream_id);
-  // uint64_t off
-  bpf_usdt_readarg(4, ctx, &event.stream_acked.off);
-  // size_t len
-  bpf_usdt_readarg(5, ctx, &event.stream_acked.len);
-
-  if (events.perf_submit(ctx, &event, sizeof(event)) != 0)
-    bpf_trace_printk("failed to perf_submit\n");
-
-  return 0;
-}
-// quicly:stream_lost
-int trace_quicly__stream_lost(struct pt_regs *ctx) {
-  void *buf = NULL;
-  struct quic_event_t event = { .id = 34 };
-
-  // struct st_quicly_conn_t * conn
-  uint8_t conn[sizeof_st_quicly_conn_t] = {};
-  bpf_usdt_readarg(1, ctx, &buf);
-  bpf_probe_read(&conn, sizeof_st_quicly_conn_t, buf);
-  event.stream_lost.master_id = get_st_quicly_conn_t__master_id(conn);
-  // int64_t at
-  bpf_usdt_readarg(2, ctx, &event.stream_lost.at);
-  // int64_t stream_id
-  bpf_usdt_readarg(3, ctx, &event.stream_lost.stream_id);
-  // uint64_t off
-  bpf_usdt_readarg(4, ctx, &event.stream_lost.off);
-  // size_t len
-  bpf_usdt_readarg(5, ctx, &event.stream_lost.len);
-
-  if (events.perf_submit(ctx, &event, sizeof(event)) != 0)
-    bpf_trace_printk("failed to perf_submit\n");
-
-  return 0;
-}
-// quicly:max_data_send
-int trace_quicly__max_data_send(struct pt_regs *ctx) {
-  void *buf = NULL;
-  struct quic_event_t event = { .id = 35 };
-
-  // struct st_quicly_conn_t * conn
-  uint8_t conn[sizeof_st_quicly_conn_t] = {};
-  bpf_usdt_readarg(1, ctx, &buf);
-  bpf_probe_read(&conn, sizeof_st_quicly_conn_t, buf);
-  event.max_data_send.master_id = get_st_quicly_conn_t__master_id(conn);
-  // int64_t at
-  bpf_usdt_readarg(2, ctx, &event.max_data_send.at);
-  // uint64_t limit
-  bpf_usdt_readarg(3, ctx, &event.max_data_send.limit);
-
-  if (events.perf_submit(ctx, &event, sizeof(event)) != 0)
-    bpf_trace_printk("failed to perf_submit\n");
-
-  return 0;
-}
-// quicly:max_data_receive
-int trace_quicly__max_data_receive(struct pt_regs *ctx) {
-  void *buf = NULL;
-  struct quic_event_t event = { .id = 36 };
-
-  // struct st_quicly_conn_t * conn
-  uint8_t conn[sizeof_st_quicly_conn_t] = {};
-  bpf_usdt_readarg(1, ctx, &buf);
-  bpf_probe_read(&conn, sizeof_st_quicly_conn_t, buf);
-  event.max_data_receive.master_id = get_st_quicly_conn_t__master_id(conn);
-  // int64_t at
-  bpf_usdt_readarg(2, ctx, &event.max_data_receive.at);
-  // uint64_t limit
-  bpf_usdt_readarg(3, ctx, &event.max_data_receive.limit);
-
-  if (events.perf_submit(ctx, &event, sizeof(event)) != 0)
-    bpf_trace_printk("failed to perf_submit\n");
-
-  return 0;
-}
-// quicly:max_streams_send
-int trace_quicly__max_streams_send(struct pt_regs *ctx) {
-  void *buf = NULL;
-  struct quic_event_t event = { .id = 37 };
-
-  // struct st_quicly_conn_t * conn
-  uint8_t conn[sizeof_st_quicly_conn_t] = {};
-  bpf_usdt_readarg(1, ctx, &buf);
-  bpf_probe_read(&conn, sizeof_st_quicly_conn_t, buf);
-  event.max_streams_send.master_id = get_st_quicly_conn_t__master_id(conn);
-  // int64_t at
-  bpf_usdt_readarg(2, ctx, &event.max_streams_send.at);
-  // uint64_t limit
-  bpf_usdt_readarg(3, ctx, &event.max_streams_send.limit);
-  // int is_unidirectional
-  bpf_usdt_readarg(4, ctx, &event.max_streams_send.is_unidirectional);
-
-  if (events.perf_submit(ctx, &event, sizeof(event)) != 0)
-    bpf_trace_printk("failed to perf_submit\n");
-
-  return 0;
-}
-// quicly:max_streams_receive
-int trace_quicly__max_streams_receive(struct pt_regs *ctx) {
-  void *buf = NULL;
-  struct quic_event_t event = { .id = 38 };
-
-  // struct st_quicly_conn_t * conn
-  uint8_t conn[sizeof_st_quicly_conn_t] = {};
-  bpf_usdt_readarg(1, ctx, &buf);
-  bpf_probe_read(&conn, sizeof_st_quicly_conn_t, buf);
-  event.max_streams_receive.master_id = get_st_quicly_conn_t__master_id(conn);
-  // int64_t at
-  bpf_usdt_readarg(2, ctx, &event.max_streams_receive.at);
-  // uint64_t limit
-  bpf_usdt_readarg(3, ctx, &event.max_streams_receive.limit);
-  // int is_unidirectional
-  bpf_usdt_readarg(4, ctx, &event.max_streams_receive.is_unidirectional);
-
-  if (events.perf_submit(ctx, &event, sizeof(event)) != 0)
-    bpf_trace_printk("failed to perf_submit\n");
-
-  return 0;
-}
-// quicly:max_stream_data_send
-int trace_quicly__max_stream_data_send(struct pt_regs *ctx) {
-  void *buf = NULL;
-  struct quic_event_t event = { .id = 39 };
-
-  // struct st_quicly_conn_t * conn
-  uint8_t conn[sizeof_st_quicly_conn_t] = {};
-  bpf_usdt_readarg(1, ctx, &buf);
-  bpf_probe_read(&conn, sizeof_st_quicly_conn_t, buf);
-  event.max_stream_data_send.master_id = get_st_quicly_conn_t__master_id(conn);
-  // int64_t at
-  bpf_usdt_readarg(2, ctx, &event.max_stream_data_send.at);
-  // struct st_quicly_stream_t * stream
-  uint8_t stream[sizeof_st_quicly_stream_t] = {};
-  bpf_usdt_readarg(3, ctx, &buf);
-  bpf_probe_read(&stream, sizeof_st_quicly_stream_t, buf);
-  event.max_stream_data_send.stream_id = get_st_quicly_stream_t__stream_id(stream);
-  // uint64_t limit
-  bpf_usdt_readarg(4, ctx, &event.max_stream_data_send.limit);
-
-  if (events.perf_submit(ctx, &event, sizeof(event)) != 0)
-    bpf_trace_printk("failed to perf_submit\n");
-
-  return 0;
-}
-// quicly:max_stream_data_receive
-int trace_quicly__max_stream_data_receive(struct pt_regs *ctx) {
-  void *buf = NULL;
-  struct quic_event_t event = { .id = 40 };
-
-  // struct st_quicly_conn_t * conn
-  uint8_t conn[sizeof_st_quicly_conn_t] = {};
-  bpf_usdt_readarg(1, ctx, &buf);
-  bpf_probe_read(&conn, sizeof_st_quicly_conn_t, buf);
-  event.max_stream_data_receive.master_id = get_st_quicly_conn_t__master_id(conn);
-  // int64_t at
-  bpf_usdt_readarg(2, ctx, &event.max_stream_data_receive.at);
-  // int64_t stream_id
-  bpf_usdt_readarg(3, ctx, &event.max_stream_data_receive.stream_id);
-  // uint64_t limit
-  bpf_usdt_readarg(4, ctx, &event.max_stream_data_receive.limit);
-
-  if (events.perf_submit(ctx, &event, sizeof(event)) != 0)
-    bpf_trace_printk("failed to perf_submit\n");
-
-  return 0;
-}
-// quicly:new_token_send
-int trace_quicly__new_token_send(struct pt_regs *ctx) {
-  void *buf = NULL;
-  struct quic_event_t event = { .id = 41 };
-
-  // struct st_quicly_conn_t * conn
-  uint8_t conn[sizeof_st_quicly_conn_t] = {};
-  bpf_usdt_readarg(1, ctx, &buf);
-  bpf_probe_read(&conn, sizeof_st_quicly_conn_t, buf);
-  event.new_token_send.master_id = get_st_quicly_conn_t__master_id(conn);
-  // int64_t at
-  bpf_usdt_readarg(2, ctx, &event.new_token_send.at);
-  // uint8_t * token
-  bpf_usdt_readarg(3, ctx, &buf);
-  bpf_probe_read(&event.new_token_send.token, sizeof(event.new_token_send.token), buf);
-  // size_t token_len
-  bpf_usdt_readarg(4, ctx, &event.new_token_send.token_len);
-  // uint64_t generation
-  bpf_usdt_readarg(5, ctx, &event.new_token_send.generation);
-
-  if (events.perf_submit(ctx, &event, sizeof(event)) != 0)
-    bpf_trace_printk("failed to perf_submit\n");
-
-  return 0;
-}
-// quicly:new_token_acked
-int trace_quicly__new_token_acked(struct pt_regs *ctx) {
-  void *buf = NULL;
-  struct quic_event_t event = { .id = 42 };
-
-  // struct st_quicly_conn_t * conn
-  uint8_t conn[sizeof_st_quicly_conn_t] = {};
-  bpf_usdt_readarg(1, ctx, &buf);
-  bpf_probe_read(&conn, sizeof_st_quicly_conn_t, buf);
-  event.new_token_acked.master_id = get_st_quicly_conn_t__master_id(conn);
-  // int64_t at
-  bpf_usdt_readarg(2, ctx, &event.new_token_acked.at);
-  // uint64_t generation
-  bpf_usdt_readarg(3, ctx, &event.new_token_acked.generation);
-
-  if (events.perf_submit(ctx, &event, sizeof(event)) != 0)
-    bpf_trace_printk("failed to perf_submit\n");
-
-  return 0;
-}
-// quicly:new_token_receive
-int trace_quicly__new_token_receive(struct pt_regs *ctx) {
-  void *buf = NULL;
-  struct quic_event_t event = { .id = 43 };
-
-  // struct st_quicly_conn_t * conn
-  uint8_t conn[sizeof_st_quicly_conn_t] = {};
-  bpf_usdt_readarg(1, ctx, &buf);
-  bpf_probe_read(&conn, sizeof_st_quicly_conn_t, buf);
-  event.new_token_receive.master_id = get_st_quicly_conn_t__master_id(conn);
-  // int64_t at
-  bpf_usdt_readarg(2, ctx, &event.new_token_receive.at);
-  // uint8_t * token
-  bpf_usdt_readarg(3, ctx, &buf);
-  bpf_probe_read(&event.new_token_receive.token, sizeof(event.new_token_receive.token), buf);
-  // size_t token_len
-  bpf_usdt_readarg(4, ctx, &event.new_token_receive.token_len);
-
-  if (events.perf_submit(ctx, &event, sizeof(event)) != 0)
-    bpf_trace_printk("failed to perf_submit\n");
-
-  return 0;
-}
-// quicly:handshake_done_send
-int trace_quicly__handshake_done_send(struct pt_regs *ctx) {
-  void *buf = NULL;
-  struct quic_event_t event = { .id = 44 };
-
-  // struct st_quicly_conn_t * conn
-  uint8_t conn[sizeof_st_quicly_conn_t] = {};
-  bpf_usdt_readarg(1, ctx, &buf);
-  bpf_probe_read(&conn, sizeof_st_quicly_conn_t, buf);
-  event.handshake_done_send.master_id = get_st_quicly_conn_t__master_id(conn);
-  // int64_t at
-  bpf_usdt_readarg(2, ctx, &event.handshake_done_send.at);
-
-  if (events.perf_submit(ctx, &event, sizeof(event)) != 0)
-    bpf_trace_printk("failed to perf_submit\n");
-
-  return 0;
-}
-// quicly:handshake_done_receive
-int trace_quicly__handshake_done_receive(struct pt_regs *ctx) {
-  void *buf = NULL;
-  struct quic_event_t event = { .id = 45 };
-
-  // struct st_quicly_conn_t * conn
-  uint8_t conn[sizeof_st_quicly_conn_t] = {};
-  bpf_usdt_readarg(1, ctx, &buf);
-  bpf_probe_read(&conn, sizeof_st_quicly_conn_t, buf);
-  event.handshake_done_receive.master_id = get_st_quicly_conn_t__master_id(conn);
-  // int64_t at
-  bpf_usdt_readarg(2, ctx, &event.handshake_done_receive.at);
-
-  if (events.perf_submit(ctx, &event, sizeof(event)) != 0)
-    bpf_trace_printk("failed to perf_submit\n");
-
-  return 0;
-}
-// quicly:streams_blocked_send
-int trace_quicly__streams_blocked_send(struct pt_regs *ctx) {
-  void *buf = NULL;
-  struct quic_event_t event = { .id = 46 };
-
-  // struct st_quicly_conn_t * conn
-  uint8_t conn[sizeof_st_quicly_conn_t] = {};
-  bpf_usdt_readarg(1, ctx, &buf);
-  bpf_probe_read(&conn, sizeof_st_quicly_conn_t, buf);
-  event.streams_blocked_send.master_id = get_st_quicly_conn_t__master_id(conn);
-  // int64_t at
-  bpf_usdt_readarg(2, ctx, &event.streams_blocked_send.at);
-  // uint64_t limit
-  bpf_usdt_readarg(3, ctx, &event.streams_blocked_send.limit);
-  // int is_unidirectional
-  bpf_usdt_readarg(4, ctx, &event.streams_blocked_send.is_unidirectional);
-
-  if (events.perf_submit(ctx, &event, sizeof(event)) != 0)
-    bpf_trace_printk("failed to perf_submit\n");
-
-  return 0;
-}
-// quicly:streams_blocked_receive
-int trace_quicly__streams_blocked_receive(struct pt_regs *ctx) {
-  void *buf = NULL;
-  struct quic_event_t event = { .id = 47 };
-
-  // struct st_quicly_conn_t * conn
-  uint8_t conn[sizeof_st_quicly_conn_t] = {};
-  bpf_usdt_readarg(1, ctx, &buf);
-  bpf_probe_read(&conn, sizeof_st_quicly_conn_t, buf);
-  event.streams_blocked_receive.master_id = get_st_quicly_conn_t__master_id(conn);
-  // int64_t at
-  bpf_usdt_readarg(2, ctx, &event.streams_blocked_receive.at);
-  // uint64_t limit
-  bpf_usdt_readarg(3, ctx, &event.streams_blocked_receive.limit);
-  // int is_unidirectional
-  bpf_usdt_readarg(4, ctx, &event.streams_blocked_receive.is_unidirectional);
-
-  if (events.perf_submit(ctx, &event, sizeof(event)) != 0)
-    bpf_trace_printk("failed to perf_submit\n");
-
-  return 0;
-}
-// quicly:new_connection_id_send
-int trace_quicly__new_connection_id_send(struct pt_regs *ctx) {
-  void *buf = NULL;
-  struct quic_event_t event = { .id = 48 };
-
-  // struct st_quicly_conn_t * conn
-  uint8_t conn[sizeof_st_quicly_conn_t] = {};
-  bpf_usdt_readarg(1, ctx, &buf);
-  bpf_probe_read(&conn, sizeof_st_quicly_conn_t, buf);
-  event.new_connection_id_send.master_id = get_st_quicly_conn_t__master_id(conn);
-  // int64_t at
-  bpf_usdt_readarg(2, ctx, &event.new_connection_id_send.at);
-  // uint64_t sequence
-  bpf_usdt_readarg(3, ctx, &event.new_connection_id_send.sequence);
-  // uint64_t retire_prior_to
-  bpf_usdt_readarg(4, ctx, &event.new_connection_id_send.retire_prior_to);
-  // const char * cid
-  bpf_usdt_readarg(5, ctx, &buf);
-  bpf_probe_read(&event.new_connection_id_send.cid, sizeof(event.new_connection_id_send.cid), buf);
-  // const char * stateless_reset_token
-  bpf_usdt_readarg(6, ctx, &buf);
-  bpf_probe_read(&event.new_connection_id_send.stateless_reset_token, sizeof(event.new_connection_id_send.stateless_reset_token), buf);
-
-  if (events.perf_submit(ctx, &event, sizeof(event)) != 0)
-    bpf_trace_printk("failed to perf_submit\n");
-
-  return 0;
-}
-// quicly:new_connection_id_receive
-int trace_quicly__new_connection_id_receive(struct pt_regs *ctx) {
-  void *buf = NULL;
-  struct quic_event_t event = { .id = 49 };
-
-  // struct st_quicly_conn_t * conn
-  uint8_t conn[sizeof_st_quicly_conn_t] = {};
-  bpf_usdt_readarg(1, ctx, &buf);
-  bpf_probe_read(&conn, sizeof_st_quicly_conn_t, buf);
-  event.new_connection_id_receive.master_id = get_st_quicly_conn_t__master_id(conn);
-  // int64_t at
-  bpf_usdt_readarg(2, ctx, &event.new_connection_id_receive.at);
-  // uint64_t sequence
-  bpf_usdt_readarg(3, ctx, &event.new_connection_id_receive.sequence);
-  // uint64_t retire_prior_to
-  bpf_usdt_readarg(4, ctx, &event.new_connection_id_receive.retire_prior_to);
-  // const char * cid
-  bpf_usdt_readarg(5, ctx, &buf);
-  bpf_probe_read(&event.new_connection_id_receive.cid, sizeof(event.new_connection_id_receive.cid), buf);
-  // const char * stateless_reset_token
-  bpf_usdt_readarg(6, ctx, &buf);
-  bpf_probe_read(&event.new_connection_id_receive.stateless_reset_token, sizeof(event.new_connection_id_receive.stateless_reset_token), buf);
-
-  if (events.perf_submit(ctx, &event, sizeof(event)) != 0)
-    bpf_trace_printk("failed to perf_submit\n");
-
-  return 0;
-}
-// quicly:retire_connection_id_send
-int trace_quicly__retire_connection_id_send(struct pt_regs *ctx) {
-  void *buf = NULL;
-  struct quic_event_t event = { .id = 50 };
-
-  // struct st_quicly_conn_t * conn
-  uint8_t conn[sizeof_st_quicly_conn_t] = {};
-  bpf_usdt_readarg(1, ctx, &buf);
-  bpf_probe_read(&conn, sizeof_st_quicly_conn_t, buf);
-  event.retire_connection_id_send.master_id = get_st_quicly_conn_t__master_id(conn);
-  // int64_t at
-  bpf_usdt_readarg(2, ctx, &event.retire_connection_id_send.at);
-  // uint64_t sequence
-  bpf_usdt_readarg(3, ctx, &event.retire_connection_id_send.sequence);
-
-  if (events.perf_submit(ctx, &event, sizeof(event)) != 0)
-    bpf_trace_printk("failed to perf_submit\n");
-
-  return 0;
-}
-// quicly:retire_connection_id_receive
-int trace_quicly__retire_connection_id_receive(struct pt_regs *ctx) {
-  void *buf = NULL;
-  struct quic_event_t event = { .id = 51 };
-
-  // struct st_quicly_conn_t * conn
-  uint8_t conn[sizeof_st_quicly_conn_t] = {};
-  bpf_usdt_readarg(1, ctx, &buf);
-  bpf_probe_read(&conn, sizeof_st_quicly_conn_t, buf);
-  event.retire_connection_id_receive.master_id = get_st_quicly_conn_t__master_id(conn);
-  // int64_t at
-  bpf_usdt_readarg(2, ctx, &event.retire_connection_id_receive.at);
-  // uint64_t sequence
-  bpf_usdt_readarg(3, ctx, &event.retire_connection_id_receive.sequence);
-
-  if (events.perf_submit(ctx, &event, sizeof(event)) != 0)
-    bpf_trace_printk("failed to perf_submit\n");
-
-  return 0;
-}
-// quicly:data_blocked_receive
-int trace_quicly__data_blocked_receive(struct pt_regs *ctx) {
-  void *buf = NULL;
-  struct quic_event_t event = { .id = 52 };
-
-  // struct st_quicly_conn_t * conn
-  uint8_t conn[sizeof_st_quicly_conn_t] = {};
-  bpf_usdt_readarg(1, ctx, &buf);
-  bpf_probe_read(&conn, sizeof_st_quicly_conn_t, buf);
-  event.data_blocked_receive.master_id = get_st_quicly_conn_t__master_id(conn);
-  // int64_t at
-  bpf_usdt_readarg(2, ctx, &event.data_blocked_receive.at);
-  // uint64_t off
-  bpf_usdt_readarg(3, ctx, &event.data_blocked_receive.off);
-
-  if (events.perf_submit(ctx, &event, sizeof(event)) != 0)
-    bpf_trace_printk("failed to perf_submit\n");
-
-  return 0;
-}
-// quicly:stream_data_blocked_receive
-int trace_quicly__stream_data_blocked_receive(struct pt_regs *ctx) {
-  void *buf = NULL;
-  struct quic_event_t event = { .id = 53 };
-
-  // struct st_quicly_conn_t * conn
-  uint8_t conn[sizeof_st_quicly_conn_t] = {};
-  bpf_usdt_readarg(1, ctx, &buf);
-  bpf_probe_read(&conn, sizeof_st_quicly_conn_t, buf);
-  event.stream_data_blocked_receive.master_id = get_st_quicly_conn_t__master_id(conn);
-  // int64_t at
-  bpf_usdt_readarg(2, ctx, &event.stream_data_blocked_receive.at);
-  // int64_t stream_id
-  bpf_usdt_readarg(3, ctx, &event.stream_data_blocked_receive.stream_id);
-  // uint64_t limit
-  bpf_usdt_readarg(4, ctx, &event.stream_data_blocked_receive.limit);
-
-  if (events.perf_submit(ctx, &event, sizeof(event)) != 0)
-    bpf_trace_printk("failed to perf_submit\n");
-
-  return 0;
-}
-// quicly:ack_frequency_receive
-int trace_quicly__ack_frequency_receive(struct pt_regs *ctx) {
-  void *buf = NULL;
-  struct quic_event_t event = { .id = 54 };
-
-  // struct st_quicly_conn_t * conn
-  uint8_t conn[sizeof_st_quicly_conn_t] = {};
-  bpf_usdt_readarg(1, ctx, &buf);
-  bpf_probe_read(&conn, sizeof_st_quicly_conn_t, buf);
-  event.ack_frequency_receive.master_id = get_st_quicly_conn_t__master_id(conn);
-  // int64_t at
-  bpf_usdt_readarg(2, ctx, &event.ack_frequency_receive.at);
-  // uint64_t sequence
-  bpf_usdt_readarg(3, ctx, &event.ack_frequency_receive.sequence);
-  // uint64_t packet_tolerance
-  bpf_usdt_readarg(4, ctx, &event.ack_frequency_receive.packet_tolerance);
-  // uint64_t max_ack_delay
-  bpf_usdt_readarg(5, ctx, &event.ack_frequency_receive.max_ack_delay);
-  // int ignore_order
-  bpf_usdt_readarg(6, ctx, &event.ack_frequency_receive.ignore_order);
-
-  if (events.perf_submit(ctx, &event, sizeof(event)) != 0)
-    bpf_trace_printk("failed to perf_submit\n");
-
-  return 0;
-}
-// quicly:quictrace_sent
-int trace_quicly__quictrace_sent(struct pt_regs *ctx) {
-  void *buf = NULL;
-  struct quic_event_t event = { .id = 55 };
-
-  // struct st_quicly_conn_t * conn
-  uint8_t conn[sizeof_st_quicly_conn_t] = {};
-  bpf_usdt_readarg(1, ctx, &buf);
-  bpf_probe_read(&conn, sizeof_st_quicly_conn_t, buf);
-  event.quictrace_sent.master_id = get_st_quicly_conn_t__master_id(conn);
-  // int64_t at
-  bpf_usdt_readarg(2, ctx, &event.quictrace_sent.at);
-  // uint64_t pn
-  bpf_usdt_readarg(3, ctx, &event.quictrace_sent.pn);
-  // size_t len
-  bpf_usdt_readarg(4, ctx, &event.quictrace_sent.len);
-  // uint8_t packet_type
-  bpf_usdt_readarg(5, ctx, &event.quictrace_sent.packet_type);
-
-  if (events.perf_submit(ctx, &event, sizeof(event)) != 0)
-    bpf_trace_printk("failed to perf_submit\n");
-
-  return 0;
-}
-// quicly:quictrace_recv
-int trace_quicly__quictrace_recv(struct pt_regs *ctx) {
-  void *buf = NULL;
-  struct quic_event_t event = { .id = 56 };
-
-  // struct st_quicly_conn_t * conn
-  uint8_t conn[sizeof_st_quicly_conn_t] = {};
-  bpf_usdt_readarg(1, ctx, &buf);
-  bpf_probe_read(&conn, sizeof_st_quicly_conn_t, buf);
-  event.quictrace_recv.master_id = get_st_quicly_conn_t__master_id(conn);
-  // int64_t at
-  bpf_usdt_readarg(2, ctx, &event.quictrace_recv.at);
-  // uint64_t pn
-  bpf_usdt_readarg(3, ctx, &event.quictrace_recv.pn);
-
-  if (events.perf_submit(ctx, &event, sizeof(event)) != 0)
-    bpf_trace_printk("failed to perf_submit\n");
-
-  return 0;
-}
-// quicly:quictrace_send_stream
-int trace_quicly__quictrace_send_stream(struct pt_regs *ctx) {
-  void *buf = NULL;
-  struct quic_event_t event = { .id = 57 };
-
-  // struct st_quicly_conn_t * conn
-  uint8_t conn[sizeof_st_quicly_conn_t] = {};
-  bpf_usdt_readarg(1, ctx, &buf);
-  bpf_probe_read(&conn, sizeof_st_quicly_conn_t, buf);
-  event.quictrace_send_stream.master_id = get_st_quicly_conn_t__master_id(conn);
-  // int64_t at
-  bpf_usdt_readarg(2, ctx, &event.quictrace_send_stream.at);
-  // struct st_quicly_stream_t * stream
-  uint8_t stream[sizeof_st_quicly_stream_t] = {};
-  bpf_usdt_readarg(3, ctx, &buf);
-  bpf_probe_read(&stream, sizeof_st_quicly_stream_t, buf);
-  event.quictrace_send_stream.stream_id = get_st_quicly_stream_t__stream_id(stream);
-  // uint64_t off
-  bpf_usdt_readarg(4, ctx, &event.quictrace_send_stream.off);
-  // size_t len
-  bpf_usdt_readarg(5, ctx, &event.quictrace_send_stream.len);
-  // int fin
-  bpf_usdt_readarg(6, ctx, &event.quictrace_send_stream.fin);
-
-  if (events.perf_submit(ctx, &event, sizeof(event)) != 0)
-    bpf_trace_printk("failed to perf_submit\n");
-
-  return 0;
-}
-// quicly:quictrace_recv_stream
-int trace_quicly__quictrace_recv_stream(struct pt_regs *ctx) {
-  void *buf = NULL;
-  struct quic_event_t event = { .id = 58 };
-
-  // struct st_quicly_conn_t * conn
-  uint8_t conn[sizeof_st_quicly_conn_t] = {};
-  bpf_usdt_readarg(1, ctx, &buf);
-  bpf_probe_read(&conn, sizeof_st_quicly_conn_t, buf);
-  event.quictrace_recv_stream.master_id = get_st_quicly_conn_t__master_id(conn);
-  // int64_t at
-  bpf_usdt_readarg(2, ctx, &event.quictrace_recv_stream.at);
-  // int64_t stream_id
-  bpf_usdt_readarg(3, ctx, &event.quictrace_recv_stream.stream_id);
-  // uint64_t off
-  bpf_usdt_readarg(4, ctx, &event.quictrace_recv_stream.off);
-  // size_t len
-  bpf_usdt_readarg(5, ctx, &event.quictrace_recv_stream.len);
-  // int fin
-  bpf_usdt_readarg(6, ctx, &event.quictrace_recv_stream.fin);
-
-  if (events.perf_submit(ctx, &event, sizeof(event)) != 0)
-    bpf_trace_printk("failed to perf_submit\n");
-
-  return 0;
-}
-// quicly:quictrace_recv_ack
-int trace_quicly__quictrace_recv_ack(struct pt_regs *ctx) {
-  void *buf = NULL;
-  struct quic_event_t event = { .id = 59 };
-
-  // struct st_quicly_conn_t * conn
-  uint8_t conn[sizeof_st_quicly_conn_t] = {};
-  bpf_usdt_readarg(1, ctx, &buf);
-  bpf_probe_read(&conn, sizeof_st_quicly_conn_t, buf);
-  event.quictrace_recv_ack.master_id = get_st_quicly_conn_t__master_id(conn);
-  // int64_t at
-  bpf_usdt_readarg(2, ctx, &event.quictrace_recv_ack.at);
-  // uint64_t ack_block_begin
-  bpf_usdt_readarg(3, ctx, &event.quictrace_recv_ack.ack_block_begin);
-  // uint64_t ack_block_end
-  bpf_usdt_readarg(4, ctx, &event.quictrace_recv_ack.ack_block_end);
-
-  if (events.perf_submit(ctx, &event, sizeof(event)) != 0)
-    bpf_trace_printk("failed to perf_submit\n");
-
-  return 0;
-}
-// quicly:quictrace_recv_ack_delay
-int trace_quicly__quictrace_recv_ack_delay(struct pt_regs *ctx) {
-  void *buf = NULL;
-  struct quic_event_t event = { .id = 60 };
-
-  // struct st_quicly_conn_t * conn
-  uint8_t conn[sizeof_st_quicly_conn_t] = {};
-  bpf_usdt_readarg(1, ctx, &buf);
-  bpf_probe_read(&conn, sizeof_st_quicly_conn_t, buf);
-  event.quictrace_recv_ack_delay.master_id = get_st_quicly_conn_t__master_id(conn);
-  // int64_t at
-  bpf_usdt_readarg(2, ctx, &event.quictrace_recv_ack_delay.at);
-  // int64_t ack_delay
-  bpf_usdt_readarg(3, ctx, &event.quictrace_recv_ack_delay.ack_delay);
-
-  if (events.perf_submit(ctx, &event, sizeof(event)) != 0)
-    bpf_trace_printk("failed to perf_submit\n");
-
-  return 0;
-}
-// quicly:quictrace_lost
-int trace_quicly__quictrace_lost(struct pt_regs *ctx) {
-  void *buf = NULL;
-  struct quic_event_t event = { .id = 61 };
-
-  // struct st_quicly_conn_t * conn
-  uint8_t conn[sizeof_st_quicly_conn_t] = {};
-  bpf_usdt_readarg(1, ctx, &buf);
-  bpf_probe_read(&conn, sizeof_st_quicly_conn_t, buf);
-  event.quictrace_lost.master_id = get_st_quicly_conn_t__master_id(conn);
-  // int64_t at
-  bpf_usdt_readarg(2, ctx, &event.quictrace_lost.at);
-  // uint64_t pn
-  bpf_usdt_readarg(3, ctx, &event.quictrace_lost.pn);
-
-  if (events.perf_submit(ctx, &event, sizeof(event)) != 0)
-    bpf_trace_printk("failed to perf_submit\n");
-
-  return 0;
-}
-// quicly:quictrace_cc_ack
-int trace_quicly__quictrace_cc_ack(struct pt_regs *ctx) {
-  void *buf = NULL;
-  struct quic_event_t event = { .id = 62 };
-
-  // struct st_quicly_conn_t * conn
-  uint8_t conn[sizeof_st_quicly_conn_t] = {};
-  bpf_usdt_readarg(1, ctx, &buf);
-  bpf_probe_read(&conn, sizeof_st_quicly_conn_t, buf);
-  event.quictrace_cc_ack.master_id = get_st_quicly_conn_t__master_id(conn);
-  // int64_t at
-  bpf_usdt_readarg(2, ctx, &event.quictrace_cc_ack.at);
-  // struct quicly_rtt_t * rtt
-  uint8_t rtt[sizeof_quicly_rtt_t] = {};
-  bpf_usdt_readarg(3, ctx, &buf);
-  bpf_probe_read(&rtt, sizeof_quicly_rtt_t, buf);
-  event.quictrace_cc_ack.minimum = get_quicly_rtt_t__minimum(rtt);
-  event.quictrace_cc_ack.smoothed = get_quicly_rtt_t__smoothed(rtt);
-  event.quictrace_cc_ack.variance = get_quicly_rtt_t__variance(rtt);
-  event.quictrace_cc_ack.latest = get_quicly_rtt_t__latest(rtt);
-  // uint32_t cwnd
-  bpf_usdt_readarg(4, ctx, &event.quictrace_cc_ack.cwnd);
-  // size_t inflight
-  bpf_usdt_readarg(5, ctx, &event.quictrace_cc_ack.inflight);
-
-  if (events.perf_submit(ctx, &event, sizeof(event)) != 0)
-    bpf_trace_printk("failed to perf_submit\n");
-
-  return 0;
-}
-// quicly:quictrace_cc_lost
-int trace_quicly__quictrace_cc_lost(struct pt_regs *ctx) {
-  void *buf = NULL;
-  struct quic_event_t event = { .id = 63 };
-
-  // struct st_quicly_conn_t * conn
-  uint8_t conn[sizeof_st_quicly_conn_t] = {};
-  bpf_usdt_readarg(1, ctx, &buf);
-  bpf_probe_read(&conn, sizeof_st_quicly_conn_t, buf);
-  event.quictrace_cc_lost.master_id = get_st_quicly_conn_t__master_id(conn);
-  // int64_t at
-  bpf_usdt_readarg(2, ctx, &event.quictrace_cc_lost.at);
-  // struct quicly_rtt_t * rtt
-  uint8_t rtt[sizeof_quicly_rtt_t] = {};
-  bpf_usdt_readarg(3, ctx, &buf);
-  bpf_probe_read(&rtt, sizeof_quicly_rtt_t, buf);
-  event.quictrace_cc_lost.minimum = get_quicly_rtt_t__minimum(rtt);
-  event.quictrace_cc_lost.smoothed = get_quicly_rtt_t__smoothed(rtt);
-  event.quictrace_cc_lost.variance = get_quicly_rtt_t__variance(rtt);
-  event.quictrace_cc_lost.latest = get_quicly_rtt_t__latest(rtt);
-  // uint32_t cwnd
-  bpf_usdt_readarg(4, ctx, &event.quictrace_cc_lost.cwnd);
-  // size_t inflight
-  bpf_usdt_readarg(5, ctx, &event.quictrace_cc_lost.inflight);
-
-  if (events.perf_submit(ctx, &event, sizeof(event)) != 0)
-    bpf_trace_printk("failed to perf_submit\n");
-
-  return 0;
-}
-// quicly:conn_stats
-int trace_quicly__conn_stats(struct pt_regs *ctx) {
-  void *buf = NULL;
-  struct quic_event_t event = { .id = 65 };
-
-  // struct st_quicly_conn_t * conn
-  uint8_t conn[sizeof_st_quicly_conn_t] = {};
-  bpf_usdt_readarg(1, ctx, &buf);
-  bpf_probe_read(&conn, sizeof_st_quicly_conn_t, buf);
-  event.conn_stats.master_id = get_st_quicly_conn_t__master_id(conn);
-  // int64_t at
-  bpf_usdt_readarg(2, ctx, &event.conn_stats.at);
-  // struct st_quicly_stats_t * stats
-  // (no fields in st_quicly_stats_t)
-  // size_t size
-  bpf_usdt_readarg(4, ctx, &event.conn_stats.size);
-
-  if (events.perf_submit(ctx, &event, sizeof(event)) != 0)
-    bpf_trace_printk("failed to perf_submit\n");
-
-  return 0;
-}
-// h2o:h3_accept
-int trace_h2o__h3_accept(struct pt_regs *ctx) {
-  void *buf = NULL;
-  struct quic_event_t event = { .id = 69 };
-
-  // uint64_t conn_id
-  bpf_usdt_readarg(1, ctx, &event.h3_accept.conn_id);
-  // struct st_h2o_conn_t * conn (ignored)
-  // struct st_quicly_conn_t * quic
-  uint8_t quic[sizeof_st_quicly_conn_t] = {};
-  bpf_usdt_readarg(3, ctx, &buf);
-  bpf_probe_read(&quic, sizeof_st_quicly_conn_t, buf);
-  event.h3_accept.master_id = get_st_quicly_conn_t__master_id(quic);
-
-  h2o_to_quicly_conn.update(&event.h3_accept.conn_id, &event.h3_accept.master_id);
-
-  if (events.perf_submit(ctx, &event, sizeof(event)) != 0)
-    bpf_trace_printk("failed to perf_submit\n");
-
-  return 0;
-}
-// h2o:h3_close
-int trace_h2o__h3_close(struct pt_regs *ctx) {
-  void *buf = NULL;
-  struct quic_event_t event = { .id = 70 };
-
-  // uint64_t conn_id
-  bpf_usdt_readarg(1, ctx, &event.h3_close.conn_id);
-
-  const uint32_t *master_conn_id_ptr = h2o_to_quicly_conn.lookup(&event.h3_close.conn_id);
-  if (master_conn_id_ptr != NULL) {
-    event.h3_close.master_id = *master_conn_id_ptr;
-  } else {
-    bpf_trace_printk("h2o's conn_id=%lu is not associated to master_conn_id\n", event.h3_close.conn_id);
-  }
-  h2o_to_quicly_conn.delete(&event.h3_close.conn_id);
-
-  if (events.perf_submit(ctx, &event, sizeof(event)) != 0)
-    bpf_trace_printk("failed to perf_submit\n");
-
-  return 0;
-}
-// h2o:send_response_header
-int trace_h2o__send_response_header(struct pt_regs *ctx) {
-  void *buf = NULL;
-  struct quic_event_t event = { .id = 79 };
-
-  // uint64_t conn_id
-  bpf_usdt_readarg(1, ctx, &event.send_response_header.conn_id);
-  // uint64_t req_id
-  bpf_usdt_readarg(2, ctx, &event.send_response_header.req_id);
-  // const char * name
-  bpf_usdt_readarg(3, ctx, &buf);
-  bpf_probe_read(&event.send_response_header.name, sizeof(event.send_response_header.name), buf);
-  // size_t name_len
-  bpf_usdt_readarg(4, ctx, &event.send_response_header.name_len);
-  // const char * value
-  bpf_usdt_readarg(5, ctx, &buf);
-  bpf_probe_read(&event.send_response_header.value, sizeof(event.send_response_header.value), buf);
-  // size_t value_len
-  bpf_usdt_readarg(6, ctx, &event.send_response_header.value_len);
-
-  const uint32_t *master_conn_id_ptr = h2o_to_quicly_conn.lookup(&event.send_response_header.conn_id);
-  if (master_conn_id_ptr == NULL)
-    return 0;
-  event.send_response_header.master_id = *master_conn_id_ptr;
-
-#ifdef CHECK_ALLOWED_RES_HEADER_NAME
-  if (!CHECK_ALLOWED_RES_HEADER_NAME(event.send_response_header.name, event.send_response_header.name_len))
-    return 0;
-#endif
-
-  if (events.perf_submit(ctx, &event, sizeof(event)) != 0)
-    bpf_trace_printk("failed to perf_submit\n");
-
-  return 0;
-}
-
-)";
 }
 
 h2o_tracer *create_quic_tracer() {
