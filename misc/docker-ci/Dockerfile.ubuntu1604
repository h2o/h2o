FROM ubuntu:16.04

RUN apt-get --yes update

# huge packages go first (for better cacheability)
RUN apt-get install --yes bison ruby-dev
RUN apt-get install --yes php-cgi
RUN apt-get install --yes time

# tools for building and testing
RUN apt-get install --yes apache2-utils cmake cmake-data git memcached netcat-openbsd nghttp2-client redis-server wget sudo
RUN apt-get install --yes libev-dev libc-ares-dev libssl-dev libuv1-dev zlib1g-dev libbrotli-dev dnsutils

# clang-4.0 for fuzzing
RUN apt-get install -y clang-4.0
ENV PATH=/usr/lib/llvm-4.0/bin:$PATH

<<<<<<< HEAD
=======
# curl with http2 support
RUN wget --no-verbose -O - https://curl.haxx.se/download/curl-7.57.0.tar.gz | tar xzf -
RUN (cd curl-7.57.0 && ./configure --prefix=/usr/local --without-brotli --with-nghttp2 --disable-shared && make && make install)

>>>>>>> dcc7134f
ARG OPENSSL_URL="https://www.openssl.org/source/"
# openssl 1.1.0
ARG OPENSSL_VERSION="1.1.0i"
ARG OPENSSL_SHA1="6713f8b083e4c0b0e70fd090bf714169baf3717c"
RUN wget ${OPENSSL_URL}openssl-${OPENSSL_VERSION}.tar.gz
RUN (echo "${OPENSSL_SHA1} openssl-${OPENSSL_VERSION}.tar.gz" | sha1sum -c - && tar xf openssl-${OPENSSL_VERSION}.tar.gz)
RUN (cd openssl-${OPENSSL_VERSION} && \
	./config --prefix=/opt/openssl-1.1.0 --openssldir=/opt/openssl-1.1.0 shared enable-ssl3 enable-ssl3-method enable-weak-ssl-ciphers && \
	make -j $(nproc) && make -j install_sw install_ssldirs)

# openssl 1.1.1
ARG OPENSSL_VERSION="1.1.1c"
ARG OPENSSL_SHA1="71b830a077276cbeccc994369538617a21bee808"
RUN wget ${OPENSSL_URL}openssl-${OPENSSL_VERSION}.tar.gz
RUN (echo "${OPENSSL_SHA1} openssl-${OPENSSL_VERSION}.tar.gz" | sha1sum -c - && tar xf openssl-${OPENSSL_VERSION}.tar.gz)
RUN (cd openssl-${OPENSSL_VERSION} && \
	./config --prefix=/opt/openssl-1.1.1 --openssldir=/opt/openssl-1.1.1 shared enable-ssl3 enable-ssl3-method enable-weak-ssl-ciphers && \
	make -j $(nproc) && make -j install_sw install_ssldirs)

# nghttp2 and h2load
ARG NGHTTP2_VERSION="1.30.0"
ARG NGHTTP2_SHA256="089afb4c22a53f72384b71ea06194be255a8a73b50b1412589105d0e683c52ac"
RUN apt-get install --yes autoconf automake autotools-dev libtool pkg-config
RUN wget https://github.com/nghttp2/nghttp2/releases/download/v${NGHTTP2_VERSION}/nghttp2-${NGHTTP2_VERSION}.tar.xz
RUN (echo "${NGHTTP2_SHA256} nghttp2-${NGHTTP2_VERSION}.tar.xz" | sha256sum -c -)
RUN tar xf nghttp2-${NGHTTP2_VERSION}.tar.xz
RUN cd nghttp2-${NGHTTP2_VERSION} && autoreconf -i && automake && autoconf && ./configure --enable-app --prefix=/usr/local && make && make install
ENV LD_LIBRARY_PATH="/usr/local/lib"

# curl with http2 support
RUN wget --no-verbose -O - https://curl.haxx.se/download/curl-7.81.0.tar.gz | tar xzf -
RUN (cd curl-7.81.0 && ./configure --prefix=/usr/local --with-openssl --without-brotli --with-nghttp2 --disable-shared && make && sudo make install)

# cpan modules
RUN apt-get install --yes cpanminus
RUN apt-get install --yes libfcgi-perl libfcgi-procmanager-perl libipc-signal-perl libjson-perl liblist-moreutils-perl libplack-perl libscope-guard-perl libtest-exception-perl libwww-perl libio-socket-ssl-perl
ENV PERL_CPANM_OPT="--mirror https://cpan.metacpan.org/"
RUN cpanm -n Test::More Starlet Protocol::HTTP2 Net::DNS::Nameserver Test::TCP

# h2spec
RUN curl -Ls https://github.com/i110/h2spec/releases/download/v2.2.0-4e8cc7e/h2spec_linux_amd64.tar.gz | tar zx -C /usr/local/bin

# use dumb-init
RUN wget -O /usr/local/bin/dumb-init https://github.com/Yelp/dumb-init/releases/download/v1.2.1/dumb-init_1.2.1_amd64 \
 && chmod +x /usr/local/bin/dumb-init

# komake
RUN wget -O /usr/local/bin/komake https://raw.githubusercontent.com/kazuho/komake/main/komake && chmod +x /usr/local/bin/komake

# create user
RUN useradd --create-home ci
RUN echo 'ci ALL=(ALL) NOPASSWD:ALL' >> /etc/sudoers
WORKDIR /home/ci
USER ci

ENTRYPOINT ["/usr/local/bin/dumb-init"]<|MERGE_RESOLUTION|>--- conflicted
+++ resolved
@@ -15,13 +15,6 @@
 RUN apt-get install -y clang-4.0
 ENV PATH=/usr/lib/llvm-4.0/bin:$PATH
 
-<<<<<<< HEAD
-=======
-# curl with http2 support
-RUN wget --no-verbose -O - https://curl.haxx.se/download/curl-7.57.0.tar.gz | tar xzf -
-RUN (cd curl-7.57.0 && ./configure --prefix=/usr/local --without-brotli --with-nghttp2 --disable-shared && make && make install)
-
->>>>>>> dcc7134f
 ARG OPENSSL_URL="https://www.openssl.org/source/"
 # openssl 1.1.0
 ARG OPENSSL_VERSION="1.1.0i"
@@ -53,7 +46,7 @@
 
 # curl with http2 support
 RUN wget --no-verbose -O - https://curl.haxx.se/download/curl-7.81.0.tar.gz | tar xzf -
-RUN (cd curl-7.81.0 && ./configure --prefix=/usr/local --with-openssl --without-brotli --with-nghttp2 --disable-shared && make && sudo make install)
+RUN (cd curl-7.81.0 && ./configure --prefix=/usr/local --with-openssl --without-brotli --with-nghttp2 --disable-shared && make && make install)
 
 # cpan modules
 RUN apt-get install --yes cpanminus
