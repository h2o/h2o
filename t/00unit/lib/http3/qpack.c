/*
 * Copyright (c) 2018 Fastly, Kazuho Oku
 *
 * Permission is hereby granted, free of charge, to any person obtaining a copy
 * of this software and associated documentation files (the "Software"), to
 * deal in the Software without restriction, including without limitation the
 * rights to use, copy, modify, merge, publish, distribute, sublicense, and/or
 * sell copies of the Software, and to permit persons to whom the Software is
 * furnished to do so, subject to the following conditions:
 *
 * The above copyright notice and this permission notice shall be included in
 * all copies or substantial portions of the Software.
 *
 * THE SOFTWARE IS PROVIDED "AS IS", WITHOUT WARRANTY OF ANY KIND, EXPRESS OR
 * IMPLIED, INCLUDING BUT NOT LIMITED TO THE WARRANTIES OF MERCHANTABILITY,
 * FITNESS FOR A PARTICULAR PURPOSE AND NONINFRINGEMENT. IN NO EVENT SHALL THE
 * AUTHORS OR COPYRIGHT HOLDERS BE LIABLE FOR ANY CLAIM, DAMAGES OR OTHER
 * LIABILITY, WHETHER IN AN ACTION OF CONTRACT, TORT OR OTHERWISE, ARISING
 * FROM, OUT OF OR IN CONNECTION WITH THE SOFTWARE OR THE USE OR OTHER DEALINGS
 * IN THE SOFTWARE.
 */
#include <stdlib.h>
#include "../../test.h"
#include "../../../../lib/http3/qpack.c"

static h2o_iovec_t get_payload(const char *_src, size_t len)
{
    const uint8_t *src = (const uint8_t *)_src, *end = src + len;
    uint64_t v;

    /* decode frame type and payload length */
    v = ptls_decode_quicint(&src, end);
    assert(v == H2O_HTTP3_FRAME_TYPE_HEADERS);
    v = ptls_decode_quicint(&src, end);
    assert(end - src == v);

    return h2o_iovec_init(src, end - src);
}

static void do_test_simple(int use_enc_stream)
{
    h2o_qpack_decoder_t *dec = h2o_qpack_create_decoder(4096, 10);
    h2o_qpack_encoder_t *enc = h2o_qpack_create_encoder(4096, 10);
    h2o_mem_pool_t pool;
    h2o_byte_vector_t *enc_stream = NULL;
    h2o_iovec_t flattened;
    uint8_t header_ack[H2O_HPACK_ENCODE_INT_MAX_LENGTH];
    size_t header_ack_len;
    const char *err_desc = NULL;
    int ret;

    h2o_mem_init_pool(&pool);

    if (use_enc_stream) {
        enc_stream = alloca(sizeof(*enc_stream));
        memset(enc_stream, 0, sizeof(*enc_stream));
    }

    {
        h2o_headers_t headers = {NULL};
        h2o_add_header_by_str(&pool, &headers, H2O_STRLIT("dnt"), 0, NULL, H2O_STRLIT("1"));
        h2o_add_header_by_str(&pool, &headers, H2O_STRLIT("x-hoge"), 0, NULL, H2O_STRLIT("A")); /* literal, non-huff */
        h2o_iovec_t headers_frame =
            h2o_qpack_flatten_request(enc, &pool, 123, enc_stream, h2o_iovec_init(H2O_STRLIT("GET")), &H2O_URL_SCHEME_HTTPS,
                                      h2o_iovec_init(H2O_STRLIT("example.com")), h2o_iovec_init(H2O_STRLIT("/foobar")),
                                      h2o_iovec_init(NULL, 0), headers.entries, headers.size, h2o_iovec_init(NULL, 0));
        flattened = get_payload(headers_frame.base, headers_frame.len);
    }

    if (enc_stream != NULL) {
        int64_t *unblocked_stream_ids;
        size_t num_unblocked;
        assert(enc_stream->size != 0);
        const uint8_t *p = enc_stream->entries;
        ret = h2o_qpack_decoder_handle_input(dec, &unblocked_stream_ids, &num_unblocked, &p, p + enc_stream->size, &err_desc);
        assert(ret == 0);
        assert(p == enc_stream->entries + enc_stream->size);
    }

    {
        h2o_iovec_t method = {NULL}, authority = {NULL}, path = {NULL}, protocol = {NULL};
        const h2o_url_scheme_t *scheme = NULL;
        int pseudo_header_exists_map = 0;
        h2o_headers_t headers = {NULL};
        size_t content_length = SIZE_MAX;
<<<<<<< HEAD
        h2o_iovec_t expect = {NULL};
        ret = h2o_qpack_parse_request(&pool, dec, 0, &method, &scheme, &authority, &path, &headers, &pseudo_header_exists_map,
                                      &content_length, &expect, NULL, NULL, header_ack, &header_ack_len, (const uint8_t *)flattened.base,
                                      flattened.len, &err_desc);
=======
        ret = h2o_qpack_parse_request(&pool, dec, 0, &method, &scheme, &authority, &path, &protocol, &headers,
                                      &pseudo_header_exists_map, &content_length, NULL, NULL, header_ack, &header_ack_len,
                                      (const uint8_t *)flattened.base, flattened.len, &err_desc);
>>>>>>> b878d2ff
        ok(ret == 0);
        ok(h2o_memis(method.base, method.len, H2O_STRLIT("GET")));
        ok(scheme == &H2O_URL_SCHEME_HTTPS);
        ok(h2o_memis(authority.base, authority.len, H2O_STRLIT("example.com")));
        ok(h2o_memis(path.base, path.len, H2O_STRLIT("/foobar")));
        ok(headers.size == 2);
        ok(h2o_memis(headers.entries[0].name->base, headers.entries[0].name->len, H2O_STRLIT("dnt")));
        ok(h2o_memis(headers.entries[0].value.base, headers.entries[0].value.len, H2O_STRLIT("1")));
        ok(h2o_memis(headers.entries[1].name->base, headers.entries[1].name->len, H2O_STRLIT("x-hoge")));
        ok(h2o_memis(headers.entries[1].value.base, headers.entries[1].value.len, H2O_STRLIT("A")));
    }

    if (enc_stream != NULL) {
        ok(header_ack_len != 0);
    } else {
        ok(header_ack_len == 0);
    }

    h2o_mem_clear_pool(&pool);
    h2o_qpack_destroy_decoder(dec);
    h2o_qpack_destroy_encoder(enc);
}

static void test_simple(void)
{
    do_test_simple(0);
    do_test_simple(1);
}

static void do_test_decode_request(h2o_qpack_decoder_t *dec, int64_t stream_id, h2o_iovec_t input, int expected_ret,
                                   const char *expected_err_desc, h2o_iovec_t expected_method,
                                   const h2o_url_scheme_t *expected_scheme, h2o_iovec_t expected_authority,
                                   h2o_iovec_t expected_path, size_t expected_content_length, const h2o_header_t *expected_headers,
                                   size_t expected_num_headers, h2o_iovec_t expected_header_ack)
{
    h2o_mem_pool_t pool;
    h2o_iovec_t method = {}, authority = {}, path = {}, protocol = {};
    const h2o_url_scheme_t *scheme = NULL;
    h2o_headers_t headers = {};
    int pseudo_header_exists_map = 0;
    size_t content_length = SIZE_MAX;
    h2o_iovec_t expect = {};
    const char *err_desc = NULL;
    uint8_t header_ack[H2O_HPACK_ENCODE_INT_MAX_LENGTH];
    size_t header_ack_len;

    h2o_mem_init_pool(&pool);

<<<<<<< HEAD
    int ret = h2o_qpack_parse_request(&pool, dec, stream_id, &method, &scheme, &authority, &path, &headers,
                                      &pseudo_header_exists_map, &content_length, &expect, NULL, NULL, header_ack, &header_ack_len,
=======
    int ret = h2o_qpack_parse_request(&pool, dec, stream_id, &method, &scheme, &authority, &path, &protocol, &headers,
                                      &pseudo_header_exists_map, &content_length, NULL, NULL, header_ack, &header_ack_len,
>>>>>>> b878d2ff
                                      (const uint8_t *)input.base, input.len, &err_desc);

    ok(ret == expected_ret);
    ok(err_desc == expected_err_desc);
    if (ret != 0 && ret != H2O_HTTP2_ERROR_INVALID_HEADER_CHAR)
        return;

    ok(pseudo_header_exists_map == (H2O_HPACK_PARSE_HEADERS_METHOD_EXISTS | H2O_HPACK_PARSE_HEADERS_SCHEME_EXISTS |
                                    H2O_HPACK_PARSE_HEADERS_AUTHORITY_EXISTS | H2O_HPACK_PARSE_HEADERS_PATH_EXISTS));
    ok(h2o_memis(method.base, method.len, expected_method.base, expected_method.len));
    ok(scheme == expected_scheme);
    ok(h2o_memis(authority.base, authority.len, expected_authority.base, expected_authority.len));
    ok(h2o_memis(path.base, path.len, expected_path.base, expected_path.len));
    ok(content_length == expected_content_length);
    ok(headers.size == expected_num_headers);
    for (size_t i = 0; i < expected_num_headers; ++i) {
        if (i < headers.size) {
            ok(h2o_iovec_is_token(headers.entries[i].name) == h2o_iovec_is_token(expected_headers[i].name));
            ok(h2o_memis(headers.entries[i].name->base, headers.entries[i].name->len, expected_headers[i].name->base,
                         expected_headers[i].name->len));
            ok(h2o_memis(headers.entries[i].value.base, headers.entries[i].value.len, expected_headers[i].value.base,
                         expected_headers[i].value.len));
        }
    }

    ok(h2o_memis(header_ack, header_ack_len, expected_header_ack.base, expected_header_ack.len));

    h2o_mem_clear_pool(&pool);
}

static void test_decode_literal_invalid_name(void)
{
    h2o_qpack_decoder_t *dec = h2o_qpack_create_decoder(4096, 10);

    static const uint8_t input[] = {
        0,    0,                        /* required_inesrt_count=0, base=0 */
        0xd1,                           /* :method: GET */
        0xd7,                           /* :scheme: https */
        0x50, 1,   'a',                 /* :authority: a */
        0xc1,                           /* :path: / */
        0x23, 'a', '\n', 'b', 0x1, '0', /* a\nb: 0 */
    };
    static h2o_iovec_t invalid_header_name = {H2O_STRLIT("a\nb")};
    static const h2o_header_t expected_header = {.name = &invalid_header_name, .orig_name = "a\nb", .value = {H2O_STRLIT("0")}};

    do_test_decode_request(dec, 0, h2o_iovec_init(input, sizeof(input)), H2O_HTTP2_ERROR_INVALID_HEADER_CHAR,
                           h2o_hpack_soft_err_found_invalid_char_in_header_name, h2o_iovec_init(H2O_STRLIT("GET")),
                           &H2O_URL_SCHEME_HTTPS, h2o_iovec_init(H2O_STRLIT("a")), h2o_iovec_init(H2O_STRLIT("/")), SIZE_MAX,
                           &expected_header, 1, h2o_iovec_init(NULL, 0));

    h2o_qpack_destroy_decoder(dec);
}

static void test_decode_literal_invalid_value(void)
{
    h2o_qpack_decoder_t *dec = h2o_qpack_create_decoder(4096, 10);

    static const uint8_t input[] = {
        0,    0,                 /* required_inesrt_count=0, base=0 */
        0xd1,                    /* :method: GET */
        0xd7,                    /* :scheme: https */
        0x50, 3, 'a', '\n', 'b', /* :authority: a\nb */
        0xc1,                    /* :path: / */
    };
    do_test_decode_request(dec, 0, h2o_iovec_init(input, sizeof(input)), H2O_HTTP2_ERROR_INVALID_HEADER_CHAR,
                           h2o_hpack_soft_err_found_invalid_char_in_header_value, h2o_iovec_init(H2O_STRLIT("GET")),
                           &H2O_URL_SCHEME_HTTPS, h2o_iovec_init(H2O_STRLIT("a\nb")), h2o_iovec_init(H2O_STRLIT("/")), SIZE_MAX,
                           NULL, 0, h2o_iovec_init(NULL, 0));

    h2o_qpack_destroy_decoder(dec);
}

static void test_decode_referred(void)
{
    h2o_qpack_decoder_t *dec = h2o_qpack_create_decoder(4096, 10);

    static const uint8_t instructions[] = {
        0xc8, 3,   'a',  '\n', 'b',                 /* if-modified-since: a\nb (insert-with-static-nameref) */
        0x43, 'c', '\n', 'd',  3,   'e', '\n', 'f', /* c\nd: e\nf              (insert-with-literal-name) */
        0x81, 1,   '0',                             /* if-modified-since: 0    (insert-with-dynamic-nameref) */
        0x81, 1,   '1',                             /* c\nd: 1                 (insert-with-dynamic-nameref) */
    };

    { /* feed the instructions */
        int64_t *unblocked_stream_ids;
        size_t num_unblocked;
        const uint8_t *p = instructions;
        const char *err_desc;
        int ret =
            h2o_qpack_decoder_handle_input(dec, &unblocked_stream_ids, &num_unblocked, &p, p + sizeof(instructions), &err_desc);
        ok(ret == 0);
        ok(p == instructions + sizeof(instructions));
        ok(num_unblocked == 0);
    }

    note("use indexed(0)");
    {
        static const uint8_t input[] = {
            2,    0,      /* required_insert_count=1, base=1 */
            0xd1,         /* :method: GET */
            0xd7,         /* :scheme: https */
            0x50, 1, 'a', /* :authority: a */
            0xc1,         /* :path: / */
            0x80          /* dynamic entry = 0 */
        };
        static const h2o_header_t invalid_header = {.name = &H2O_TOKEN_IF_MODIFIED_SINCE->buf, .value = {H2O_STRLIT("a\nb")}};
        static const uint8_t expected_ack[] = {0x80};
        do_test_decode_request(dec, 0, h2o_iovec_init(input, sizeof(input)), H2O_HTTP2_ERROR_INVALID_HEADER_CHAR,
                               h2o_hpack_soft_err_found_invalid_char_in_header_value, h2o_iovec_init(H2O_STRLIT("GET")),
                               &H2O_URL_SCHEME_HTTPS, h2o_iovec_init(H2O_STRLIT("a")), h2o_iovec_init(H2O_STRLIT("/")), SIZE_MAX,
                               &invalid_header, 1, h2o_iovec_init(expected_ack, sizeof(expected_ack)));
    }

    note("use indexed(1)");
    {
        static const uint8_t input[] = {
            3,    0,      /* required_insert_count=2, base=2 */
            0xd1,         /* :method: GET */
            0xd7,         /* :scheme: https */
            0x50, 1, 'a', /* :authority: a */
            0xc1,         /* :path: / */
            0x80          /* dynamic entry = 1 */
        };
        static h2o_iovec_t invalid_name = {H2O_STRLIT("c\nd")};
        static const h2o_header_t invalid_header = {.name = &invalid_name, .value = {H2O_STRLIT("e\nf")}};
        static const uint8_t expected_ack[] = {0x84};
        do_test_decode_request(dec, 4, h2o_iovec_init(input, sizeof(input)), H2O_HTTP2_ERROR_INVALID_HEADER_CHAR,
                               h2o_hpack_soft_err_found_invalid_char_in_header_name, h2o_iovec_init(H2O_STRLIT("GET")),
                               &H2O_URL_SCHEME_HTTPS, h2o_iovec_init(H2O_STRLIT("a")), h2o_iovec_init(H2O_STRLIT("/")), SIZE_MAX,
                               &invalid_header, 1, h2o_iovec_init(expected_ack, sizeof(expected_ack)));
    }

    note("use indexed(2)");
    {
        static const uint8_t input[] = {
            4,    0,      /* required_insert_count=3, base=3 */
            0xd1,         /* :method: GET */
            0xd7,         /* :scheme: https */
            0x50, 1, 'a', /* :authority: a */
            0xc1,         /* :path: / */
            0x80          /* dynamic entry = 2 */
        };
        static const h2o_header_t header = {.name = &H2O_TOKEN_IF_MODIFIED_SINCE->buf, .value = {H2O_STRLIT("0")}};
        static const uint8_t expected_ack[] = {0x88};
        do_test_decode_request(dec, 8, h2o_iovec_init(input, sizeof(input)), 0, NULL, h2o_iovec_init(H2O_STRLIT("GET")),
                               &H2O_URL_SCHEME_HTTPS, h2o_iovec_init(H2O_STRLIT("a")), h2o_iovec_init(H2O_STRLIT("/")), SIZE_MAX,
                               &header, 1, h2o_iovec_init(expected_ack, sizeof(expected_ack)));
    }

    note("use indexed(3)");
    {
        static const uint8_t input[] = {
            5,    0,      /* required_insert_count=4, base=4 */
            0xd1,         /* :method: GET */
            0xd7,         /* :scheme: https */
            0x50, 1, 'a', /* :authority: a */
            0xc1,         /* :path: / */
            0x80          /* dynamic entry = 3 */
        };
        static h2o_iovec_t invalid_name = {H2O_STRLIT("c\nd")};
        static const h2o_header_t invalid_header = {.name = &invalid_name, .value = {H2O_STRLIT("1")}};
        static const uint8_t expected_ack[] = {0x8c};
        do_test_decode_request(dec, 12, h2o_iovec_init(input, sizeof(input)), H2O_HTTP2_ERROR_INVALID_HEADER_CHAR,
                               h2o_hpack_soft_err_found_invalid_char_in_header_name, h2o_iovec_init(H2O_STRLIT("GET")),
                               &H2O_URL_SCHEME_HTTPS, h2o_iovec_init(H2O_STRLIT("a")), h2o_iovec_init(H2O_STRLIT("/")), SIZE_MAX,
                               &invalid_header, 1, h2o_iovec_init(expected_ack, sizeof(expected_ack)));
    }

    note("use name-ref(0)");
    {
        static const uint8_t input[] = {
            2,    0,      /* required_insert_count=1, base=1 */
            0xd1,         /* :method: GET */
            0xd7,         /* :scheme: https */
            0x50, 1, 'a', /* :authority: a */
            0xc1,         /* :path: / */
            0x40, 1, '1', /* if-modified-since: 1 (dynamic entry = 0) */
        };
        static const h2o_header_t header = {.name = &H2O_TOKEN_IF_MODIFIED_SINCE->buf, .value = {H2O_STRLIT("1")}};
        static const uint8_t expected_ack[] = {0x90};
        do_test_decode_request(dec, 16, h2o_iovec_init(input, sizeof(input)), 0, NULL, h2o_iovec_init(H2O_STRLIT("GET")),
                               &H2O_URL_SCHEME_HTTPS, h2o_iovec_init(H2O_STRLIT("a")), h2o_iovec_init(H2O_STRLIT("/")), SIZE_MAX,
                               &header, 1, h2o_iovec_init(expected_ack, sizeof(expected_ack)));
    }

    note("use name-ref(1)");
    {
        static const uint8_t input[] = {
            3,    0,      /* required_insert_count=2, base=2 */
            0xd1,         /* :method: GET */
            0xd7,         /* :scheme: https */
            0x50, 1, 'a', /* :authority: a */
            0xc1,         /* :path: / */
            0x40, 1, '1', /* c\nd: 1 (dynamic entry = 1) */
        };
        static h2o_iovec_t invalid_name = {H2O_STRLIT("c\nd")};
        static const h2o_header_t header = {.name = &invalid_name, .value = {H2O_STRLIT("1")}};
        static const uint8_t expected_ack[] = {0x94};
        do_test_decode_request(dec, 20, h2o_iovec_init(input, sizeof(input)), H2O_HTTP2_ERROR_INVALID_HEADER_CHAR,
                               h2o_hpack_soft_err_found_invalid_char_in_header_name, h2o_iovec_init(H2O_STRLIT("GET")),
                               &H2O_URL_SCHEME_HTTPS, h2o_iovec_init(H2O_STRLIT("a")), h2o_iovec_init(H2O_STRLIT("/")), SIZE_MAX,
                               &header, 1, h2o_iovec_init(expected_ack, sizeof(expected_ack)));
    }

    note("use post-base indexed(0)");
    {
        static const uint8_t input[] = {
            2,    0x80,      /* required_insert_count=1, base=0 */
            0xd1,            /* :method: GET */
            0xd7,            /* :scheme: https */
            0x50, 1,    'a', /* :authority: a */
            0xc1,            /* :path: / */
            0x10             /* dynamic entry = 0 */
        };
        static const h2o_header_t invalid_header = {.name = &H2O_TOKEN_IF_MODIFIED_SINCE->buf, .value = {H2O_STRLIT("a\nb")}};
        static const uint8_t expected_ack[] = {0x98};
        do_test_decode_request(dec, 24, h2o_iovec_init(input, sizeof(input)), H2O_HTTP2_ERROR_INVALID_HEADER_CHAR,
                               h2o_hpack_soft_err_found_invalid_char_in_header_value, h2o_iovec_init(H2O_STRLIT("GET")),
                               &H2O_URL_SCHEME_HTTPS, h2o_iovec_init(H2O_STRLIT("a")), h2o_iovec_init(H2O_STRLIT("/")), SIZE_MAX,
                               &invalid_header, 1, h2o_iovec_init(expected_ack, sizeof(expected_ack)));
    }

    note("use post-base name-ref(1)");
    {
        static const uint8_t input[] = {
            3,    0x80,      /* required_insert_count=2, base=1 */
            0xd1,            /* :method: GET */
            0xd7,            /* :scheme: https */
            0x50, 1,    'a', /* :authority: a */
            0xc1,            /* :path: / */
            0,    1,    '1', /* c\nd: 1 (dynamic entry = 1) */
        };
        static h2o_iovec_t invalid_name = {H2O_STRLIT("c\nd")};
        static const h2o_header_t header = {.name = &invalid_name, .value = {H2O_STRLIT("1")}};
        static const uint8_t expected_ack[] = {0x9c};
        do_test_decode_request(dec, 28, h2o_iovec_init(input, sizeof(input)), H2O_HTTP2_ERROR_INVALID_HEADER_CHAR,
                               h2o_hpack_soft_err_found_invalid_char_in_header_name, h2o_iovec_init(H2O_STRLIT("GET")),
                               &H2O_URL_SCHEME_HTTPS, h2o_iovec_init(H2O_STRLIT("a")), h2o_iovec_init(H2O_STRLIT("/")), SIZE_MAX,
                               &header, 1, h2o_iovec_init(expected_ack, sizeof(expected_ack)));
    }

    h2o_qpack_destroy_decoder(dec);
}

void test_lib__http3_qpack(void)
{
    subtest("simple", test_simple);
    subtest("decode-literal-invalid-name", test_decode_literal_invalid_name);
    subtest("decode-literal-invalid-value", test_decode_literal_invalid_value);
    subtest("decode-referred", test_decode_referred);
}<|MERGE_RESOLUTION|>--- conflicted
+++ resolved
@@ -83,16 +83,10 @@
         int pseudo_header_exists_map = 0;
         h2o_headers_t headers = {NULL};
         size_t content_length = SIZE_MAX;
-<<<<<<< HEAD
         h2o_iovec_t expect = {NULL};
-        ret = h2o_qpack_parse_request(&pool, dec, 0, &method, &scheme, &authority, &path, &headers, &pseudo_header_exists_map,
-                                      &content_length, &expect, NULL, NULL, header_ack, &header_ack_len, (const uint8_t *)flattened.base,
-                                      flattened.len, &err_desc);
-=======
         ret = h2o_qpack_parse_request(&pool, dec, 0, &method, &scheme, &authority, &path, &protocol, &headers,
-                                      &pseudo_header_exists_map, &content_length, NULL, NULL, header_ack, &header_ack_len,
+                                      &pseudo_header_exists_map, &content_length, &expect, NULL, NULL, header_ack, &header_ack_len,
                                       (const uint8_t *)flattened.base, flattened.len, &err_desc);
->>>>>>> b878d2ff
         ok(ret == 0);
         ok(h2o_memis(method.base, method.len, H2O_STRLIT("GET")));
         ok(scheme == &H2O_URL_SCHEME_HTTPS);
@@ -141,13 +135,8 @@
 
     h2o_mem_init_pool(&pool);
 
-<<<<<<< HEAD
-    int ret = h2o_qpack_parse_request(&pool, dec, stream_id, &method, &scheme, &authority, &path, &headers,
+    int ret = h2o_qpack_parse_request(&pool, dec, stream_id, &method, &scheme, &authority, &path, &protocol, &headers,
                                       &pseudo_header_exists_map, &content_length, &expect, NULL, NULL, header_ack, &header_ack_len,
-=======
-    int ret = h2o_qpack_parse_request(&pool, dec, stream_id, &method, &scheme, &authority, &path, &protocol, &headers,
-                                      &pseudo_header_exists_map, &content_length, NULL, NULL, header_ack, &header_ack_len,
->>>>>>> b878d2ff
                                       (const uint8_t *)input.base, input.len, &err_desc);
 
     ok(ret == expected_ret);
