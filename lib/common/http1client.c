--- conflicted
+++ resolved
@@ -117,11 +117,7 @@
 static void on_body_timeout(h2o_timer_t *entry)
 {
     struct st_h2o_http1client_t *client = H2O_STRUCT_FROM_MEMBER(struct st_h2o_http1client_t, super._timeout, entry);
-<<<<<<< HEAD
-    on_error(client, "I/O timeout");
-=======
-    on_body_error(client, h2o_httpclient_error_io_timeout);
->>>>>>> 3ff630b5
+    on_error(client, h2o_httpclient_error_io_timeout);
 }
 
 static void do_update_window(h2o_httpclient_t *_client);
@@ -157,11 +153,7 @@
     h2o_timer_unlink(&client->super._timeout);
 
     if (err != NULL) {
-<<<<<<< HEAD
-        on_error(client, "I/O error (body; content-length)");
-=======
-        on_body_error(client, h2o_httpclient_error_io);
->>>>>>> 3ff630b5
+        on_error(client, h2o_httpclient_error_io);
         return;
     }
 
@@ -214,11 +206,7 @@
             client->super._cb.on_body(&client->super, h2o_httpclient_error_is_eos);
             close_response(client);
         } else {
-<<<<<<< HEAD
-            on_error(client, "I/O error (body; chunked)");
-=======
-            on_body_error(client, h2o_httpclient_error_io);
->>>>>>> 3ff630b5
+            on_error(client, h2o_httpclient_error_io);
         }
         return;
     }
@@ -268,22 +256,12 @@
     h2o_timer_link(client->super.ctx->loop, client->super.ctx->io_timeout, &client->super._timeout);
 }
 
-<<<<<<< HEAD
-=======
-static void on_error_before_head(struct st_h2o_http1client_t *client, const char *errstr)
-{
-    client->_do_keepalive = 0;
-    client->super._cb.on_head(&client->super, errstr, 0, 0, h2o_iovec_init(NULL, 0), NULL, 0, 0);
-    close_client(client);
-}
-
 static void on_head_timeout(h2o_timer_t *entry)
 {
     struct st_h2o_http1client_t *client = H2O_STRUCT_FROM_MEMBER(struct st_h2o_http1client_t, super._timeout, entry);
-    on_error_before_head(client, h2o_httpclient_error_io_timeout);
-}
-
->>>>>>> 3ff630b5
+    on_error(client, h2o_httpclient_error_io_timeout);
+}
+
 static void on_head(h2o_socket_t *sock, const char *err)
 {
     struct st_h2o_http1client_t *client = sock->data;
@@ -298,11 +276,7 @@
     h2o_timer_unlink(&client->super._timeout);
 
     if (err != NULL) {
-<<<<<<< HEAD
-        on_error(client, "I/O error (head)");
-=======
-        on_error_before_head(client, h2o_httpclient_error_io);
->>>>>>> 3ff630b5
+        on_error(client, h2o_httpclient_error_io);
         return;
     }
 
@@ -320,11 +294,7 @@
                                   &num_headers, 0);
         switch (rlen) {
         case -1: /* error */
-<<<<<<< HEAD
-            on_error(client, "failed to parse the response");
-=======
-            on_error_before_head(client, h2o_httpclient_error_http1_parse_failed);
->>>>>>> 3ff630b5
+            on_error(client, h2o_httpclient_error_http1_parse_failed);
             return;
         case -2: /* incomplete */
             h2o_timer_link(client->super.ctx->loop, client->super.ctx->io_timeout, &client->super._timeout);
@@ -337,11 +307,7 @@
         for (i = 0; i != num_headers; ++i) {
             if (src_headers[i].name_len == 0) {
                 /* reject multiline header */
-<<<<<<< HEAD
-                on_error(client, "line folding of header fields is not supported");
-=======
-                on_error_before_head(client, h2o_httpclient_error_http1_line_folding);
->>>>>>> 3ff630b5
+                on_error(client, h2o_httpclient_error_http1_line_folding);
                 return;
             }
             const h2o_token_t *token;
@@ -393,21 +359,13 @@
             } else if (h2o_memis(headers[i].value.base, headers[i].value.len, H2O_STRLIT("identity"))) {
                 /* continue */
             } else {
-<<<<<<< HEAD
-                on_error(client, "unexpected type of transfer-encoding");
-=======
-                on_error_before_head(client, h2o_httpclient_error_http1_unexpected_transfer_encoding);
->>>>>>> 3ff630b5
+                on_error(client, h2o_httpclient_error_http1_unexpected_transfer_encoding);
                 return;
             }
         } else if (headers[i].name == &H2O_TOKEN_CONTENT_LENGTH->buf) {
             if ((client->_body_decoder.content_length.bytesleft = h2o_strtosize(headers[i].value.base, headers[i].value.len)) ==
                 SIZE_MAX) {
-<<<<<<< HEAD
-                on_error(client, "invalid content-length");
-=======
-                on_error_before_head(client, h2o_httpclient_error_invalid_content_length);
->>>>>>> 3ff630b5
+                on_error(client, h2o_httpclient_error_invalid_content_length);
                 return;
             }
             if (reader != on_body_chunked)
@@ -456,11 +414,7 @@
 static void on_head_first_byte_timeout(h2o_timer_t *entry)
 {
     struct st_h2o_http1client_t *client = H2O_STRUCT_FROM_MEMBER(struct st_h2o_http1client_t, super._timeout, entry);
-<<<<<<< HEAD
-    on_error(client, "I/O timeout");
-=======
-    on_error_before_head(client, h2o_httpclient_error_first_byte_timeout);
->>>>>>> 3ff630b5
+    on_error(client, h2o_httpclient_error_first_byte_timeout);
 }
 
 static void on_whole_request_sent(h2o_socket_t *sock, const char *err)
@@ -470,11 +424,7 @@
     h2o_timer_unlink(&client->super._timeout);
 
     if (err != NULL) {
-<<<<<<< HEAD
-        on_error(client, "I/O error (send request)");
-=======
-        on_error_before_head(client, h2o_httpclient_error_io);
->>>>>>> 3ff630b5
+        on_error(client, h2o_httpclient_error_io);
         return;
     }
 
@@ -490,10 +440,9 @@
     client->state.req = STREAM_STATE_CLOSED;
     client->super.timings.request_end_at = h2o_gettimeofday(client->super.ctx->loop);
 
-<<<<<<< HEAD
     switch (client->state.res) {
     case STREAM_STATE_HEAD:
-        client->super._timeout.cb = on_head_timeout;
+        client->super._timeout.cb = on_head_first_byte_timeout;
         h2o_timer_link(client->super.ctx->loop, client->super.ctx->first_byte_timeout, &client->super._timeout);
         break;
     case STREAM_STATE_BODY:
@@ -502,11 +451,6 @@
         close_client(client);
         break;
     }
-=======
-    h2o_socket_read_start(client->sock, on_head);
-    client->super._timeout.cb = on_head_first_byte_timeout;
-    h2o_timer_link(client->super.ctx->loop, client->super.ctx->first_byte_timeout, &client->super._timeout);
->>>>>>> 3ff630b5
 }
 
 static int do_write_req(h2o_httpclient_t *_client, h2o_iovec_t chunk, int is_end_stream);
@@ -612,11 +556,7 @@
 static void on_send_timeout(h2o_timer_t *entry)
 {
     struct st_h2o_http1client_t *client = H2O_STRUCT_FROM_MEMBER(struct st_h2o_http1client_t, super._timeout, entry);
-<<<<<<< HEAD
-    on_error(client, "I/O timeout");
-=======
-    on_error_before_head(client, h2o_httpclient_error_io_timeout);
->>>>>>> 3ff630b5
+    on_error(client, h2o_httpclient_error_io_timeout);
 }
 
 static h2o_iovec_t build_request(struct st_h2o_http1client_t *client, h2o_iovec_t method, h2o_url_t url, h2o_iovec_t connection,
@@ -727,11 +667,7 @@
         if (body.base != NULL) {
             h2o_buffer_init(&client->_body_buf, &h2o_socket_buffer_prototype);
             if (!h2o_buffer_try_append(&client->_body_buf, body.base, body.len)) {
-<<<<<<< HEAD
-                on_whole_request_sent(client->sock, "Internal error");
-=======
-                on_error_before_head(client, h2o_httpclient_error_internal);
->>>>>>> 3ff630b5
+                on_whole_request_sent(client->sock, h2o_httpclient_error_internal);
                 return;
             }
         }
