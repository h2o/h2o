/*
 * Copyright (c) 2014-2016 DeNA Co., Ltd., Kazuho Oku, Fastly, Inc.
 *
 * Permission is hereby granted, free of charge, to any person obtaining a copy
 * of this software and associated documentation files (the "Software"), to
 * deal in the Software without restriction, including without limitation the
 * rights to use, copy, modify, merge, publish, distribute, sublicense, and/or
 * sell copies of the Software, and to permit persons to whom the Software is
 * furnished to do so, subject to the following conditions:
 *
 * The above copyright notice and this permission notice shall be included in
 * all copies or substantial portions of the Software.
 *
 * THE SOFTWARE IS PROVIDED "AS IS", WITHOUT WARRANTY OF ANY KIND, EXPRESS OR
 * IMPLIED, INCLUDING BUT NOT LIMITED TO THE WARRANTIES OF MERCHANTABILITY,
 * FITNESS FOR A PARTICULAR PURPOSE AND NONINFRINGEMENT. IN NO EVENT SHALL THE
 * AUTHORS OR COPYRIGHT HOLDERS BE LIABLE FOR ANY CLAIM, DAMAGES OR OTHER
 * LIABILITY, WHETHER IN AN ACTION OF CONTRACT, TORT OR OTHERWISE, ARISING
 * FROM, OUT OF OR IN CONNECTION WITH THE SOFTWARE OR THE USE OR OTHER DEALINGS
 * IN THE SOFTWARE.
 */
#include <stddef.h>
#include <stdint.h>
#include <stdio.h>
#include <stdlib.h>
#include "h2o/hpack.h"
#include "h2o/http2_common.h"

#define HEADER_TABLE_OFFSET 62
#define HEADER_TABLE_ENTRY_SIZE_OFFSET 32
#define STATUS_HEADER_MAX_SIZE 5
#define CONTENT_LENGTH_HEADER_MAX_SIZE                                                                                             \
    (3 + sizeof(H2O_UINT64_LONGEST_STR) - 1) /* uses Literal Header Field without Indexing (RFC7541 6.2.2) */

#include "hpack_huffman_table.h"

static inline int value_is_part_of_static_table(const h2o_iovec_t *value)
{
    return &h2o_hpack_static_table[0].value <= value &&
           value <= &h2o_hpack_static_table[sizeof(h2o_hpack_static_table) / sizeof(h2o_hpack_static_table[0]) - 1].value;
}

static h2o_iovec_t *alloc_buf(h2o_mem_pool_t *pool, size_t len)
{
    h2o_iovec_t *buf = h2o_mem_alloc_shared(pool, sizeof(h2o_iovec_t) + len + 1, NULL);
    buf->base = (char *)buf + sizeof(h2o_iovec_t);
    buf->len = len;
    return buf;
}

int64_t h2o_hpack_decode_int(const uint8_t **src, const uint8_t *src_end, unsigned prefix_bits)
{
    uint64_t value;
    unsigned shift;
    uint8_t prefix_max = (1 << prefix_bits) - 1;

    if (*src >= src_end)
        return H2O_HTTP2_ERROR_INCOMPLETE;

    value = *(*src)++ & prefix_max;
    if (value != prefix_max)
        return (int64_t)value;

    /* decode upto 8 octets (excluding prefix), that are guaranteed not to cause overflow */
    value = prefix_max;
    for (shift = 0; shift < 56; shift += 7) {
        if (*src == src_end)
            return H2O_HTTP2_ERROR_INCOMPLETE;
        value += (uint64_t)(**src & 127) << shift;
        if ((*(*src)++ & 128) == 0)
            return (int64_t)value;
    }
    /* handling the 9th octet */
    if (*src == src_end)
        return H2O_HTTP2_ERROR_INCOMPLETE;
    if ((**src & 128) != 0)
        return H2O_HTTP2_ERROR_COMPRESSION;
    value += (uint64_t)(*(*src)++ & 127) << shift;
    if (value > (uint64_t)INT64_MAX)
        return H2O_HTTP2_ERROR_COMPRESSION;
    return value;
}

static char *huffdecode4(char *dst, uint8_t in, uint8_t *state, int *maybe_eos, uint8_t *seen_char_types)
{
    const nghttp2_huff_decode *entry = huff_decode_table[*state] + in;

    if ((entry->flags & NGHTTP2_HUFF_FAIL) != 0)
        return NULL;
    if ((entry->flags & NGHTTP2_HUFF_SYM) != 0) {
        *dst++ = entry->sym;
        *seen_char_types |= (entry->flags & NGHTTP2_HUFF_INVALID_CHARS);
    }
    *state = entry->state;
    *maybe_eos = (entry->flags & NGHTTP2_HUFF_ACCEPTED) != 0;

    return dst;
}

<<<<<<< HEAD
const char h2o_hpack_err_found_upper_case_in_header_name[] = "found an upper-case letter in header name";
const char h2o_hpack_soft_err_found_invalid_char_in_header_name[] = "found an invalid character in header name";
const char h2o_hpack_soft_err_found_invalid_char_in_header_value[] = "found an invalid character in header value";
=======
const char *h2o_hpack_err_found_upper_case_in_header_name = "found an upper-case letter in header name";
const char *h2o_hpack_soft_err_found_invalid_char_in_header_name = "found an invalid character in header name";
const char *h2o_hpack_soft_err_found_invalid_char_in_header_value = "found an invalid character in header value";
>>>>>>> a3858ac2

size_t h2o_hpack_decode_huffman(char *_dst, const uint8_t *src, size_t len, int is_name, const char **err_desc)
{
    char *dst = _dst;
    const uint8_t *src_end = src + len;
    uint8_t state = 0, seen_char_types = 0;
    int maybe_eos = 1;

    /* decode */
    for (; src < src_end; src++) {
        if ((dst = huffdecode4(dst, *src >> 4, &state, &maybe_eos, &seen_char_types)) == NULL)
            return SIZE_MAX;
        if ((dst = huffdecode4(dst, *src & 0xf, &state, &maybe_eos, &seen_char_types)) == NULL)
            return SIZE_MAX;
    }
    if (!maybe_eos)
        return SIZE_MAX;

    /* validate */
    if (is_name) {
        if (dst == _dst)
            return SIZE_MAX;
        /* pseudo-headers are checked later in `decode_header` */
        if ((seen_char_types & NGHTTP2_HUFF_INVALID_FOR_HEADER_NAME) != 0 && _dst[0] != ':') {
            if ((seen_char_types & NGHTTP2_HUFF_UPPER_CASE_CHAR) != 0) {
                *err_desc = h2o_hpack_err_found_upper_case_in_header_name;
                return SIZE_MAX;
            } else {
                *err_desc = h2o_hpack_soft_err_found_invalid_char_in_header_name;
            }
        }
    } else {
        if ((seen_char_types & NGHTTP2_HUFF_INVALID_FOR_HEADER_VALUE) != 0)
            *err_desc = h2o_hpack_soft_err_found_invalid_char_in_header_value;
    }

    return dst - _dst;
}

/* validate a header name against https://tools.ietf.org/html/rfc7230#section-3.2,
 * in addition to that, we disallow upper case chars as well.
 * This sets @err_desc for all invalid characters, but only returns true
 * for upper case characters, this is because we return a protocol error
 * in that case. */
int h2o_hpack_validate_header_name(const char *s, size_t len, const char **err_desc)
{
    /* all printable chars, except upper case and separator characters */
    static const char valid_h2_header_name_char[] = {
        0, 0, 0, 0, 0, 0, 0, 0, 0, 0, 0, 0, 0, 0, 0, 0, 0, 0, 0, 0, 0, 0, 0, 0, 0, 0, 0, 0, 0, 0, 0, 0, /*    0-31 */
        0, 1, 0, 1, 1, 1, 1, 1, 0, 0, 1, 1, 0, 1, 1, 0, 1, 1, 1, 1, 1, 1, 1, 1, 1, 1, 0, 0, 0, 0, 0, 0, /*   32-63 */
        0, 0, 0, 0, 0, 0, 0, 0, 0, 0, 0, 0, 0, 0, 0, 0, 0, 0, 0, 0, 0, 0, 0, 0, 0, 0, 0, 0, 0, 0, 1, 1, /*   64-95 */
        1, 1, 1, 1, 1, 1, 1, 1, 1, 1, 1, 1, 1, 1, 1, 1, 1, 1, 1, 1, 1, 1, 1, 1, 1, 1, 1, 0, 1, 0, 1, 0, /*  96-127 */
        0, 0, 0, 0, 0, 0, 0, 0, 0, 0, 0, 0, 0, 0, 0, 0, 0, 0, 0, 0, 0, 0, 0, 0, 0, 0, 0, 0, 0, 0, 0, 0, /* 128-159 */
        0, 0, 0, 0, 0, 0, 0, 0, 0, 0, 0, 0, 0, 0, 0, 0, 0, 0, 0, 0, 0, 0, 0, 0, 0, 0, 0, 0, 0, 0, 0, 0, /* 160-191 */
        0, 0, 0, 0, 0, 0, 0, 0, 0, 0, 0, 0, 0, 0, 0, 0, 0, 0, 0, 0, 0, 0, 0, 0, 0, 0, 0, 0, 0, 0, 0, 0, /* 192-223 */
        0, 0, 0, 0, 0, 0, 0, 0, 0, 0, 0, 0, 0, 0, 0, 0, 0, 0, 0, 0, 0, 0, 0, 0, 0, 0, 0, 0, 0, 0, 0, 0, /* 224-255 */
    };

    for (; len != 0; ++s, --len) {
        unsigned char ch = (unsigned char)*s;
        if (!valid_h2_header_name_char[ch]) {
            if (ch - 'A' < 26U) {
                *err_desc = h2o_hpack_err_found_upper_case_in_header_name;
                return 0;
            }
            *err_desc = h2o_hpack_soft_err_found_invalid_char_in_header_name;
        }
    }
    return 1;
}

/* validate a header value against https://tools.ietf.org/html/rfc7230#section-3.2 */
void h2o_hpack_validate_header_value(const char *s, size_t len, const char **err_desc)
{
    /* all printable chars + horizontal tab */
    static const char valid_h2_field_value_char[] = {
        0, 0, 0, 0, 0, 0, 0, 0, 0, 1, 0, 0, 0, 0, 0, 0, 0, 0, 0, 0, 0, 0, 0, 0, 0, 0, 0, 0, 0, 0, 0, 0, /*    0-31 */
        1, 1, 1, 1, 1, 1, 1, 1, 1, 1, 1, 1, 1, 1, 1, 1, 1, 1, 1, 1, 1, 1, 1, 1, 1, 1, 1, 1, 1, 1, 1, 1, /*   32-63 */
        1, 1, 1, 1, 1, 1, 1, 1, 1, 1, 1, 1, 1, 1, 1, 1, 1, 1, 1, 1, 1, 1, 1, 1, 1, 1, 1, 1, 1, 1, 1, 1, /*   64-95 */
        1, 1, 1, 1, 1, 1, 1, 1, 1, 1, 1, 1, 1, 1, 1, 1, 1, 1, 1, 1, 1, 1, 1, 1, 1, 1, 1, 1, 1, 1, 1, 0, /*  96-127 */
        1, 1, 1, 1, 1, 1, 1, 1, 1, 1, 1, 1, 1, 1, 1, 1, 1, 1, 1, 1, 1, 1, 1, 1, 1, 1, 1, 1, 1, 1, 1, 1, /* 128-159 */
        1, 1, 1, 1, 1, 1, 1, 1, 1, 1, 1, 1, 1, 1, 1, 1, 1, 1, 1, 1, 1, 1, 1, 1, 1, 1, 1, 1, 1, 1, 1, 1, /* 160-191 */
        1, 1, 1, 1, 1, 1, 1, 1, 1, 1, 1, 1, 1, 1, 1, 1, 1, 1, 1, 1, 1, 1, 1, 1, 1, 1, 1, 1, 1, 1, 1, 1, /* 192-223 */
        1, 1, 1, 1, 1, 1, 1, 1, 1, 1, 1, 1, 1, 1, 1, 1, 1, 1, 1, 1, 1, 1, 1, 1, 1, 1, 1, 1, 1, 1, 1, 1, /* 224-255 */
    };

    for (; len != 0; ++s, --len) {
        unsigned char ch = (unsigned char)*s;
        if (!valid_h2_field_value_char[ch]) {
            *err_desc = h2o_hpack_soft_err_found_invalid_char_in_header_value;
            break;
        }
    }
}

static h2o_iovec_t *decode_string(h2o_mem_pool_t *pool, const uint8_t **src, const uint8_t *src_end, int is_header_name,
                                  const char **err_desc)
{
    h2o_iovec_t *ret;
    int is_huffman;
    int64_t len;

    if (*src >= src_end)
        return NULL;

    is_huffman = (**src & 0x80) != 0;
    if ((len = h2o_hpack_decode_int(src, src_end, 7)) < 0)
        return NULL;

    if (is_huffman) {
        if (len > src_end - *src)
            return NULL;
        ret = alloc_buf(pool, len * 2); /* max compression ratio is >= 0.5 */
        if ((ret->len = h2o_hpack_decode_huffman(ret->base, *src, len, is_header_name, err_desc)) == SIZE_MAX)
            return NULL;
        ret->base[ret->len] = '\0';
    } else {
        if (len > src_end - *src)
            return NULL;
        if (is_header_name) {
            /* pseudo-headers are checked later in `decode_header` */
            if (**src != (uint8_t)':' && !h2o_hpack_validate_header_name((char *)*src, len, err_desc))
                return NULL;
        } else {
            h2o_hpack_validate_header_value((char *)*src, len, err_desc);
        }
        ret = alloc_buf(pool, len);
        memcpy(ret->base, *src, len);
        ret->base[len] = '\0';
    }
    *src += len;

    return ret;
}

static void header_table_evict_one(h2o_hpack_header_table_t *table)
{
    struct st_h2o_hpack_header_table_entry_t *entry;
    assert(table->num_entries != 0);

    entry = h2o_hpack_header_table_get(table, --table->num_entries);
    table->hpack_size -= entry->name->len + entry->value->len + HEADER_TABLE_ENTRY_SIZE_OFFSET;
    if (!h2o_iovec_is_token(entry->name))
        h2o_mem_release_shared(entry->name);
    if (!value_is_part_of_static_table(entry->value))
        h2o_mem_release_shared(entry->value);
    memset(entry, 0, sizeof(*entry));
}

static struct st_h2o_hpack_header_table_entry_t *header_table_add(h2o_hpack_header_table_t *table, size_t size_add,
                                                                  size_t max_num_entries)
{
    /* adjust the size */
    while (table->num_entries != 0 && table->hpack_size + size_add > table->hpack_capacity)
        header_table_evict_one(table);
    while (max_num_entries <= table->num_entries)
        header_table_evict_one(table);
    if (table->num_entries == 0) {
        assert(table->hpack_size == 0);
        if (size_add > table->hpack_capacity)
            return NULL;
    }
    table->hpack_size += size_add;

    /* grow the entries if full */
    if (table->num_entries == table->entry_capacity) {
        size_t new_capacity = table->num_entries * 2;
        if (new_capacity < 16)
            new_capacity = 16;
        struct st_h2o_hpack_header_table_entry_t *new_entries =
            h2o_mem_alloc(new_capacity * sizeof(struct st_h2o_hpack_header_table_entry_t));
        if (table->num_entries != 0) {
            size_t src_index = table->entry_start_index, dst_index = 0;
            do {
                new_entries[dst_index] = table->entries[src_index];
                ++dst_index;
                src_index = (src_index + 1) % table->entry_capacity;
            } while (dst_index != table->num_entries);
        }
        memset(new_entries + table->num_entries, 0, sizeof(*new_entries) * (new_capacity - table->num_entries));
        free(table->entries);
        table->entries = new_entries;
        table->entry_capacity = new_capacity;
        table->entry_start_index = 0;
    }

    ++table->num_entries;
    table->entry_start_index = (table->entry_start_index + table->entry_capacity - 1) % table->entry_capacity;
    return table->entries + table->entry_start_index;
}

int h2o_hpack_decode_header(h2o_mem_pool_t *pool, void *_hpack_header_table, h2o_iovec_t **_name, h2o_iovec_t *_value,
                            const uint8_t **const src, const uint8_t *src_end, const char **err_desc)
{
    h2o_hpack_header_table_t *hpack_header_table = _hpack_header_table;
    h2o_iovec_t *name = NULL, *value = NULL;
    int64_t index = 0;
    int value_is_indexed = 0, do_index = 0;

Redo:
    if (*src >= src_end)
        return H2O_HTTP2_ERROR_COMPRESSION;

    /* determine the mode and handle accordingly */
    if (**src >= 128) {
        /* indexed header field representation */
        if ((index = h2o_hpack_decode_int(src, src_end, 7)) <= 0)
            return H2O_HTTP2_ERROR_COMPRESSION;
        value_is_indexed = 1;
    } else if (**src >= 64) {
        /* literal header field with incremental handling */
        if (**src == 64) {
            ++*src;
        } else if ((index = h2o_hpack_decode_int(src, src_end, 6)) <= 0) {
            return H2O_HTTP2_ERROR_COMPRESSION;
        }
        do_index = 1;
    } else if (**src < 32) {
        /* literal header field without indexing / never indexed */
        if ((**src & 0xf) == 0) {
            ++*src;
        } else if ((index = h2o_hpack_decode_int(src, src_end, 4)) <= 0) {
            return H2O_HTTP2_ERROR_COMPRESSION;
        }
    } else {
        /* size update */
        int64_t new_capacity;
        if ((new_capacity = h2o_hpack_decode_int(src, src_end, 5)) < 0) {
            return H2O_HTTP2_ERROR_COMPRESSION;
        }
        if (new_capacity > hpack_header_table->hpack_max_capacity) {
            return H2O_HTTP2_ERROR_COMPRESSION;
        }
        hpack_header_table->hpack_capacity = (size_t)new_capacity;
        while (hpack_header_table->num_entries != 0 && hpack_header_table->hpack_size > hpack_header_table->hpack_capacity) {
            header_table_evict_one(hpack_header_table);
        }
        goto Redo;
    }

    /* determine the header */
    if (index > 0) {
        /* existing name (and value?) */
        if (index < HEADER_TABLE_OFFSET) {
            name = (h2o_iovec_t *)h2o_hpack_static_table[index - 1].name;
            if (value_is_indexed)
                value = (h2o_iovec_t *)&h2o_hpack_static_table[index - 1].value;
        } else if (index - HEADER_TABLE_OFFSET < hpack_header_table->num_entries) {
            struct st_h2o_hpack_header_table_entry_t *entry =
                h2o_hpack_header_table_get(hpack_header_table, index - HEADER_TABLE_OFFSET);
            *err_desc = entry->err_desc;
            name = entry->name;
            if (!h2o_iovec_is_token(name))
                h2o_mem_link_shared(pool, name);
            if (value_is_indexed) {
                value = entry->value;
                h2o_mem_link_shared(pool, value);
            }
        } else {
            return H2O_HTTP2_ERROR_COMPRESSION;
        }
    } else {
        /* non-existing name */
        const h2o_token_t *name_token;
        if ((name = decode_string(pool, src, src_end, 1, err_desc)) == NULL) {
            if (*err_desc == h2o_hpack_err_found_upper_case_in_header_name)
                return H2O_HTTP2_ERROR_PROTOCOL;
            return H2O_HTTP2_ERROR_COMPRESSION;
        }
        if (*err_desc == NULL) {
            /* predefined header names should be interned */
            if ((name_token = h2o_lookup_token(name->base, name->len)) != NULL)
                name = (h2o_iovec_t *)&name_token->buf;
        }
    }

    /* determine the value (if necessary) */
    if (!value_is_indexed) {
        if ((value = decode_string(pool, src, src_end, 0, err_desc)) == NULL)
            return H2O_HTTP2_ERROR_COMPRESSION;
    }

    /* add the decoded header to the header table if necessary */
    if (do_index) {
        struct st_h2o_hpack_header_table_entry_t *entry =
            header_table_add(hpack_header_table, name->len + value->len + HEADER_TABLE_ENTRY_SIZE_OFFSET, SIZE_MAX);
        if (entry != NULL) {
            entry->err_desc = *err_desc;
            entry->name = name;
            if (!h2o_iovec_is_token(entry->name))
                h2o_mem_addref_shared(entry->name);
            entry->value = value;
            if (!value_is_part_of_static_table(entry->value))
                h2o_mem_addref_shared(entry->value);
        }
    }

    *_name = name;
    *_value = *value;
    return *err_desc != NULL ? H2O_HTTP2_ERROR_INVALID_HEADER_CHAR : 0;
}

static uint8_t *encode_status(uint8_t *dst, int status)
{
    /* see also: STATUS_HEADER_MAX_SIZE */

    assert(100 <= status && status <= 999);

    switch (status) {
#define COMMON_CODE(code, st)                                                                                                      \
    case st:                                                                                                                       \
        *dst++ = 0x80 | code;                                                                                                      \
        break
        COMMON_CODE(8, 200);
        COMMON_CODE(9, 204);
        COMMON_CODE(10, 206);
        COMMON_CODE(11, 304);
        COMMON_CODE(12, 400);
        COMMON_CODE(13, 404);
        COMMON_CODE(14, 500);
#undef COMMON_CODE
    default:
        /* use literal header field without indexing - indexed name */
        *dst++ = 8;
        *dst++ = 3;
        sprintf((char *)dst, "%d", status);
        dst += 3;
        break;
    }

    return dst;
}

static uint8_t *encode_content_length(uint8_t *dst, size_t value)
{
    char buf[32], *p = buf + sizeof(buf);
    size_t l;

    do {
        *--p = '0' + value % 10;
    } while ((value /= 10) != 0);
    l = buf + sizeof(buf) - p;
    *dst++ = 0x0f;
    *dst++ = 0x0d;
    *dst++ = (uint8_t)l;
    memcpy(dst, p, l);
    dst += l;

    return dst;
}

void h2o_hpack_dispose_header_table(h2o_hpack_header_table_t *header_table)
{
    if (header_table->num_entries != 0) {
        size_t index = header_table->entry_start_index;
        do {
            struct st_h2o_hpack_header_table_entry_t *entry = header_table->entries + index;
            if (!h2o_iovec_is_token(entry->name))
                h2o_mem_release_shared(entry->name);
            if (!value_is_part_of_static_table(entry->value))
                h2o_mem_release_shared(entry->value);
            index = (index + 1) % header_table->entry_capacity;
        } while (--header_table->num_entries != 0);
    }
    free(header_table->entries);
}

int h2o_hpack_parse_request(h2o_mem_pool_t *pool, h2o_hpack_decode_header_cb decode_cb, void *decode_ctx, h2o_iovec_t *method,
                            const h2o_url_scheme_t **scheme, h2o_iovec_t *authority, h2o_iovec_t *path, h2o_headers_t *headers,
                            int *pseudo_header_exists_map, size_t *content_length, h2o_cache_digests_t **digests,
                            const uint8_t *src, size_t len, const char **err_desc)
{
    const uint8_t *src_end = src + len;

    *content_length = SIZE_MAX;

    while (src != src_end) {
        h2o_iovec_t *name, value;
        const char *decode_err = NULL;
        int ret = decode_cb(pool, decode_ctx, &name, &value, &src, src_end, &decode_err);
        if (ret != 0) {
            if (ret == H2O_HTTP2_ERROR_INVALID_HEADER_CHAR) {
                /* this is a soft error, we continue parsing, but register only the first error */
                if (*err_desc == NULL) {
                    *err_desc = decode_err;
                }
            } else {
                *err_desc = decode_err;
                return ret;
            }
        }
        if (name->base[0] == ':') {
            if (pseudo_header_exists_map != NULL) {
                /* FIXME validate the chars in the value (e.g. reject SP in path) */
                if (name == &H2O_TOKEN_AUTHORITY->buf) {
                    /* FIXME should we perform this check? */
                    if (authority->base != NULL)
                        return H2O_HTTP2_ERROR_PROTOCOL;
                    *authority = value;
                    *pseudo_header_exists_map |= H2O_HPACK_PARSE_HEADERS_AUTHORITY_EXISTS;
                } else if (name == &H2O_TOKEN_METHOD->buf) {
                    if (method->base != NULL)
                        return H2O_HTTP2_ERROR_PROTOCOL;
                    *method = value;
                    *pseudo_header_exists_map |= H2O_HPACK_PARSE_HEADERS_METHOD_EXISTS;
                } else if (name == &H2O_TOKEN_PATH->buf) {
                    if (path->base != NULL)
                        return H2O_HTTP2_ERROR_PROTOCOL;
                    if (value.len == 0)
                        return H2O_HTTP2_ERROR_PROTOCOL;
                    *path = value;
                    *pseudo_header_exists_map |= H2O_HPACK_PARSE_HEADERS_PATH_EXISTS;
                } else if (name == &H2O_TOKEN_SCHEME->buf) {
                    if (*scheme != NULL)
                        return H2O_HTTP2_ERROR_PROTOCOL;
                    if (h2o_memis(value.base, value.len, H2O_STRLIT("https"))) {
                        *scheme = &H2O_URL_SCHEME_HTTPS;
                    } else {
                        /* draft-16 8.1.2.3 suggests quote: ":scheme is not restricted to http and https schemed URIs" */
                        *scheme = &H2O_URL_SCHEME_HTTP;
                    }
                    *pseudo_header_exists_map |= H2O_HPACK_PARSE_HEADERS_SCHEME_EXISTS;
                } else {
                    return H2O_HTTP2_ERROR_PROTOCOL;
                }
            } else {
                return H2O_HTTP2_ERROR_PROTOCOL;
            }
        } else {
            pseudo_header_exists_map = NULL;
            if (h2o_iovec_is_token(name)) {
                h2o_token_t *token = H2O_STRUCT_FROM_MEMBER(h2o_token_t, buf, name);
                if (token == H2O_TOKEN_CONTENT_LENGTH) {
                    if ((*content_length = h2o_strtosize(value.base, value.len)) == SIZE_MAX)
                        return H2O_HTTP2_ERROR_PROTOCOL;
                } else {
                    /* reject headers as defined in draft-16 8.1.2.2 */
                    if (token->flags.http2_should_reject) {
                        if (token == H2O_TOKEN_HOST) {
                            /* just skip (and :authority is used) */
                            goto Next;
                        } else if (token == H2O_TOKEN_TE && h2o_lcstris(value.base, value.len, H2O_STRLIT("trailers"))) {
                            /* do not reject */
                        } else {
                            return H2O_HTTP2_ERROR_PROTOCOL;
                        }
                    }
                    if (token == H2O_TOKEN_CACHE_DIGEST && digests != NULL) {
                        /* TODO cache the decoded result in HPACK, as well as delay the decoding of the digest until being used */
                        h2o_cache_digests_load_header(digests, value.base, value.len);
                    }
                    h2o_add_header(pool, headers, token, NULL, value.base, value.len);
                }
            } else {
                h2o_add_header_by_str(pool, headers, name->base, name->len, 0, NULL, value.base, value.len);
            }
        }
    Next:;
    }

    if (*err_desc != NULL)
        return H2O_HTTP2_ERROR_INVALID_HEADER_CHAR;
    return 0;
}

int h2o_hpack_parse_response(h2o_mem_pool_t *pool, h2o_hpack_decode_header_cb decode_cb, void *decode_ctx, int *status,
                             h2o_headers_t *headers, const uint8_t *src, size_t len, const char **err_desc)
{
    *status = 0;

    const uint8_t *src_end = src + len;

    /* the response MUST contain a :status header as the first element */
    if (src == src_end)
        return H2O_HTTP2_ERROR_PROTOCOL;

    do {
        h2o_iovec_t *name, value;
        const char *decode_err = NULL;
        int ret = decode_cb(pool, decode_ctx, &name, &value, &src, src_end, &decode_err);
        if (ret != 0) {
            if (ret == H2O_HTTP2_ERROR_INVALID_HEADER_CHAR) {
                /* this is a soft error, we continue parsing, but register only the first error */
                if (*err_desc == NULL) {
                    *err_desc = decode_err;
                }
            } else {
                *err_desc = decode_err;
                return ret;
            }
        }
        if (name->base[0] == ':') {
            if (name != &H2O_TOKEN_STATUS->buf)
                return H2O_HTTP2_ERROR_PROTOCOL;
            if (*status != 0)
                return H2O_HTTP2_ERROR_PROTOCOL;
            /* parse status */
            if (value.len != 3)
                return H2O_HTTP2_ERROR_PROTOCOL;
            char *c = value.base;
#define PARSE_DIGIT(mul, min_digit)                                                                                                \
    do {                                                                                                                           \
        if (*c < '0' + (min_digit) || '9' < *c)                                                                                    \
            return H2O_HTTP2_ERROR_PROTOCOL;                                                                                       \
        *status += (*c - '0') * mul;                                                                                               \
        ++c;                                                                                                                       \
    } while (0)
            PARSE_DIGIT(100, 1);
            PARSE_DIGIT(10, 0);
            PARSE_DIGIT(1, 0);
#undef PARSE_DIGIT
        } else {
            if (*status == 0)
                return H2O_HTTP2_ERROR_PROTOCOL;
            if (h2o_iovec_is_token(name)) {
                h2o_token_t *token = H2O_STRUCT_FROM_MEMBER(h2o_token_t, buf, name);
                /* reject headers as defined in draft-16 8.1.2.2 */
                if (token->flags.http2_should_reject)
                    return H2O_HTTP2_ERROR_PROTOCOL;
                h2o_add_header(pool, headers, token, NULL, value.base, value.len);
            } else {
                h2o_add_header_by_str(pool, headers, name->base, name->len, 0, NULL, value.base, value.len);
            }
        }
    } while (src != src_end);

    if (*err_desc) {
        return H2O_HTTP2_ERROR_INVALID_HEADER_CHAR;
    }
    return 0;
}

static inline int encode_int_is_onebyte(int64_t value, unsigned prefix_bits)
{
    return value < (1 << prefix_bits) - 1;
}

uint8_t *h2o_hpack_encode_int(uint8_t *dst, int64_t value, unsigned prefix_bits)
{
    if (encode_int_is_onebyte(value, prefix_bits)) {
        *dst++ |= value;
    } else {
        /* see also: MAX_ENCODE_INT_LENGTH */
        assert(value >= 0);
        value -= (1 << prefix_bits) - 1;
        *dst++ |= (1 << prefix_bits) - 1;
        for (; value >= 128; value >>= 7) {
            *dst++ = 0x80 | value;
        }
        *dst++ = value;
    }
    return dst;
}

size_t h2o_hpack_encode_huffman(uint8_t *_dst, const uint8_t *src, size_t len)
{
    uint8_t *dst = _dst, *dst_end = dst + len;
    const uint8_t *src_end = src + len;
    uint64_t bits = 0;
    int bits_left = 40;

    while (src != src_end) {
        const nghttp2_huff_sym *sym = huff_sym_table + *src++;
        bits |= (uint64_t)sym->code << (bits_left - sym->nbits);
        bits_left -= sym->nbits;
        while (bits_left <= 32) {
            *dst++ = bits >> 32;
            bits <<= 8;
            bits_left += 8;
            if (dst == dst_end) {
                return SIZE_MAX;
            }
        }
    }

    if (bits_left != 40) {
        bits |= ((uint64_t)1 << bits_left) - 1;
        *dst++ = bits >> 32;
    }
    if (dst == dst_end) {
        return SIZE_MAX;
    }

    return dst - _dst;
}

static size_t encode_as_is(uint8_t *dst, const char *s, size_t len)
{
    uint8_t *start = dst;
    *dst = '\0';
    dst = h2o_hpack_encode_int(dst, len, 7);
    memcpy(dst, s, len);
    dst += len;
    return dst - start;
}

size_t h2o_hpack_encode_string(uint8_t *dst, const char *s, size_t len)
{
    if (H2O_LIKELY(len != 0)) {
        /* try to encode using huffman */
        size_t hufflen = h2o_hpack_encode_huffman(dst + 1, (const uint8_t *)s, len);
        if (H2O_LIKELY(hufflen != SIZE_MAX)) {
            size_t head_len;
            if (H2O_LIKELY(encode_int_is_onebyte((uint32_t)hufflen, 7))) {
                dst[0] = (uint8_t)(0x80 | hufflen);
                head_len = 1;
            } else {
                uint8_t head[8];
                head[0] = '\x80';
                head_len = h2o_hpack_encode_int(head, hufflen, 7) - head;
                memmove(dst + head_len, dst + 1, hufflen);
                memcpy(dst, head, head_len);
            }
            return head_len + hufflen;
        }
    }
    return encode_as_is(dst, s, len);
}

static uint8_t *do_encode_header(h2o_hpack_header_table_t *header_table, uint8_t *dst, const h2o_iovec_t *name,
                                 const h2o_iovec_t *value, int dont_compress)
{
    int is_token = h2o_iovec_is_token(name);
    int name_index = is_token ? ((const h2o_token_t *)name)->flags.http2_static_table_name_index : 0;

    /* try to send as indexed */
    {
        size_t header_table_index = header_table->entry_start_index, n;
        for (n = header_table->num_entries; n != 0; --n) {
            struct st_h2o_hpack_header_table_entry_t *entry = header_table->entries + header_table_index;
            if (is_token) {
                if (name != entry->name)
                    goto Next;
            } else {
                if (!h2o_memis(name->base, name->len, entry->name->base, entry->name->len))
                    goto Next;
                if (name_index == 0)
                    name_index = (int)(header_table->num_entries - n + HEADER_TABLE_OFFSET);
            }
            /* name matched! */
            if (!h2o_memis(value->base, value->len, entry->value->base, entry->value->len))
                goto Next;
            /* name and value matched! */
            *dst = 0x80;
            dst = h2o_hpack_encode_int(dst, header_table->num_entries - n + HEADER_TABLE_OFFSET, 7);
            return dst;
        Next:
            ++header_table_index;
            if (header_table_index == header_table->entry_capacity)
                header_table_index = 0;
        }
    }

    if (!dont_compress && is_token)
        dont_compress = ((const h2o_token_t *)name)->flags.dont_compress;
    if (dont_compress)
        dont_compress = value->len < 20;

    if (name_index != 0) {
        /* literal header field with indexing (indexed name). */
        if (dont_compress == 1) {
            /* mark the field as 'never indexed' */
            *dst = 0x10;
            dst = h2o_hpack_encode_int(dst, name_index, 4);
        } else {
            *dst = 0x40;
            dst = h2o_hpack_encode_int(dst, name_index, 6);
        }
    } else {
        /* literal header field with indexing (new name) */
        *dst++ = 0x40;
        dst += h2o_hpack_encode_string(dst, name->base, name->len);
    }
    if (dont_compress == 1) {
        /* bypass huffman encoding */
        dst += encode_as_is(dst, value->base, value->len);
    } else {
        /* add to header table (maximum number of entries in output header table is limited to 32 so that the search (see above)
           would
           not take too long) */
        dst += h2o_hpack_encode_string(dst, value->base, value->len);
        struct st_h2o_hpack_header_table_entry_t *entry =
            header_table_add(header_table, name->len + value->len + HEADER_TABLE_ENTRY_SIZE_OFFSET, 32);
        if (entry != NULL) {
            if (is_token) {
                entry->name = (h2o_iovec_t *)name;
            } else {
                entry->name = alloc_buf(NULL, name->len);
                entry->name->base[name->len] = '\0';
                memcpy(entry->name->base, name->base, name->len);
            }
            entry->value = alloc_buf(NULL, value->len);
            entry->value->base[value->len] = '\0';
            memcpy(entry->value->base, value->base, value->len);
        }
    }

    return dst;
}

static uint8_t *encode_header(h2o_hpack_header_table_t *header_table, uint8_t *dst, const h2o_header_t *header)
{
    return do_encode_header(header_table, dst, header->name, &header->value, header->flags.dont_compress);
}

static uint8_t *encode_header_token(h2o_hpack_header_table_t *header_table, uint8_t *dst, const h2o_token_t *token,
                                    const h2o_iovec_t *value)
{
    return do_encode_header(header_table, dst, &token->buf, value, token->flags.dont_compress);
}

static uint8_t *encode_method(h2o_hpack_header_table_t *header_table, uint8_t *dst, h2o_iovec_t value)
{
    if (h2o_memis(value.base, value.len, H2O_STRLIT("GET"))) {
        *dst++ = 0x82;
        return dst;
    }
    if (h2o_memis(value.base, value.len, H2O_STRLIT("POST"))) {
        *dst++ = 0x83;
        return dst;
    }
    return encode_header_token(header_table, dst, H2O_TOKEN_METHOD, &value);
}

static uint8_t *encode_scheme(h2o_hpack_header_table_t *header_table, uint8_t *dst, const h2o_url_scheme_t *scheme)
{
    if (scheme == &H2O_URL_SCHEME_HTTPS) {
        *dst++ = 0x87;
        return dst;
    }
    if (scheme == &H2O_URL_SCHEME_HTTP) {
        *dst++ = 0x86;
        return dst;
    }
    return encode_header_token(header_table, dst, H2O_TOKEN_SCHEME, &scheme->name);
}

static uint8_t *encode_path(h2o_hpack_header_table_t *header_table, uint8_t *dst, h2o_iovec_t value)
{
    if (h2o_memis(value.base, value.len, H2O_STRLIT("/"))) {
        *dst++ = 0x84;
        return dst;
    }
    if (h2o_memis(value.base, value.len, H2O_STRLIT("/index.html"))) {
        *dst++ = 0x85;
        return dst;
    }
    return encode_header_token(header_table, dst, H2O_TOKEN_PATH, &value);
}

static uint8_t *encode_literal_header_without_indexing(uint8_t *dst, const h2o_iovec_t *name, const h2o_iovec_t *value)
{
    /* literal header field without indexing / never indexed */
    *dst++ = 0;
    dst += h2o_hpack_encode_string(dst, name->base, name->len);
    dst += h2o_hpack_encode_string(dst, value->base, value->len);
    return dst;
}

static size_t calc_capacity(size_t name_len, size_t value_len)
{
    return name_len + value_len + 1 + H2O_HPACK_ENCODE_INT_MAX_LENGTH * 2;
}

static size_t calc_headers_capacity(const h2o_header_t *headers, size_t num_headers)
{
    const h2o_header_t *header;
    size_t capacity = 0;
    for (header = headers; num_headers != 0; ++header, --num_headers)
        capacity += calc_capacity(header->name->len, header->value.len);
    return capacity;
}

static void fixup_frame_headers(h2o_buffer_t **buf, size_t start_at, uint8_t type, uint32_t stream_id, size_t max_frame_size,
                                int flags)
{
    /* try to fit all data into single frame, using the preallocated space for the frame header */
    size_t payload_size = (*buf)->size - start_at - H2O_HTTP2_FRAME_HEADER_SIZE;
    if (payload_size <= max_frame_size) {
        h2o_http2_encode_frame_header((uint8_t *)((*buf)->bytes + start_at), payload_size, type,
                                      H2O_HTTP2_FRAME_FLAG_END_HEADERS | flags, stream_id);
        return;
    }

    /* need to setup continuation frames */
    size_t off;
    h2o_http2_encode_frame_header((uint8_t *)((*buf)->bytes + start_at), max_frame_size, type, flags, stream_id);
    off = start_at + H2O_HTTP2_FRAME_HEADER_SIZE + max_frame_size;
    while (1) {
        size_t left = (*buf)->size - off;
        h2o_buffer_reserve(buf, H2O_HTTP2_FRAME_HEADER_SIZE);
        memmove((*buf)->bytes + off + H2O_HTTP2_FRAME_HEADER_SIZE, (*buf)->bytes + off, left);
        (*buf)->size += H2O_HTTP2_FRAME_HEADER_SIZE;
        if (left <= max_frame_size) {
            h2o_http2_encode_frame_header((uint8_t *)((*buf)->bytes + off), left, H2O_HTTP2_FRAME_TYPE_CONTINUATION,
                                          H2O_HTTP2_FRAME_FLAG_END_HEADERS, stream_id);
            break;
        } else {
            h2o_http2_encode_frame_header((uint8_t *)((*buf)->bytes + off), max_frame_size, H2O_HTTP2_FRAME_TYPE_CONTINUATION, 0,
                                          stream_id);
            off += H2O_HTTP2_FRAME_HEADER_SIZE + max_frame_size;
        }
    }
}

void h2o_hpack_flatten_request(h2o_buffer_t **buf, h2o_hpack_header_table_t *header_table, uint32_t stream_id,
                               size_t max_frame_size, h2o_iovec_t method, h2o_url_t *url, const h2o_header_t *headers,
                               size_t num_headers, int is_end_stream)
{
    size_t capacity = calc_headers_capacity(headers, num_headers);
    capacity += H2O_HTTP2_FRAME_HEADER_SIZE;
    capacity += calc_capacity(H2O_TOKEN_METHOD->buf.len, method.len);
    capacity += calc_capacity(H2O_TOKEN_SCHEME->buf.len, url->scheme->name.len);
    capacity += calc_capacity(H2O_TOKEN_AUTHORITY->buf.len, url->authority.len);
    capacity += calc_capacity(H2O_TOKEN_PATH->buf.len, url->path.len);

    size_t start_at = (*buf)->size;
    uint8_t *dst = (void *)(h2o_buffer_reserve(buf, capacity).base + H2O_HTTP2_FRAME_HEADER_SIZE);

    /* encode */
    dst = encode_method(header_table, dst, method);
    dst = encode_scheme(header_table, dst, url->scheme);
    dst = encode_header_token(header_table, dst, H2O_TOKEN_AUTHORITY, &url->authority);
    dst = encode_path(header_table, dst, url->path);
    size_t i;
    for (i = 0; i != num_headers; ++i) {
        const h2o_header_t *header = headers + i;
        if (header->name == &H2O_TOKEN_ACCEPT_ENCODING->buf &&
            h2o_memis(header->value.base, header->value.len, H2O_STRLIT("gzip, deflate"))) {
            *dst++ = 0x90;
        } else {
            dst = encode_header(header_table, dst, header);
        }
    }
    (*buf)->size = (char *)dst - (*buf)->bytes;

    /* setup the frame headers */
    fixup_frame_headers(buf, start_at, H2O_HTTP2_FRAME_TYPE_HEADERS, stream_id, max_frame_size,
                        is_end_stream ? H2O_HTTP2_FRAME_FLAG_END_STREAM : 0);
}

void h2o_hpack_flatten_push_promise(h2o_buffer_t **buf, h2o_hpack_header_table_t *header_table, uint32_t stream_id,
                                    size_t max_frame_size, const h2o_url_scheme_t *scheme, h2o_iovec_t authority,
                                    h2o_iovec_t method, h2o_iovec_t path, const h2o_header_t *headers, size_t num_headers,
                                    uint32_t parent_stream_id)
{
    size_t capacity = calc_headers_capacity(headers, num_headers);
    capacity += H2O_HTTP2_FRAME_HEADER_SIZE /* first frame header */
                + 4;                        /* promised stream id */
    capacity += calc_capacity(H2O_TOKEN_METHOD->buf.len, method.len);
    capacity += calc_capacity(H2O_TOKEN_SCHEME->buf.len, scheme->name.len);
    capacity += calc_capacity(H2O_TOKEN_AUTHORITY->buf.len, authority.len);
    capacity += calc_capacity(H2O_TOKEN_PATH->buf.len, path.len);

    size_t start_at = (*buf)->size;
    uint8_t *dst = (void *)(h2o_buffer_reserve(buf, capacity).base + H2O_HTTP2_FRAME_HEADER_SIZE);

    /* encode */
    dst = h2o_http2_encode32u(dst, stream_id);
    dst = encode_method(header_table, dst, method);
    dst = encode_scheme(header_table, dst, scheme);
    dst = encode_header_token(header_table, dst, H2O_TOKEN_AUTHORITY, &authority);
    dst = encode_path(header_table, dst, path);
    size_t i;
    for (i = 0; i != num_headers; ++i) {
        const h2o_header_t *header = headers + i;
        if (header->name == &H2O_TOKEN_ACCEPT_ENCODING->buf &&
            h2o_memis(header->value.base, header->value.len, H2O_STRLIT("gzip, deflate"))) {
            *dst++ = 0x90;
        } else {
            dst = encode_header(header_table, dst, header);
        }
    }
    (*buf)->size = (char *)dst - (*buf)->bytes;

    /* setup the frame headers */
    fixup_frame_headers(buf, start_at, H2O_HTTP2_FRAME_TYPE_PUSH_PROMISE, parent_stream_id, max_frame_size, 0);
}

void h2o_hpack_flatten_response(h2o_buffer_t **buf, h2o_hpack_header_table_t *header_table, uint32_t stream_id,
                                size_t max_frame_size, int status, const h2o_header_t *headers, size_t num_headers,
                                const h2o_iovec_t *server_name, size_t content_length)
{
    size_t capacity = calc_headers_capacity(headers, num_headers);
    capacity += H2O_HTTP2_FRAME_HEADER_SIZE; /* for the first header */
    capacity += STATUS_HEADER_MAX_SIZE;      /* for :status: */
#ifndef H2O_UNITTEST
    if (server_name != NULL && server_name->len) {
        capacity += 5 + server_name->len; /* for Server: */
    }
#endif
    if (content_length != SIZE_MAX)
        capacity += CONTENT_LENGTH_HEADER_MAX_SIZE; /* for content-length: UINT64_MAX (with huffman compression applied) */

    size_t start_at = (*buf)->size;
    uint8_t *dst = (void *)(h2o_buffer_reserve(buf, capacity).base + H2O_HTTP2_FRAME_HEADER_SIZE); /* skip frame header */

    /* encode */
    dst = encode_status(dst, status);
#ifndef H2O_UNITTEST
    /* TODO keep some kind of reference to the indexed Server header, and reuse it */
    if (server_name != NULL && server_name->len) {
        dst = encode_header_token(header_table, dst, H2O_TOKEN_SERVER, server_name);
    }
#endif
    size_t i;
    for (i = 0; i != num_headers; ++i)
        dst = encode_header(header_table, dst, headers + i);
    if (content_length != SIZE_MAX)
        dst = encode_content_length(dst, content_length);
    (*buf)->size = (char *)dst - (*buf)->bytes;

    /* setup the frame headers */
    fixup_frame_headers(buf, start_at, H2O_HTTP2_FRAME_TYPE_HEADERS, stream_id, max_frame_size, 0);
}

void h2o_hpack_flatten_trailers(h2o_buffer_t **buf, h2o_hpack_header_table_t *header_table, uint32_t stream_id,
                                size_t max_frame_size, const h2o_header_t *headers, size_t num_headers)
{
    size_t capacity = calc_headers_capacity(headers, num_headers);
    capacity += H2O_HTTP2_FRAME_HEADER_SIZE;

    size_t start_at = (*buf)->size;
    uint8_t *dst = (void *)(h2o_buffer_reserve(buf, capacity).base + H2O_HTTP2_FRAME_HEADER_SIZE); /* skip frame header */

    size_t i;
    for (i = 0; i != num_headers; ++i)
        dst = encode_header(header_table, dst, headers + i);
    (*buf)->size = (char *)dst - (*buf)->bytes;

    /* setup the frame headers */
    fixup_frame_headers(buf, start_at, H2O_HTTP2_FRAME_TYPE_HEADERS, stream_id, max_frame_size, H2O_HTTP2_FRAME_FLAG_END_STREAM);
}<|MERGE_RESOLUTION|>--- conflicted
+++ resolved
@@ -97,15 +97,9 @@
     return dst;
 }
 
-<<<<<<< HEAD
 const char h2o_hpack_err_found_upper_case_in_header_name[] = "found an upper-case letter in header name";
 const char h2o_hpack_soft_err_found_invalid_char_in_header_name[] = "found an invalid character in header name";
 const char h2o_hpack_soft_err_found_invalid_char_in_header_value[] = "found an invalid character in header value";
-=======
-const char *h2o_hpack_err_found_upper_case_in_header_name = "found an upper-case letter in header name";
-const char *h2o_hpack_soft_err_found_invalid_char_in_header_name = "found an invalid character in header name";
-const char *h2o_hpack_soft_err_found_invalid_char_in_header_value = "found an invalid character in header value";
->>>>>>> a3858ac2
 
 size_t h2o_hpack_decode_huffman(char *_dst, const uint8_t *src, size_t len, int is_name, const char **err_desc)
 {
