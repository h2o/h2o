/*
 * Copyright (c) 2014-2016 DeNA Co., Ltd., Kazuho Oku, Fastly, Inc.
 *
 * Permission is hereby granted, free of charge, to any person obtaining a copy
 * of this software and associated documentation files (the "Software"), to
 * deal in the Software without restriction, including without limitation the
 * rights to use, copy, modify, merge, publish, distribute, sublicense, and/or
 * sell copies of the Software, and to permit persons to whom the Software is
 * furnished to do so, subject to the following conditions:
 *
 * The above copyright notice and this permission notice shall be included in
 * all copies or substantial portions of the Software.
 *
 * THE SOFTWARE IS PROVIDED "AS IS", WITHOUT WARRANTY OF ANY KIND, EXPRESS OR
 * IMPLIED, INCLUDING BUT NOT LIMITED TO THE WARRANTIES OF MERCHANTABILITY,
 * FITNESS FOR A PARTICULAR PURPOSE AND NONINFRINGEMENT. IN NO EVENT SHALL THE
 * AUTHORS OR COPYRIGHT HOLDERS BE LIABLE FOR ANY CLAIM, DAMAGES OR OTHER
 * LIABILITY, WHETHER IN AN ACTION OF CONTRACT, TORT OR OTHERWISE, ARISING
 * FROM, OUT OF OR IN CONNECTION WITH THE SOFTWARE OR THE USE OR OTHER DEALINGS
 * IN THE SOFTWARE.
 */
#ifndef h2o_h
#define h2o_h

#ifdef __cplusplus
extern "C" {
#endif

#include <assert.h>
#include <stddef.h>
#include <stdint.h>
#include <string.h>
#include <stdlib.h>
#include <sys/time.h>
#include <sys/socket.h>
#include <time.h>
#include <unistd.h>
#include <openssl/ssl.h>
#include "h2o/filecache.h"
#include "h2o/header.h"
#include "h2o/hostinfo.h"
#include "h2o/memcached.h"
#include "h2o/redis.h"
#include "h2o/linklist.h"
#include "h2o/httpclient.h"
#include "h2o/memory.h"
#include "h2o/multithread.h"
#include "h2o/rand.h"
#include "h2o/socket.h"
#include "h2o/string_.h"
#include "h2o/time_.h"
#include "h2o/timeout.h"
#include "h2o/token.h"
#include "h2o/url.h"
#include "h2o/version.h"
#include "h2o/balancer.h"
#include "h2o/http2_common.h"

#ifndef H2O_USE_BROTLI
/* disabled for all but the standalone server, since the encoder is written in C++ */
#define H2O_USE_BROTLI 0
#endif

#ifndef H2O_MAX_HEADERS
#define H2O_MAX_HEADERS 100
#endif
#ifndef H2O_MAX_REQLEN
#define H2O_MAX_REQLEN (8192 + 4096 * (H2O_MAX_HEADERS))
#endif

#ifndef H2O_SOMAXCONN
/* simply use a large value, and let the kernel clip it to the internal max */
#define H2O_SOMAXCONN 65535
#endif

#define H2O_HTTP2_MIN_STREAM_WINDOW_SIZE 65535
#define H2O_HTTP2_MAX_STREAM_WINDOW_SIZE 16777216

#define H2O_DEFAULT_MAX_REQUEST_ENTITY_SIZE (1024 * 1024 * 1024)
#define H2O_DEFAULT_MAX_DELEGATIONS 5
#define H2O_DEFAULT_HANDSHAKE_TIMEOUT_IN_SECS 10
#define H2O_DEFAULT_HANDSHAKE_TIMEOUT (H2O_DEFAULT_HANDSHAKE_TIMEOUT_IN_SECS * 1000)
#define H2O_DEFAULT_HTTP1_REQ_TIMEOUT_IN_SECS 10
#define H2O_DEFAULT_HTTP1_REQ_TIMEOUT (H2O_DEFAULT_HTTP1_REQ_TIMEOUT_IN_SECS * 1000)
#define H2O_DEFAULT_HTTP1_UPGRADE_TO_HTTP2 1
#define H2O_DEFAULT_HTTP2_IDLE_TIMEOUT_IN_SECS 10
#define H2O_DEFAULT_HTTP2_IDLE_TIMEOUT (H2O_DEFAULT_HTTP2_IDLE_TIMEOUT_IN_SECS * 1000)
#define H2O_DEFAULT_HTTP2_GRACEFUL_SHUTDOWN_TIMEOUT_IN_SECS 0 /* no timeout */
#define H2O_DEFAULT_HTTP2_GRACEFUL_SHUTDOWN_TIMEOUT (H2O_DEFAULT_HTTP2_GRACEFUL_SHUTDOWN_TIMEOUT_IN_SECS * 1000)
#define H2O_DEFAULT_HTTP2_ACTIVE_STREAM_WINDOW_SIZE H2O_HTTP2_MAX_STREAM_WINDOW_SIZE
#define H2O_DEFAULT_PROXY_IO_TIMEOUT_IN_SECS 30
#define H2O_DEFAULT_PROXY_IO_TIMEOUT (H2O_DEFAULT_PROXY_IO_TIMEOUT_IN_SECS * 1000)
#define H2O_DEFAULT_PROXY_WEBSOCKET_TIMEOUT_IN_SECS 300
#define H2O_DEFAULT_PROXY_WEBSOCKET_TIMEOUT (H2O_DEFAULT_PROXY_WEBSOCKET_TIMEOUT_IN_SECS * 1000)
#define H2O_DEFAULT_PROXY_SSL_SESSION_CACHE_CAPACITY 4096
#define H2O_DEFAULT_PROXY_SSL_SESSION_CACHE_DURATION 86400000 /* 24 hours */
#define H2O_DEFAULT_PROXY_HTTP2_MAX_CONCURRENT_STREAMS 100

typedef struct st_h2o_conn_t h2o_conn_t;
typedef struct st_h2o_context_t h2o_context_t;
typedef struct st_h2o_req_t h2o_req_t;
typedef struct st_h2o_ostream_t h2o_ostream_t;
typedef struct st_h2o_configurator_command_t h2o_configurator_command_t;
typedef struct st_h2o_configurator_t h2o_configurator_t;
typedef struct st_h2o_pathconf_t h2o_pathconf_t;
typedef struct st_h2o_hostconf_t h2o_hostconf_t;
typedef struct st_h2o_globalconf_t h2o_globalconf_t;
typedef struct st_h2o_mimemap_t h2o_mimemap_t;
typedef struct st_h2o_logconf_t h2o_logconf_t;
typedef struct st_h2o_headers_command_t h2o_headers_command_t;

/**
 * basic structure of a handler (an object that MAY generate a response)
 * The handlers should register themselves to h2o_context_t::handlers.
 */
typedef struct st_h2o_handler_t {
    size_t _config_slot;
    void (*on_context_init)(struct st_h2o_handler_t *self, h2o_context_t *ctx);
    void (*on_context_dispose)(struct st_h2o_handler_t *self, h2o_context_t *ctx);
    void (*dispose)(struct st_h2o_handler_t *self);
    int (*on_req)(struct st_h2o_handler_t *self, h2o_req_t *req);
    /**
     * If the flag is set, protocol handler may invoke the request handler before receiving the end of the request body. The request
     * handler can determine if the protocol handler has actually done so by checking if `req->proceed_req` is set to non-NULL.
     * In such case, the handler should replace `req->write_req.cb` (and ctx) with its own callback to receive the request body
     * bypassing the buffer of the protocol handler. Parts of the request body being received before the handler replacing the
     * callback is accessible via `req->entity`.
     * The request handler can delay replacing the callback to a later moment. In such case, the handler can determine if
     * `req->entity` already contains a complete request body by checking if `req->proceed_req` is NULL.
     */
    unsigned supports_request_streaming : 1;
} h2o_handler_t;

/**
 * basic structure of a filter (an object that MAY modify a response)
 * The filters should register themselves to h2o_context_t::filters.
 */
typedef struct st_h2o_filter_t {
    size_t _config_slot;
    void (*on_context_init)(struct st_h2o_filter_t *self, h2o_context_t *ctx);
    void (*on_context_dispose)(struct st_h2o_filter_t *self, h2o_context_t *ctx);
    void (*dispose)(struct st_h2o_filter_t *self);
    void (*on_setup_ostream)(struct st_h2o_filter_t *self, h2o_req_t *req, h2o_ostream_t **slot);
    void (*on_informational)(struct st_h2o_filter_t *self, h2o_req_t *req);
} h2o_filter_t;

/**
 * basic structure of a logger (an object that MAY log a request)
 * The loggers should register themselves to h2o_context_t::loggers.
 */
typedef struct st_h2o_logger_t {
    size_t _config_slot;
    void (*on_context_init)(struct st_h2o_logger_t *self, h2o_context_t *ctx);
    void (*on_context_dispose)(struct st_h2o_logger_t *self, h2o_context_t *ctx);
    void (*dispose)(struct st_h2o_logger_t *self);
    void (*log_access)(struct st_h2o_logger_t *self, h2o_req_t *req);
} h2o_logger_t;

/**
 * contains stringified representations of a timestamp
 */
typedef struct st_h2o_timestamp_string_t {
    char rfc1123[H2O_TIMESTR_RFC1123_LEN + 1];
    char log[H2O_TIMESTR_LOG_LEN + 1];
} h2o_timestamp_string_t;

/**
 * a timestamp.
 * Applications should call h2o_get_timestamp to obtain a timestamp.
 */
typedef struct st_h2o_timestamp_t {
    struct timeval at;
    h2o_timestamp_string_t *str;
} h2o_timestamp_t;

typedef struct st_h2o_casper_conf_t {
    /**
     * capacity bits (0 to disable casper)
     */
    unsigned capacity_bits;
    /**
     * whether if all type of files should be tracked (or only the blocking assets)
     */
    int track_all_types;
} h2o_casper_conf_t;

typedef struct st_h2o_envconf_t {
    /**
     * parent
     */
    struct st_h2o_envconf_t *parent;
    /**
     * list of names to be unset
     */
    h2o_iovec_vector_t unsets;
    /**
     * list of name-value pairs to be set
     */
    h2o_iovec_vector_t sets;
} h2o_envconf_t;

struct st_h2o_pathconf_t {
    /**
     * globalconf to which the pathconf belongs
     */
    h2o_globalconf_t *global;
    /**
     * pathname in lower case, may or may not have "/" at last, NULL terminated, or is {NULL,0} if is fallback or extension-level
     */
    h2o_iovec_t path;
    /**
     * list of handlers
     */
    H2O_VECTOR(h2o_handler_t *) handlers;
    /**
     * list of filters
     */
    H2O_VECTOR(h2o_filter_t *) filters;
    /**
     * list of loggers (h2o_logger_t)
     */
    H2O_VECTOR(h2o_logger_t *) loggers;
    /**
     * mimemap
     */
    h2o_mimemap_t *mimemap;
    /**
     * env
     */
    h2o_envconf_t *env;
    /**
     * error-log
     */
    struct {
        /**
         * if request-level errors should be emitted to stderr
         */
        unsigned emit_request_errors : 1;
    } error_log;
};

struct st_h2o_hostconf_t {
    /**
     * reverse reference to the global configuration
     */
    h2o_globalconf_t *global;
    /**
     * host and port
     */
    struct {
        /**
         * host and port (in lower-case; base is NULL-terminated)
         */
        h2o_iovec_t hostport;
        /**
         *  in lower-case; base is NULL-terminated
         */
        h2o_iovec_t host;
        /**
         * port number (or 65535 if default)
         */
        uint16_t port;
    } authority;
    /**
     * list of path configurations
     */
    H2O_VECTOR(h2o_pathconf_t) paths;
    /**
     * catch-all path configuration
     */
    h2o_pathconf_t fallback_path;
    /**
     * mimemap
     */
    h2o_mimemap_t *mimemap;
    /**
     * http2
     */
    struct {
        /**
         * whether if blocking assets being pulled should be given highest priority in case of clients that do not implement
         * dependency-based prioritization
         */
        unsigned reprioritize_blocking_assets : 1;
        /**
         * if server push should be used
         */
        unsigned push_preload : 1;
        /**
         * if cross origin pushes should be authorized
         */
        unsigned allow_cross_origin_push : 1;
        /**
         * casper settings
         */
        h2o_casper_conf_t casper;
    } http2;
};

typedef struct st_h2o_protocol_callbacks_t {
    void (*request_shutdown)(h2o_context_t *ctx);
    int (*foreach_request)(h2o_context_t *ctx, int (*cb)(h2o_req_t *req, void *cbdata), void *cbdata);
} h2o_protocol_callbacks_t;

typedef h2o_iovec_t (*final_status_handler_cb)(void *ctx, h2o_globalconf_t *gconf, h2o_req_t *req);
typedef const struct st_h2o_status_handler_t {
    h2o_iovec_t name;
    h2o_iovec_t (* final)(void *ctx, h2o_globalconf_t *gconf, h2o_req_t *req); /* mandatory, will be passed the optional context */
    void *(*init)(void); /* optional callback, allocates a context that will be passed to per_thread() */
    void (*per_thread)(void *priv, h2o_context_t *ctx); /* optional callback, will be called for each thread */
} h2o_status_handler_t;

typedef H2O_VECTOR(h2o_status_handler_t *) h2o_status_callbacks_t;

typedef enum h2o_send_informational_mode {
    H2O_SEND_INFORMATIONAL_MODE_EXCEPT_H1,
    H2O_SEND_INFORMATIONAL_MODE_NONE,
    H2O_SEND_INFORMATIONAL_MODE_ALL
} h2o_send_informational_mode_t;

struct st_h2o_globalconf_t {
    /**
     * a NULL-terminated list of host contexts (h2o_hostconf_t)
     */
    h2o_hostconf_t **hosts;
    /**
     * list of configurators
     */
    h2o_linklist_t configurators;
    /**
     * name of the server (not the hostname)
     */
    h2o_iovec_t server_name;
    /**
     * maximum size of the accepted request entity (e.g. POST data)
     */
    size_t max_request_entity_size;
    /**
     * maximum count for delegations
     */
    unsigned max_delegations;
    /**
     * setuid user (or NULL)
     */
    char *user;

    /**
     * SSL handshake timeout
     */
    uint64_t handshake_timeout;

    struct {
        /**
         * request timeout (in milliseconds)
         */
        uint64_t req_timeout;
        /**
         * a boolean value indicating whether or not to upgrade to HTTP/2
         */
        int upgrade_to_http2;
        /**
         * list of callbacks
         */
        h2o_protocol_callbacks_t callbacks;
    } http1;

    struct {
        /**
         * idle timeout (in milliseconds)
         */
        uint64_t idle_timeout;
        /**
         * graceful shutdown timeout (in milliseconds)
         */
        uint64_t graceful_shutdown_timeout;
        /**
         * maximum number of HTTP2 requests (per connection) to be handled simultaneously internally.
         * H2O accepts at most 256 requests over HTTP/2, but internally limits the number of in-flight requests to the value
         * specified by this property in order to limit the resources allocated to a single connection.
         */
        size_t max_concurrent_requests_per_connection;
        /**
         * maximum nuber of streams (per connection) to be allowed in IDLE / CLOSED state (used for tracking dependencies).
         */
        size_t max_streams_for_priority;
        /**
         * size of the stream-level flow control window (once it becomes active)
         */
        uint32_t active_stream_window_size;
        /**
         * conditions for latency optimization
         */
        h2o_socket_latency_optimization_conditions_t latency_optimization;
        /**
         * list of callbacks
         */
        h2o_protocol_callbacks_t callbacks;
        /* */
        h2o_iovec_t origin_frame;
    } http2;

    struct {
        /**
         * io timeout (in milliseconds)
         */
        uint64_t io_timeout;
        /**
         * io timeout (in milliseconds)
         */
        uint64_t connect_timeout;
        /**
         * io timeout (in milliseconds)
         */
        uint64_t first_byte_timeout;
        /**
         * keepalive timeout (in milliseconds)
         */
        uint64_t keepalive_timeout;
        /**
         * a boolean flag if set to true, instructs the proxy to preserve the x-forwarded-proto header passed by the client
         */
        unsigned preserve_x_forwarded_proto : 1;
        /**
         * a boolean flag if set to true, instructs the proxy to preserve the server header passed by the origin
         */
        unsigned preserve_server_header : 1;
        /**
         * a boolean flag if set to true, instructs the proxy to emit x-forwarded-proto and x-forwarded-for headers
         */
        unsigned emit_x_forwarded_headers : 1;
        /**
         * a boolean flag if set to true, instructs the proxy to emit a via header
         */
        unsigned emit_via_header : 1;
        /**
         * a boolean flag if set to true, instructs the proxy to emit a date header, if it's missing from the upstream response
         */
        unsigned emit_missing_date_header : 1;
        /**
         * maximum size to buffer for the response
         */
        size_t max_buffer_size;

        struct {
            uint32_t max_concurrent_streams;
            /**
             * ratio in percentage (0 ~ 100) at which each request will be sent via http2. negative value means that fixed ratio mode is disabled
             */
            int8_t ratio;
        } http2;
        /**
         * global socketpool
         */
        h2o_socketpool_t global_socketpool;
    } proxy;

    /**
     * enum indicating to what clients h2o sends 1xx response
     */
    h2o_send_informational_mode_t send_informational_mode;

    /**
     * mimemap
     */
    h2o_mimemap_t *mimemap;

    /**
     * filecache
     */
    struct {
        /* capacity of the filecache */
        size_t capacity;
    } filecache;

    /* status */
    h2o_status_callbacks_t statuses;

    size_t _num_config_slots;
};

enum {
    H2O_COMPRESS_HINT_AUTO = 0,    /* default: let h2o negociate compression based on the configuration */
    H2O_COMPRESS_HINT_DISABLE,     /* compression was explicitely disabled for this request */
    H2O_COMPRESS_HINT_ENABLE,      /* compression was explicitely enabled for this request */
    H2O_COMPRESS_HINT_ENABLE_GZIP, /* compression was explicitely enabled for this request, asking for gzip */
    H2O_COMPRESS_HINT_ENABLE_BR,   /* compression was explicitely enabled for this request, asking for br */
};

/**
 * holds various attributes related to the mime-type
 */
typedef struct st_h2o_mime_attributes_t {
    /**
     * whether if the content can be compressed by using gzip
     */
    char is_compressible;
    /**
     * how the resource should be prioritized
     */
    enum { H2O_MIME_ATTRIBUTE_PRIORITY_NORMAL = 0, H2O_MIME_ATTRIBUTE_PRIORITY_HIGHEST } priority;
} h2o_mime_attributes_t;

extern h2o_mime_attributes_t h2o_mime_attributes_as_is;

/**
 * represents either a mime-type (and associated info), or contains pathinfo in case of a dynamic type (e.g. .php files)
 */
typedef struct st_h2o_mimemap_type_t {
    enum { H2O_MIMEMAP_TYPE_MIMETYPE = 0, H2O_MIMEMAP_TYPE_DYNAMIC = 1 } type;
    union {
        struct {
            h2o_iovec_t mimetype;
            h2o_mime_attributes_t attr;
        };
        struct {
            h2o_pathconf_t pathconf;
        } dynamic;
    } data;
} h2o_mimemap_type_t;

enum {
    /* http1 protocol errors */
    H2O_STATUS_ERROR_400 = 0,
    H2O_STATUS_ERROR_403,
    H2O_STATUS_ERROR_404,
    H2O_STATUS_ERROR_405,
    H2O_STATUS_ERROR_413,
    H2O_STATUS_ERROR_416,
    H2O_STATUS_ERROR_417,
    H2O_STATUS_ERROR_500,
    H2O_STATUS_ERROR_502,
    H2O_STATUS_ERROR_503,
    H2O_STATUS_ERROR_MAX,
};

/**
 * holds various data related to the context
 */
typedef struct st_h2o_context_storage_item_t {
    void (*dispose)(void *data);
    void *data;
} h2o_context_storage_item_t;

typedef H2O_VECTOR(h2o_context_storage_item_t) h2o_context_storage_t;

/**
 * context of the http server.
 */
struct st_h2o_context_t {
    /**
     * points to the loop (either uv_loop_t or h2o_evloop_t, depending on the value of H2O_USE_LIBUV)
     */
    h2o_loop_t *loop;
    /**
     * timeout structure to be used for registering deferred callbacks
     */
    h2o_timeout_t zero_timeout;
    /**
     * timeout structure to be used for registering 1-second timeout callbacks
     */
    h2o_timeout_t one_sec_timeout;
    /**
     * timeout structrue to be used for registering 100-milisecond timeout callbacks
     */
    h2o_timeout_t hundred_ms_timeout;
    /**
     * pointer to the global configuration
     */
    h2o_globalconf_t *globalconf;
    /**
     * queue for receiving messages from other contexts
     */
    h2o_multithread_queue_t *queue;
    /**
     * receivers
     */
    struct {
        h2o_multithread_receiver_t hostinfo_getaddr;
    } receivers;
    /**
     * open file cache
     */
    h2o_filecache_t *filecache;
    /**
     * context scope storage for general use
     */
    h2o_context_storage_t storage;
    /**
     * flag indicating if shutdown has been requested
     */
    int shutdown_requested;

    /**
     * SSL handshake timeout
     */
    h2o_timeout_t handshake_timeout;

    struct {
        /**
         * request timeout
         */
        h2o_timeout_t req_timeout;
        /**
         * link-list of h2o_http1_conn_t
         */
        h2o_linklist_t _conns;
    } http1;

    struct {
        /**
         * idle timeout
         */
        h2o_timeout_t idle_timeout;
        /**
         * link-list of h2o_http2_conn_t
         */
        h2o_linklist_t _conns;
        /**
         * graceful shutdown timeout
         */
        h2o_timeout_t graceful_shutdown_timeout;
        /**
         * timeout entry used for graceful shutdown
         */
        h2o_timeout_entry_t _graceful_shutdown_timeout;
        struct {
            /**
             * counter for http2 errors internally emitted by h2o
             */
            uint64_t protocol_level_errors[H2O_HTTP2_ERROR_MAX];
            /**
             * premature close on read
             */
            uint64_t read_closed;
            /**
             * premature close on write
             */
            uint64_t write_closed;
        } events;
    } http2;

    struct {
        /**
         * the default client context for proxy
         */
        h2o_httpclient_ctx_t client_ctx;
        /**
         * the default connection pool for proxy
         */
        h2o_httpclient_connection_pool_t connpool;
        /**
         * timeout handler used by the default client context
         */
        h2o_timeout_t io_timeout;
        /**
         * timeout handler used by the default client context
         */
        h2o_timeout_t connect_timeout;
        /**
         * timeout handler used by the default client context
         */
        h2o_timeout_t first_byte_timeout;
        /**
         * timeout handler used by the default client context
         */
        h2o_timeout_t keepalive_timeout;
    } proxy;

    /**
     * pointer to per-module configs
     */
    void **_module_configs;

    struct {
        struct timeval tv_at;
        h2o_timestamp_string_t *value;
    } _timestamp_cache;

    /**
     * counter for http1 error status internally emitted by h2o
     */
    uint64_t emitted_error_status[H2O_STATUS_ERROR_MAX];

    H2O_VECTOR(h2o_pathconf_t *) _pathconfs_inited;
};

/**
 * an object that generates a response.
 * The object is typically constructed by handlers calling the h2o_start_response function.
 */
typedef struct st_h2o_generator_t {
    /**
     * called by the core to request new data to be pushed via the h2o_send function.
     */
    void (*proceed)(struct st_h2o_generator_t *self, h2o_req_t *req);
    /**
     * called by the core when there is a need to terminate the response abruptly
     */
    void (*stop)(struct st_h2o_generator_t *self, h2o_req_t *req);
} h2o_generator_t;

typedef enum h2o_send_state {
    H2O_SEND_STATE_IN_PROGRESS,
    H2O_SEND_STATE_FINAL,
    H2O_SEND_STATE_ERROR,
} h2o_send_state_t;

typedef h2o_send_state_t (*h2o_ostream_pull_cb)(h2o_generator_t *generator, h2o_req_t *req, h2o_iovec_t *buf);

static inline int h2o_send_state_is_in_progress(h2o_send_state_t s)
{
    return s == H2O_SEND_STATE_IN_PROGRESS;
}
/**
 * an output stream that may alter the output.
 * The object is typically constructed by filters calling the h2o_prepend_ostream function.
 */
struct st_h2o_ostream_t {
    /**
     * points to the next output stream
     */
    struct st_h2o_ostream_t *next;
    /**
     * called by the core to send output.
     * Intermediary output streams should process the given output and call the h2o_ostream_send_next function if any data can be
     * sent.
     */
    void (*do_send)(struct st_h2o_ostream_t *self, h2o_req_t *req, h2o_iovec_t *bufs, size_t bufcnt, h2o_send_state_t state);
    /**
     * called by the core when there is a need to terminate the response abruptly
     */
    void (*stop)(struct st_h2o_ostream_t *self, h2o_req_t *req);
    /**
     * whether if the ostream supports "pull" interface
     */
    void (*start_pull)(struct st_h2o_ostream_t *self, h2o_ostream_pull_cb cb);

    /**
     * called by the core via h2o_send_informational
     */
    void (*send_informational)(struct st_h2o_ostream_t *self, h2o_req_t *req);
};

/**
 * a HTTP response
 */
typedef struct st_h2o_res_t {
    /**
     * status code
     */
    int status;
    /**
     * reason phrase
     */
    const char *reason;
    /**
     * length of the content (that is sent as the Content-Length header).
     * The default value is SIZE_MAX, which means that the length is indeterminate.
     * Generators should set this value whenever possible.
     */
    size_t content_length;
    /**
     * list of response headers
     */
    h2o_headers_t headers;
    /**
     * mime-related attributes (may be NULL)
     */
    h2o_mime_attributes_t *mime_attr;
    /**
     * retains the original response header before rewritten by ostream filters
     */
    struct {
        int status;
        h2o_headers_t headers;
    } original;
} h2o_res_t;

/**
 * debug state (currently only for HTTP/2)
 */
typedef struct st_h2o_http2_debug_state_t {
    h2o_iovec_vector_t json;
    ssize_t conn_flow_in;
    ssize_t conn_flow_out;
} h2o_http2_debug_state_t;

typedef struct st_h2o_conn_callbacks_t {
    /**
     * getsockname (return size of the obtained address, or 0 if failed)
     */
    socklen_t (*get_sockname)(h2o_conn_t *conn, struct sockaddr *sa);
    /**
     * getpeername (return size of the obtained address, or 0 if failed)
     */
    socklen_t (*get_peername)(h2o_conn_t *conn, struct sockaddr *sa);
    /**
     * callback for server push (may be NULL)
     */
    void (*push_path)(h2o_req_t *req, const char *abspath, size_t abspath_len, int is_critical);
    /**
     * Return the underlying socket struct
     */
    h2o_socket_t *(*get_socket)(h2o_conn_t *_conn);
    /**
     * debug state callback (may be NULL)
     */
    h2o_http2_debug_state_t *(*get_debug_state)(h2o_req_t *req, int hpack_enabled);
    /**
     * logging callbacks (may be NULL)
     */
    union {
        struct {
            struct {
                h2o_iovec_t (*protocol_version)(h2o_req_t *req);
                h2o_iovec_t (*session_reused)(h2o_req_t *req);
                h2o_iovec_t (*cipher)(h2o_req_t *req);
                h2o_iovec_t (*cipher_bits)(h2o_req_t *req);
                h2o_iovec_t (*session_id)(h2o_req_t *req);
            } ssl;
            struct {
                h2o_iovec_t (*request_index)(h2o_req_t *req);
            } http1;
            struct {
                h2o_iovec_t (*stream_id)(h2o_req_t *req);
                h2o_iovec_t (*priority_received)(h2o_req_t *req);
                h2o_iovec_t (*priority_received_exclusive)(h2o_req_t *req);
                h2o_iovec_t (*priority_received_parent)(h2o_req_t *req);
                h2o_iovec_t (*priority_received_weight)(h2o_req_t *req);
                h2o_iovec_t (*priority_actual)(h2o_req_t *req);
                h2o_iovec_t (*priority_actual_parent)(h2o_req_t *req);
                h2o_iovec_t (*priority_actual_weight)(h2o_req_t *req);
            } http2;
        };
        h2o_iovec_t (*callbacks[1])(h2o_req_t *req);
    } log_;
} h2o_conn_callbacks_t;

/**
 * basic structure of an HTTP connection (HTTP/1, HTTP/2, etc.)
 */
struct st_h2o_conn_t {
    /**
     * the context of the server
     */
    h2o_context_t *ctx;
    /**
     * NULL-terminated list of hostconfs bound to the connection
     */
    h2o_hostconf_t **hosts;
    /**
     * time when the connection was established
     */
    struct timeval connected_at;
    /**
     * connection id
     */
    uint64_t id;
    /**
     * callbacks
     */
    const h2o_conn_callbacks_t *callbacks;
};

/**
 * filter used for capturing a response (can be used to implement subreq)
 */
typedef struct st_h2o_req_prefilter_t {
    struct st_h2o_req_prefilter_t *next;
    void (*on_setup_ostream)(struct st_h2o_req_prefilter_t *self, h2o_req_t *req, h2o_ostream_t **slot);
} h2o_req_prefilter_t;

typedef struct st_h2o_req_overrides_t {
    /**
     * specific client context (or NULL)
     */
    h2o_httpclient_ctx_t *client_ctx;
    /**
     * connpool to be used when connecting to upstream (or NULL)
     */
    h2o_httpclient_connection_pool_t *connpool;
    /**
     * upstream to connect to (or NULL)
     */
    h2o_url_t *upstream;
    /**
     * parameters for rewriting the `Location` header (only used if match.len != 0)
     */
    struct {
        /**
         * if the prefix of the location header matches the url, then the header will be rewritten
         */
        h2o_url_t *match;
        /**
         * path prefix to be inserted upon rewrite
         */
        h2o_iovec_t path_prefix;
    } location_rewrite;
    /**
     * whether if the PROXY header should be sent
     */
    unsigned use_proxy_protocol : 1;
    /**
     * whether the proxied request should preserve host
     */
    unsigned proxy_preserve_host : 1;
    /**
     * headers rewrite commands to be used when sending requests to upstream (or NULL)
     */
    h2o_headers_command_t *headers_cmds;
} h2o_req_overrides_t;

/**
 * additional information for extension-based dynamic content
 */
typedef struct st_h2o_filereq_t {
    h2o_iovec_t script_name;
    h2o_iovec_t path_info;
    h2o_iovec_t local_path;
} h2o_filereq_t;

typedef void (*h2o_proceed_req_cb)(h2o_req_t *req, size_t written, int is_end_stream);
typedef int (*h2o_write_req_cb)(void *ctx, h2o_iovec_t chunk, int is_end_stream);

#define H2O_SEND_SERVER_TIMING_BASIC 1
#define H2O_SEND_SERVER_TIMING_PROXY 2

/**
 * a HTTP request
 */
struct st_h2o_req_t {
    /**
     * the underlying connection
     */
    h2o_conn_t *conn;
    /**
     * the request sent by the client (as is)
     */
    struct {
        /**
         * scheme (http, https, etc.)
         */
        const h2o_url_scheme_t *scheme;
        /**
         * authority (a.k.a. the Host header; the value is supplemented if missing before the handlers are being called)
         */
        h2o_iovec_t authority;
        /**
         * method
         */
        h2o_iovec_t method;
        /**
         * abs-path of the request (unmodified)
         */
        h2o_iovec_t path;
        /**
         * offset of '?' within path, or SIZE_MAX if not found
         */
        size_t query_at;
    } input;
    /**
     * the host context
     */
    h2o_hostconf_t *hostconf;
    /**
     * the path context
     */
    h2o_pathconf_t *pathconf;
    /**
     * the handler that has been executed
     */
    h2o_handler_t *handler;
    /**
     * scheme (http, https, etc.)
     */
    const h2o_url_scheme_t *scheme;
    /**
     * authority (of the processing request)
     */
    h2o_iovec_t authority;
    /**
     * method (of the processing request)
     */
    h2o_iovec_t method;
    /**
     * abs-path of the processing request
     */
    h2o_iovec_t path;
    /**
     * offset of '?' within path, or SIZE_MAX if not found
     */
    size_t query_at;
    /**
     * normalized path of the processing request (i.e. no "." or "..", no query)
     */
    h2o_iovec_t path_normalized;
    /**
     * Map of indexes of `path_normalized` into the next character in `path`; built only if `path` required normalization
     */
    size_t *norm_indexes;
    /**
     * filters assigned per request
     */
    h2o_req_prefilter_t *prefilters;
    /**
     * additional information (becomes available for extension-based dynamic content)
     */
    h2o_filereq_t *filereq;
    /**
     * overrides (maybe NULL)
     */
    h2o_req_overrides_t *overrides;
    /**
     * the HTTP version (represented as 0xMMmm (M=major, m=minor))
     */
    int version;
    /**
     * list of request headers
     */
    h2o_headers_t headers;
    /**
     * the request entity (base == NULL if none), can't be used if the handler is streaming the body
     */
    h2o_iovec_t entity;
    /**
     * If different of SIZE_MAX, the numeric value of the received content-length: header
     */
    size_t content_length;
    /**
     * timestamp when the request was processed
     */
    h2o_timestamp_t processed_at;
    /**
     * additional timestamps
     */
    struct {
        struct timeval request_begin_at;
        struct timeval request_body_begin_at;
        struct timeval response_start_at;
        struct timeval response_end_at;
        h2o_httpclient_timings_t proxy;
    } timestamps;
    /**
     * the response
     */
    h2o_res_t res;
    /**
     * number of bytes sent by the generator (excluding headers)
     */
    size_t bytes_sent;
    /**
     * the number of times the request can be reprocessed (excluding delegation)
     */
    unsigned remaining_reprocesses;
    /**
     * the number of times the request can be delegated
     */
    unsigned remaining_delegations;

    /**
     * environment variables
     */
    h2o_iovec_vector_t env;

    /**
     * error log for the request (`h2o_req_log_error` must be used for error logging)
     */
    h2o_buffer_t *error_logs;

    /**
     * error log redirection called by `h2o_req_log_error`. By default, the error is appended to `error_logs`. The callback is
     * replaced by mruby middleware to send the error log to the rack handler.
     */
    struct {
        void (*cb)(void *data, h2o_iovec_t prefix, h2o_iovec_t msg);
        void *data;
    } error_log_delegate;

    /* flags */

    /**
     * whether or not the connection is persistent.
     * Applications should set this flag to zero in case the connection cannot be kept keep-alive (due to an error etc.)
     */
    unsigned char http1_is_persistent : 1;
    /**
     * whether if the response has been delegated (i.e. reproxied).
     * For delegated responses, redirect responses would be handled internally.
     */
    unsigned char res_is_delegated : 1;
    /**
     * set by the generator if the protocol handler should replay the request upon seeing 425
     */
    unsigned char reprocess_if_too_early : 1;
    /**
<<<<<<< HEAD
     * whether if the response should include server-timing header
     */
    unsigned char send_server_timing_header : 1;
    /**
     * whether if the response should include server-timing trailer
     */
    unsigned char send_server_timing_trailer : 1;
    /**
     * set by the prxy handler if the http2 upstream refused the stream so the client can retry the request
     */
    unsigned char upstream_refused : 1;
    /**
=======
>>>>>>> bd64950a
     * whether the request is a subrequest
     */
    unsigned char is_subrequest : 1;

    /**
     * whether if the response should include server-timing header. Logical OR of H2O_SEND_SERVER_TIMING_*
     */
    unsigned send_server_timing;

    /**
     * Whether the producer of the response has explicitely disabled or
     * enabled compression. One of H2O_COMPRESS_HINT_*
     */
    char compress_hint;

    /**
     * the Upgrade request header (or { NULL, 0 } if not available)
     */
    h2o_iovec_t upgrade;

    /**
     * preferred chunk size by the ostream
     */
    size_t preferred_chunk_size;

    /**
     * callback and context for receiving request body (see h2o_handler_t::supports_request_streaming for details)
     */
    struct {
        h2o_write_req_cb cb;
        void *ctx;
    } write_req;

    /**
     * callback and context for receiving more request body (see h2o_handler_t::supports_request_streaming for details)
     */
    h2o_proceed_req_cb proceed_req;

    /* internal structure */
    h2o_generator_t *_generator;
    h2o_ostream_t *_ostr_top;
    size_t _next_filter_index;
    h2o_timeout_entry_t _timeout_entry;

    /* per-request memory pool (placed at the last since the structure is large) */
    h2o_mem_pool_t pool;
};

typedef struct st_h2o_accept_ctx_t {
    h2o_context_t *ctx;
    h2o_hostconf_t **hosts;
    SSL_CTX *ssl_ctx;
    h2o_iovec_t *http2_origin_frame;
    int expect_proxy_line;
    h2o_multithread_receiver_t *libmemcached_receiver;
} h2o_accept_ctx_t;

typedef struct st_h2o_doublebuffer_t {
    h2o_buffer_t *buf;
    unsigned char inflight : 1;
    size_t _bytes_inflight;
} h2o_doublebuffer_t;

static void h2o_doublebuffer_init(h2o_doublebuffer_t *db, h2o_buffer_prototype_t *prototype);
static void h2o_doublebuffer_dispose(h2o_doublebuffer_t *db);
static h2o_iovec_t h2o_doublebuffer_prepare(h2o_doublebuffer_t *db, h2o_buffer_t **receiving, size_t max_bytes);
static void h2o_doublebuffer_prepare_empty(h2o_doublebuffer_t *db);
static void h2o_doublebuffer_consume(h2o_doublebuffer_t *db);

/* util */

extern const char *h2o_http2_npn_protocols;
extern const char *h2o_npn_protocols;
extern const h2o_iovec_t *h2o_http2_alpn_protocols;
extern const h2o_iovec_t *h2o_alpn_protocols;

/**
 * accepts a connection
 */
void h2o_accept(h2o_accept_ctx_t *ctx, h2o_socket_t *sock);
/**
 * creates a new connection
 */
static h2o_conn_t *h2o_create_connection(size_t sz, h2o_context_t *ctx, h2o_hostconf_t **hosts, struct timeval connected_at,
                                         const h2o_conn_callbacks_t *callbacks);
/**
 *
 */
static int h2o_conn_is_early_data(h2o_conn_t *conn);
/**
 * setups accept context for memcached SSL resumption
 */
void h2o_accept_setup_memcached_ssl_resumption(h2o_memcached_context_t *ctx, unsigned expiration);
/**
 * setups accept context for redis SSL resumption
 */
void h2o_accept_setup_redis_ssl_resumption(const char *host, uint16_t port, unsigned expiration, const char *prefix);

/**
 * returns the protocol version (e.g. "HTTP/1.1", "HTTP/2")
 */
size_t h2o_stringify_protocol_version(char *dst, int version);
/**
 * builds the proxy header defined by the PROXY PROTOCOL
 */
size_t h2o_stringify_proxy_header(h2o_conn_t *conn, char *buf);
#define H2O_PROXY_HEADER_MAX_LENGTH                                                                                                \
    (sizeof("PROXY TCP6 ffff:ffff:ffff:ffff:ffff:ffff:ffff:ffff ffff:ffff:ffff:ffff:ffff:ffff:ffff:ffff 65535 65535\r\n") - 1)
/**
 * extracts path to be pushed from `Link: rel=preload` header.
 */
void h2o_extract_push_path_from_link_header(h2o_mem_pool_t *pool, const char *value, size_t value_len, h2o_iovec_t base_path,
                                            const h2o_url_scheme_t *input_scheme, h2o_iovec_t input_authority,
                                            const h2o_url_scheme_t *base_scheme, h2o_iovec_t *base_authority,
                                            void (*cb)(void *ctx, const char *path, size_t path_len, int is_critical), void *cb_ctx,
                                            h2o_iovec_t *filtered_value, int allow_cross_origin_push);
/**
 * return a bitmap of compressible types, by parsing the `accept-encoding` header
 */
int h2o_get_compressible_types(const h2o_headers_t *headers);
#define H2O_COMPRESSIBLE_GZIP 1
#define H2O_COMPRESSIBLE_BROTLI 2
/**
 * builds destination URL or path, by contatenating the prefix and path_info of the request
 */
h2o_iovec_t h2o_build_destination(h2o_req_t *req, const char *prefix, size_t prefix_len, int use_path_normalized);
/**
 * encodes the duration value of the `server-timing` header
 */
void h2o_add_server_timing_header(h2o_req_t *req, int uses_trailer);
/**
 * encodes the duration value of the `server-timing` trailer
 */
h2o_iovec_t h2o_build_server_timing_trailer(h2o_req_t *req, const char *prefix, size_t prefix_len, const char *suffix,
                                            size_t suffix_len);
/**
 * release all thread-local resources used by h2o
 */
void h2o_cleanup_thread(void);

extern uint64_t h2o_connection_id;

/* request */

/**
 * initializes the request structure
 * @param req the request structure
 * @param conn the underlying connection
 * @param src if not NULL, the request structure would be a shallow copy of src
 */
void h2o_init_request(h2o_req_t *req, h2o_conn_t *conn, h2o_req_t *src);
/**
 * releases resources allocated for handling a request
 */
void h2o_dispose_request(h2o_req_t *req);
/**
 * called by the connection layer to start processing a request that is ready
 */
void h2o_process_request(h2o_req_t *req);
/**
 * returns the first handler that will be used for the request
 */
h2o_handler_t *h2o_get_first_handler(h2o_req_t *req);
/**
 * delegates the request to the next handler
 */
void h2o_delegate_request(h2o_req_t *req);
/**
 * calls h2o_delegate_request using zero_timeout callback
 */
void h2o_delegate_request_deferred(h2o_req_t *req);
/**
 * reprocesses a request once more (used for internal redirection)
 */
void h2o_reprocess_request(h2o_req_t *req, h2o_iovec_t method, const h2o_url_scheme_t *scheme, h2o_iovec_t authority,
                           h2o_iovec_t path, h2o_req_overrides_t *overrides, int is_delegated);
/**
 * calls h2o_reprocess_request using zero_timeout callback
 */
void h2o_reprocess_request_deferred(h2o_req_t *req, h2o_iovec_t method, const h2o_url_scheme_t *scheme, h2o_iovec_t authority,
                                    h2o_iovec_t path, h2o_req_overrides_t *overrides, int is_delegated);
/**
 *
 */
void h2o_replay_request(h2o_req_t *req);
/**
 *
 */
void h2o_replay_request_deferred(h2o_req_t *req);
/**
 * called by handlers to set the generator
 * @param req the request
 * @param generator the generator
 */
void h2o_start_response(h2o_req_t *req, h2o_generator_t *generator);
/**
 * called by filters to insert output-stream filters for modifying the response
 * @param req the request
 * @param alignment of the memory to be allocated for the ostream filter
 * @param size of the memory to be allocated for the ostream filter
 * @param slot where the stream should be inserted
 * @return pointer to the ostream filter
 */
h2o_ostream_t *h2o_add_ostream(h2o_req_t *req, size_t alignment, size_t sz, h2o_ostream_t **slot);
/**
 * prepares the request for processing by looking at the method, URI, headers
 */
h2o_hostconf_t *h2o_req_setup(h2o_req_t *req);
/**
 * binds configurations to the request
 */
void h2o_req_bind_conf(h2o_req_t *req, h2o_hostconf_t *hostconf, h2o_pathconf_t *pathconf);

/**
 * called by the generators to send output
 * note: generators should free itself after sending the final chunk (i.e. calling the function with is_final set to true)
 * @param req the request
 * @param bufs an array of buffers
 * @param bufcnt length of the buffers array
 * @param state describes if the output is final, has an error, or is in progress
 */
void h2o_send(h2o_req_t *req, h2o_iovec_t *bufs, size_t bufcnt, h2o_send_state_t state);
/**
 * called by the connection layer to pull the content from generator (if pull mode is being used)
 */
static h2o_send_state_t h2o_pull(h2o_req_t *req, h2o_ostream_pull_cb cb, h2o_iovec_t *buf);
/**
 * creates an uninitialized prefilter and returns pointer to it
 */
h2o_req_prefilter_t *h2o_add_prefilter(h2o_req_t *req, size_t alignment, size_t sz);
/**
 * requests the next prefilter or filter (if any) to setup the ostream if necessary
 */
static void h2o_setup_next_prefilter(h2o_req_prefilter_t *self, h2o_req_t *req, h2o_ostream_t **slot);
/**
 * requests the next filter (if any) to setup the ostream if necessary
 */
static void h2o_setup_next_ostream(h2o_req_t *req, h2o_ostream_t **slot);
/**
 * called by the ostream filters to send output to the next ostream filter
 * note: ostream filters should free itself after sending the final chunk (i.e. calling the function with is_final set to true)
 * note: ostream filters must not set is_final flag to TRUE unless is_final flag of the do_send callback was set as such
 * @param ostr current ostream filter
 * @param req the request
 * @param bufs an array of buffers
 * @param bufcnt length of the buffers array
 * @param state whether the output is in progress, final, or in error
 */
void h2o_ostream_send_next(h2o_ostream_t *ostream, h2o_req_t *req, h2o_iovec_t *bufs, size_t bufcnt, h2o_send_state_t state);
/**
 * called by the connection layer to request additional data to the generator
 */
static void h2o_proceed_response(h2o_req_t *req);
void h2o_proceed_response_deferred(h2o_req_t *req);
/**
 * if NULL, supplements h2o_req_t::mime_attr
 */
void h2o_req_fill_mime_attributes(h2o_req_t *req);
/**
 * returns an environment variable
 */
static h2o_iovec_t *h2o_req_getenv(h2o_req_t *req, const char *name, size_t name_len, int allocate_if_not_found);
/**
 * unsets an environment variable
 */
static void h2o_req_unsetenv(h2o_req_t *req, const char *name, size_t name_len);

/* config */

h2o_envconf_t *h2o_config_create_envconf(h2o_envconf_t *src);
void h2o_config_setenv(h2o_envconf_t *envconf, const char *name, const char *value);
void h2o_config_unsetenv(h2o_envconf_t *envconf, const char *name);

/**
 * initializes pathconf
 * @param path path to serve, or NULL if fallback or extension-level
 * @param mimemap mimemap to use, or NULL if fallback or extension-level
 */
void h2o_config_init_pathconf(h2o_pathconf_t *pathconf, h2o_globalconf_t *globalconf, const char *path, h2o_mimemap_t *mimemap);
/**
 *
 */
void h2o_config_dispose_pathconf(h2o_pathconf_t *pathconf);
/**
 * initializes the global configuration
 */
void h2o_config_init(h2o_globalconf_t *config);
/**
 * registers a host context
 */
h2o_hostconf_t *h2o_config_register_host(h2o_globalconf_t *config, h2o_iovec_t host, uint16_t port);
/**
 * registers a path context
 * @param hostconf host-level configuration that the path-level configuration belongs to
 * @param path path
 * @param flags unused and must be set to zero
 *
 * Handling of the path argument has changed in version 2.0 (of the standard server).
 *
 * Before 2.0, the function implicitely added a trailing `/` to the supplied path (if it did not end with a `/`), and when receiving
 * a HTTP request for a matching path without the trailing `/`, libh2o sent a 301 response redirecting the client to a URI with a
 * trailing `/`.
 *
 * Since 2.0, the function retains the exact path given as the argument, and the handlers of the pathconf is invoked if one of the
 * following conditions are met:
 *
 * * request path is an exact match to the configuration path
 * * configuration path does not end with a `/`, and the request path begins with the configuration path followed by a `/`
 */
h2o_pathconf_t *h2o_config_register_path(h2o_hostconf_t *hostconf, const char *path, int flags);
/**
 * registers an extra status handler
 */
void h2o_config_register_status_handler(h2o_globalconf_t *config, h2o_status_handler_t *status_handler);
/**
 * disposes of the resources allocated for the global configuration
 */
void h2o_config_dispose(h2o_globalconf_t *config);
/**
 * creates a handler associated to a given pathconf
 */
h2o_handler_t *h2o_create_handler(h2o_pathconf_t *conf, size_t sz);
/**
 * creates a filter associated to a given pathconf
 */
h2o_filter_t *h2o_create_filter(h2o_pathconf_t *conf, size_t sz);
/**
 * creates a logger associated to a given pathconf
 */
h2o_logger_t *h2o_create_logger(h2o_pathconf_t *conf, size_t sz);

/* context */

/**
 * initializes the context
 */
void h2o_context_init(h2o_context_t *context, h2o_loop_t *loop, h2o_globalconf_t *config);
/**
 * disposes of the resources allocated for the context
 */
void h2o_context_dispose(h2o_context_t *context);
/**
 * requests shutdown to the connections governed by the context
 */
void h2o_context_request_shutdown(h2o_context_t *context);
/**
 *
 */
void h2o_context_init_pathconf_context(h2o_context_t *ctx, h2o_pathconf_t *pathconf);
/**
 *
 */
void h2o_context_dispose_pathconf_context(h2o_context_t *ctx, h2o_pathconf_t *pathconf);

/**
 * returns current timestamp
 * @param ctx the context
 * @param pool memory pool (used when ts != NULL)
 * @param ts buffer to store the timestamp (optional)
 * @return current time in UTC
 */
static h2o_timestamp_t h2o_get_timestamp(h2o_context_t *ctx, h2o_mem_pool_t *pool);
void h2o_context_update_timestamp_string_cache(h2o_context_t *ctx);
/**
 * returns per-module context set
 */
static void *h2o_context_get_handler_context(h2o_context_t *ctx, h2o_handler_t *handler);
/**
 * sets per-module context
 */
static void h2o_context_set_handler_context(h2o_context_t *ctx, h2o_handler_t *handler, void *handler_ctx);
/**
 * returns per-module context set by the on_context_init callback
 */
static void *h2o_context_get_filter_context(h2o_context_t *ctx, h2o_filter_t *filter);
/**
 * sets per-module filter context
 */
static void h2o_context_set_filter_context(h2o_context_t *ctx, h2o_filter_t *filter, void *filter_ctx);
/**
 * returns per-module context set by the on_context_init callback
 */
static void *h2o_context_get_logger_context(h2o_context_t *ctx, h2o_logger_t *logger);
/*
 * return the address associated with the key in the context storage
 */
static void **h2o_context_get_storage(h2o_context_t *ctx, size_t *key, void (*dispose_cb)(void *));

/* built-in generators */

enum {
    /**
     * enforces the http1 protocol handler to close the connection after sending the response
     */
    H2O_SEND_ERROR_HTTP1_CLOSE_CONNECTION = 0x1,
    /**
     * if set, does not flush the registered response headers
     */
    H2O_SEND_ERROR_KEEP_HEADERS = 0x2
};

/**
 * Add a `date:` header to the response
 */
void h2o_resp_add_date_header(h2o_req_t *req);
/**
 * sends the given string as the response
 */
void h2o_send_inline(h2o_req_t *req, const char *body, size_t len);
/**
 * sends the given information as an error response to the client
 */
void h2o_send_error_generic(h2o_req_t *req, int status, const char *reason, const char *body, int flags);
#define H2O_SEND_ERROR_XXX(status)                                                                                                 \
    static inline void h2o_send_error_##status(h2o_req_t *req, const char *reason, const char *body, int flags)                    \
    {                                                                                                                              \
        req->conn->ctx->emitted_error_status[H2O_STATUS_ERROR_##status]++;                                                         \
        h2o_send_error_generic(req, status, reason, body, flags);                                                                  \
    }

H2O_SEND_ERROR_XXX(400)
H2O_SEND_ERROR_XXX(403)
H2O_SEND_ERROR_XXX(404)
H2O_SEND_ERROR_XXX(405)
H2O_SEND_ERROR_XXX(416)
H2O_SEND_ERROR_XXX(417)
H2O_SEND_ERROR_XXX(500)
H2O_SEND_ERROR_XXX(502)
H2O_SEND_ERROR_XXX(503)

/**
 * sends error response using zero timeout; can be called by output filters while processing the headers
 */
void h2o_send_error_deferred(h2o_req_t *req, int status, const char *reason, const char *body, int flags);
/**
 * sends a redirect response
 */
void h2o_send_redirect(h2o_req_t *req, int status, const char *reason, const char *url, size_t url_len);
/**
 * handles redirect internally
 */
void h2o_send_redirect_internal(h2o_req_t *req, h2o_iovec_t method, const char *url_str, size_t url_len, int preserve_overrides);
/**
 * returns method to be used after redirection
 */
h2o_iovec_t h2o_get_redirect_method(h2o_iovec_t method, int status);
/**
 * registers push path (if necessary) by parsing a Link header
 * this returns a version of `value` that removes the links that had the `x-http2-push-only` attribute
 */
h2o_iovec_t h2o_push_path_in_link_header(h2o_req_t *req, const char *value, size_t value_len);
/**
 * sends 1xx response
 */
void h2o_send_informational(h2o_req_t *req);

/**
 * logs an error
 */
void h2o_req_log_error(h2o_req_t *req, const char *module, const char *fmt, ...) __attribute__((format(printf, 3, 4)));
void h2o_write_error_log(h2o_iovec_t prefix, h2o_iovec_t msg);

/* log */

enum { H2O_LOGCONF_ESCAPE_APACHE, H2O_LOGCONF_ESCAPE_JSON };

/**
 * compiles a log configuration
 */
h2o_logconf_t *h2o_logconf_compile(const char *fmt, int escape, char *errbuf);
/**
 * disposes of a log configuration
 */
void h2o_logconf_dispose(h2o_logconf_t *logconf);
/**
 * logs a request
 */
char *h2o_log_request(h2o_logconf_t *logconf, h2o_req_t *req, size_t *len, char *buf);

/* proxy */

/**
 * processes a request (by sending the request upstream)
 */
void h2o__proxy_process_request(h2o_req_t *req);

/* mime mapper */

/**
 * initializes the mimemap (the returned chunk is refcounted)
 */
h2o_mimemap_t *h2o_mimemap_create(void);
/**
 * clones a mimemap
 */
h2o_mimemap_t *h2o_mimemap_clone(h2o_mimemap_t *src);
/**
 *
 */
void h2o_mimemap_on_context_init(h2o_mimemap_t *mimemap, h2o_context_t *ctx);
/**
 *
 */
void h2o_mimemap_on_context_dispose(h2o_mimemap_t *mimemap, h2o_context_t *ctx);
/**
 * returns if the map contains a dynamic type
 */
int h2o_mimemap_has_dynamic_type(h2o_mimemap_t *mimemap);
/**
 * sets the default mime-type
 */
void h2o_mimemap_set_default_type(h2o_mimemap_t *mimemap, const char *mime, h2o_mime_attributes_t *attr);
/**
 * adds a mime-type mapping
 */
void h2o_mimemap_define_mimetype(h2o_mimemap_t *mimemap, const char *ext, const char *mime, h2o_mime_attributes_t *attr);
/**
 * adds a mime-type mapping
 */
h2o_mimemap_type_t *h2o_mimemap_define_dynamic(h2o_mimemap_t *mimemap, const char **exts, h2o_globalconf_t *globalconf);
/**
 * removes a mime-type mapping
 */
void h2o_mimemap_remove_type(h2o_mimemap_t *mimemap, const char *ext);
/**
 * clears all mime-type mapping
 */
void h2o_mimemap_clear_types(h2o_mimemap_t *mimemap);
/**
 * sets the default mime-type
 */
h2o_mimemap_type_t *h2o_mimemap_get_default_type(h2o_mimemap_t *mimemap);
/**
 * returns the mime-type corresponding to given extension
 */
h2o_mimemap_type_t *h2o_mimemap_get_type_by_extension(h2o_mimemap_t *mimemap, h2o_iovec_t ext);
/**
 * returns the mime-type corresponding to given mimetype
 */
h2o_mimemap_type_t *h2o_mimemap_get_type_by_mimetype(h2o_mimemap_t *mimemap, h2o_iovec_t mime, int exact_match_only);
/**
 * returns the default mime attributes given a mime type
 */
void h2o_mimemap_get_default_attributes(const char *mime, h2o_mime_attributes_t *attr);

/* various handlers */

/* lib/access_log.c */

typedef struct st_h2o_access_log_filehandle_t h2o_access_log_filehandle_t;

int h2o_access_log_open_log(const char *path);
h2o_access_log_filehandle_t *h2o_access_log_open_handle(const char *path, const char *fmt, int escape);
h2o_logger_t *h2o_access_log_register(h2o_pathconf_t *pathconf, h2o_access_log_filehandle_t *handle);
void h2o_access_log_register_configurator(h2o_globalconf_t *conf);

/* lib/handler/server_timing.c */
void h2o_server_timing_register(h2o_pathconf_t *pathconf, int enforce);
void h2o_server_timing_register_configurator(h2o_globalconf_t *conf);

/* lib/compress.c */

enum { H2O_COMPRESS_FLAG_PARTIAL, H2O_COMPRESS_FLAG_FLUSH, H2O_COMPRESS_FLAG_EOS };

/**
 * compressor context
 */
typedef struct st_h2o_compress_context_t {
    /**
     * name used in content-encoding header
     */
    h2o_iovec_t name;
    /**
     * compress or decompress callback
     */
    void (*transform)(struct st_h2o_compress_context_t *self, h2o_iovec_t *inbufs, size_t inbufcnt, h2o_send_state_t state,
                      h2o_iovec_t **outbufs, size_t *outbufcnt);
} h2o_compress_context_t;

typedef struct st_h2o_compress_args_t {
    size_t min_size;
    struct {
        int quality; /* -1 if disabled */
    } gzip;
    struct {
        int quality; /* -1 if disabled */
    } brotli;
} h2o_compress_args_t;

/**
 * registers the gzip/brotli encoding output filter (added by default, for now)
 */
void h2o_compress_register(h2o_pathconf_t *pathconf, h2o_compress_args_t *args);
/**
 * instantiates the gzip compressor
 */
h2o_compress_context_t *h2o_compress_gzip_open(h2o_mem_pool_t *pool, int quality);
/**
 * instantiates the gzip decompressor
 */
h2o_compress_context_t *h2o_compress_gunzip_open(h2o_mem_pool_t *pool);
/**
 * instantiates the brotli compressor (only available if H2O_USE_BROTLI is set)
 */
h2o_compress_context_t *h2o_compress_brotli_open(h2o_mem_pool_t *pool, int quality, size_t estimated_cotent_length,
                                                 size_t preferred_chunk_size);
/**
 * registers the configurator for the gzip/brotli output filter
 */
void h2o_compress_register_configurator(h2o_globalconf_t *conf);

/* lib/handler/throttle_resp.c */
/**
 * registers the throttle response filter
 */
void h2o_throttle_resp_register(h2o_pathconf_t *pathconf);
/**
 * configurator
 */
void h2o_throttle_resp_register_configurator(h2o_globalconf_t *conf);

/* lib/errordoc.c */

typedef struct st_h2o_errordoc_t {
    int status;
    h2o_iovec_t url; /* can be relative */
} h2o_errordoc_t;

/**
 * registers the errordocument output filter
 */
void h2o_errordoc_register(h2o_pathconf_t *pathconf, h2o_errordoc_t *errdocs, size_t cnt);
/**
 *
 */
void h2o_errordoc_register_configurator(h2o_globalconf_t *conf);

/* lib/expires.c */

enum { H2O_EXPIRES_MODE_ABSOLUTE, H2O_EXPIRES_MODE_MAX_AGE };

typedef struct st_h2o_expires_args_t {
    int mode;
    union {
        const char *absolute;
        uint64_t max_age;
    } data;
} h2o_expires_args_t;

/**
 * registers a filter that adds an Expires (or Cache-Control) header
 */
void h2o_expires_register(h2o_pathconf_t *pathconf, h2o_expires_args_t *args);
/**
 *
 */
void h2o_expires_register_configurator(h2o_globalconf_t *conf);

/* lib/fastcgi.c */

typedef struct st_h2o_fastcgi_handler_t h2o_fastcgi_handler_t;

#define H2O_DEFAULT_FASTCGI_IO_TIMEOUT 30000

typedef struct st_h2o_fastcgi_config_vars_t {
    uint64_t io_timeout;
    uint64_t keepalive_timeout; /* 0 to disable */
    h2o_iovec_t document_root;  /* .base=NULL if not set */
    int send_delegated_uri;     /* whether to send the rewritten HTTP_HOST & REQUEST_URI by delegation, or the original */
    struct {
        void (*dispose)(h2o_fastcgi_handler_t *handler, void *data);
        void *data;
    } callbacks;
} h2o_fastcgi_config_vars_t;

/**
 * registers the fastcgi handler to the context
 */
h2o_fastcgi_handler_t *h2o_fastcgi_register(h2o_pathconf_t *pathconf, h2o_url_t *upstream, h2o_fastcgi_config_vars_t *vars);
/**
 * registers the fastcgi handler to the context
 */
h2o_fastcgi_handler_t *h2o_fastcgi_register_by_spawnproc(h2o_pathconf_t *pathconf, char **argv, h2o_fastcgi_config_vars_t *vars);
/**
 * registers the configurator
 */
void h2o_fastcgi_register_configurator(h2o_globalconf_t *conf);

/* lib/file.c */

enum {
    H2O_FILE_FLAG_NO_ETAG = 0x1,
    H2O_FILE_FLAG_DIR_LISTING = 0x2,
    H2O_FILE_FLAG_SEND_COMPRESSED = 0x4,
    H2O_FILE_FLAG_GUNZIP = 0x8
};

typedef struct st_h2o_file_handler_t h2o_file_handler_t;

extern const char **h2o_file_default_index_files;

/**
 * sends given file as the response to the client
 */
int h2o_file_send(h2o_req_t *req, int status, const char *reason, const char *path, h2o_iovec_t mime_type, int flags);
/**
 * registers a handler that serves a directory of statically-served files
 * @param pathconf
 * @param virtual_path
 * @param real_path
 * @param index_files optional NULL-terminated list of of filenames to be considered as the "directory-index"
 * @param mimemap the mimemap (h2o_mimemap_create is called internally if the argument is NULL)
 */
h2o_file_handler_t *h2o_file_register(h2o_pathconf_t *pathconf, const char *real_path, const char **index_files,
                                      h2o_mimemap_t *mimemap, int flags);
/**
 * registers a handler that serves a specific file
 * @param pathconf
 * @param virtual_path
 * @param real_path
 * @param index_files optional NULL-terminated list of of filenames to be considered as the "directory-index"
 * @param mimemap the mimemap (h2o_mimemap_create is called internally if the argument is NULL)
 */
h2o_handler_t *h2o_file_register_file(h2o_pathconf_t *pathconf, const char *real_path, h2o_mimemap_type_t *mime_type, int flags);
/**
 * returns the associated mimemap
 */
h2o_mimemap_t *h2o_file_get_mimemap(h2o_file_handler_t *handler);
/**
 * registers the configurator
 */
void h2o_file_register_configurator(h2o_globalconf_t *conf);

/* lib/headers.c */

enum {
    H2O_HEADERS_CMD_NULL,
    H2O_HEADERS_CMD_ADD,        /* adds a new header line */
    H2O_HEADERS_CMD_APPEND,     /* adds a new header line or contenates to the existing header */
    H2O_HEADERS_CMD_MERGE,      /* merges the value into a comma-listed values of the named header */
    H2O_HEADERS_CMD_SET,        /* sets a header line, overwriting the existing one (if any) */
    H2O_HEADERS_CMD_SETIFEMPTY, /* sets a header line if empty */
    H2O_HEADERS_CMD_UNSET       /* removes the named header(s) */
};

typedef enum h2o_headers_command_when {
    H2O_HEADERS_CMD_WHEN_FINAL,
    H2O_HEADERS_CMD_WHEN_EARLY,
    H2O_HEADERS_CMD_WHEN_ALL,
} h2o_headers_command_when_t;

struct st_h2o_headers_command_t {
    int cmd;
    h2o_iovec_t *name; /* maybe a token */
    h2o_iovec_t value;
    h2o_headers_command_when_t when;
};

/**
 * registers a list of commands terminated by cmd==H2O_HEADERS_CMD_NULL
 */
void h2o_headers_register(h2o_pathconf_t *pathconf, h2o_headers_command_t *cmds);
/**
 * returns whether if the given name can be registered to the filter
 */
int h2o_headers_is_prohibited_name(const h2o_token_t *token);
/**
 * registers the configurator
 */
void h2o_headers_register_configurator(h2o_globalconf_t *conf);

/* lib/proxy.c */

typedef struct st_h2o_proxy_config_vars_t {
    uint64_t io_timeout;
    uint64_t connect_timeout;
    uint64_t first_byte_timeout;
    uint64_t keepalive_timeout;
    unsigned preserve_host : 1;
    unsigned use_proxy_protocol : 1;
    struct {
        int enabled;
        uint64_t timeout;
    } websocket;
    h2o_headers_command_t *headers_cmds;
    size_t max_buffer_size;
    struct {
        uint32_t max_concurrent_strams;
        int ratio;
    } http2;
} h2o_proxy_config_vars_t;

/**
 * registers the reverse proxy handler to the context
 */
void h2o_proxy_register_reverse_proxy(h2o_pathconf_t *pathconf, h2o_proxy_config_vars_t *config, h2o_socketpool_t *sockpool);
/**
 * registers the configurator
 */
void h2o_proxy_register_configurator(h2o_globalconf_t *conf);

/* lib/redirect.c */

typedef struct st_h2o_redirect_handler_t h2o_redirect_handler_t;

/**
 * registers the redirect handler to the context
 * @param pathconf
 * @param internal whether if the redirect is internal or external
 * @param status status code to be sent (e.g. 301, 303, 308, ...)
 * @param prefix prefix of the destitation URL
 */
h2o_redirect_handler_t *h2o_redirect_register(h2o_pathconf_t *pathconf, int internal, int status, const char *prefix);
/**
 * registers the configurator
 */
void h2o_redirect_register_configurator(h2o_globalconf_t *conf);

/* lib/handler/reproxy.c */

typedef struct st_h2o_reproxy_handler_t h2o_reproxy_handler_t;

/**
 * registers the reproxy filter
 */
void h2o_reproxy_register(h2o_pathconf_t *pathconf);
/**
 * registers the configurator
 */
void h2o_reproxy_register_configurator(h2o_globalconf_t *conf);

/* lib/handler/status.c */

/**
 * registers the status handler
 */
void h2o_status_register(h2o_pathconf_t *pathconf);
/**
 * registers the duration handler
 */
void h2o_duration_stats_register(h2o_globalconf_t *conf);
/**
 * registers the configurator
 */
void h2o_status_register_configurator(h2o_globalconf_t *conf);

/* lib/handler/headers_util.c */

/**
 * appends a headers command to the list
 */
void h2o_headers_append_command(h2o_headers_command_t **cmds, int cmd, h2o_iovec_t *name, h2o_iovec_t value,
                                h2o_headers_command_when_t when);
/**
 * rewrite headers by the command provided
 */
void h2o_rewrite_headers(h2o_mem_pool_t *pool, h2o_headers_t *headers, h2o_headers_command_t *cmd);

/* lib/handler/http2_debug_state.c */

/**
 * registers the http2 debug state handler
 */
void h2o_http2_debug_state_register(h2o_hostconf_t *hostconf, int hpack_enabled);
/**
 * registers the configurator
 */
void h2o_http2_debug_state_register_configurator(h2o_globalconf_t *conf);

/* inline defs */

#ifdef H2O_NO_64BIT_ATOMICS
extern pthread_mutex_t h2o_conn_id_mutex;
#endif

inline h2o_conn_t *h2o_create_connection(size_t sz, h2o_context_t *ctx, h2o_hostconf_t **hosts, struct timeval connected_at,
                                         const h2o_conn_callbacks_t *callbacks)
{
    h2o_conn_t *conn = (h2o_conn_t *)h2o_mem_alloc(sz);

    conn->ctx = ctx;
    conn->hosts = hosts;
    conn->connected_at = connected_at;
#ifdef H2O_NO_64BIT_ATOMICS
    pthread_mutex_lock(&h2o_conn_id_mutex);
    conn->id = ++h2o_connection_id;
    pthread_mutex_unlock(&h2o_conn_id_mutex);
#else
    conn->id = __sync_add_and_fetch(&h2o_connection_id, 1);
#endif
    conn->callbacks = callbacks;

    return conn;
}

inline int h2o_conn_is_early_data(h2o_conn_t *conn)
{
    h2o_socket_t *sock = conn->callbacks->get_socket(conn);
    return sock != NULL && sock->ssl != NULL && h2o_socket_ssl_is_early_data(sock);
}

inline void h2o_proceed_response(h2o_req_t *req)
{
    if (req->_generator != NULL) {
        req->_generator->proceed(req->_generator, req);
    } else {
        req->_ostr_top->do_send(req->_ostr_top, req, NULL, 0, H2O_SEND_STATE_FINAL);
    }
}

inline h2o_iovec_t *h2o_req_getenv(h2o_req_t *req, const char *name, size_t name_len, int allocate_if_not_found)
{
    size_t i;
    for (i = 0; i != req->env.size; i += 2)
        if (h2o_memis(req->env.entries[i].base, req->env.entries[i].len, name, name_len))
            return req->env.entries + i + 1;
    if (!allocate_if_not_found)
        return NULL;
    h2o_vector_reserve(&req->pool, &req->env, req->env.size + 2);
    req->env.entries[req->env.size++] = h2o_iovec_init(name, name_len);
    req->env.entries[req->env.size++] = h2o_iovec_init(NULL, 0);
    return req->env.entries + req->env.size - 1;
}

inline void h2o_req_unsetenv(h2o_req_t *req, const char *name, size_t name_len)
{
    size_t i;
    for (i = 0; i != req->env.size; i += 2)
        if (h2o_memis(req->env.entries[i].base, req->env.entries[i].len, name, name_len))
            goto Found;
    /* not found */
    return;
Found:
    memmove(req->env.entries + i, req->env.entries + i + 2, req->env.size - i - 2);
    req->env.size -= 2;
}

inline h2o_send_state_t h2o_pull(h2o_req_t *req, h2o_ostream_pull_cb cb, h2o_iovec_t *buf)
{
    h2o_send_state_t send_state;
    assert(req->_generator != NULL);
    send_state = cb(req->_generator, req, buf);
    if (!h2o_send_state_is_in_progress(send_state))
        req->_generator = NULL;
    return send_state;
}

inline void h2o_setup_next_ostream(h2o_req_t *req, h2o_ostream_t **slot)
{
    h2o_filter_t *next;

    if (req->_next_filter_index < req->pathconf->filters.size) {
        next = req->pathconf->filters.entries[req->_next_filter_index++];
        next->on_setup_ostream(next, req, slot);
    }
}

inline void h2o_setup_next_prefilter(h2o_req_prefilter_t *self, h2o_req_t *req, h2o_ostream_t **slot)
{
    h2o_req_prefilter_t *next = self->next;

    if (next != NULL)
        next->on_setup_ostream(next, req, slot);
    else
        h2o_setup_next_ostream(req, slot);
}

inline h2o_timestamp_t h2o_get_timestamp(h2o_context_t *ctx, h2o_mem_pool_t *pool)
{
    time_t prev_sec = ctx->_timestamp_cache.tv_at.tv_sec;
    ctx->_timestamp_cache.tv_at = h2o_gettimeofday(ctx->loop);
    if (ctx->_timestamp_cache.tv_at.tv_sec != prev_sec)
        h2o_context_update_timestamp_string_cache(ctx);

    h2o_timestamp_t ts;
    ts.at = ctx->_timestamp_cache.tv_at;
    h2o_mem_link_shared(pool, ctx->_timestamp_cache.value);
    ts.str = ctx->_timestamp_cache.value;

    return ts;
}

inline void *h2o_context_get_handler_context(h2o_context_t *ctx, h2o_handler_t *handler)
{
    return ctx->_module_configs[handler->_config_slot];
}

inline void h2o_context_set_handler_context(h2o_context_t *ctx, h2o_handler_t *handler, void *handler_ctx)
{
    ctx->_module_configs[handler->_config_slot] = handler_ctx;
}

inline void *h2o_context_get_filter_context(h2o_context_t *ctx, h2o_filter_t *filter)
{
    return ctx->_module_configs[filter->_config_slot];
}

inline void h2o_context_set_filter_context(h2o_context_t *ctx, h2o_filter_t *filter, void *filter_ctx)
{
    ctx->_module_configs[filter->_config_slot] = filter_ctx;
}

inline void *h2o_context_get_logger_context(h2o_context_t *ctx, h2o_logger_t *logger)
{
    return ctx->_module_configs[logger->_config_slot];
}

inline void **h2o_context_get_storage(h2o_context_t *ctx, size_t *key, void (*dispose_cb)(void *))
{
    /* SIZE_MAX might not be available in case the file is included from a C++ source file */
    size_t size_max = (size_t)-1;
    if (*key == size_max)
        *key = ctx->storage.size;
    if (ctx->storage.size <= *key) {
        h2o_vector_reserve(NULL, &ctx->storage, *key + 1);
        memset(ctx->storage.entries + ctx->storage.size, 0, (*key + 1 - ctx->storage.size) * sizeof(ctx->storage.entries[0]));
        ctx->storage.size = *key + 1;
    }

    ctx->storage.entries[*key].dispose = dispose_cb;
    return &ctx->storage.entries[*key].data;
}

static inline void h2o_context_set_logger_context(h2o_context_t *ctx, h2o_logger_t *logger, void *logger_ctx)
{
    ctx->_module_configs[logger->_config_slot] = logger_ctx;
}

static inline void h2o_doublebuffer_init(h2o_doublebuffer_t *db, h2o_buffer_prototype_t *prototype)
{
    h2o_buffer_init(&db->buf, prototype);
    db->inflight = 0;
    db->_bytes_inflight = 0;
}

static inline void h2o_doublebuffer_dispose(h2o_doublebuffer_t *db)
{
    h2o_buffer_dispose(&db->buf);
}

static inline h2o_iovec_t h2o_doublebuffer_prepare(h2o_doublebuffer_t *db, h2o_buffer_t **receiving, size_t max_bytes)
{
    assert(!db->inflight);
    assert(max_bytes != 0);

    if (db->buf->size == 0) {
        if ((*receiving)->size == 0)
            return h2o_iovec_init(NULL, 0);
        /* swap buffers */
        h2o_buffer_t *t = db->buf;
        db->buf = *receiving;
        *receiving = t;
    }
    if ((db->_bytes_inflight = db->buf->size) > max_bytes)
        db->_bytes_inflight = max_bytes;
    db->inflight = 1;
    return h2o_iovec_init(db->buf->bytes, db->_bytes_inflight);
}

static inline void h2o_doublebuffer_prepare_empty(h2o_doublebuffer_t *db)
{
    assert(!db->inflight);
    db->inflight = 1;
}

static inline void h2o_doublebuffer_consume(h2o_doublebuffer_t *db)
{
    assert(db->inflight);
    db->inflight = 0;

    h2o_buffer_consume(&db->buf, db->_bytes_inflight);
    db->_bytes_inflight = 0;
}

#define COMPUTE_DURATION(name, from, until)                                                                                        \
    static inline int h2o_time_compute_##name(struct st_h2o_req_t *req, int64_t *delta_usec)                                       \
    {                                                                                                                              \
        if (h2o_timeval_is_null((from)) || h2o_timeval_is_null((until))) {                                                         \
            return 0;                                                                                                              \
        }                                                                                                                          \
        *delta_usec = h2o_timeval_subtract((from), (until));                                                                       \
        return 1;                                                                                                                  \
    }

COMPUTE_DURATION(connect_time, &req->conn->connected_at, &req->timestamps.request_begin_at);
COMPUTE_DURATION(header_time, &req->timestamps.request_begin_at,
                 h2o_timeval_is_null(&req->timestamps.request_body_begin_at) ? &req->processed_at.at
                                                                             : &req->timestamps.request_body_begin_at);
COMPUTE_DURATION(body_time,
                 h2o_timeval_is_null(&req->timestamps.request_body_begin_at) ? &req->processed_at.at
                                                                             : &req->timestamps.request_body_begin_at,
                 &req->processed_at.at);
COMPUTE_DURATION(request_total_time, &req->timestamps.request_begin_at, &req->processed_at.at);
COMPUTE_DURATION(process_time, &req->processed_at.at, &req->timestamps.response_start_at);
COMPUTE_DURATION(response_time, &req->timestamps.response_start_at, &req->timestamps.response_end_at);
COMPUTE_DURATION(total_time, &req->timestamps.request_begin_at, &req->timestamps.response_end_at);

COMPUTE_DURATION(proxy_idle_time, &req->timestamps.request_begin_at, &req->timestamps.proxy.start_at);
COMPUTE_DURATION(proxy_connect_time, &req->timestamps.proxy.start_at, &req->timestamps.proxy.request_begin_at);
COMPUTE_DURATION(proxy_request_time, &req->timestamps.proxy.request_begin_at, &req->timestamps.proxy.request_end_at);
COMPUTE_DURATION(proxy_process_time, &req->timestamps.proxy.request_end_at, &req->timestamps.proxy.response_start_at);
COMPUTE_DURATION(proxy_response_time, &req->timestamps.proxy.response_start_at, &req->timestamps.proxy.response_end_at);
COMPUTE_DURATION(proxy_total_time, &req->timestamps.proxy.request_begin_at, &req->timestamps.proxy.response_end_at);

#undef COMPUTE_DURATION

#ifdef __cplusplus
}
#endif

#endif<|MERGE_RESOLUTION|>--- conflicted
+++ resolved
@@ -1093,21 +1093,10 @@
      */
     unsigned char reprocess_if_too_early : 1;
     /**
-<<<<<<< HEAD
-     * whether if the response should include server-timing header
-     */
-    unsigned char send_server_timing_header : 1;
-    /**
-     * whether if the response should include server-timing trailer
-     */
-    unsigned char send_server_timing_trailer : 1;
-    /**
      * set by the prxy handler if the http2 upstream refused the stream so the client can retry the request
      */
     unsigned char upstream_refused : 1;
     /**
-=======
->>>>>>> bd64950a
      * whether the request is a subrequest
      */
     unsigned char is_subrequest : 1;
