--- conflicted
+++ resolved
@@ -59,18 +59,11 @@
     {
         h2o_headers_t headers = {NULL};
         h2o_add_header_by_str(&pool, &headers, H2O_STRLIT("dnt"), 0, NULL, H2O_STRLIT("1"));
-<<<<<<< HEAD
-        h2o_add_header_by_str(&pool, &headers, H2O_STRLIT("x-hoge"), 0, NULL, H2O_STRLIT("\x01\x02\x03")); /* literal, non-huff */
+        h2o_add_header_by_str(&pool, &headers, H2O_STRLIT("x-hoge"), 0, NULL, H2O_STRLIT("A")); /* literal, non-huff */
         h2o_iovec_t headers_frame =
             h2o_qpack_flatten_request(enc, &pool, 123, enc_stream, h2o_iovec_init(H2O_STRLIT("GET")), &H2O_URL_SCHEME_HTTPS,
                                       h2o_iovec_init(H2O_STRLIT("example.com")), h2o_iovec_init(H2O_STRLIT("/foobar")),
                                       headers.entries, headers.size, h2o_iovec_init(NULL, 0));
-=======
-        h2o_add_header_by_str(&pool, &headers, H2O_STRLIT("x-hoge"), 0, NULL, H2O_STRLIT("A")); /* literal, non-huff */
-        h2o_iovec_t headers_frame = h2o_qpack_flatten_request(enc, &pool, 123, enc_stream, h2o_iovec_init(H2O_STRLIT("GET")),
-                                                              &H2O_URL_SCHEME_HTTPS, h2o_iovec_init(H2O_STRLIT("example.com")),
-                                                              h2o_iovec_init(H2O_STRLIT("/foobar")), headers.entries, headers.size);
->>>>>>> 8c4b54a8
         flattened = get_payload(headers_frame.base, headers_frame.len);
     }
 
@@ -141,7 +134,7 @@
     h2o_mem_init_pool(&pool);
 
     int ret = h2o_qpack_parse_request(&pool, dec, stream_id, &method, &scheme, &authority, &path, &headers,
-                                      &pseudo_header_exists_map, &content_length, NULL, header_ack, &header_ack_len,
+                                      &pseudo_header_exists_map, &content_length, NULL, NULL, header_ack, &header_ack_len,
                                       (const uint8_t *)input.base, input.len, &err_desc);
 
     ok(ret == expected_ret);
