--- conflicted
+++ resolved
@@ -951,14 +951,8 @@
             stream->read_blocked = 1;
             made_progress = 1;
             if (stream->req.write_req.cb(stream->req.write_req.ctx, h2o_iovec_init(stream->req_body->bytes, stream->req_body->size),
-<<<<<<< HEAD
-                                         is_end_stream) != 0) {
-                shutdown_stream(stream, H2O_HTTP3_ERROR_INTERNAL, H2O_HTTP3_ERROR_INTERNAL);
-=======
-                                         quicly_recvstate_transfer_complete(&stream->quic->recvstate)) != 0) {
+                                         is_end_stream) != 0)
                 shutdown_stream(stream, H2O_HTTP3_ERROR_INTERNAL, H2O_HTTP3_ERROR_INTERNAL, 0);
->>>>>>> 5b138f7a
-            }
         }
 
         /* process the requests (not in streaming mode); TODO cap concurrency? */
@@ -1149,21 +1143,12 @@
         if (stream->req.content_length != SIZE_MAX)
             return handle_input_expect_headers_send_http_error(stream, h2o_send_error_400, "Invalid Request",
                                                                "CONNECT request cannot have request body", err_desc);
-<<<<<<< HEAD
         stream->req.is_tunnel_req = 1;
         h2o_buffer_init(&stream->req_body, &h2o_socket_buffer_prototype);
         stream->req.entity = h2o_iovec_init("", 0);
         stream->req.proceed_req = proceed_request_streaming;
         ++conn->num_streams_tunnelling;
-        set_state(stream, H2O_HTTP3_SERVER_STREAM_STATE_SEND_HEADERS);
-=======
         set_state(stream, H2O_HTTP3_SERVER_STREAM_STATE_SEND_HEADERS, 0);
-        stream->tunnel = h2o_mem_alloc(sizeof(*stream->tunnel));
-        stream->tunnel->tunnel = NULL;
-        stream->tunnel->stream = stream;
-        stream->tunnel->up.is_inflight = 0;
-        stream->tunnel->up.delayed_write = (h2o_timer_t){.cb = tunnel_write_delayed};
->>>>>>> 5b138f7a
         h2o_process_request(&stream->req);
         return 0;
     }
@@ -1230,17 +1215,10 @@
     switch (stream->state) {
     case H2O_HTTP3_SERVER_STREAM_STATE_SEND_HEADERS:
         write_response(stream);
-<<<<<<< HEAD
         h2o_probe_log_response(&stream->req, stream->quic->stream_id);
-        set_state(stream, H2O_HTTP3_SERVER_STREAM_STATE_SEND_BODY);
+        set_state(stream, H2O_HTTP3_SERVER_STREAM_STATE_SEND_BODY, 1);
         break;
     case H2O_HTTP3_SERVER_STREAM_STATE_SEND_BODY:
-=======
-        h2o_probe_log_response(&stream->req, stream->quic->stream_id, NULL);
-        set_state(stream, H2O_HTTP3_SERVER_STREAM_STATE_SEND_BODY, 1);
-    } else {
-        assert(stream->state == H2O_HTTP3_SERVER_STREAM_STATE_SEND_BODY);
->>>>>>> 5b138f7a
         assert(quicly_sendstate_is_open(&stream->quic->sendstate));
         break;
     case H2O_HTTP3_SERVER_STREAM_STATE_CLOSE_WAIT:
@@ -1300,108 +1278,6 @@
     finalize_do_send(stream);
 }
 
-<<<<<<< HEAD
-=======
-static void tunnel_on_read(h2o_tunnel_t *_tunnel, const char *err, const void *bytes, size_t len)
-{
-    struct st_h2o_http3_server_stream_t *stream = _tunnel->data;
-
-    stream->proceed_requested = 0;
-
-    /* append DATA frame */
-    if (len != 0) {
-        h2o_vector_reserve(&stream->req.pool, &stream->sendbuf.vecs, stream->sendbuf.vecs.size + 2);
-        /* DATA frame header */
-        size_t header_size = flatten_data_frame_header(stream, stream->sendbuf.vecs.entries + stream->sendbuf.vecs.size++, len);
-        /* payload */
-        struct st_h2o_http3_server_sendvec_t *vec = stream->sendbuf.vecs.entries + stream->sendbuf.vecs.size++;
-        h2o_sendvec_init_raw(&vec->vec, bytes, len);
-        vec->entity_offset = stream->sendbuf.final_body_size;
-        stream->sendbuf.final_body_size += len;
-        /* update final offset */
-        stream->sendbuf.final_size += header_size + len;
-    }
-
-    /* EOS */
-    if (err != NULL) {
-        stream->tunnel->tunnel->destroy(stream->tunnel->tunnel);
-        stream->tunnel->tunnel = NULL;
-        shutdown_by_generator(stream);
-    }
-
-    finalize_do_send(stream);
-}
-
-void tunnel_write(struct st_h2o_http3_server_stream_t *stream)
-{
-    size_t bytes_to_send;
-
-    assert(!stream->tunnel->up.is_inflight);
-
-    if ((bytes_to_send = stream->req_body->size) == 0)
-        return;
-
-    /* move chunk of data into stream->tunnel.up.buf */
-    if (bytes_to_send > sizeof(stream->tunnel->up.bytes_inflight))
-        bytes_to_send = sizeof(stream->tunnel->up.bytes_inflight);
-    memcpy(stream->tunnel->up.bytes_inflight, stream->req_body->bytes, bytes_to_send);
-    stream->tunnel->up.is_inflight = 1;
-    h2o_buffer_consume(&stream->req_body, bytes_to_send);
-
-    /* send */
-    stream->tunnel->tunnel->write_(stream->tunnel->tunnel, stream->tunnel->up.bytes_inflight, bytes_to_send);
-}
-
-void tunnel_write_delayed(h2o_timer_t *timer)
-{
-    struct st_h2o_http3_server_stream_t *stream =
-        H2O_STRUCT_FROM_MEMBER(struct st_h2o_http3_server_tunnel_t, up.delayed_write, timer)->stream;
-    tunnel_write(stream);
-}
-
-static void tunnel_on_write_complete(h2o_tunnel_t *tunnel, const char *err)
-{
-    struct st_h2o_http3_server_stream_t *stream = tunnel->data;
-
-    assert(stream->tunnel->up.is_inflight);
-    stream->tunnel->up.is_inflight = 0;
-
-    if (err != NULL) {
-        stream->tunnel->tunnel->destroy(stream->tunnel->tunnel);
-        stream->tunnel->tunnel = NULL;
-        shutdown_by_generator(stream);
-        return;
-    }
-
-    tunnel_write(stream);
-}
-
-static void establish_tunnel(h2o_req_t *req, h2o_tunnel_t *tunnel, uint64_t idle_timeout)
-{
-    struct st_h2o_http3_server_stream_t *stream = H2O_STRUCT_FROM_MEMBER(struct st_h2o_http3_server_stream_t, req, req);
-
-    if (stream->tunnel == NULL) {
-        /* the tunnel has been closed in the meantime */
-        return;
-    }
-    stream->tunnel->tunnel = tunnel;
-    tunnel->data = stream;
-    tunnel->on_write_complete = tunnel_on_write_complete;
-    tunnel->on_read = tunnel_on_read;
-
-    write_response(stream);
-    h2o_probe_log_response(&stream->req, stream->quic->stream_id, stream->tunnel->tunnel);
-    set_state(stream, H2O_HTTP3_SERVER_STREAM_STATE_SEND_BODY, 1);
-
-    finalize_do_send(stream);
-    assert(!stream->proceed_while_sending);
-    stream->proceed_requested = 1; /* suppress invocation of `tunnel->proceed_read` until `tunnel_on_read` gets called */
-
-    if (stream->req_body != NULL)
-        tunnel_write(stream);
-}
-
->>>>>>> 5b138f7a
 static int handle_priority_update_frame(struct st_h2o_http3_server_conn_t *conn, const h2o_http3_priority_update_frame_t *frame)
 {
     if (frame->element_is_push)
