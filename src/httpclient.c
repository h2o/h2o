/*
 * Copyright (c) 2014-2019 DeNA Co., Ltd., Kazuho Oku, Fastly, Frederik
 *                         Deweerdt, Justin Zhu, Ichito Nagata, Grant Zhang,
 *                         Baodong Chen
 *
 * Permission is hereby granted, free of charge, to any person obtaining a copy
 * of this software and associated documentation files (the "Software"), to
 * deal in the Software without restriction, including without limitation the
 * rights to use, copy, modify, merge, publish, distribute, sublicense, and/or
 * sell copies of the Software, and to permit persons to whom the Software is
 * furnished to do so, subject to the following conditions:
 *
 * The above copyright notice and this permission notice shall be included in
 * all copies or substantial portions of the Software.
 *
 * THE SOFTWARE IS PROVIDED "AS IS", WITHOUT WARRANTY OF ANY KIND, EXPRESS OR
 * IMPLIED, INCLUDING BUT NOT LIMITED TO THE WARRANTIES OF MERCHANTABILITY,
 * FITNESS FOR A PARTICULAR PURPOSE AND NONINFRINGEMENT. IN NO EVENT SHALL THE
 * AUTHORS OR COPYRIGHT HOLDERS BE LIABLE FOR ANY CLAIM, DAMAGES OR OTHER
 * LIABILITY, WHETHER IN AN ACTION OF CONTRACT, TORT OR OTHERWISE, ARISING
 * FROM, OUT OF OR IN CONNECTION WITH THE SOFTWARE OR THE USE OR OTHER DEALINGS
 * IN THE SOFTWARE.
 */
#include <errno.h>
#ifdef LIBC_HAS_BACKTRACE
#include <execinfo.h>
#endif
#include <getopt.h>
#include <netinet/in.h>
#include <signal.h>
#include <stdio.h>
#include <stdlib.h>
#include <unistd.h>
#include "picotls.h"
#include "picotls/openssl.h"
#include "quicly.h"
#include "h2o/hostinfo.h"
#include "h2o/httpclient.h"
#include "h2o/serverutil.h"

#define IO_TIMEOUT 5000

static int save_http3_token_cb(quicly_save_resumption_token_t *self, quicly_conn_t *conn, ptls_iovec_t token);
static quicly_save_resumption_token_t save_http3_token = {save_http3_token_cb};
static int save_http3_ticket_cb(ptls_save_ticket_t *self, ptls_t *tls, ptls_iovec_t src);
static ptls_save_ticket_t save_http3_ticket = {save_http3_ticket_cb};
static h2o_httpclient_connection_pool_t *connpool;
static h2o_mem_pool_t pool;
struct {
    const char *url;
    const char *method;
    struct {
        h2o_iovec_t name;
        h2o_iovec_t value;
    } headers[256];
    size_t num_headers;
    size_t body_size;
    h2o_url_t connect_to; /* when CONNECT method is used, req.url specifies the address of the connect proxy, and this field
                             specifies the address of the server to which a TCP connection should be established */
} req = {NULL, "GET"};
static unsigned cnt_left = 1, concurrency = 1;
static int chunk_size = 10;
static h2o_iovec_t iov_filler;
<<<<<<< HEAD
static h2o_socket_t *std_in;
=======
static struct {
    h2o_socket_t *sock;
    int closed;
} std_in;
>>>>>>> f13ce770
static int io_interval = 0, req_interval = 0;
static int ssl_verify_none = 0;
static h2o_socket_t *udp_sock = NULL;
static h2o_httpclient_forward_datagram_cb udp_write;
static struct sockaddr_in udp_sock_remote_addr;
static const ptls_key_exchange_algorithm_t *h3_key_exchanges[] = {
#if PTLS_OPENSSL_HAVE_X25519
    &ptls_openssl_x25519,
#endif
    &ptls_openssl_secp256r1, NULL};
static h2o_http3client_ctx_t h3ctx = {
    .tls =
        {
            .random_bytes = ptls_openssl_random_bytes,
            .get_time = &ptls_get_time,
            .key_exchanges = h3_key_exchanges,
            .cipher_suites = ptls_openssl_cipher_suites,
            .save_ticket = &save_http3_ticket,
        },
};

static h2o_httpclient_head_cb on_connect(h2o_httpclient_t *client, const char *errstr, h2o_iovec_t *method, h2o_url_t *url,
                                         const h2o_header_t **headers, size_t *num_headers, h2o_iovec_t *body,
                                         h2o_httpclient_proceed_req_cb *proceed_req_cb, h2o_httpclient_properties_t *props,
                                         h2o_url_t *origin);
static h2o_httpclient_body_cb on_head(h2o_httpclient_t *client, const char *errstr, h2o_httpclient_on_head_t *args);

static struct {
    ptls_iovec_t token;
    ptls_iovec_t ticket;
    quicly_transport_parameters_t tp;
} http3_session;

static int save_http3_token_cb(quicly_save_resumption_token_t *self, quicly_conn_t *conn, ptls_iovec_t token)
{
    free(http3_session.token.base);
    http3_session.token = ptls_iovec_init(h2o_mem_alloc(token.len), token.len);
    memcpy(http3_session.token.base, token.base, token.len);
    return 0;
}

static int save_http3_ticket_cb(ptls_save_ticket_t *self, ptls_t *tls, ptls_iovec_t src)
{
    quicly_conn_t *conn = *ptls_get_data_ptr(tls);
    assert(quicly_get_tls(conn) == tls);

    free(http3_session.ticket.base);
    http3_session.ticket = ptls_iovec_init(h2o_mem_alloc(src.len), src.len);
    memcpy(http3_session.ticket.base, src.base, src.len);
    http3_session.tp = *quicly_get_remote_transport_parameters(conn);
    return 0;
}

static int load_http3_session(h2o_httpclient_ctx_t *ctx, struct sockaddr *server_addr, const char *server_name, ptls_iovec_t *token,
                              ptls_iovec_t *ticket, quicly_transport_parameters_t *tp)
{
    /* TODO respect server_addr, server_name */
    if (http3_session.token.base != NULL) {
        *token = ptls_iovec_init(h2o_mem_alloc(http3_session.token.len), http3_session.token.len);
        memcpy(token->base, http3_session.token.base, http3_session.token.len);
    }
    if (http3_session.ticket.base != NULL) {
        *ticket = ptls_iovec_init(h2o_mem_alloc(http3_session.ticket.len), http3_session.ticket.len);
        memcpy(ticket->base, http3_session.ticket.base, http3_session.ticket.len);
        *tp = http3_session.tp;
    }
    return 1;
}

struct st_timeout {
    h2o_timer_t timeout;
    void *ptr;
};

static void create_timeout(h2o_loop_t *loop, uint64_t delay_ticks, h2o_timer_cb cb, void *ptr)
{
    struct st_timeout *t = h2o_mem_alloc(sizeof(*t));
    *t = (struct st_timeout){{.cb = cb}, ptr};
    h2o_timer_link(loop, delay_ticks, &t->timeout);
}

static void on_exit_deferred(h2o_timer_t *entry)
{
    exit(1);
}

static void on_error(h2o_httpclient_ctx_t *ctx, const char *fmt, ...)
{
    char errbuf[2048];
    va_list args;
    va_start(args, fmt);
    int errlen = vsnprintf(errbuf, sizeof(errbuf), fmt, args);
    va_end(args);
    fprintf(stderr, "%.*s\n", errlen, errbuf);

    /* defer using zero timeout to send pending GOAWAY frame */
    create_timeout(ctx->loop, 0, on_exit_deferred, NULL);
}

static void stdin_on_read(h2o_socket_t *_sock, const char *err)
{
<<<<<<< HEAD
    assert(std_in == _sock);

    h2o_socket_read_stop(std_in);
    if (udp_sock != NULL)
        h2o_socket_read_stop(udp_sock);

    h2o_httpclient_t *client = std_in->data;

    /* bail out if the client is not yet ready to receive data */
    if (client == NULL || client->write_req == NULL)
        return;

    if (client->write_req(client, h2o_iovec_init(std_in->input->bytes, std_in->input->size), err != NULL) != 0) {
        fprintf(stderr, "write_req error\n");
        exit(1);
    }
    h2o_buffer_consume(&std_in->input, std_in->input->size);
}

static void tunnel_on_udp_sock_read(h2o_socket_t *sock, const char *err)
{
    uint8_t buf[1500];
    struct iovec vec;
    struct msghdr mess = {};
    ssize_t rret;

    /* read one UDP datagram, or return */
    do {
        vec.iov_base = buf;
        vec.iov_len = sizeof(buf);
        mess.msg_name = &udp_sock_remote_addr;
        mess.msg_namelen = sizeof(udp_sock_remote_addr);
        mess.msg_iov = &vec;
        mess.msg_iovlen = 1;
    } while ((rret = recvmsg(h2o_socket_get_fd(sock), &mess, 0)) == -1 && errno == EINTR);
    if (rret == -1)
        return;

    h2o_httpclient_t *client = std_in->data;

    /* drop datagram if the connection is not ready */
    if (client == NULL || client->write_req == NULL)
        return;

    /* send the datagram directly or encapsulated on the stream */
    if (udp_write != NULL) {
        h2o_iovec_t datagram = h2o_iovec_init(buf, rret);
        udp_write(client, &datagram, 1);
    } else {
        /* append UDP chunk to the input buffer of stdin read socket! */
        uint8_t header[3] = {0}, *header_end = quicly_encodev(header + 1, (uint64_t)rret);
        h2o_buffer_append(&std_in->input, header, header_end - header);
        h2o_buffer_append(&std_in->input, buf, rret);
        /* pretend as if we read from stdin */
        stdin_on_read(std_in, NULL);
    }
}

static void tunnel_on_udp_read(h2o_httpclient_t *client, h2o_iovec_t *datagrams, size_t num_datagrams)
{
    for (size_t i = 0; i != num_datagrams; ++i) {
        const h2o_iovec_t *src = datagrams + i;
        struct iovec vec = {.iov_base = src->base, .iov_len = src->len};
        struct msghdr mess = {.msg_name = &udp_sock_remote_addr, .msg_namelen = sizeof(udp_sock_remote_addr), .msg_iov = &vec, .msg_iovlen = 1};
        sendmsg(h2o_socket_get_fd(udp_sock), &mess, 0);
    }
}

static void stdin_proceed_request(h2o_httpclient_t *client, size_t bytes_written, h2o_send_state_t state)
{
    if (state == H2O_SEND_STATE_IN_PROGRESS) {
        h2o_socket_read_start(std_in, stdin_on_read);
        if (udp_sock != NULL)
            h2o_socket_read_start(udp_sock, tunnel_on_udp_sock_read);
    } else {
        if (udp_sock != NULL)
            h2o_socket_read_stop(udp_sock);
    }
=======
    assert(std_in.sock == _sock);

    h2o_socket_read_stop(std_in.sock);
    if (err != NULL)
        std_in.closed = 1;

    h2o_httpclient_t *client = std_in.sock->data;

    /* bail out if the client is not yet ready to receive data */
    if (client == NULL || client->write_req == NULL)
        return;

    if (client->write_req(client, h2o_iovec_init(std_in.sock->input->bytes, std_in.sock->input->size), std_in.closed) != 0) {
        fprintf(stderr, "write_req error\n");
        exit(1);
    }
    h2o_buffer_consume(&std_in.sock->input, std_in.sock->input->size);
}

static void stdin_proceed_request(h2o_httpclient_t *client, const char *errstr)
{
    if (errstr == NULL && !std_in.closed)
        h2o_socket_read_start(std_in.sock, stdin_on_read);
>>>>>>> f13ce770
}

static void start_request(h2o_httpclient_ctx_t *ctx)
{
    h2o_url_t *url_parsed;

    /* clear memory pool */
    h2o_mem_clear_pool(&pool);

    /* parse URL */
    url_parsed = h2o_mem_alloc_pool(&pool, *url_parsed, 1);
    if (h2o_url_parse(req.url, SIZE_MAX, url_parsed) != 0) {
        on_error(ctx, "unrecognized type of URL: %s", req.url);
        return;
    }

    /* initiate the request */
    if (connpool == NULL) {
        connpool = h2o_mem_alloc(sizeof(*connpool));
        h2o_socketpool_t *sockpool = h2o_mem_alloc(sizeof(*sockpool));
        h2o_socketpool_target_t *target = h2o_socketpool_create_target(url_parsed, NULL);
        h2o_socketpool_init_specific(sockpool, 10, &target, 1, NULL);
        h2o_socketpool_set_timeout(sockpool, IO_TIMEOUT);
        h2o_socketpool_register_loop(sockpool, ctx->loop);
        h2o_httpclient_connection_pool_init(connpool, sockpool);

        /* obtain root */
        char *root, *crt_fullpath;
        if ((root = getenv("H2O_ROOT")) == NULL)
            root = H2O_TO_STR(H2O_ROOT);
#define CA_PATH "/share/h2o/ca-bundle.crt"
        crt_fullpath = h2o_mem_alloc(strlen(root) + strlen(CA_PATH) + 1);
        sprintf(crt_fullpath, "%s%s", root, CA_PATH);
#undef CA_PATH

        SSL_CTX *ssl_ctx = SSL_CTX_new(SSLv23_client_method());
        SSL_CTX_load_verify_locations(ssl_ctx, crt_fullpath, NULL);
        if (ssl_verify_none) {
            SSL_CTX_set_verify(ssl_ctx, SSL_VERIFY_NONE, NULL);
        } else {
            SSL_CTX_set_verify(ssl_ctx, SSL_VERIFY_PEER | SSL_VERIFY_FAIL_IF_NO_PEER_CERT, NULL);
        }
        h2o_socketpool_set_ssl_ctx(sockpool, ssl_ctx);
        SSL_CTX_free(ssl_ctx);
    }
<<<<<<< HEAD
    h2o_httpclient_connect(std_in != NULL ? (h2o_httpclient_t **)&std_in->data : NULL, &pool, url_parsed, ctx, connpool, url_parsed,
                           req.connect_to.authority.len != 0 ? h2o_httpclient_upgrade_to_connect : NULL, on_connect);
=======
    h2o_httpclient_connect(std_in.sock != NULL ? (h2o_httpclient_t **)&std_in.sock->data : NULL, &pool, url_parsed, ctx, connpool,
                           url_parsed, strcmp(req.method, "CONNECT") == 0 ? h2o_httpclient_upgrade_to_connect : NULL, on_connect);
>>>>>>> f13ce770
}

static void on_next_request(h2o_timer_t *entry)
{
    struct st_timeout *t = H2O_STRUCT_FROM_MEMBER(struct st_timeout, timeout, entry);
    h2o_httpclient_ctx_t *ctx = t->ptr;
    free(t);

    start_request(ctx);
}

static int on_body(h2o_httpclient_t *client, const char *errstr)
{
    if (errstr != NULL) {
        if (udp_sock != NULL)
            h2o_socket_read_stop(udp_sock);
        if (errstr != h2o_httpclient_error_is_eos) {
            on_error(client->ctx, errstr);
            return -1;
        }
    }

    fwrite((*client->buf)->bytes, 1, (*client->buf)->size, stdout);
    fflush(stdout);
    h2o_buffer_consume(&(*client->buf), (*client->buf)->size);

    if (errstr == h2o_httpclient_error_is_eos) {
        --cnt_left;
        if (cnt_left >= concurrency) {
            /* next attempt */
            h2o_mem_clear_pool(&pool);
            ftruncate(fileno(stdout), 0); /* ignore error when stdout is a tty */
            create_timeout(client->ctx->loop, req_interval, on_next_request, client->ctx);
        }
    }

    return 0;
}

static void print_status_line(int version, int status, h2o_iovec_t msg)
{
    fprintf(stderr, "HTTP/%d", (version >> 8));
    if ((version & 0xff) != 0) {
        fprintf(stderr, ".%d", version & 0xff);
    }
    fprintf(stderr, " %d", status);
    if (msg.len != 0) {
        fprintf(stderr, " %.*s\n", (int)msg.len, msg.base);
    } else {
        fprintf(stderr, "\n");
    }
}

static void print_response_headers(int version, int status, h2o_iovec_t msg, h2o_header_t *headers, size_t num_headers)
{
    print_status_line(version, status, msg);

    for (size_t i = 0; i != num_headers; ++i) {
        const char *name = headers[i].orig_name;
        if (name == NULL)
            name = headers[i].name->base;
        fprintf(stderr, "%.*s: %.*s\n", (int)headers[i].name->len, name, (int)headers[i].value.len, headers[i].value.base);
    }
    fprintf(stderr, "\n");
    fflush(stderr);
}

static int on_informational(h2o_httpclient_t *client, int version, int status, h2o_iovec_t msg, h2o_header_t *headers,
                            size_t num_headers)
{
    print_response_headers(version, status, msg, headers, num_headers);
    return 0;
}

h2o_httpclient_body_cb on_head(h2o_httpclient_t *client, const char *errstr, h2o_httpclient_on_head_t *args)
{
    if (errstr != NULL && errstr != h2o_httpclient_error_is_eos) {
        on_error(client->ctx, errstr);
        return NULL;
    }

    print_response_headers(args->version, args->status, args->msg, args->headers, args->num_headers);

    if (errstr == h2o_httpclient_error_is_eos) {
        on_error(client->ctx, "no body");
        return NULL;
    }

    if (udp_sock != NULL && (200 <= args->status && args->status <= 299)) {
        udp_write = args->forward_datagram.write_;
        if (args->forward_datagram.read_ != NULL)
            *args->forward_datagram.read_ = tunnel_on_udp_read;
    }

    return on_body;
}

static size_t *filler_remaining_bytes(h2o_httpclient_t *client)
{
    return (size_t *)&client->data;
}

static void filler_on_io_timeout(h2o_timer_t *entry)
{
    struct st_timeout *t = H2O_STRUCT_FROM_MEMBER(struct st_timeout, timeout, entry);
    h2o_httpclient_t *client = t->ptr;
    free(t);

    h2o_iovec_t vec = iov_filler;
    if (vec.len > *filler_remaining_bytes(client))
        vec.len = *filler_remaining_bytes(client);
    *filler_remaining_bytes(client) -= vec.len;
    client->write_req(client, vec, *filler_remaining_bytes(client) == 0);
}

<<<<<<< HEAD
static void filler_proceed_request(h2o_httpclient_t *client, size_t written, h2o_send_state_t send_state)
=======
static void filler_proceed_request(h2o_httpclient_t *client, const char *errstr)
>>>>>>> f13ce770
{
    if (*filler_remaining_bytes(client) > 0)
        create_timeout(client->ctx->loop, io_interval, filler_on_io_timeout, client);
}

h2o_httpclient_head_cb on_connect(h2o_httpclient_t *client, const char *errstr, h2o_iovec_t *_method, h2o_url_t *url,
                                  const h2o_header_t **headers, size_t *num_headers, h2o_iovec_t *body,
                                  h2o_httpclient_proceed_req_cb *proceed_req_cb, h2o_httpclient_properties_t *props,
                                  h2o_url_t *origin)
{
    h2o_headers_t headers_vec = {NULL};
    size_t i;
    if (errstr != NULL) {
        on_error(client->ctx, errstr);
        return NULL;
    }

    int is_connect = strcmp(req.method, "CONNECT") == 0;

    *_method = h2o_iovec_init(req.method, strlen(req.method));
<<<<<<< HEAD
    *url = *(req.connect_to.authority.len != 0 ? &req.connect_to : (h2o_url_t *)client->data);
=======
    *url = *(is_connect ? &req.connect_to : (h2o_url_t *)client->data);
>>>>>>> f13ce770
    for (i = 0; i != req.num_headers; ++i)
        h2o_add_header_by_str(&pool, &headers_vec, req.headers[i].name.base, req.headers[i].name.len, 1, NULL,
                              req.headers[i].value.base, req.headers[i].value.len);
    *body = h2o_iovec_init(NULL, 0);
    *proceed_req_cb = NULL;

<<<<<<< HEAD
    if (req.connect_to.authority.len != 0) {
        *proceed_req_cb = stdin_proceed_request;
        if (std_in->input->size != 0) {
            body->len = std_in->input->size;
            body->base = h2o_mem_alloc_pool(&pool, char, body->len);
            memcpy(body->base, std_in->input->bytes, body->len);
            h2o_buffer_consume(&std_in->input, body->len);
=======
    if (is_connect) {
        *proceed_req_cb = stdin_proceed_request;
        if (std_in.sock->input->size != 0) {
            body->len = std_in.sock->input->size;
            body->base = h2o_mem_alloc_pool(&pool, char, body->len);
            memcpy(body->base, std_in.sock->input->bytes, body->len);
            h2o_buffer_consume(&std_in.sock->input, body->len);
>>>>>>> f13ce770
        }
    } else if (req.body_size > 0) {
        *filler_remaining_bytes(client) = req.body_size;
        char *clbuf = h2o_mem_alloc_pool(&pool, char, sizeof(H2O_UINT32_LONGEST_STR) - 1);
        size_t clbuf_len = sprintf(clbuf, "%zu", req.body_size);
        h2o_add_header(&pool, &headers_vec, H2O_TOKEN_CONTENT_LENGTH, NULL, clbuf, clbuf_len);
        *proceed_req_cb = filler_proceed_request;
        create_timeout(client->ctx->loop, io_interval, filler_on_io_timeout, client);
    }

    *headers = headers_vec.entries;
    *num_headers = headers_vec.size;
    client->informational_cb = on_informational;
    return on_head;
}

static void usage(const char *progname)
{
    fprintf(stderr,
            "Usage: %s [options] <url>\n"
            "Options:\n"
            "  -2 <ratio>   HTTP/2 ratio (between 0 and 100)\n"
            "  -3 <ratio>   HTTP/3 ratio (between 0 and 100)\n"
            "  -b <size>    size of request body (in bytes; default: 0)\n"
            "  -C <concurrency>\n"
            "               sets the number of requests run at once (default: 1)\n"
            "  -c <size>    size of body chunk (in bytes; default: 10)\n"
            "  -d <delay>   request interval (in msec; default: 0)\n"
            "  -H <name:value>\n"
            "               adds a request header\n"
            "  -i <delay>   I/O interval between sending chunks (in msec; default: 0)\n"
            "  -k           skip peer verification\n"
            "  -m <method>  request method (default: GET)\n"
            "  -o <path>    file to which the response body is written (default: stdout)\n"
            "  -t <times>   number of requests to send the request (default: 1)\n"
            "  -W <bytes>   receive window size (HTTP/3 only)\n"
            "  -x <host:port>\n"
            "               specifies the destination of the CONNECT request; implies\n"
            "               `-m CONNECT`\n"
            "  -X <local-udp-port:proxy-host:proxy-port>\n"
            "               opens a CONNECT-UDP tunnel\n"
            "  -h           prints this help\n"
            "\n",
            progname);
}

static void setup_connect_to(const char *arg, int opt_ch)
{
    int ret;

    switch (opt_ch) {
    case 'x':
        ret = h2o_url_init(&req.connect_to, NULL, h2o_iovec_init(arg, strlen(arg)), h2o_iovec_init(NULL, 0));
        break;
    case 'X':
        ret = h2o_url_init(&req.connect_to, &H2O_URL_SCHEME_MASQUE, h2o_iovec_init(arg, strlen(arg)),
                           h2o_iovec_init(H2O_STRLIT("/")));
        break;
    default:
        h2o_fatal("unexpected opt_ch:%c", opt_ch);
        break;
    }

    if (ret != 0 || req.connect_to._port == 0 || req.connect_to._port == 65535) {
        fprintf(stderr, "invalid server address specified for -%c\n", opt_ch);
        exit(EXIT_FAILURE);
    }
}

#if !H2O_USE_LIBUV
h2o_socket_t *create_udp_socket(h2o_loop_t *loop, uint16_t port)
{
    int fd;
    struct sockaddr_in sin;
    if ((fd = socket(PF_INET, SOCK_DGRAM, 0)) == -1) {
        perror("failed to create UDP socket");
        exit(EXIT_FAILURE);
    }
    sin.sin_family = AF_INET;
    sin.sin_addr.s_addr = htonl(0);
    sin.sin_port = htons(port);
    if (bind(fd, (void *)&sin, sizeof(sin)) != 0) {
        perror("failed to bind bind UDP socket");
        exit(EXIT_FAILURE);
    }
    return h2o_evloop_socket_create(loop, fd, H2O_SOCKET_FLAG_DONT_READ);
}
#endif

static void on_sigfatal(int signo)
{
    fprintf(stderr, "received fatal signal %d\n", signo);

    h2o_set_signal_handler(signo, SIG_DFL);

#ifdef LIBC_HAS_BACKTRACE
    void *frames[128];
    int framecnt = backtrace(frames, sizeof(frames) / sizeof(frames[0]));
    backtrace_symbols_fd(frames, framecnt, 2);
#endif
}

int main(int argc, char **argv)
{
    h2o_set_signal_handler(SIGABRT, on_sigfatal);
    h2o_set_signal_handler(SIGBUS, on_sigfatal);
    h2o_set_signal_handler(SIGFPE, on_sigfatal);
    h2o_set_signal_handler(SIGILL, on_sigfatal);
    h2o_set_signal_handler(SIGSEGV, on_sigfatal);

    h2o_multithread_queue_t *queue;
    h2o_multithread_receiver_t getaddr_receiver;
    h2o_httpclient_ctx_t ctx = {
        .getaddr_receiver = &getaddr_receiver,
        .io_timeout = IO_TIMEOUT,
        .connect_timeout = IO_TIMEOUT,
        .first_byte_timeout = IO_TIMEOUT,
        .keepalive_timeout = IO_TIMEOUT,
        .max_buffer_size = H2O_SOCKET_INITIAL_INPUT_BUFFER_SIZE * 2,
        .http2 = {.max_concurrent_streams = 100},
        .http3 = &h3ctx,
    };
    int opt;

    SSL_load_error_strings();
    SSL_library_init();
    OpenSSL_add_all_algorithms();

    quicly_amend_ptls_context(&h3ctx.tls);
    h3ctx.quic = quicly_spec_context;
    h3ctx.quic.transport_params.max_streams_uni = 10;
    h3ctx.quic.transport_params.max_datagram_frame_size = 1500;
    h3ctx.quic.receive_datagram_frame = &h2o_httpclient_http3_on_receive_datagram_frame;
    h3ctx.quic.tls = &h3ctx.tls;
    h3ctx.quic.save_resumption_token = &save_http3_token;
    {
        uint8_t random_key[PTLS_SHA256_DIGEST_SIZE];
        h3ctx.tls.random_bytes(random_key, sizeof(random_key));
        h3ctx.quic.cid_encryptor = quicly_new_default_cid_encryptor(
            &ptls_openssl_bfecb, &ptls_openssl_aes128ecb, &ptls_openssl_sha256, ptls_iovec_init(random_key, sizeof(random_key)));
        ptls_clear_memory(random_key, sizeof(random_key));
    }
    h3ctx.quic.stream_open = &h2o_httpclient_http3_on_stream_open;
    h3ctx.load_session = load_http3_session;

#if H2O_USE_LIBUV
    ctx.loop = uv_loop_new();
#else
    ctx.loop = h2o_evloop_create();
#endif

#if !H2O_USE_LIBUV
    /* initialize QUIC context */
    h2o_quic_init_context(&h3ctx.h3, ctx.loop, create_udp_socket(ctx.loop, 0), &h3ctx.quic, NULL,
                          h2o_httpclient_http3_notify_connection_update);
#endif

    const char *optstring = "t:m:o:b:x:X:C:c:d:H:i:k2:W:h3:"
#ifdef __GNUC__
                            ":" /* for backward compatibility, optarg of -3 is optional when using glibc */
#endif
        ;
    while ((opt = getopt(argc, argv, optstring)) != -1) {
        switch (opt) {
        case 't':
            if (sscanf(optarg, "%u", &cnt_left) != 1 || cnt_left < 1) {
                fprintf(stderr, "count (-t) must be a number greater than zero\n");
                exit(EXIT_FAILURE);
            }
            break;
        case 'm':
            req.method = optarg;
            break;
        case 'o':
            if (freopen(optarg, "w", stdout) == NULL) {
                fprintf(stderr, "failed to open file:%s:%s\n", optarg, strerror(errno));
                exit(EXIT_FAILURE);
            }
            break;
        case 'b':
            req.body_size = atoi(optarg);
            if (req.body_size <= 0) {
                fprintf(stderr, "body size must be greater than 0\n");
                exit(EXIT_FAILURE);
            }
            break;
        case 'x':
            setup_connect_to(optarg, 'x');
            break;
        case 'X': {
#if H2O_USE_LIBUV
            fprintf(stderr, "-X is not supported by the libuv backend\n");
            exit(EXIT_FAILURE);
#else
            uint16_t udp_port;
            int udp_port_end;
            if (sscanf(optarg, "%" SCNu16 "%n", &udp_port, &udp_port_end) != 1 || optarg[udp_port_end] != ':') {
                fprintf(stderr, "failed to parse optarg of -X\n");
                exit(EXIT_FAILURE);
            }
            udp_sock = create_udp_socket(ctx.loop, udp_port);
            h2o_socket_read_start(udp_sock, tunnel_on_udp_sock_read);
            setup_connect_to(optarg + udp_port_end + 1, 'X');
            h3ctx.quic.initial_egress_max_udp_payload_size = 1400; /* increase initial UDP payload size so that we'd have room to
                                                                    * carry ordinary QUIC packets. */
#endif
        } break;
        case 'C':
            if (sscanf(optarg, "%u", &concurrency) != 1 || concurrency < 1) {
                fprintf(stderr, "concurrency (-C) must be a number greather than zero");
                exit(EXIT_FAILURE);
            }
            break;
        case 'c':
            chunk_size = atoi(optarg);
            if (chunk_size <= 0) {
                fprintf(stderr, "chunk size must be greater than 0\n");
                exit(EXIT_FAILURE);
            }
            break;
        case 'd':
            req_interval = atoi(optarg);
            break;
        case 'H': {
            const char *colon, *value_start;
            if ((colon = index(optarg, ':')) == NULL) {
                fprintf(stderr, "no `:` found in -H\n");
                exit(EXIT_FAILURE);
            }
            if (req.num_headers >= sizeof(req.headers) / sizeof(req.headers[0])) {
                fprintf(stderr, "too many request headers\n");
                exit(EXIT_FAILURE);
            }
            for (value_start = colon + 1; *value_start == ' ' || *value_start == '\t'; ++value_start)
                ;
            req.headers[req.num_headers].name = h2o_iovec_init(optarg, colon - optarg);
            req.headers[req.num_headers].value = h2o_iovec_init(value_start, strlen(value_start));
            ++req.num_headers;
        } break;
        case 'i':
            io_interval = atoi(optarg);
            break;
        case 'k':
            ssl_verify_none = 1;
            break;
        case '2':
            if (sscanf(optarg, "%" SCNd8, &ctx.protocol_selector.ratio.http2) != 1 ||
                !(0 <= ctx.protocol_selector.ratio.http2 && ctx.protocol_selector.ratio.http2 <= 100)) {
                fprintf(stderr, "failed to parse HTTP/2 ratio (-2)\n");
                exit(EXIT_FAILURE);
            }
            break;
        case '3':
#if H2O_USE_LIBUV
            fprintf(stderr, "HTTP/3 is currently not supported by the libuv backend.\n");
            exit(EXIT_FAILURE);
#else
            if (optarg == NULL) {
                /* parse the optional argument (glibc extension; see above) */
                if (optind < argc && ('0' <= argv[optind][0] && argv[optind][0] <= '9') &&
                    sscanf(argv[optind], "%" SCNd8, &ctx.protocol_selector.ratio.http3) == 1) {
                    ++optind;
                } else {
                    ctx.protocol_selector.ratio.http3 = 100;
                }
            } else {
                if (sscanf(optarg, "%" SCNd8, &ctx.protocol_selector.ratio.http3) != 1)
                    ctx.protocol_selector.ratio.http3 = -1;
            }
            if (!(0 <= ctx.protocol_selector.ratio.http3 && ctx.protocol_selector.ratio.http3 <= 100)) {
                fprintf(stderr, "failed to parse HTTP/3 ratio (-3)\n");
                exit(EXIT_FAILURE);
            }
#endif
            break;
        case 'W': {
            uint64_t v;
            if (sscanf(optarg, "%" PRIu64, &v) != 1) {
                fprintf(stderr, "failed to parse HTTP/3 receive window size (-W)\n");
                exit(EXIT_FAILURE);
            }
            h3ctx.quic.transport_params.max_stream_data.uni = v;
            h3ctx.quic.transport_params.max_stream_data.bidi_local = v;
            h3ctx.quic.transport_params.max_stream_data.bidi_remote = v;
        } break;
        case 'h':
            usage(argv[0]);
            exit(0);
            break;
        default:
            exit(EXIT_FAILURE);
            break;
        }
    }
    argc -= optind;
    argv += optind;

    if (req.connect_to.authority.len != 0) {
<<<<<<< HEAD
        req.method = udp_sock == NULL ? "CONNECT" : "CONNECT-UDP";
#if H2O_USE_LIBUV
        std_in = h2o_uv__poll_create(ctx.loop, 0, (uv_close_cb)free);
#else
        std_in = h2o_evloop_socket_create(ctx.loop, 0, 0);
#endif
        h2o_socket_read_start(std_in, stdin_on_read);
=======
        req.method = "CONNECT";
#if H2O_USE_LIBUV
        std_in.sock = h2o_uv__poll_create(ctx.loop, 0, (uv_close_cb)free);
#else
        std_in.sock = h2o_evloop_socket_create(ctx.loop, 0, 0);
#endif
        h2o_socket_read_start(std_in.sock, stdin_on_read);
>>>>>>> f13ce770
    }

    if (ctx.protocol_selector.ratio.http2 + ctx.protocol_selector.ratio.http3 > 100) {
        fprintf(stderr, "sum of the use ratio of HTTP/2 and HTTP/3 is greater than 100");
        exit(EXIT_FAILURE);
    }

    if (argc < 1) {
        fprintf(stderr, "no URL\n");
        exit(EXIT_FAILURE);
    }
    req.url = argv[0];

    if (req.body_size != 0) {
        iov_filler.base = h2o_mem_alloc(chunk_size);
        memset(iov_filler.base, 'a', chunk_size);
        iov_filler.len = chunk_size;
    }
    h2o_mem_init_pool(&pool);

    /* setup context */
    queue = h2o_multithread_create_queue(ctx.loop);
    h2o_multithread_register_receiver(queue, ctx.getaddr_receiver, h2o_hostinfo_getaddr_receiver);

    /* setup the first request(s) */
    for (unsigned i = 0; i < concurrency && i < cnt_left; ++i)
        start_request(&ctx);

    while (cnt_left != 0) {
#if H2O_USE_LIBUV
        uv_run(ctx.loop, UV_RUN_ONCE);
#else
        h2o_evloop_run(ctx.loop, INT32_MAX);
#endif
    }

#if H2O_USE_LIBUV
    /* libuv path currently does not support http3 */
#else
    if (ctx.protocol_selector.ratio.http3 > 0) {
        h2o_quic_close_all_connections(&ctx.http3->h3);
        while (h2o_quic_num_connections(&ctx.http3->h3) != 0) {
            h2o_evloop_run(ctx.loop, INT32_MAX);
        }
    }
#endif

    return 0;
}<|MERGE_RESOLUTION|>--- conflicted
+++ resolved
@@ -61,14 +61,10 @@
 static unsigned cnt_left = 1, concurrency = 1;
 static int chunk_size = 10;
 static h2o_iovec_t iov_filler;
-<<<<<<< HEAD
-static h2o_socket_t *std_in;
-=======
 static struct {
     h2o_socket_t *sock;
     int closed;
 } std_in;
->>>>>>> f13ce770
 static int io_interval = 0, req_interval = 0;
 static int ssl_verify_none = 0;
 static h2o_socket_t *udp_sock = NULL;
@@ -170,24 +166,25 @@
 
 static void stdin_on_read(h2o_socket_t *_sock, const char *err)
 {
-<<<<<<< HEAD
-    assert(std_in == _sock);
-
-    h2o_socket_read_stop(std_in);
+    assert(std_in.sock == _sock);
+
+    h2o_socket_read_stop(std_in.sock);
+    if (err != NULL)
+        std_in.closed = 1;
     if (udp_sock != NULL)
         h2o_socket_read_stop(udp_sock);
 
-    h2o_httpclient_t *client = std_in->data;
+    h2o_httpclient_t *client = std_in.sock->data;
 
     /* bail out if the client is not yet ready to receive data */
     if (client == NULL || client->write_req == NULL)
         return;
 
-    if (client->write_req(client, h2o_iovec_init(std_in->input->bytes, std_in->input->size), err != NULL) != 0) {
+    if (client->write_req(client, h2o_iovec_init(std_in.sock->input->bytes, std_in.sock->input->size), std_in.closed) != 0) {
         fprintf(stderr, "write_req error\n");
         exit(1);
     }
-    h2o_buffer_consume(&std_in->input, std_in->input->size);
+    h2o_buffer_consume(&std_in.sock->input, std_in.sock->input->size);
 }
 
 static void tunnel_on_udp_sock_read(h2o_socket_t *sock, const char *err)
@@ -209,7 +206,7 @@
     if (rret == -1)
         return;
 
-    h2o_httpclient_t *client = std_in->data;
+    h2o_httpclient_t *client = std_in.sock->data;
 
     /* drop datagram if the connection is not ready */
     if (client == NULL || client->write_req == NULL)
@@ -222,10 +219,10 @@
     } else {
         /* append UDP chunk to the input buffer of stdin read socket! */
         uint8_t header[3] = {0}, *header_end = quicly_encodev(header + 1, (uint64_t)rret);
-        h2o_buffer_append(&std_in->input, header, header_end - header);
-        h2o_buffer_append(&std_in->input, buf, rret);
+        h2o_buffer_append(&std_in.sock->input, header, header_end - header);
+        h2o_buffer_append(&std_in.sock->input, buf, rret);
         /* pretend as if we read from stdin */
-        stdin_on_read(std_in, NULL);
+        stdin_on_read(std_in.sock, NULL);
     }
 }
 
@@ -239,41 +236,13 @@
     }
 }
 
-static void stdin_proceed_request(h2o_httpclient_t *client, size_t bytes_written, h2o_send_state_t state)
-{
-    if (state == H2O_SEND_STATE_IN_PROGRESS) {
-        h2o_socket_read_start(std_in, stdin_on_read);
+static void stdin_proceed_request(h2o_httpclient_t *client, const char *errstr)
+{
+    if (errstr == NULL && !std_in.closed) {
+        h2o_socket_read_start(std_in.sock, stdin_on_read);
         if (udp_sock != NULL)
             h2o_socket_read_start(udp_sock, tunnel_on_udp_sock_read);
-    } else {
-        if (udp_sock != NULL)
-            h2o_socket_read_stop(udp_sock);
-    }
-=======
-    assert(std_in.sock == _sock);
-
-    h2o_socket_read_stop(std_in.sock);
-    if (err != NULL)
-        std_in.closed = 1;
-
-    h2o_httpclient_t *client = std_in.sock->data;
-
-    /* bail out if the client is not yet ready to receive data */
-    if (client == NULL || client->write_req == NULL)
-        return;
-
-    if (client->write_req(client, h2o_iovec_init(std_in.sock->input->bytes, std_in.sock->input->size), std_in.closed) != 0) {
-        fprintf(stderr, "write_req error\n");
-        exit(1);
-    }
-    h2o_buffer_consume(&std_in.sock->input, std_in.sock->input->size);
-}
-
-static void stdin_proceed_request(h2o_httpclient_t *client, const char *errstr)
-{
-    if (errstr == NULL && !std_in.closed)
-        h2o_socket_read_start(std_in.sock, stdin_on_read);
->>>>>>> f13ce770
+    }
 }
 
 static void start_request(h2o_httpclient_ctx_t *ctx)
@@ -319,13 +288,8 @@
         h2o_socketpool_set_ssl_ctx(sockpool, ssl_ctx);
         SSL_CTX_free(ssl_ctx);
     }
-<<<<<<< HEAD
-    h2o_httpclient_connect(std_in != NULL ? (h2o_httpclient_t **)&std_in->data : NULL, &pool, url_parsed, ctx, connpool, url_parsed,
-                           req.connect_to.authority.len != 0 ? h2o_httpclient_upgrade_to_connect : NULL, on_connect);
-=======
     h2o_httpclient_connect(std_in.sock != NULL ? (h2o_httpclient_t **)&std_in.sock->data : NULL, &pool, url_parsed, ctx, connpool,
-                           url_parsed, strcmp(req.method, "CONNECT") == 0 ? h2o_httpclient_upgrade_to_connect : NULL, on_connect);
->>>>>>> f13ce770
+                           url_parsed, req.connect_to.authority.len != 0 ? h2o_httpclient_upgrade_to_connect : NULL, on_connect);
 }
 
 static void on_next_request(h2o_timer_t *entry)
@@ -441,11 +405,7 @@
     client->write_req(client, vec, *filler_remaining_bytes(client) == 0);
 }
 
-<<<<<<< HEAD
-static void filler_proceed_request(h2o_httpclient_t *client, size_t written, h2o_send_state_t send_state)
-=======
 static void filler_proceed_request(h2o_httpclient_t *client, const char *errstr)
->>>>>>> f13ce770
 {
     if (*filler_remaining_bytes(client) > 0)
         create_timeout(client->ctx->loop, io_interval, filler_on_io_timeout, client);
@@ -463,37 +423,21 @@
         return NULL;
     }
 
-    int is_connect = strcmp(req.method, "CONNECT") == 0;
-
     *_method = h2o_iovec_init(req.method, strlen(req.method));
-<<<<<<< HEAD
     *url = *(req.connect_to.authority.len != 0 ? &req.connect_to : (h2o_url_t *)client->data);
-=======
-    *url = *(is_connect ? &req.connect_to : (h2o_url_t *)client->data);
->>>>>>> f13ce770
     for (i = 0; i != req.num_headers; ++i)
         h2o_add_header_by_str(&pool, &headers_vec, req.headers[i].name.base, req.headers[i].name.len, 1, NULL,
                               req.headers[i].value.base, req.headers[i].value.len);
     *body = h2o_iovec_init(NULL, 0);
     *proceed_req_cb = NULL;
 
-<<<<<<< HEAD
     if (req.connect_to.authority.len != 0) {
-        *proceed_req_cb = stdin_proceed_request;
-        if (std_in->input->size != 0) {
-            body->len = std_in->input->size;
-            body->base = h2o_mem_alloc_pool(&pool, char, body->len);
-            memcpy(body->base, std_in->input->bytes, body->len);
-            h2o_buffer_consume(&std_in->input, body->len);
-=======
-    if (is_connect) {
         *proceed_req_cb = stdin_proceed_request;
         if (std_in.sock->input->size != 0) {
             body->len = std_in.sock->input->size;
             body->base = h2o_mem_alloc_pool(&pool, char, body->len);
             memcpy(body->base, std_in.sock->input->bytes, body->len);
             h2o_buffer_consume(&std_in.sock->input, body->len);
->>>>>>> f13ce770
         }
     } else if (req.body_size > 0) {
         *filler_remaining_bytes(client) = req.body_size;
@@ -792,23 +736,13 @@
     argv += optind;
 
     if (req.connect_to.authority.len != 0) {
-<<<<<<< HEAD
         req.method = udp_sock == NULL ? "CONNECT" : "CONNECT-UDP";
-#if H2O_USE_LIBUV
-        std_in = h2o_uv__poll_create(ctx.loop, 0, (uv_close_cb)free);
-#else
-        std_in = h2o_evloop_socket_create(ctx.loop, 0, 0);
-#endif
-        h2o_socket_read_start(std_in, stdin_on_read);
-=======
-        req.method = "CONNECT";
 #if H2O_USE_LIBUV
         std_in.sock = h2o_uv__poll_create(ctx.loop, 0, (uv_close_cb)free);
 #else
         std_in.sock = h2o_evloop_socket_create(ctx.loop, 0, 0);
 #endif
         h2o_socket_read_start(std_in.sock, stdin_on_read);
->>>>>>> f13ce770
     }
 
     if (ctx.protocol_selector.ratio.http2 + ctx.protocol_selector.ratio.http3 > 100) {
