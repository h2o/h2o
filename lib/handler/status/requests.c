--- conflicted
+++ resolved
@@ -69,20 +69,12 @@
         return;
 
     h2o_buffer_init(&cbdata.buffer, &h2o_socket_buffer_prototype);
-<<<<<<< HEAD
-    ctx->globalconf->http1.callbacks.foreach_request(ctx, collect_req_status, &cbdata);
-    ctx->globalconf->http2.callbacks.foreach_request(ctx, collect_req_status, &cbdata);
-    ctx->globalconf->http3.callbacks.foreach_request(ctx, collect_req_status, &cbdata);
-=======
-    if (ctx->globalconf->http1.callbacks.foreach_request(ctx, collect_req_status, &cbdata) != 0) {
+    if (ctx->globalconf->http1.callbacks.foreach_request(ctx, collect_req_status, &cbdata) != 0 ||
+        ctx->globalconf->http2.callbacks.foreach_request(ctx, collect_req_status, &cbdata) != 0 ||
+        ctx->globalconf->http3.callbacks.foreach_request(ctx, collect_req_status, &cbdata) != 0) {
         h2o_buffer_dispose(&cbdata.buffer);
         return;
     }
-    if (ctx->globalconf->http2.callbacks.foreach_request(ctx, collect_req_status, &cbdata) != 0) {
-        h2o_buffer_dispose(&cbdata.buffer);
-        return;
-    }
->>>>>>> d6f2987c
 
     /* concat JSON elements */
     if (cbdata.buffer->size != 0) {
