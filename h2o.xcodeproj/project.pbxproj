--- conflicted
+++ resolved
@@ -301,12 +301,9 @@
 		E9316EEB24417EAA00C9C127 /* huffman.c in Sources */ = {isa = PBXBuildFile; fileRef = E9316EDF24417EA900C9C127 /* huffman.c */; };
 		E9316EEC24417EAA00C9C127 /* state.c in Sources */ = {isa = PBXBuildFile; fileRef = E9316EE324417EA900C9C127 /* state.c */; };
 		E9316EED24417EAA00C9C127 /* state.c in Sources */ = {isa = PBXBuildFile; fileRef = E9316EE324417EA900C9C127 /* state.c */; };
-<<<<<<< HEAD
 		E93BB4BA25DB7975009C24D8 /* udp_tunnel.c in Sources */ = {isa = PBXBuildFile; fileRef = E93BB4B925DB7975009C24D8 /* udp_tunnel.c */; };
 		E93BB4BB25DB7975009C24D8 /* udp_tunnel.c in Sources */ = {isa = PBXBuildFile; fileRef = E93BB4B925DB7975009C24D8 /* udp_tunnel.c */; };
-=======
 		E93BB45D25DA5792009C24D8 /* connect.c in Sources */ = {isa = PBXBuildFile; fileRef = E93BB45C25DA5792009C24D8 /* connect.c */; };
->>>>>>> 9b4879ee
 		E93C7F96226EBEC9007BF39A /* frame.c in Sources */ = {isa = PBXBuildFile; fileRef = E93C7F95226EBEC9007BF39A /* frame.c */; };
 		E93C7F98226EBEC9007BF39A /* frame.c in Sources */ = {isa = PBXBuildFile; fileRef = E93C7F95226EBEC9007BF39A /* frame.c */; };
 		E93C7F9A22701806007BF39A /* frame.c in Sources */ = {isa = PBXBuildFile; fileRef = E93C7F9922701806007BF39A /* frame.c */; };
@@ -1085,12 +1082,9 @@
 		E9316EE424417EAA00C9C127 /* state.h */ = {isa = PBXFileReference; fileEncoding = 4; lastKnownFileType = sourcecode.c.h; path = state.h; sourceTree = "<group>"; };
 		E9316EE524417EAA00C9C127 /* transform.h */ = {isa = PBXFileReference; fileEncoding = 4; lastKnownFileType = sourcecode.c.h; path = transform.h; sourceTree = "<group>"; };
 		E9316EEE2441C08100C9C127 /* certificate_compression.h */ = {isa = PBXFileReference; fileEncoding = 4; lastKnownFileType = sourcecode.c.h; path = certificate_compression.h; sourceTree = "<group>"; };
-<<<<<<< HEAD
 		E93BB4B925DB7975009C24D8 /* udp_tunnel.c */ = {isa = PBXFileReference; fileEncoding = 4; lastKnownFileType = sourcecode.c.c; path = udp_tunnel.c; sourceTree = "<group>"; };
-=======
 		E93BB45025DA530E009C24D8 /* 50connect.t */ = {isa = PBXFileReference; lastKnownFileType = text; path = 50connect.t; sourceTree = "<group>"; xcLanguageSpecificationIdentifier = xcode.lang.perl; };
 		E93BB45C25DA5792009C24D8 /* connect.c */ = {isa = PBXFileReference; lastKnownFileType = sourcecode.c.c; path = connect.c; sourceTree = "<group>"; };
->>>>>>> 9b4879ee
 		E93C7F95226EBEC9007BF39A /* frame.c */ = {isa = PBXFileReference; lastKnownFileType = sourcecode.c.c; path = frame.c; sourceTree = "<group>"; };
 		E93C7F9922701806007BF39A /* frame.c */ = {isa = PBXFileReference; lastKnownFileType = sourcecode.c.c; path = frame.c; sourceTree = "<group>"; };
 		E9414F8D24EBFBDA00273C59 /* 40http3-reconnect.t */ = {isa = PBXFileReference; lastKnownFileType = text; path = "40http3-reconnect.t"; sourceTree = "<group>"; xcLanguageSpecificationIdentifier = xcode.lang.perl; };
