--- conflicted
+++ resolved
@@ -383,24 +383,8 @@
         check_run_blocked(conn);
     }
 
-<<<<<<< HEAD
     if (stream->req.is_tunnel_req)
         --get_conn(stream)->num_streams_tunnelling;
-
-    /* dispose the request */
-    h2o_dispose_request(&stream->req);
-=======
-    /* clean up tunnel */
-    if (stream->tunnel != NULL) {
-        if (stream->tunnel->tunnel != NULL) {
-            stream->tunnel->tunnel->destroy(stream->tunnel->tunnel);
-            stream->tunnel->tunnel = NULL;
-        }
-        if (h2o_timer_is_linked(&stream->tunnel->up.delayed_write))
-            h2o_timer_unlink(&stream->tunnel->up.delayed_write);
-        free(stream->tunnel);
-    }
->>>>>>> 14660e41
 }
 
 static void set_state(struct st_h2o_http3_server_stream_t *stream, enum h2o_http3_server_stream_state state)
