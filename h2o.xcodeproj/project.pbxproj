--- conflicted
+++ resolved
@@ -766,12 +766,9 @@
 		08CEA9D6267AF0EB00B4BB6B /* self_trace.c */ = {isa = PBXFileReference; lastKnownFileType = sourcecode.c.c; path = self_trace.c; sourceTree = "<group>"; };
 		08CEA9DA267B0E3B00B4BB6B /* self_trace.c */ = {isa = PBXFileReference; lastKnownFileType = sourcecode.c.c; path = self_trace.c; sourceTree = "<group>"; };
 		08DAFA07289763FC00364143 /* memory.c */ = {isa = PBXFileReference; fileEncoding = 4; lastKnownFileType = sourcecode.c.c; path = memory.c; sourceTree = "<group>"; };
-<<<<<<< HEAD
 		08E86F3E2B5666A700F7211C /* h2olog.c */ = {isa = PBXFileReference; fileEncoding = 4; lastKnownFileType = sourcecode.c.c; path = h2olog.c; sourceTree = "<group>"; };
 		08E86F412B5666C000F7211C /* h2olog.c */ = {isa = PBXFileReference; fileEncoding = 4; lastKnownFileType = sourcecode.c.c; path = h2olog.c; sourceTree = "<group>"; };
-=======
 		08E86F462B60D94400F7211C /* 80http1-chunk-overhead.t */ = {isa = PBXFileReference; lastKnownFileType = text; path = "80http1-chunk-overhead.t"; sourceTree = "<group>"; xcLanguageSpecificationIdentifier = xcode.lang.perl; };
->>>>>>> ac5a507a
 		08E8FBF32A84DB5B00CF8FF3 /* 50reverse-proxy-http2-trailers.t */ = {isa = PBXFileReference; lastKnownFileType = text; path = "50reverse-proxy-http2-trailers.t"; sourceTree = "<group>"; xcLanguageSpecificationIdentifier = xcode.lang.perl; };
 		08E9CC4D1E41F6660049DD26 /* embedded.c.h */ = {isa = PBXFileReference; fileEncoding = 4; lastKnownFileType = sourcecode.c.h; path = embedded.c.h; sourceTree = "<group>"; };
 		08EFC4CF27FD8FAA004C532C /* 50file-shrink.t */ = {isa = PBXFileReference; lastKnownFileType = text; path = "50file-shrink.t"; sourceTree = "<group>"; xcLanguageSpecificationIdentifier = xcode.lang.perl; };
