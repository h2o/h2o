--- conflicted
+++ resolved
@@ -228,15 +228,12 @@
 		10FEF24F1D6FC8E200E11B1D /* gkc.h in Headers */ = {isa = PBXBuildFile; fileRef = 10FEF24D1D6FC8E200E11B1D /* gkc.h */; };
 		10FFEE0A1BB23A8C0087AD75 /* neverbleed.c in Sources */ = {isa = PBXBuildFile; fileRef = 10FFEE081BB23A8C0087AD75 /* neverbleed.c */; };
 		7D0285C91EF422D40094292B /* sleep.c in Sources */ = {isa = PBXBuildFile; fileRef = 7D0285C81EF422D40094292B /* sleep.c */; };
-<<<<<<< HEAD
 		7D4CF164202D8904009EF28D /* socket.c in Sources */ = {isa = PBXBuildFile; fileRef = 7D4CF162202D8904009EF28D /* socket.c */; };
-=======
 		7D9372FE202AC70F005FE6AB /* server_timing.c in Sources */ = {isa = PBXBuildFile; fileRef = 7D9372FD202AC70F005FE6AB /* server_timing.c */; };
 		7D9372FF202AC717005FE6AB /* server_timing.c in Sources */ = {isa = PBXBuildFile; fileRef = 7D9372FD202AC70F005FE6AB /* server_timing.c */; };
 		7D937300202AC717005FE6AB /* server_timing.c in Sources */ = {isa = PBXBuildFile; fileRef = 7D9372FD202AC70F005FE6AB /* server_timing.c */; };
 		7D937302202AC7BA005FE6AB /* server_timing.c in Sources */ = {isa = PBXBuildFile; fileRef = 7D937301202AC7BA005FE6AB /* server_timing.c */; };
 		7D937303202AC7BA005FE6AB /* server_timing.c in Sources */ = {isa = PBXBuildFile; fileRef = 7D937301202AC7BA005FE6AB /* server_timing.c */; };
->>>>>>> a9448ba4
 		7D9FA53A1FC323B200189F88 /* channel.c in Sources */ = {isa = PBXBuildFile; fileRef = 7D9FA5381FC323AC00189F88 /* channel.c */; };
 		D081373A1FD400F4004679DF /* least_conn.c in Sources */ = {isa = PBXBuildFile; fileRef = D08137381FD400F4004679DF /* least_conn.c */; };
 		D081373B1FD400F4004679DF /* roundrobin.c in Sources */ = {isa = PBXBuildFile; fileRef = D08137391FD400F4004679DF /* roundrobin.c */; };
@@ -829,12 +826,9 @@
 		10FFEE081BB23A8C0087AD75 /* neverbleed.c */ = {isa = PBXFileReference; fileEncoding = 4; lastKnownFileType = sourcecode.c.c; path = neverbleed.c; sourceTree = "<group>"; };
 		10FFEE091BB23A8C0087AD75 /* neverbleed.h */ = {isa = PBXFileReference; fileEncoding = 4; lastKnownFileType = sourcecode.c.h; path = neverbleed.h; sourceTree = "<group>"; };
 		7D0285C81EF422D40094292B /* sleep.c */ = {isa = PBXFileReference; fileEncoding = 4; lastKnownFileType = sourcecode.c.c; path = sleep.c; sourceTree = "<group>"; };
-<<<<<<< HEAD
 		7D4CF162202D8904009EF28D /* socket.c */ = {isa = PBXFileReference; lastKnownFileType = sourcecode.c.c; path = socket.c; sourceTree = "<group>"; };
-=======
 		7D9372FD202AC70F005FE6AB /* server_timing.c */ = {isa = PBXFileReference; fileEncoding = 4; lastKnownFileType = sourcecode.c.c; path = server_timing.c; sourceTree = "<group>"; };
 		7D937301202AC7BA005FE6AB /* server_timing.c */ = {isa = PBXFileReference; fileEncoding = 4; lastKnownFileType = sourcecode.c.c; path = server_timing.c; sourceTree = "<group>"; };
->>>>>>> a9448ba4
 		7D9FA5381FC323AC00189F88 /* channel.c */ = {isa = PBXFileReference; fileEncoding = 4; lastKnownFileType = sourcecode.c.c; path = channel.c; sourceTree = "<group>"; };
 		D08137381FD400F4004679DF /* least_conn.c */ = {isa = PBXFileReference; fileEncoding = 4; lastKnownFileType = sourcecode.c.c; path = least_conn.c; sourceTree = "<group>"; };
 		D08137391FD400F4004679DF /* roundrobin.c */ = {isa = PBXFileReference; fileEncoding = 4; lastKnownFileType = sourcecode.c.c; path = roundrobin.c; sourceTree = "<group>"; };
