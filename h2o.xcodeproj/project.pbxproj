// !$*UTF8*$!
{
	archiveVersion = 1;
	classes = {
	};
	objectVersion = 46;
	objects = {

/* Begin PBXBuildFile section */
		080D35EB1D5E060D0029B7E5 /* http2_debug_state.c in Sources */ = {isa = PBXBuildFile; fileRef = 080D35EA1D5E060D0029B7E5 /* http2_debug_state.c */; };
		0812174E1E07B89600712F36 /* redis.c in Sources */ = {isa = PBXBuildFile; fileRef = 0812174C1E07B89600712F36 /* redis.c */; };
		0812AB201D7FCFEB00004F23 /* async.c in Sources */ = {isa = PBXBuildFile; fileRef = 0812AB1C1D7FCFEB00004F23 /* async.c */; };
		0812AB211D7FCFEB00004F23 /* async.h in Headers */ = {isa = PBXBuildFile; fileRef = 0812AB1D1D7FCFEB00004F23 /* async.h */; };
		0812AB221D7FCFEB00004F23 /* hiredis.c in Sources */ = {isa = PBXBuildFile; fileRef = 0812AB1E1D7FCFEB00004F23 /* hiredis.c */; };
		0812AB231D7FCFEB00004F23 /* hiredis.h in Headers */ = {isa = PBXBuildFile; fileRef = 0812AB1F1D7FCFEB00004F23 /* hiredis.h */; };
		0812AB2B1D7FD54700004F23 /* read.c in Sources */ = {isa = PBXBuildFile; fileRef = 0812AB291D7FD54700004F23 /* read.c */; };
		0812AB2C1D7FD54700004F23 /* read.h in Headers */ = {isa = PBXBuildFile; fileRef = 0812AB2A1D7FD54700004F23 /* read.h */; };
		084FC7C11D54B90D00E89F66 /* http2_debug_state.c in Sources */ = {isa = PBXBuildFile; fileRef = 084FC7C01D54B90D00E89F66 /* http2_debug_state.c */; };
		084FC7C51D54BB9200E89F66 /* http2_debug_state.c in Sources */ = {isa = PBXBuildFile; fileRef = 084FC7C31D54BB9200E89F66 /* http2_debug_state.c */; };
		08790DDA1D80153600A04BC1 /* net.c in Sources */ = {isa = PBXBuildFile; fileRef = 08790DD91D80153600A04BC1 /* net.c */; };
		08790DDC1D80154C00A04BC1 /* sds.c in Sources */ = {isa = PBXBuildFile; fileRef = 08790DDB1D80154C00A04BC1 /* sds.c */; };
		08790DDF1D8015A400A04BC1 /* net.h in Headers */ = {isa = PBXBuildFile; fileRef = 08790DDD1D8015A400A04BC1 /* net.h */; };
		08790DE01D8015A400A04BC1 /* sds.h in Headers */ = {isa = PBXBuildFile; fileRef = 08790DDE1D8015A400A04BC1 /* sds.h */; };
		08790DE21D8275DE00A04BC1 /* redis.h in Headers */ = {isa = PBXBuildFile; fileRef = 08790DE11D8275C100A04BC1 /* redis.h */; };
		08790DE51D82782900A04BC1 /* redis.c in Sources */ = {isa = PBXBuildFile; fileRef = 08790DE31D8276EA00A04BC1 /* redis.c */; };
		08790E091D8BD7F100A04BC1 /* libh2o.a in Frameworks */ = {isa = PBXBuildFile; fileRef = 1079231519A320A700C52AD6 /* libh2o.a */; };
		08790E111D8BD85700A04BC1 /* redis-client.c in Sources */ = {isa = PBXBuildFile; fileRef = 08790DF41D8BD72500A04BC1 /* redis-client.c */; };
		08819C25218C9FA90057ED23 /* libh2o.a in Frameworks */ = {isa = PBXBuildFile; fileRef = 1079231519A320A700C52AD6 /* libh2o.a */; };
		08819C2E218C9FF70057ED23 /* qif.c in Sources */ = {isa = PBXBuildFile; fileRef = 08819C2D218C9FF70057ED23 /* qif.c */; };
		08E9CC4E1E41F6660049DD26 /* embedded.c.h in Headers */ = {isa = PBXBuildFile; fileRef = 08E9CC4D1E41F6660049DD26 /* embedded.c.h */; };
		08F320DD1E7A9CA60038FA5A /* redis.c in Sources */ = {isa = PBXBuildFile; fileRef = 08790DE31D8276EA00A04BC1 /* redis.c */; };
		08F320DE1E7A9CB80038FA5A /* async.c in Sources */ = {isa = PBXBuildFile; fileRef = 0812AB1C1D7FCFEB00004F23 /* async.c */; settings = {COMPILER_FLAGS = "-Wno-conversion"; }; };
		08F320DF1E7A9CBB0038FA5A /* hiredis.c in Sources */ = {isa = PBXBuildFile; fileRef = 0812AB1E1D7FCFEB00004F23 /* hiredis.c */; settings = {COMPILER_FLAGS = "-Wno-conversion"; }; };
		08F320E01E7A9CBD0038FA5A /* net.c in Sources */ = {isa = PBXBuildFile; fileRef = 08790DD91D80153600A04BC1 /* net.c */; settings = {COMPILER_FLAGS = "-Wno-conversion"; }; };
		08F320E11E7A9CBF0038FA5A /* read.c in Sources */ = {isa = PBXBuildFile; fileRef = 0812AB291D7FD54700004F23 /* read.c */; settings = {COMPILER_FLAGS = "-Wno-conversion"; }; };
		08F320E21E7A9CC20038FA5A /* sds.c in Sources */ = {isa = PBXBuildFile; fileRef = 08790DDB1D80154C00A04BC1 /* sds.c */; settings = {COMPILER_FLAGS = "-Wno-conversion"; }; };
		100A55101C2BB15600C4E3E0 /* http_request.c in Sources */ = {isa = PBXBuildFile; fileRef = 100A550E1C2BB15100C4E3E0 /* http_request.c */; };
		101788B219B561AA0084C6D8 /* socket.c in Sources */ = {isa = PBXBuildFile; fileRef = 101788B119B561AA0084C6D8 /* socket.c */; };
		101B670C19ADD3380084A351 /* access_log.c in Sources */ = {isa = PBXBuildFile; fileRef = 101B670B19ADD3380084A351 /* access_log.c */; };
		1022E7C11CA8BC9E00CE2A05 /* send_text.c in Sources */ = {isa = PBXBuildFile; fileRef = 1022E7C01CA8BC9E00CE2A05 /* send_text.c */; };
		1022E7C31CA8BCCE00CE2A05 /* text_mode.c in Sources */ = {isa = PBXBuildFile; fileRef = 1022E7C21CA8BCCE00CE2A05 /* text_mode.c */; };
		1022E7C61CA8BCEB00CE2A05 /* yrmcds_portability.h in Headers */ = {isa = PBXBuildFile; fileRef = 1022E7C41CA8BCEB00CE2A05 /* yrmcds_portability.h */; };
		1022E7C71CA8BCEB00CE2A05 /* yrmcds_text.h in Headers */ = {isa = PBXBuildFile; fileRef = 1022E7C51CA8BCEB00CE2A05 /* yrmcds_text.h */; };
		1024A3FC1D22315000EB13F1 /* cache_digests.c in Sources */ = {isa = PBXBuildFile; fileRef = 1024A3FB1D22315000EB13F1 /* cache_digests.c */; };
		1024A3FE1D22546800EB13F1 /* cache_digests.h in Headers */ = {isa = PBXBuildFile; fileRef = 1024A3FD1D22546800EB13F1 /* cache_digests.h */; };
		1024A4001D23606300EB13F1 /* cache_digests.c in Sources */ = {isa = PBXBuildFile; fileRef = 1024A3FF1D23606300EB13F1 /* cache_digests.c */; };
		103BAB361B130666000694F4 /* socket.c in Sources */ = {isa = PBXBuildFile; fileRef = 103BAB351B130666000694F4 /* socket.c */; };
		1044812E1BFD0FBE0007863F /* filecache.h in Headers */ = {isa = PBXBuildFile; fileRef = 1044812D1BFD0FBE0007863F /* filecache.h */; };
		104481301BFD10450007863F /* filecache.c in Sources */ = {isa = PBXBuildFile; fileRef = 1044812F1BFD10450007863F /* filecache.c */; };
		1047A9FF1D0E6D5900CC4BCE /* rand.h in Headers */ = {isa = PBXBuildFile; fileRef = 1047A9FE1D0E6D5900CC4BCE /* rand.h */; };
		104B9A261A4A5041009EEE64 /* serverutil.h in Headers */ = {isa = PBXBuildFile; fileRef = 104B9A231A4A4FAF009EEE64 /* serverutil.h */; };
		104B9A281A4A5139009EEE64 /* serverutil.c in Sources */ = {isa = PBXBuildFile; fileRef = 104B9A271A4A5139009EEE64 /* serverutil.c */; };
		104B9A2D1A4BE029009EEE64 /* version.h in Headers */ = {isa = PBXBuildFile; fileRef = 104B9A2C1A4BE029009EEE64 /* version.h */; };
		104B9A461A5F608A009EEE64 /* serverutil.c in Sources */ = {isa = PBXBuildFile; fileRef = 104B9A241A4A4FEE009EEE64 /* serverutil.c */; };
		104B9A481A5F9472009EEE64 /* headers.c in Sources */ = {isa = PBXBuildFile; fileRef = 104B9A471A5F9472009EEE64 /* headers.c */; };
		104B9A491A5F9638009EEE64 /* headers.c in Sources */ = {isa = PBXBuildFile; fileRef = 107923B019A3217300C52AD6 /* headers.c */; };
		104B9A511A5FB096009EEE64 /* expires.c in Sources */ = {isa = PBXBuildFile; fileRef = 104B9A501A5FB096009EEE64 /* expires.c */; };
		104B9A531A5FC7C4009EEE64 /* expires.c in Sources */ = {isa = PBXBuildFile; fileRef = 104B9A521A5FC7C4009EEE64 /* expires.c */; };
		105534BE1A3B8F7700627ECB /* file.c in Sources */ = {isa = PBXBuildFile; fileRef = 105534BD1A3B8F7700627ECB /* file.c */; };
		105534C11A3B911300627ECB /* hpack.c in Sources */ = {isa = PBXBuildFile; fileRef = 105534C01A3B911300627ECB /* hpack.c */; };
		105534C31A3B917000627ECB /* mimemap.c in Sources */ = {isa = PBXBuildFile; fileRef = 105534C21A3B917000627ECB /* mimemap.c */; };
		105534C71A3BB29100627ECB /* string.c in Sources */ = {isa = PBXBuildFile; fileRef = 105534C61A3BB29100627ECB /* string.c */; };
		105534C91A3BB41C00627ECB /* proxy.c in Sources */ = {isa = PBXBuildFile; fileRef = 105534C81A3BB41C00627ECB /* proxy.c */; };
		105534CA1A3BB46900627ECB /* string.c in Sources */ = {isa = PBXBuildFile; fileRef = 10D0905A19F230280043D458 /* string.c */; };
		105534D81A3C791B00627ECB /* configurator.h in Headers */ = {isa = PBXBuildFile; fileRef = 105534D71A3C785000627ECB /* configurator.h */; };
		105534DB1A3C7A5400627ECB /* access_log.c in Sources */ = {isa = PBXBuildFile; fileRef = 105534DA1A3C7A5400627ECB /* access_log.c */; };
		105534DD1A3C7AA900627ECB /* file.c in Sources */ = {isa = PBXBuildFile; fileRef = 105534DC1A3C7AA900627ECB /* file.c */; };
		105534DF1A3C7B9800627ECB /* proxy.c in Sources */ = {isa = PBXBuildFile; fileRef = 105534DE1A3C7B9800627ECB /* proxy.c */; };
		105534EB1A42A87E00627ECB /* _templates.c.h in Headers */ = {isa = PBXBuildFile; fileRef = 105534EA1A42A87E00627ECB /* _templates.c.h */; };
		105534ED1A42AD5E00627ECB /* templates.c.h in Headers */ = {isa = PBXBuildFile; fileRef = 105534EC1A42AD5E00627ECB /* templates.c.h */; };
		105534EF1A440FC800627ECB /* config.c in Sources */ = {isa = PBXBuildFile; fileRef = 105534EE1A440FC800627ECB /* config.c */; };
		10583C001AEF368A004A3AD6 /* 293.c in Sources */ = {isa = PBXBuildFile; fileRef = 10583BFF1AEF368A004A3AD6 /* 293.c */; };
		1058C87D1AA41789008D6180 /* headers.c in Sources */ = {isa = PBXBuildFile; fileRef = 1058C87C1AA41789008D6180 /* headers.c */; };
		1058C87E1AA41A1F008D6180 /* headers.c in Sources */ = {isa = PBXBuildFile; fileRef = 10AA2EBD1AA019D8004322AC /* headers.c */; };
		1058C8881AA6DE4B008D6180 /* hostinfo.h in Headers */ = {isa = PBXBuildFile; fileRef = 1058C8871AA6DE4B008D6180 /* hostinfo.h */; };
		1058C88A1AA6E5E3008D6180 /* hostinfo.c in Sources */ = {isa = PBXBuildFile; fileRef = 1058C8891AA6E5E3008D6180 /* hostinfo.c */; };
		1058F6ED1D7CC99B00FFFFA3 /* openssl_backport.h in Headers */ = {isa = PBXBuildFile; fileRef = 1058F6EC1D7CC81E00FFFFA3 /* openssl_backport.h */; };
		106530A71D82C0A6005B2C60 /* percent-encode-zero-byte.c in Sources */ = {isa = PBXBuildFile; fileRef = 106530A51D82C09E005B2C60 /* percent-encode-zero-byte.c */; };
		1065E6ED19B7B9CB00686E72 /* websocket.c in Sources */ = {isa = PBXBuildFile; fileRef = 107923C119A3217300C52AD6 /* websocket.c */; };
		1065E6EE19B7BA5A00686E72 /* websocket.h in Headers */ = {isa = PBXBuildFile; fileRef = 107923A319A3215F00C52AD6 /* websocket.h */; };
		1065E70C19BF664300686E72 /* evloop.h in Headers */ = {isa = PBXBuildFile; fileRef = 1065E70419BF145700686E72 /* evloop.h */; };
		1065E70D19BF6D4600686E72 /* uv-binding.h in Headers */ = {isa = PBXBuildFile; fileRef = 1065E70619BF14E500686E72 /* uv-binding.h */; };
		1065E70E19BF6D9400686E72 /* uv-binding.c.h in Headers */ = {isa = PBXBuildFile; fileRef = 1065E70719BF17FE00686E72 /* uv-binding.c.h */; };
		106C22F81C040F6400405689 /* tunnel.c in Sources */ = {isa = PBXBuildFile; fileRef = 106C22F71C040F6400405689 /* tunnel.c */; };
		106C22FA1C040F7800405689 /* tunnel.h in Headers */ = {isa = PBXBuildFile; fileRef = 106C22F91C040F7800405689 /* tunnel.h */; };
		106C22FF1C05436100405689 /* errordoc.c in Sources */ = {isa = PBXBuildFile; fileRef = 106C22FE1C05436100405689 /* errordoc.c */; };
		106C23011C0544CE00405689 /* errordoc.c in Sources */ = {isa = PBXBuildFile; fileRef = 106C23001C0544CE00405689 /* errordoc.c */; };
		1070866A1B70A00F002B8F18 /* casper.c in Sources */ = {isa = PBXBuildFile; fileRef = 107086691B70A00F002B8F18 /* casper.c */; };
		1070866C1B787D06002B8F18 /* compress.c in Sources */ = {isa = PBXBuildFile; fileRef = 1070866B1B787D06002B8F18 /* compress.c */; };
		107086701B7925D5002B8F18 /* compress.c in Sources */ = {isa = PBXBuildFile; fileRef = 1070866F1B7925D5002B8F18 /* compress.c */; };
		107086721B798488002B8F18 /* compress.c in Sources */ = {isa = PBXBuildFile; fileRef = 107086711B798487002B8F18 /* compress.c */; };
		1070E1631B4508B0001CCAFA /* util.c in Sources */ = {isa = PBXBuildFile; fileRef = 1070E1621B4508B0001CCAFA /* util.c */; };
		10756E2A1AC126420009BF57 /* api.c in Sources */ = {isa = PBXBuildFile; fileRef = 10756E261AC126420009BF57 /* api.c */; settings = {COMPILER_FLAGS = "-Wno-conversion"; }; };
		10756E2B1AC126420009BF57 /* dumper.c in Sources */ = {isa = PBXBuildFile; fileRef = 10756E271AC126420009BF57 /* dumper.c */; };
		10756E2C1AC126420009BF57 /* emitter.c in Sources */ = {isa = PBXBuildFile; fileRef = 10756E281AC126420009BF57 /* emitter.c */; };
		10756E2D1AC126420009BF57 /* loader.c in Sources */ = {isa = PBXBuildFile; fileRef = 10756E291AC126420009BF57 /* loader.c */; settings = {COMPILER_FLAGS = "-Wno-conversion"; }; };
		10756E331AC1264D0009BF57 /* parser.c in Sources */ = {isa = PBXBuildFile; fileRef = 10756E2E1AC1264D0009BF57 /* parser.c */; settings = {COMPILER_FLAGS = "-Wno-uninitialized"; }; };
		10756E341AC1264D0009BF57 /* reader.c in Sources */ = {isa = PBXBuildFile; fileRef = 10756E2F1AC1264D0009BF57 /* reader.c */; };
		10756E351AC1264D0009BF57 /* scanner.c in Sources */ = {isa = PBXBuildFile; fileRef = 10756E301AC1264D0009BF57 /* scanner.c */; settings = {COMPILER_FLAGS = "-Wno-conversion"; }; };
		10756E361AC1264D0009BF57 /* writer.c in Sources */ = {isa = PBXBuildFile; fileRef = 10756E311AC1264D0009BF57 /* writer.c */; };
		1079236A19A3210E00C52AD6 /* khash.h in Headers */ = {isa = PBXBuildFile; fileRef = 1079232619A3210D00C52AD6 /* khash.h */; };
		1079239619A3210E00C52AD6 /* picohttpparser.c in Sources */ = {isa = PBXBuildFile; fileRef = 1079235A19A3210D00C52AD6 /* picohttpparser.c */; };
		1079239719A3210E00C52AD6 /* picohttpparser.h in Headers */ = {isa = PBXBuildFile; fileRef = 1079235B19A3210D00C52AD6 /* picohttpparser.h */; };
		107923A519A3215F00C52AD6 /* http1.h in Headers */ = {isa = PBXBuildFile; fileRef = 107923A019A3215F00C52AD6 /* http1.h */; };
		107923A619A3215F00C52AD6 /* http2.h in Headers */ = {isa = PBXBuildFile; fileRef = 107923A119A3215F00C52AD6 /* http2.h */; };
		107923A719A3215F00C52AD6 /* token.h in Headers */ = {isa = PBXBuildFile; fileRef = 107923A219A3215F00C52AD6 /* token.h */; };
		107923A919A3215F00C52AD6 /* h2o.h in Headers */ = {isa = PBXBuildFile; fileRef = 107923A419A3215F00C52AD6 /* h2o.h */; };
		107923C319A3217300C52AD6 /* file.c in Sources */ = {isa = PBXBuildFile; fileRef = 107923AF19A3217300C52AD6 /* file.c */; };
		107923C519A3217300C52AD6 /* http1.c in Sources */ = {isa = PBXBuildFile; fileRef = 107923B119A3217300C52AD6 /* http1.c */; };
		107923C619A3217300C52AD6 /* connection.c in Sources */ = {isa = PBXBuildFile; fileRef = 107923B319A3217300C52AD6 /* connection.c */; };
		107923C719A3217300C52AD6 /* hpack.c in Sources */ = {isa = PBXBuildFile; fileRef = 107923B419A3217300C52AD6 /* hpack.c */; };
		107923C819A3217300C52AD6 /* hpack_huffman_table.h in Headers */ = {isa = PBXBuildFile; fileRef = 107923B519A3217300C52AD6 /* hpack_huffman_table.h */; };
		107923CB19A3217300C52AD6 /* frame.c in Sources */ = {isa = PBXBuildFile; fileRef = 107923B819A3217300C52AD6 /* frame.c */; };
		107923CC19A3217300C52AD6 /* context.c in Sources */ = {isa = PBXBuildFile; fileRef = 107923B919A3217300C52AD6 /* context.c */; };
		107923CD19A3217300C52AD6 /* memory.c in Sources */ = {isa = PBXBuildFile; fileRef = 107923BA19A3217300C52AD6 /* memory.c */; };
		107923CE19A3217300C52AD6 /* mimemap.c in Sources */ = {isa = PBXBuildFile; fileRef = 107923BB19A3217300C52AD6 /* mimemap.c */; };
		107923CF19A3217300C52AD6 /* request.c in Sources */ = {isa = PBXBuildFile; fileRef = 107923BC19A3217300C52AD6 /* request.c */; };
		107923D219A3217300C52AD6 /* token.c in Sources */ = {isa = PBXBuildFile; fileRef = 107923BF19A3217300C52AD6 /* token.c */; };
		107923D319A3217300C52AD6 /* util.c in Sources */ = {isa = PBXBuildFile; fileRef = 107923C019A3217300C52AD6 /* util.c */; };
		1079240119A3241A00C52AD6 /* libh2o.a in Frameworks */ = {isa = PBXBuildFile; fileRef = 1079231519A320A700C52AD6 /* libh2o.a */; };
		1079240819A3247A00C52AD6 /* libh2o.a in Frameworks */ = {isa = PBXBuildFile; fileRef = 1079231519A320A700C52AD6 /* libh2o.a */; };
		1079241619A324B400C52AD6 /* websocket.c in Sources */ = {isa = PBXBuildFile; fileRef = 1079241319A324B400C52AD6 /* websocket.c */; settings = {COMPILER_FLAGS = "-Wno-deprecated-declarations"; }; };
		1079242919A325BE00C52AD6 /* simple.c in Sources */ = {isa = PBXBuildFile; fileRef = 107923FC19A3238500C52AD6 /* simple.c */; settings = {COMPILER_FLAGS = "-Wno-deprecated-declarations"; }; };
		1079243019A3260E00C52AD6 /* libh2o.a in Frameworks */ = {isa = PBXBuildFile; fileRef = 1079231519A320A700C52AD6 /* libh2o.a */; };
		1079244119A3264300C52AD6 /* picohttpparser.c in Sources */ = {isa = PBXBuildFile; fileRef = 1079235A19A3210D00C52AD6 /* picohttpparser.c */; };
		1079244719A3265C00C52AD6 /* http1.c in Sources */ = {isa = PBXBuildFile; fileRef = 107923B119A3217300C52AD6 /* http1.c */; };
		1079244819A3265C00C52AD6 /* connection.c in Sources */ = {isa = PBXBuildFile; fileRef = 107923B319A3217300C52AD6 /* connection.c */; };
		1079244A19A3266700C52AD6 /* frame.c in Sources */ = {isa = PBXBuildFile; fileRef = 107923B819A3217300C52AD6 /* frame.c */; };
		1079244B19A3266700C52AD6 /* context.c in Sources */ = {isa = PBXBuildFile; fileRef = 107923B919A3217300C52AD6 /* context.c */; };
		1079244C19A3266700C52AD6 /* memory.c in Sources */ = {isa = PBXBuildFile; fileRef = 107923BA19A3217300C52AD6 /* memory.c */; };
		1079244E19A3266700C52AD6 /* request.c in Sources */ = {isa = PBXBuildFile; fileRef = 107923BC19A3217300C52AD6 /* request.c */; };
		1079245119A3266700C52AD6 /* token.c in Sources */ = {isa = PBXBuildFile; fileRef = 107923BF19A3217300C52AD6 /* token.c */; };
		1079245419A32C0800C52AD6 /* token_table.h in Headers */ = {isa = PBXBuildFile; fileRef = 1079245319A32C0800C52AD6 /* token_table.h */; };
		107D4D441B588021004A9B21 /* ssl.c in Sources */ = {isa = PBXBuildFile; fileRef = 107D4D431B588021004A9B21 /* ssl.c */; };
		107D4D451B5880BC004A9B21 /* api.c in Sources */ = {isa = PBXBuildFile; fileRef = 10756E261AC126420009BF57 /* api.c */; };
		107D4D461B5880BC004A9B21 /* dumper.c in Sources */ = {isa = PBXBuildFile; fileRef = 10756E271AC126420009BF57 /* dumper.c */; };
		107D4D471B5880BC004A9B21 /* emitter.c in Sources */ = {isa = PBXBuildFile; fileRef = 10756E281AC126420009BF57 /* emitter.c */; };
		107D4D481B5880BC004A9B21 /* loader.c in Sources */ = {isa = PBXBuildFile; fileRef = 10756E291AC126420009BF57 /* loader.c */; };
		107D4D491B5880BC004A9B21 /* parser.c in Sources */ = {isa = PBXBuildFile; fileRef = 10756E2E1AC1264D0009BF57 /* parser.c */; };
		107D4D4A1B5880BC004A9B21 /* reader.c in Sources */ = {isa = PBXBuildFile; fileRef = 10756E2F1AC1264D0009BF57 /* reader.c */; };
		107D4D4B1B5880BC004A9B21 /* scanner.c in Sources */ = {isa = PBXBuildFile; fileRef = 10756E301AC1264D0009BF57 /* scanner.c */; };
		107D4D4C1B5880BC004A9B21 /* writer.c in Sources */ = {isa = PBXBuildFile; fileRef = 10756E311AC1264D0009BF57 /* writer.c */; };
		107D4D4F1B58970D004A9B21 /* ssl.c in Sources */ = {isa = PBXBuildFile; fileRef = 107D4D4D1B58970D004A9B21 /* ssl.c */; };
		107D4D531B5B2412004A9B21 /* file.h in Headers */ = {isa = PBXBuildFile; fileRef = 107D4D521B5B2412004A9B21 /* file.h */; };
		107D4D551B5B30EE004A9B21 /* file.c in Sources */ = {isa = PBXBuildFile; fileRef = 107D4D541B5B30EE004A9B21 /* file.c */; };
		107E34101C7EB13F00AEF5F8 /* gzip.c in Sources */ = {isa = PBXBuildFile; fileRef = 107E340F1C7EB13F00AEF5F8 /* gzip.c */; };
		107E34131C7FAC2000AEF5F8 /* brotli.c in Sources */ = {isa = PBXBuildFile; fileRef = 107E34111C7EE0D200AEF5F8 /* brotli.c */; };
		107E34221C7FEE2200AEF5F8 /* brotli.c in Sources */ = {isa = PBXBuildFile; fileRef = 107E34111C7EE0D200AEF5F8 /* brotli.c */; };
		10835E011C9A6C2400197E59 /* logconf.c in Sources */ = {isa = PBXBuildFile; fileRef = 10835E001C9A6C2400197E59 /* logconf.c */; };
		10835E031C9A860000197E59 /* status.c in Sources */ = {isa = PBXBuildFile; fileRef = 10835E021C9A860000197E59 /* status.c */; };
		10835E051C9B3C6200197E59 /* status.c in Sources */ = {isa = PBXBuildFile; fileRef = 10835E041C9B3C6200197E59 /* status.c */; };
		108867751AD9069900987967 /* defaults.c.h in Headers */ = {isa = PBXBuildFile; fileRef = 108867741AD9069900987967 /* defaults.c.h */; };
		108DD0861BA22E46004167DC /* mruby.c in Sources */ = {isa = PBXBuildFile; fileRef = 10B38A651B8D345D007DC191 /* mruby.c */; };
		10A3D3D21B4CDBDC00327CF9 /* memcached.c in Sources */ = {isa = PBXBuildFile; fileRef = 10A3D3D11B4CDBDC00327CF9 /* memcached.c */; };
		10A3D3D31B4CDF1200327CF9 /* memcached.h in Headers */ = {isa = PBXBuildFile; fileRef = 10A3D3D01B4CDBC700327CF9 /* memcached.h */; };
		10A3D4081B50DAB700327CF9 /* close.c in Sources */ = {isa = PBXBuildFile; fileRef = 10A3D3ED1B4FAAEC00327CF9 /* close.c */; };
		10A3D4091B50DAB700327CF9 /* connect.c in Sources */ = {isa = PBXBuildFile; fileRef = 10A3D3EE1B4FAAEC00327CF9 /* connect.c */; };
		10A3D40A1B50DAB700327CF9 /* recv.c in Sources */ = {isa = PBXBuildFile; fileRef = 10A3D3F61B4FAAF500327CF9 /* recv.c */; };
		10A3D40B1B50DAB700327CF9 /* send.c in Sources */ = {isa = PBXBuildFile; fileRef = 10A3D3F71B4FAAF500327CF9 /* send.c */; };
		10A3D40C1B50DAB700327CF9 /* socket.c in Sources */ = {isa = PBXBuildFile; fileRef = 10A3D3F91B4FAAF500327CF9 /* socket.c */; };
		10A3D40D1B50DAB700327CF9 /* strerror.c in Sources */ = {isa = PBXBuildFile; fileRef = 10A3D3FA1B4FAAF500327CF9 /* strerror.c */; };
		10AA2E941A80A592004322AC /* time_.h in Headers */ = {isa = PBXBuildFile; fileRef = 10AA2E931A80A592004322AC /* time_.h */; };
		10AA2E961A80A612004322AC /* time.c in Sources */ = {isa = PBXBuildFile; fileRef = 10AA2E951A80A612004322AC /* time.c */; };
		10AA2E991A81F68A004322AC /* time.c in Sources */ = {isa = PBXBuildFile; fileRef = 10AA2E981A81F68A004322AC /* time.c */; };
		10AA2E9F1A8807CF004322AC /* url.h in Headers */ = {isa = PBXBuildFile; fileRef = 10AA2E9E1A8807CF004322AC /* url.h */; };
		10AA2EA11A88082E004322AC /* url.c in Sources */ = {isa = PBXBuildFile; fileRef = 10AA2EA01A88082E004322AC /* url.c */; };
		10AA2EA31A88090B004322AC /* url.c in Sources */ = {isa = PBXBuildFile; fileRef = 10AA2EA21A88090B004322AC /* url.c */; };
		10AA2EA51A8D9999004322AC /* redirect.c in Sources */ = {isa = PBXBuildFile; fileRef = 10AA2EA41A8D9999004322AC /* redirect.c */; };
		10AA2EA71A8DA93C004322AC /* redirect.c in Sources */ = {isa = PBXBuildFile; fileRef = 10AA2EA61A8DA93C004322AC /* redirect.c */; };
		10AA2EAA1A8DDC57004322AC /* multithread.h in Headers */ = {isa = PBXBuildFile; fileRef = 10AA2EA91A8DDC57004322AC /* multithread.h */; };
		10AA2EAC1A8DE0AE004322AC /* multithread.c in Sources */ = {isa = PBXBuildFile; fileRef = 10AA2EAB1A8DE0AE004322AC /* multithread.c */; };
		10AA2EAE1A8E22DA004322AC /* multithread.c in Sources */ = {isa = PBXBuildFile; fileRef = 10AA2EAD1A8E22DA004322AC /* multithread.c */; };
		10AA2EB71A970EFC004322AC /* http2_internal.h in Headers */ = {isa = PBXBuildFile; fileRef = 10AA2EB61A970EFC004322AC /* http2_internal.h */; };
		10AA2EB91A971280004322AC /* http2_scheduler.h in Headers */ = {isa = PBXBuildFile; fileRef = 10AA2EB81A971280004322AC /* http2_scheduler.h */; };
		10AA2EBC1A9EEDF8004322AC /* proxy.c in Sources */ = {isa = PBXBuildFile; fileRef = 10AA2EBB1A9EEDF8004322AC /* proxy.c */; };
		10AA2EC01AA019FC004322AC /* headers.c in Sources */ = {isa = PBXBuildFile; fileRef = 10AA2EBF1AA019FC004322AC /* headers.c */; };
		10AA2EC21AA0402E004322AC /* reproxy.c in Sources */ = {isa = PBXBuildFile; fileRef = 10AA2EC11AA0402E004322AC /* reproxy.c */; };
		10AA2EC41AA0403A004322AC /* reproxy.c in Sources */ = {isa = PBXBuildFile; fileRef = 10AA2EC31AA0403A004322AC /* reproxy.c */; };
		10AAAC631B6C7A7D004487C3 /* http2_casper.h in Headers */ = {isa = PBXBuildFile; fileRef = 10AAAC621B6C7A7D004487C3 /* http2_casper.h */; };
		10AAAC651B6C9275004487C3 /* casper.c in Sources */ = {isa = PBXBuildFile; fileRef = 10AAAC641B6C9275004487C3 /* casper.c */; };
		10B38A721B8D34BB007DC191 /* mruby_.h in Headers */ = {isa = PBXBuildFile; fileRef = 10B38A711B8D34BB007DC191 /* mruby_.h */; };
		10BA72AA19AAD6300059392A /* stream.c in Sources */ = {isa = PBXBuildFile; fileRef = 10BA72A919AAD6300059392A /* stream.c */; };
		10BCF2FD1B168CAE0076939D /* fastcgi.c in Sources */ = {isa = PBXBuildFile; fileRef = 10BCF2FC1B168CAE0076939D /* fastcgi.c */; };
		10BCF2FF1B1A892F0076939D /* fastcgi.c in Sources */ = {isa = PBXBuildFile; fileRef = 10BCF2FE1B1A892F0076939D /* fastcgi.c */; };
		10BCF3011B214C460076939D /* fastcgi.c in Sources */ = {isa = PBXBuildFile; fileRef = 10BCF3001B214C460076939D /* fastcgi.c */; };
		10C45D4F1CFD15FA0096DB06 /* throttle_resp.c in Sources */ = {isa = PBXBuildFile; fileRef = 10C45D4E1CFD15FA0096DB06 /* throttle_resp.c */; };
		10C45D511CFD160A0096DB06 /* throttle_resp.c in Sources */ = {isa = PBXBuildFile; fileRef = 10C45D501CFD160A0096DB06 /* throttle_resp.c */; };
		10C45D551CFE9B300096DB06 /* events.c in Sources */ = {isa = PBXBuildFile; fileRef = 10C45D531CFE9B300096DB06 /* events.c */; };
		10C45D561CFE9B300096DB06 /* requests.c in Sources */ = {isa = PBXBuildFile; fileRef = 10C45D541CFE9B300096DB06 /* requests.c */; };
		10D0903A19F0A51C0043D458 /* memory.h in Headers */ = {isa = PBXBuildFile; fileRef = 10D0903919F0A51C0043D458 /* memory.h */; };
		10D0903E19F0A8190043D458 /* socket.h in Headers */ = {isa = PBXBuildFile; fileRef = 10D0903D19F0A8190043D458 /* socket.h */; };
		10D0904319F0BA780043D458 /* linklist.h in Headers */ = {isa = PBXBuildFile; fileRef = 10D0904219F0BA780043D458 /* linklist.h */; };
		10D0904A19F0CA9C0043D458 /* libh2o.a in Frameworks */ = {isa = PBXBuildFile; fileRef = 1079231519A320A700C52AD6 /* libh2o.a */; };
		10D0905519F102C70043D458 /* http1client.c in Sources */ = {isa = PBXBuildFile; fileRef = 10D0905419F102C70043D458 /* http1client.c */; };
		10D0905919F22FA10043D458 /* string_.h in Headers */ = {isa = PBXBuildFile; fileRef = 10D0905819F22FA10043D458 /* string_.h */; };
		10D0906219F38B2E0043D458 /* libh2o.a in Frameworks */ = {isa = PBXBuildFile; fileRef = 1079231519A320A700C52AD6 /* libh2o.a */; };
		10D0906B19F38B850043D458 /* httpclient.c in Sources */ = {isa = PBXBuildFile; fileRef = 10D0906A19F38B850043D458 /* httpclient.c */; };
		10D0906C19F395FC0043D458 /* socket-client.c in Sources */ = {isa = PBXBuildFile; fileRef = 10D0905219F0CB130043D458 /* socket-client.c */; };
		10D0907019F494CC0043D458 /* test.c in Sources */ = {isa = PBXBuildFile; fileRef = 10D0906E19F494CC0043D458 /* test.c */; };
		10D0907319F633B00043D458 /* proxy.c in Sources */ = {isa = PBXBuildFile; fileRef = 10D0907219F633B00043D458 /* proxy.c */; };
		10DA969C1CD2BF9000679165 /* cache.h in Headers */ = {isa = PBXBuildFile; fileRef = 10DA969B1CD2BF9000679165 /* cache.h */; };
		10DA969E1CD2BFAC00679165 /* cache.c in Sources */ = {isa = PBXBuildFile; fileRef = 10DA969D1CD2BFAC00679165 /* cache.c */; };
		10DA96A01CD2BFEE00679165 /* cache.c in Sources */ = {isa = PBXBuildFile; fileRef = 10DA969F1CD2BFEE00679165 /* cache.c */; };
		10E299581A67E68500701AA6 /* scheduler.c in Sources */ = {isa = PBXBuildFile; fileRef = 10E299571A67E68500701AA6 /* scheduler.c */; };
		10E2995A1A68D03100701AA6 /* scheduler.c in Sources */ = {isa = PBXBuildFile; fileRef = 10E299591A68D03100701AA6 /* scheduler.c */; };
		10E598011CE1683A000D7B94 /* mruby.c in Sources */ = {isa = PBXBuildFile; fileRef = 10B38A731B8D3544007DC191 /* mruby.c */; };
		10EA45D81D0949BF00769A2B /* libh2o.a in Frameworks */ = {isa = PBXBuildFile; fileRef = 1079231519A320A700C52AD6 /* libh2o.a */; };
		10EA45E11D094A1200769A2B /* latency-optimization.c in Sources */ = {isa = PBXBuildFile; fileRef = 10EA45E01D094A1200769A2B /* latency-optimization.c */; };
		10EC2A361A0B4D370083514F /* socketpool.h in Headers */ = {isa = PBXBuildFile; fileRef = 10EC2A351A0B4D370083514F /* socketpool.h */; };
		10EC2A381A0B4DC70083514F /* socketpool.c in Sources */ = {isa = PBXBuildFile; fileRef = 10EC2A371A0B4DC70083514F /* socketpool.c */; };
		10F417D619C190F800B6E31A /* main.c in Sources */ = {isa = PBXBuildFile; fileRef = 10F417D519C190F800B6E31A /* main.c */; settings = {COMPILER_FLAGS = "-Wno-deprecated-declarations"; }; };
		10F417FF19C2D2F800B6E31A /* picotest.c in Sources */ = {isa = PBXBuildFile; fileRef = 10F417FD19C2D2F800B6E31A /* picotest.c */; };
		10F4180119C2D31600B6E31A /* yoml.h in Headers */ = {isa = PBXBuildFile; fileRef = 10F4180019C2D31600B6E31A /* yoml.h */; };
		10F4180519CA75C500B6E31A /* configurator.c in Sources */ = {isa = PBXBuildFile; fileRef = 10F4180419CA75C500B6E31A /* configurator.c */; };
		10F419801B64E70D00BEAEAC /* golombset.h in Headers */ = {isa = PBXBuildFile; fileRef = 10F4197F1B64E70D00BEAEAC /* golombset.h */; };
		10F9F2651AF4795D0056F26B /* redirect.c in Sources */ = {isa = PBXBuildFile; fileRef = 10F9F2641AF4795D0056F26B /* redirect.c */; };
		10F9F2671AFC5F550056F26B /* hostinfo.c in Sources */ = {isa = PBXBuildFile; fileRef = 10F9F2661AFC5F550056F26B /* hostinfo.c */; };
		10FCC13E1B2E4A4500F13674 /* cloexec.c in Sources */ = {isa = PBXBuildFile; fileRef = 10FCC13C1B2E4A4500F13674 /* cloexec.c */; };
		10FCC13F1B2E4A4500F13674 /* cloexec.h in Headers */ = {isa = PBXBuildFile; fileRef = 10FCC13D1B2E4A4500F13674 /* cloexec.h */; };
		10FCC1401B2E59E600F13674 /* cloexec.c in Sources */ = {isa = PBXBuildFile; fileRef = 10FCC13C1B2E4A4500F13674 /* cloexec.c */; };
		10FEF24A1D6FC6F600E11B1D /* durations.c in Sources */ = {isa = PBXBuildFile; fileRef = 10FEF2491D6FC6F600E11B1D /* durations.c */; };
		10FEF24E1D6FC8E200E11B1D /* gkc.c in Sources */ = {isa = PBXBuildFile; fileRef = 10FEF24C1D6FC8E200E11B1D /* gkc.c */; };
		10FEF24F1D6FC8E200E11B1D /* gkc.h in Headers */ = {isa = PBXBuildFile; fileRef = 10FEF24D1D6FC8E200E11B1D /* gkc.h */; };
		10FFEE0A1BB23A8C0087AD75 /* neverbleed.c in Sources */ = {isa = PBXBuildFile; fileRef = 10FFEE081BB23A8C0087AD75 /* neverbleed.c */; };
		7D0285C91EF422D40094292B /* sleep.c in Sources */ = {isa = PBXBuildFile; fileRef = 7D0285C81EF422D40094292B /* sleep.c */; };
		7D0341FB1FE4D5B60052E0A1 /* http2client.c in Sources */ = {isa = PBXBuildFile; fileRef = 7D0341FA1FE4D5B60052E0A1 /* http2client.c */; };
		7D0341FC1FE4D5BD0052E0A1 /* http2client.c in Sources */ = {isa = PBXBuildFile; fileRef = 7D0341FA1FE4D5B60052E0A1 /* http2client.c */; };
		7D0E5D5A20761BD800DA3E5A /* hiredis_.h in Headers */ = {isa = PBXBuildFile; fileRef = 7DF88EF820761972005DB8D8 /* hiredis_.h */; };
		7D25E33C20B288710092C982 /* http2_common.h in Headers */ = {isa = PBXBuildFile; fileRef = 7D25E33B20B270BA0092C982 /* http2_common.h */; };
		7D2DF4EE20297EEF004AD361 /* header.h in Headers */ = {isa = PBXBuildFile; fileRef = 7D2DF4ED20297EE0004AD361 /* header.h */; };
		7D67C721204F8C0E0049E935 /* httpclient.c in Sources */ = {isa = PBXBuildFile; fileRef = 7D67C720204F8C0E0049E935 /* httpclient.c */; };
		7D67C722204F8C0E0049E935 /* httpclient.c in Sources */ = {isa = PBXBuildFile; fileRef = 7D67C720204F8C0E0049E935 /* httpclient.c */; };
		7D67C724204F8CA50049E935 /* httpclient.h in Headers */ = {isa = PBXBuildFile; fileRef = 7D67C723204F8C9B0049E935 /* httpclient.h */; };
		7D9372FE202AC70F005FE6AB /* server_timing.c in Sources */ = {isa = PBXBuildFile; fileRef = 7D9372FD202AC70F005FE6AB /* server_timing.c */; };
		7D9372FF202AC717005FE6AB /* server_timing.c in Sources */ = {isa = PBXBuildFile; fileRef = 7D9372FD202AC70F005FE6AB /* server_timing.c */; };
		7D937300202AC717005FE6AB /* server_timing.c in Sources */ = {isa = PBXBuildFile; fileRef = 7D9372FD202AC70F005FE6AB /* server_timing.c */; };
		7D937302202AC7BA005FE6AB /* server_timing.c in Sources */ = {isa = PBXBuildFile; fileRef = 7D937301202AC7BA005FE6AB /* server_timing.c */; };
		7D937303202AC7BA005FE6AB /* server_timing.c in Sources */ = {isa = PBXBuildFile; fileRef = 7D937301202AC7BA005FE6AB /* server_timing.c */; };
		7D9FA53A1FC323B200189F88 /* channel.c in Sources */ = {isa = PBXBuildFile; fileRef = 7D9FA5381FC323AC00189F88 /* channel.c */; };
		7DA3F5AF20E0B0400000222F /* token_table.h in Headers */ = {isa = PBXBuildFile; fileRef = 7DA3F5AE20E0B03F0000222F /* token_table.h */; };
		7DC64F541FEB78B000587150 /* sender.c in Sources */ = {isa = PBXBuildFile; fileRef = 7DC64F521FEB78AD00587150 /* sender.c */; };
		7DD70D79210F2EC400727A17 /* httpclient.c in Sources */ = {isa = PBXBuildFile; fileRef = 7DD70D77210F2EC400727A17 /* httpclient.c */; };
		7DE1DB37212B1CC00055F500 /* ssl.c in Sources */ = {isa = PBXBuildFile; fileRef = 7DE1DB35212B1CC00055F500 /* ssl.c */; };
		7DE1DB38212B1CC00055F500 /* ssl.c in Sources */ = {isa = PBXBuildFile; fileRef = 7DE1DB35212B1CC00055F500 /* ssl.c */; };
		7DF26B091FBC020600FBE2E7 /* middleware.c in Sources */ = {isa = PBXBuildFile; fileRef = 7DF26B071FBC020600FBE2E7 /* middleware.c */; };
		D081373A1FD400F4004679DF /* least_conn.c in Sources */ = {isa = PBXBuildFile; fileRef = D08137381FD400F4004679DF /* least_conn.c */; };
		D081373B1FD400F4004679DF /* roundrobin.c in Sources */ = {isa = PBXBuildFile; fileRef = D08137391FD400F4004679DF /* roundrobin.c */; };
		D08137421FD408C2004679DF /* balancer.h in Headers */ = {isa = PBXBuildFile; fileRef = D08137411FD408C1004679DF /* balancer.h */; };
		E901C3DA213E1C2E00D17C93 /* quicly.h in Headers */ = {isa = PBXBuildFile; fileRef = E901C3D9213E1C2E00D17C93 /* quicly.h */; };
		E901C3E5213E1C3600D17C93 /* maxsender.h in Headers */ = {isa = PBXBuildFile; fileRef = E901C3DB213E1C3600D17C93 /* maxsender.h */; };
		E901C3E6213E1C3600D17C93 /* ranges.h in Headers */ = {isa = PBXBuildFile; fileRef = E901C3DC213E1C3600D17C93 /* ranges.h */; };
		E901C3E8213E1C3600D17C93 /* loss.h in Headers */ = {isa = PBXBuildFile; fileRef = E901C3DE213E1C3600D17C93 /* loss.h */; };
		E901C3EB213E1C3600D17C93 /* frame.h in Headers */ = {isa = PBXBuildFile; fileRef = E901C3E1213E1C3600D17C93 /* frame.h */; };
		E901C3ED213E1C3600D17C93 /* constants.h in Headers */ = {isa = PBXBuildFile; fileRef = E901C3E3213E1C3600D17C93 /* constants.h */; };
		E901C3EE213E1C3600D17C93 /* linklist.h in Headers */ = {isa = PBXBuildFile; fileRef = E901C3E4213E1C3600D17C93 /* linklist.h */; };
		E901C3F8213E1C4000D17C93 /* loss.c in Sources */ = {isa = PBXBuildFile; fileRef = E901C3EF213E1C4000D17C93 /* loss.c */; };
		E901C3F9213E1C4000D17C93 /* frame.c in Sources */ = {isa = PBXBuildFile; fileRef = E901C3F0213E1C4000D17C93 /* frame.c */; };
		E901C3FB213E1C4000D17C93 /* ranges.c in Sources */ = {isa = PBXBuildFile; fileRef = E901C3F2213E1C4000D17C93 /* ranges.c */; };
		E901C3FC213E1C4000D17C93 /* quicly.c in Sources */ = {isa = PBXBuildFile; fileRef = E901C3F3213E1C4000D17C93 /* quicly.c */; };
		E901C403213E1C5400D17C93 /* frame.c in Sources */ = {isa = PBXBuildFile; fileRef = E901C3F0213E1C4000D17C93 /* frame.c */; };
		E901C404213E1C5400D17C93 /* loss.c in Sources */ = {isa = PBXBuildFile; fileRef = E901C3EF213E1C4000D17C93 /* loss.c */; };
		E901C406213E1C5400D17C93 /* quicly.c in Sources */ = {isa = PBXBuildFile; fileRef = E901C3F3213E1C4000D17C93 /* quicly.c */; };
		E901C407213E1C5400D17C93 /* ranges.c in Sources */ = {isa = PBXBuildFile; fileRef = E901C3F2213E1C4000D17C93 /* ranges.c */; };
		E901C40C213E1C5500D17C93 /* frame.c in Sources */ = {isa = PBXBuildFile; fileRef = E901C3F0213E1C4000D17C93 /* frame.c */; };
		E901C40D213E1C5500D17C93 /* loss.c in Sources */ = {isa = PBXBuildFile; fileRef = E901C3EF213E1C4000D17C93 /* loss.c */; };
		E901C40F213E1C5500D17C93 /* quicly.c in Sources */ = {isa = PBXBuildFile; fileRef = E901C3F3213E1C4000D17C93 /* quicly.c */; };
		E901C410213E1C5500D17C93 /* ranges.c in Sources */ = {isa = PBXBuildFile; fileRef = E901C3F2213E1C4000D17C93 /* ranges.c */; };
		E901C428213E529000D17C93 /* aes.c in Sources */ = {isa = PBXBuildFile; fileRef = E9708AEC1E49A2910029E0A5 /* aes.c */; };
		E901C429213E529F00D17C93 /* blockwise.c in Sources */ = {isa = PBXBuildFile; fileRef = E9708AF11E49A2B90029E0A5 /* blockwise.c */; };
		E901C42A213E52A200D17C93 /* chacha20.c in Sources */ = {isa = PBXBuildFile; fileRef = E9BC76E61F00E72D00EB7A09 /* chacha20.c */; };
		E901C42B213E52A500D17C93 /* chash.c in Sources */ = {isa = PBXBuildFile; fileRef = E9708AF71E49A3130029E0A5 /* chash.c */; };
		E901C42C213E52A800D17C93 /* curve25519.c in Sources */ = {isa = PBXBuildFile; fileRef = E9708AF91E49A3130029E0A5 /* curve25519.c */; };
		E901C42D213E52AB00D17C93 /* drbg.c in Sources */ = {isa = PBXBuildFile; fileRef = E9708AFC1E49A3130029E0A5 /* drbg.c */; };
		E901C42E213E52AF00D17C93 /* gcm.c in Sources */ = {isa = PBXBuildFile; fileRef = E9708AFE1E49A3130029E0A5 /* gcm.c */; };
		E901C42F213E52B100D17C93 /* gf128.c in Sources */ = {isa = PBXBuildFile; fileRef = E9708AFF1E49A3130029E0A5 /* gf128.c */; };
		E901C430213E52B500D17C93 /* hmac.c in Sources */ = {isa = PBXBuildFile; fileRef = E9708B011E49A3130029E0A5 /* hmac.c */; };
		E901C431213E52B800D17C93 /* modes.c in Sources */ = {isa = PBXBuildFile; fileRef = E9708B031E49A3130029E0A5 /* modes.c */; };
		E901C432213E52BB00D17C93 /* poly1305.c in Sources */ = {isa = PBXBuildFile; fileRef = E9BC76E91F00E74C00EB7A09 /* poly1305.c */; };
		E901C433213E52BF00D17C93 /* sha256.c in Sources */ = {isa = PBXBuildFile; fileRef = E9708B061E49A3130029E0A5 /* sha256.c */; };
		E901C434213E52C200D17C93 /* sha512.c in Sources */ = {isa = PBXBuildFile; fileRef = E927CD612074855300D4797E /* sha512.c */; };
		E901C435213E52C700D17C93 /* cifra.c in Sources */ = {isa = PBXBuildFile; fileRef = E9708AD81E499E040029E0A5 /* cifra.c */; };
		E901C436213E52CA00D17C93 /* openssl.c in Sources */ = {isa = PBXBuildFile; fileRef = E9708AD91E499E040029E0A5 /* openssl.c */; };
		E901C437213E52CD00D17C93 /* picotls.c in Sources */ = {isa = PBXBuildFile; fileRef = E9708ADA1E499E040029E0A5 /* picotls.c */; };
		E901C43B213E59A000D17C93 /* qpack.c in Sources */ = {isa = PBXBuildFile; fileRef = E901C439213E59A000D17C93 /* qpack.c */; };
		E901C43D213FAE0300D17C93 /* qpack.h in Headers */ = {isa = PBXBuildFile; fileRef = E901C43C213FAE0300D17C93 /* qpack.h */; };
		E901C4402140CCB500D17C93 /* qpack.c in Sources */ = {isa = PBXBuildFile; fileRef = E901C43F2140CCB500D17C93 /* qpack.c */; };
		E90A95F31E30795100483D6C /* headers_util.c in Sources */ = {isa = PBXBuildFile; fileRef = E90A95F21E30795100483D6C /* headers_util.c */; };
		E90A95F51E30797D00483D6C /* headers_util.c in Sources */ = {isa = PBXBuildFile; fileRef = E90A95F41E30797D00483D6C /* headers_util.c */; };
		E918FC322136583F00CCB252 /* libh2o.a in Frameworks */ = {isa = PBXBuildFile; fileRef = 1079231519A320A700C52AD6 /* libh2o.a */; };
		E918FC8721365AB700CCB252 /* theft_autoshrink.c in Sources */ = {isa = PBXBuildFile; fileRef = E918FC542136598400CCB252 /* theft_autoshrink.c */; };
		E918FC8821365AB700CCB252 /* theft_aux_builtin.c in Sources */ = {isa = PBXBuildFile; fileRef = E918FC452136598300CCB252 /* theft_aux_builtin.c */; };
		E918FC8921365AB700CCB252 /* theft_aux.c in Sources */ = {isa = PBXBuildFile; fileRef = E918FC4B2136598300CCB252 /* theft_aux.c */; };
		E918FC8A21365AB700CCB252 /* theft_bloom.c in Sources */ = {isa = PBXBuildFile; fileRef = E918FC532136598400CCB252 /* theft_bloom.c */; };
		E918FC8B21365AB700CCB252 /* theft_call.c in Sources */ = {isa = PBXBuildFile; fileRef = E918FC4F2136598400CCB252 /* theft_call.c */; };
		E918FC8C21365AB700CCB252 /* theft_hash.c in Sources */ = {isa = PBXBuildFile; fileRef = E918FC4D2136598400CCB252 /* theft_hash.c */; };
		E918FC8D21365AB700CCB252 /* theft_random.c in Sources */ = {isa = PBXBuildFile; fileRef = E918FC462136598300CCB252 /* theft_random.c */; };
		E918FC8E21365AB700CCB252 /* theft_rng.c in Sources */ = {isa = PBXBuildFile; fileRef = E918FC502136598400CCB252 /* theft_rng.c */; };
		E918FC8F21365AB700CCB252 /* theft_run.c in Sources */ = {isa = PBXBuildFile; fileRef = E918FC512136598400CCB252 /* theft_run.c */; };
		E918FC9021365AB700CCB252 /* theft_shrink.c in Sources */ = {isa = PBXBuildFile; fileRef = E918FC4E2136598400CCB252 /* theft_shrink.c */; };
		E918FC9121365AB700CCB252 /* theft_trial.c in Sources */ = {isa = PBXBuildFile; fileRef = E918FC552136598400CCB252 /* theft_trial.c */; };
		E918FC9221365AB700CCB252 /* theft.c in Sources */ = {isa = PBXBuildFile; fileRef = E918FC492136598300CCB252 /* theft.c */; };
		E918FC9321365ABC00CCB252 /* prop.c in Sources */ = {isa = PBXBuildFile; fileRef = E918FC3B213658BE00CCB252 /* prop.c */; };
		E927CD632074855D00D4797E /* sha512.c in Sources */ = {isa = PBXBuildFile; fileRef = E927CD612074855300D4797E /* sha512.c */; };
		E95EBCDA228117620022C32D /* probes.h in Headers */ = {isa = PBXBuildFile; fileRef = E95EBCD9228117620022C32D /* probes.h */; };
		E9708AE01E49A2120029E0A5 /* picotls.h in Headers */ = {isa = PBXBuildFile; fileRef = E9708ADF1E49A2120029E0A5 /* picotls.h */; };
		E9708AE61E49A2420029E0A5 /* cifra.c in Sources */ = {isa = PBXBuildFile; fileRef = E9708AD81E499E040029E0A5 /* cifra.c */; };
		E9708AE71E49A2420029E0A5 /* openssl.c in Sources */ = {isa = PBXBuildFile; fileRef = E9708AD91E499E040029E0A5 /* openssl.c */; };
		E9708AE81E49A2420029E0A5 /* picotls.c in Sources */ = {isa = PBXBuildFile; fileRef = E9708ADA1E499E040029E0A5 /* picotls.c */; };
		E9708B1C1E49A3480029E0A5 /* handy.h in Headers */ = {isa = PBXBuildFile; fileRef = E9708B1B1E49A3480029E0A5 /* handy.h */; };
		E9708B1D1E49BABC0029E0A5 /* aes.c in Sources */ = {isa = PBXBuildFile; fileRef = E9708AEC1E49A2910029E0A5 /* aes.c */; };
		E9708B1E1E49BAC10029E0A5 /* blockwise.c in Sources */ = {isa = PBXBuildFile; fileRef = E9708AF11E49A2B90029E0A5 /* blockwise.c */; };
		E9708B1F1E49BAC60029E0A5 /* chash.c in Sources */ = {isa = PBXBuildFile; fileRef = E9708AF71E49A3130029E0A5 /* chash.c */; };
		E9708B201E49BACA0029E0A5 /* curve25519.c in Sources */ = {isa = PBXBuildFile; fileRef = E9708AF91E49A3130029E0A5 /* curve25519.c */; settings = {COMPILER_FLAGS = "-Wno-conversion"; }; };
		E9708B221E49BAD00029E0A5 /* drbg.c in Sources */ = {isa = PBXBuildFile; fileRef = E9708AFC1E49A3130029E0A5 /* drbg.c */; settings = {COMPILER_FLAGS = "-Wno-conversion"; }; };
		E9708B231E49BAD40029E0A5 /* gcm.c in Sources */ = {isa = PBXBuildFile; fileRef = E9708AFE1E49A3130029E0A5 /* gcm.c */; };
		E9708B241E49BAD70029E0A5 /* gf128.c in Sources */ = {isa = PBXBuildFile; fileRef = E9708AFF1E49A3130029E0A5 /* gf128.c */; };
		E9708B251E49BADA0029E0A5 /* hmac.c in Sources */ = {isa = PBXBuildFile; fileRef = E9708B011E49A3130029E0A5 /* hmac.c */; };
		E9708B261E49BADE0029E0A5 /* modes.c in Sources */ = {isa = PBXBuildFile; fileRef = E9708B031E49A3130029E0A5 /* modes.c */; };
		E9708B271E49BAE10029E0A5 /* sha256.c in Sources */ = {isa = PBXBuildFile; fileRef = E9708B061E49A3130029E0A5 /* sha256.c */; };
		E9708B391E52C75A0029E0A5 /* cloexec.c in Sources */ = {isa = PBXBuildFile; fileRef = 10FCC13C1B2E4A4500F13674 /* cloexec.c */; };
		E9708B3A1E52C7640029E0A5 /* gkc.c in Sources */ = {isa = PBXBuildFile; fileRef = 10FEF24C1D6FC8E200E11B1D /* gkc.c */; };
		E9708B3B1E52C7730029E0A5 /* close.c in Sources */ = {isa = PBXBuildFile; fileRef = 10A3D3ED1B4FAAEC00327CF9 /* close.c */; };
		E9708B3C1E52C7860029E0A5 /* connect.c in Sources */ = {isa = PBXBuildFile; fileRef = 10A3D3EE1B4FAAEC00327CF9 /* connect.c */; };
		E9708B3D1E52C7860029E0A5 /* recv.c in Sources */ = {isa = PBXBuildFile; fileRef = 10A3D3F61B4FAAF500327CF9 /* recv.c */; };
		E9708B3E1E52C7860029E0A5 /* send.c in Sources */ = {isa = PBXBuildFile; fileRef = 10A3D3F71B4FAAF500327CF9 /* send.c */; };
		E9708B3F1E52C7860029E0A5 /* send_text.c in Sources */ = {isa = PBXBuildFile; fileRef = 1022E7C01CA8BC9E00CE2A05 /* send_text.c */; };
		E9708B401E52C7860029E0A5 /* socket.c in Sources */ = {isa = PBXBuildFile; fileRef = 10A3D3F91B4FAAF500327CF9 /* socket.c */; };
		E9708B411E52C7860029E0A5 /* strerror.c in Sources */ = {isa = PBXBuildFile; fileRef = 10A3D3FA1B4FAAF500327CF9 /* strerror.c */; };
		E9708B421E52C7860029E0A5 /* text_mode.c in Sources */ = {isa = PBXBuildFile; fileRef = 1022E7C21CA8BCCE00CE2A05 /* text_mode.c */; };
		E9708B431E52C7AA0029E0A5 /* picohttpparser.c in Sources */ = {isa = PBXBuildFile; fileRef = 1079235A19A3210D00C52AD6 /* picohttpparser.c */; };
		E9708B441E52C7DF0029E0A5 /* cache.c in Sources */ = {isa = PBXBuildFile; fileRef = 10DA969D1CD2BFAC00679165 /* cache.c */; };
		E9708B451E52C7DF0029E0A5 /* file.c in Sources */ = {isa = PBXBuildFile; fileRef = 107D4D541B5B30EE004A9B21 /* file.c */; };
		E9708B461E52C7DF0029E0A5 /* filecache.c in Sources */ = {isa = PBXBuildFile; fileRef = 1044812F1BFD10450007863F /* filecache.c */; };
		E9708B471E52C7DF0029E0A5 /* hostinfo.c in Sources */ = {isa = PBXBuildFile; fileRef = 1058C8891AA6E5E3008D6180 /* hostinfo.c */; };
		E9708B481E52C7DF0029E0A5 /* http1client.c in Sources */ = {isa = PBXBuildFile; fileRef = 10D0905419F102C70043D458 /* http1client.c */; };
		E9708B491E52C7DF0029E0A5 /* memcached.c in Sources */ = {isa = PBXBuildFile; fileRef = 10A3D3D11B4CDBDC00327CF9 /* memcached.c */; };
		E9708B4A1E52C7DF0029E0A5 /* memory.c in Sources */ = {isa = PBXBuildFile; fileRef = 107923BA19A3217300C52AD6 /* memory.c */; };
		E9708B4B1E52C7DF0029E0A5 /* multithread.c in Sources */ = {isa = PBXBuildFile; fileRef = 10AA2EAB1A8DE0AE004322AC /* multithread.c */; };
		E9708B4C1E52C7DF0029E0A5 /* serverutil.c in Sources */ = {isa = PBXBuildFile; fileRef = 104B9A241A4A4FEE009EEE64 /* serverutil.c */; };
		E9708B4D1E52C7DF0029E0A5 /* socket.c in Sources */ = {isa = PBXBuildFile; fileRef = 101788B119B561AA0084C6D8 /* socket.c */; };
		E9708B4E1E52C7E50029E0A5 /* socketpool.c in Sources */ = {isa = PBXBuildFile; fileRef = 10EC2A371A0B4DC70083514F /* socketpool.c */; };
		E9708B4F1E52C7E50029E0A5 /* string.c in Sources */ = {isa = PBXBuildFile; fileRef = 10D0905A19F230280043D458 /* string.c */; };
		E9708B501E52C7E50029E0A5 /* time.c in Sources */ = {isa = PBXBuildFile; fileRef = 10AA2E951A80A612004322AC /* time.c */; };
		E9708B521E52C7E50029E0A5 /* url.c in Sources */ = {isa = PBXBuildFile; fileRef = 10AA2EA01A88082E004322AC /* url.c */; };
		E9708B531E52C7EE0029E0A5 /* config.c in Sources */ = {isa = PBXBuildFile; fileRef = 105534EE1A440FC800627ECB /* config.c */; };
		E9708B541E52C7EE0029E0A5 /* configurator.c in Sources */ = {isa = PBXBuildFile; fileRef = 10F4180419CA75C500B6E31A /* configurator.c */; };
		E9708B551E52C7EE0029E0A5 /* context.c in Sources */ = {isa = PBXBuildFile; fileRef = 107923B919A3217300C52AD6 /* context.c */; };
		E9708B561E52C7EE0029E0A5 /* headers.c in Sources */ = {isa = PBXBuildFile; fileRef = 107923B019A3217300C52AD6 /* headers.c */; };
		E9708B571E52C7EE0029E0A5 /* logconf.c in Sources */ = {isa = PBXBuildFile; fileRef = 10835E001C9A6C2400197E59 /* logconf.c */; };
		E9708B581E52C7EE0029E0A5 /* proxy.c in Sources */ = {isa = PBXBuildFile; fileRef = 10AA2EBB1A9EEDF8004322AC /* proxy.c */; };
		E9708B591E52C7EE0029E0A5 /* request.c in Sources */ = {isa = PBXBuildFile; fileRef = 107923BC19A3217300C52AD6 /* request.c */; };
		E9708B5A1E52C7EE0029E0A5 /* token.c in Sources */ = {isa = PBXBuildFile; fileRef = 107923BF19A3217300C52AD6 /* token.c */; };
		E9708B5B1E52C7F30029E0A5 /* util.c in Sources */ = {isa = PBXBuildFile; fileRef = 107923C019A3217300C52AD6 /* util.c */; };
		E9708B5C1E52C80F0029E0A5 /* access_log.c in Sources */ = {isa = PBXBuildFile; fileRef = 105534DA1A3C7A5400627ECB /* access_log.c */; };
		E9708B5D1E52C80F0029E0A5 /* compress.c in Sources */ = {isa = PBXBuildFile; fileRef = 107086711B798487002B8F18 /* compress.c */; };
		E9708B5E1E52C80F0029E0A5 /* expires.c in Sources */ = {isa = PBXBuildFile; fileRef = 104B9A521A5FC7C4009EEE64 /* expires.c */; };
		E9708B5F1E52C80F0029E0A5 /* errordoc.c in Sources */ = {isa = PBXBuildFile; fileRef = 106C23001C0544CE00405689 /* errordoc.c */; };
		E9708B601E52C80F0029E0A5 /* fastcgi.c in Sources */ = {isa = PBXBuildFile; fileRef = 10BCF2FE1B1A892F0076939D /* fastcgi.c */; };
		E9708B611E52C80F0029E0A5 /* file.c in Sources */ = {isa = PBXBuildFile; fileRef = 105534DC1A3C7AA900627ECB /* file.c */; };
		E9708B621E52C80F0029E0A5 /* headers.c in Sources */ = {isa = PBXBuildFile; fileRef = 10AA2EBF1AA019FC004322AC /* headers.c */; };
		E9708B631E52C80F0029E0A5 /* headers_util.c in Sources */ = {isa = PBXBuildFile; fileRef = E90A95F41E30797D00483D6C /* headers_util.c */; };
		E9708B641E52C80F0029E0A5 /* proxy.c in Sources */ = {isa = PBXBuildFile; fileRef = 105534DE1A3C7B9800627ECB /* proxy.c */; };
		E9708B651E52C80F0029E0A5 /* redirect.c in Sources */ = {isa = PBXBuildFile; fileRef = 10AA2EA61A8DA93C004322AC /* redirect.c */; };
		E9708B661E52C80F0029E0A5 /* reproxy.c in Sources */ = {isa = PBXBuildFile; fileRef = 10AA2EC11AA0402E004322AC /* reproxy.c */; };
		E9708B671E52C80F0029E0A5 /* status.c in Sources */ = {isa = PBXBuildFile; fileRef = 10835E041C9B3C6200197E59 /* status.c */; };
		E9708B681E52C80F0029E0A5 /* throttle_resp.c in Sources */ = {isa = PBXBuildFile; fileRef = 10C45D4E1CFD15FA0096DB06 /* throttle_resp.c */; };
		E9708B691E52C80F0029E0A5 /* http2_debug_state.c in Sources */ = {isa = PBXBuildFile; fileRef = 084FC7C31D54BB9200E89F66 /* http2_debug_state.c */; };
		E9708B6A1E52C81D0029E0A5 /* access_log.c in Sources */ = {isa = PBXBuildFile; fileRef = 101B670B19ADD3380084A351 /* access_log.c */; };
		E9708B6C1E52C81D0029E0A5 /* compress.c in Sources */ = {isa = PBXBuildFile; fileRef = 1070866B1B787D06002B8F18 /* compress.c */; };
		E9708B6D1E52C8250029E0A5 /* gzip.c in Sources */ = {isa = PBXBuildFile; fileRef = 107E340F1C7EB13F00AEF5F8 /* gzip.c */; };
		E9708B721E52C82A0029E0A5 /* errordoc.c in Sources */ = {isa = PBXBuildFile; fileRef = 106C22FE1C05436100405689 /* errordoc.c */; };
		E9708B731E52C82A0029E0A5 /* expires.c in Sources */ = {isa = PBXBuildFile; fileRef = 104B9A501A5FB096009EEE64 /* expires.c */; };
		E9708B741E52C82A0029E0A5 /* fastcgi.c in Sources */ = {isa = PBXBuildFile; fileRef = 10BCF2FC1B168CAE0076939D /* fastcgi.c */; };
		E9708B751E52C82A0029E0A5 /* file.c in Sources */ = {isa = PBXBuildFile; fileRef = 107923AF19A3217300C52AD6 /* file.c */; };
		E9708B761E52C8330029E0A5 /* headers.c in Sources */ = {isa = PBXBuildFile; fileRef = 10AA2EBD1AA019D8004322AC /* headers.c */; };
		E9708B771E52C8330029E0A5 /* headers_util.c in Sources */ = {isa = PBXBuildFile; fileRef = E90A95F21E30795100483D6C /* headers_util.c */; };
		E9708B781E52C8330029E0A5 /* mimemap.c in Sources */ = {isa = PBXBuildFile; fileRef = 107923BB19A3217300C52AD6 /* mimemap.c */; };
		E9708B791E52C83D0029E0A5 /* proxy.c in Sources */ = {isa = PBXBuildFile; fileRef = 10D0907219F633B00043D458 /* proxy.c */; };
		E9708B7A1E52C83D0029E0A5 /* redirect.c in Sources */ = {isa = PBXBuildFile; fileRef = 10AA2EA41A8D9999004322AC /* redirect.c */; };
		E9708B7B1E52C83D0029E0A5 /* reproxy.c in Sources */ = {isa = PBXBuildFile; fileRef = 10AA2EC31AA0403A004322AC /* reproxy.c */; };
		E9708B7C1E52C83D0029E0A5 /* status.c in Sources */ = {isa = PBXBuildFile; fileRef = 10835E021C9A860000197E59 /* status.c */; };
		E9708B7D1E52C8430029E0A5 /* durations.c in Sources */ = {isa = PBXBuildFile; fileRef = 10FEF2491D6FC6F600E11B1D /* durations.c */; };
		E9708B7E1E52C8430029E0A5 /* events.c in Sources */ = {isa = PBXBuildFile; fileRef = 10C45D531CFE9B300096DB06 /* events.c */; };
		E9708B7F1E52C8430029E0A5 /* requests.c in Sources */ = {isa = PBXBuildFile; fileRef = 10C45D541CFE9B300096DB06 /* requests.c */; };
		E9708B801E52C84A0029E0A5 /* throttle_resp.c in Sources */ = {isa = PBXBuildFile; fileRef = 10C45D501CFD160A0096DB06 /* throttle_resp.c */; };
		E9708B811E52C84A0029E0A5 /* http2_debug_state.c in Sources */ = {isa = PBXBuildFile; fileRef = 084FC7C01D54B90D00E89F66 /* http2_debug_state.c */; };
		E9708B821E52C84E0029E0A5 /* http1.c in Sources */ = {isa = PBXBuildFile; fileRef = 107923B119A3217300C52AD6 /* http1.c */; };
		E9708B831E52C8560029E0A5 /* cache_digests.c in Sources */ = {isa = PBXBuildFile; fileRef = 1024A3FB1D22315000EB13F1 /* cache_digests.c */; };
		E9708B841E52C8560029E0A5 /* casper.c in Sources */ = {isa = PBXBuildFile; fileRef = 10AAAC641B6C9275004487C3 /* casper.c */; };
		E9708B851E52C8560029E0A5 /* connection.c in Sources */ = {isa = PBXBuildFile; fileRef = 107923B319A3217300C52AD6 /* connection.c */; };
		E9708B861E52C8560029E0A5 /* frame.c in Sources */ = {isa = PBXBuildFile; fileRef = 107923B819A3217300C52AD6 /* frame.c */; };
		E9708B871E52C8560029E0A5 /* hpack.c in Sources */ = {isa = PBXBuildFile; fileRef = 107923B419A3217300C52AD6 /* hpack.c */; };
		E9708B881E52C8560029E0A5 /* stream.c in Sources */ = {isa = PBXBuildFile; fileRef = 10BA72A919AAD6300059392A /* stream.c */; };
		E9708B891E52C8560029E0A5 /* scheduler.c in Sources */ = {isa = PBXBuildFile; fileRef = 10E299571A67E68500701AA6 /* scheduler.c */; };
		E9708B8A1E52C8560029E0A5 /* http2_debug_state.c in Sources */ = {isa = PBXBuildFile; fileRef = 080D35EA1D5E060D0029B7E5 /* http2_debug_state.c */; };
		E9708B8B1E52C85A0029E0A5 /* tunnel.c in Sources */ = {isa = PBXBuildFile; fileRef = 106C22F71C040F6400405689 /* tunnel.c */; };
		E9757709221BB7DC00D1EF74 /* http3_internal.h in Headers */ = {isa = PBXBuildFile; fileRef = E9757708221BB78C00D1EF74 /* http3_internal.h */; };
		E97EC88D213CE3130086AD64 /* hpack.h in Headers */ = {isa = PBXBuildFile; fileRef = E97EC88C213CE3130086AD64 /* hpack.h */; };
		E98042162238D35B008B9745 /* cc-reno.c in Sources */ = {isa = PBXBuildFile; fileRef = E98042152238D35B008B9745 /* cc-reno.c */; };
		E98042172238D362008B9745 /* cc-reno.c in Sources */ = {isa = PBXBuildFile; fileRef = E98042152238D35B008B9745 /* cc-reno.c */; };
		E98042182238D363008B9745 /* cc-reno.c in Sources */ = {isa = PBXBuildFile; fileRef = E98042152238D35B008B9745 /* cc-reno.c */; };
		E980423A22463044008B9745 /* defaults.h in Headers */ = {isa = PBXBuildFile; fileRef = E980423822463044008B9745 /* defaults.h */; };
		E980423B22463044008B9745 /* cc.h in Headers */ = {isa = PBXBuildFile; fileRef = E980423922463044008B9745 /* cc.h */; };
		E980423D2246304F008B9745 /* defaults.c in Sources */ = {isa = PBXBuildFile; fileRef = E980423C2246304F008B9745 /* defaults.c */; };
		E980423E22463057008B9745 /* defaults.c in Sources */ = {isa = PBXBuildFile; fileRef = E980423C2246304F008B9745 /* defaults.c */; };
		E980423F22463058008B9745 /* defaults.c in Sources */ = {isa = PBXBuildFile; fileRef = E980423C2246304F008B9745 /* defaults.c */; };
		E987E5CF1FD7BE8800DE4346 /* utf8_util.c in Sources */ = {isa = PBXBuildFile; fileRef = E987E5861FD7BE2200DE4346 /* utf8_util.c */; };
		E987E5D01FD7BE8D00DE4346 /* static_dict.c in Sources */ = {isa = PBXBuildFile; fileRef = E987E58C1FD7BE2300DE4346 /* static_dict.c */; };
		E987E5D11FD7BE9200DE4346 /* metablock.c in Sources */ = {isa = PBXBuildFile; fileRef = E987E5801FD7BE2100DE4346 /* metablock.c */; };
		E987E5D21FD7BE9500DE4346 /* memory.c in Sources */ = {isa = PBXBuildFile; fileRef = E987E56C1FD7BE1F00DE4346 /* memory.c */; };
		E987E5D31FD7BE9C00DE4346 /* literal_cost.c in Sources */ = {isa = PBXBuildFile; fileRef = E987E5631FD7BE1E00DE4346 /* literal_cost.c */; };
		E987E5D41FD7BE9F00DE4346 /* histogram.c in Sources */ = {isa = PBXBuildFile; fileRef = E987E5741FD7BE2000DE4346 /* histogram.c */; };
		E987E5D51FD7BEB500DE4346 /* backward_references_hq.c in Sources */ = {isa = PBXBuildFile; fileRef = E987E57A1FD7BE2000DE4346 /* backward_references_hq.c */; };
		E987E5D61FD7BEB500DE4346 /* backward_references.c in Sources */ = {isa = PBXBuildFile; fileRef = E987E56F1FD7BE1F00DE4346 /* backward_references.c */; };
		E987E5D71FD7BEB500DE4346 /* bit_cost.c in Sources */ = {isa = PBXBuildFile; fileRef = E987E5551FD7BE1D00DE4346 /* bit_cost.c */; };
		E987E5D81FD7BEB500DE4346 /* block_splitter.c in Sources */ = {isa = PBXBuildFile; fileRef = E987E5731FD7BE2000DE4346 /* block_splitter.c */; };
		E987E5D91FD7BEB500DE4346 /* brotli_bit_stream.c in Sources */ = {isa = PBXBuildFile; fileRef = E987E5871FD7BE2200DE4346 /* brotli_bit_stream.c */; };
		E987E5DA1FD7BEB500DE4346 /* compress_fragment_two_pass.c in Sources */ = {isa = PBXBuildFile; fileRef = E987E5651FD7BE1E00DE4346 /* compress_fragment_two_pass.c */; };
		E987E5DB1FD7BEB500DE4346 /* compress_fragment.c in Sources */ = {isa = PBXBuildFile; fileRef = E987E57D1FD7BE2100DE4346 /* compress_fragment.c */; };
		E987E5DC1FD7BEB500DE4346 /* dictionary_hash.c in Sources */ = {isa = PBXBuildFile; fileRef = E987E55A1FD7BE1D00DE4346 /* dictionary_hash.c */; };
		E987E5DD1FD7BEB500DE4346 /* encode.c in Sources */ = {isa = PBXBuildFile; fileRef = E987E57E1FD7BE2100DE4346 /* encode.c */; };
		E987E5DE1FD7BEB500DE4346 /* entropy_encode.c in Sources */ = {isa = PBXBuildFile; fileRef = E987E5661FD7BE1E00DE4346 /* entropy_encode.c */; };
		E987E5E91FD7EBC700DE4346 /* cluster.c in Sources */ = {isa = PBXBuildFile; fileRef = E987E58B1FD7BE2300DE4346 /* cluster.c */; };
		E987E5EA1FD7EBD100DE4346 /* dictionary.c in Sources */ = {isa = PBXBuildFile; fileRef = E987E5E31FD7EB7E00DE4346 /* dictionary.c */; };
		E987E5EB1FD8C01E00DE4346 /* dictionary.c in Sources */ = {isa = PBXBuildFile; fileRef = E987E5E31FD7EB7E00DE4346 /* dictionary.c */; };
		E987E5EC1FD8C04D00DE4346 /* backward_references_hq.c in Sources */ = {isa = PBXBuildFile; fileRef = E987E57A1FD7BE2000DE4346 /* backward_references_hq.c */; };
		E987E5ED1FD8C04D00DE4346 /* backward_references.c in Sources */ = {isa = PBXBuildFile; fileRef = E987E56F1FD7BE1F00DE4346 /* backward_references.c */; };
		E987E5EE1FD8C04D00DE4346 /* bit_cost.c in Sources */ = {isa = PBXBuildFile; fileRef = E987E5551FD7BE1D00DE4346 /* bit_cost.c */; };
		E987E5EF1FD8C04D00DE4346 /* block_splitter.c in Sources */ = {isa = PBXBuildFile; fileRef = E987E5731FD7BE2000DE4346 /* block_splitter.c */; };
		E987E5F01FD8C04D00DE4346 /* brotli_bit_stream.c in Sources */ = {isa = PBXBuildFile; fileRef = E987E5871FD7BE2200DE4346 /* brotli_bit_stream.c */; };
		E987E5F11FD8C04D00DE4346 /* cluster.c in Sources */ = {isa = PBXBuildFile; fileRef = E987E58B1FD7BE2300DE4346 /* cluster.c */; };
		E987E5F21FD8C04D00DE4346 /* compress_fragment_two_pass.c in Sources */ = {isa = PBXBuildFile; fileRef = E987E5651FD7BE1E00DE4346 /* compress_fragment_two_pass.c */; };
		E987E5F31FD8C04D00DE4346 /* compress_fragment.c in Sources */ = {isa = PBXBuildFile; fileRef = E987E57D1FD7BE2100DE4346 /* compress_fragment.c */; };
		E987E5F41FD8C04D00DE4346 /* dictionary_hash.c in Sources */ = {isa = PBXBuildFile; fileRef = E987E55A1FD7BE1D00DE4346 /* dictionary_hash.c */; };
		E987E5F51FD8C04D00DE4346 /* encode.c in Sources */ = {isa = PBXBuildFile; fileRef = E987E57E1FD7BE2100DE4346 /* encode.c */; };
		E987E5F61FD8C04D00DE4346 /* entropy_encode.c in Sources */ = {isa = PBXBuildFile; fileRef = E987E5661FD7BE1E00DE4346 /* entropy_encode.c */; };
		E987E5F71FD8C04D00DE4346 /* histogram.c in Sources */ = {isa = PBXBuildFile; fileRef = E987E5741FD7BE2000DE4346 /* histogram.c */; };
		E987E5F81FD8C04D00DE4346 /* literal_cost.c in Sources */ = {isa = PBXBuildFile; fileRef = E987E5631FD7BE1E00DE4346 /* literal_cost.c */; };
		E987E5F91FD8C04D00DE4346 /* memory.c in Sources */ = {isa = PBXBuildFile; fileRef = E987E56C1FD7BE1F00DE4346 /* memory.c */; };
		E987E5FA1FD8C04D00DE4346 /* metablock.c in Sources */ = {isa = PBXBuildFile; fileRef = E987E5801FD7BE2100DE4346 /* metablock.c */; };
		E987E5FB1FD8C04D00DE4346 /* static_dict.c in Sources */ = {isa = PBXBuildFile; fileRef = E987E58C1FD7BE2300DE4346 /* static_dict.c */; };
		E987E5FC1FD8C04D00DE4346 /* utf8_util.c in Sources */ = {isa = PBXBuildFile; fileRef = E987E5861FD7BE2200DE4346 /* utf8_util.c */; };
		E98884C721E7F3AF0060F010 /* recvstate.h in Headers */ = {isa = PBXBuildFile; fileRef = E98884C321E7F3AE0060F010 /* recvstate.h */; };
		E98884C821E7F3AF0060F010 /* sendstate.h in Headers */ = {isa = PBXBuildFile; fileRef = E98884C421E7F3AE0060F010 /* sendstate.h */; };
		E98884C921E7F3AF0060F010 /* streambuf.h in Headers */ = {isa = PBXBuildFile; fileRef = E98884C521E7F3AF0060F010 /* streambuf.h */; };
		E98884CA21E7F3AF0060F010 /* sentmap.h in Headers */ = {isa = PBXBuildFile; fileRef = E98884C621E7F3AF0060F010 /* sentmap.h */; };
		E98884CF21E7F3C80060F010 /* streambuf.c in Sources */ = {isa = PBXBuildFile; fileRef = E98884CB21E7F3C80060F010 /* streambuf.c */; };
		E98884D021E7F3C80060F010 /* sentmap.c in Sources */ = {isa = PBXBuildFile; fileRef = E98884CC21E7F3C80060F010 /* sentmap.c */; };
		E98884D121E7F3C80060F010 /* sendstate.c in Sources */ = {isa = PBXBuildFile; fileRef = E98884CD21E7F3C80060F010 /* sendstate.c */; };
		E98884D221E7F3C80060F010 /* recvstate.c in Sources */ = {isa = PBXBuildFile; fileRef = E98884CE21E7F3C80060F010 /* recvstate.c */; };
		E98884D321E7F3D80060F010 /* recvstate.c in Sources */ = {isa = PBXBuildFile; fileRef = E98884CE21E7F3C80060F010 /* recvstate.c */; };
		E98884D421E7F3D80060F010 /* sendstate.c in Sources */ = {isa = PBXBuildFile; fileRef = E98884CD21E7F3C80060F010 /* sendstate.c */; };
		E98884D521E7F3D80060F010 /* sentmap.c in Sources */ = {isa = PBXBuildFile; fileRef = E98884CC21E7F3C80060F010 /* sentmap.c */; };
		E98884D621E7F3D80060F010 /* streambuf.c in Sources */ = {isa = PBXBuildFile; fileRef = E98884CB21E7F3C80060F010 /* streambuf.c */; };
		E98884D721E7F3D90060F010 /* recvstate.c in Sources */ = {isa = PBXBuildFile; fileRef = E98884CE21E7F3C80060F010 /* recvstate.c */; };
		E98884D821E7F3D90060F010 /* sendstate.c in Sources */ = {isa = PBXBuildFile; fileRef = E98884CD21E7F3C80060F010 /* sendstate.c */; };
		E98884D921E7F3D90060F010 /* sentmap.c in Sources */ = {isa = PBXBuildFile; fileRef = E98884CC21E7F3C80060F010 /* sentmap.c */; };
		E98884DA21E7F3D90060F010 /* streambuf.c in Sources */ = {isa = PBXBuildFile; fileRef = E98884CB21E7F3C80060F010 /* streambuf.c */; };
		E9BC76E51F00E70700EB7A09 /* salsa20.h in Headers */ = {isa = PBXBuildFile; fileRef = E9BC76E41F00E70700EB7A09 /* salsa20.h */; };
		E9BC76E81F00E73900EB7A09 /* chacha20.c in Sources */ = {isa = PBXBuildFile; fileRef = E9BC76E61F00E72D00EB7A09 /* chacha20.c */; };
		E9BC76EB1F00E74F00EB7A09 /* poly1305.c in Sources */ = {isa = PBXBuildFile; fileRef = E9BC76E91F00E74C00EB7A09 /* poly1305.c */; };
		E9BCE68A1FF0CF85003CEA11 /* timerwheel.h in Headers */ = {isa = PBXBuildFile; fileRef = E9BCE6891FF0CF84003CEA11 /* timerwheel.h */; };
		E9BCE68C1FF0CF98003CEA11 /* timerwheel.c in Sources */ = {isa = PBXBuildFile; fileRef = E9BCE68B1FF0CF98003CEA11 /* timerwheel.c */; };
		E9BCE68D1FF0CFBB003CEA11 /* timerwheel.c in Sources */ = {isa = PBXBuildFile; fileRef = E9BCE68B1FF0CF98003CEA11 /* timerwheel.c */; };
		E9BCE6901FF0CFEC003CEA11 /* timerwheel.c in Sources */ = {isa = PBXBuildFile; fileRef = E9BCE68E1FF0CFE4003CEA11 /* timerwheel.c */; };
		E9E50473214A5B8A004DC170 /* http3client.c in Sources */ = {isa = PBXBuildFile; fileRef = E9E50472214A5B8A004DC170 /* http3client.c */; };
		E9E50474214A5B9D004DC170 /* http3client.c in Sources */ = {isa = PBXBuildFile; fileRef = E9E50472214A5B8A004DC170 /* http3client.c */; };
		E9E50479214C0385004DC170 /* common.c in Sources */ = {isa = PBXBuildFile; fileRef = E9E50476214C0385004DC170 /* common.c */; };
		E9E5047A214EB26D004DC170 /* http3_common.h in Headers */ = {isa = PBXBuildFile; fileRef = E9E50475214B3D28004DC170 /* http3_common.h */; };
		E9E5048B214EC57A004DC170 /* common.c in Sources */ = {isa = PBXBuildFile; fileRef = E9E50476214C0385004DC170 /* common.c */; };
		E9E5048C214EC57D004DC170 /* qpack.c in Sources */ = {isa = PBXBuildFile; fileRef = E901C439213E59A000D17C93 /* qpack.c */; };
		E9E5048D214EC5DE004DC170 /* openssl.c in Sources */ = {isa = PBXBuildFile; fileRef = E9708AD91E499E040029E0A5 /* openssl.c */; };
		E9E5048E214EC5E2004DC170 /* picotls.c in Sources */ = {isa = PBXBuildFile; fileRef = E9708ADA1E499E040029E0A5 /* picotls.c */; };
		E9E5049021501BBA004DC170 /* server.c in Sources */ = {isa = PBXBuildFile; fileRef = E9E5048F21501BBA004DC170 /* server.c */; };
		E9E5049121501BBA004DC170 /* server.c in Sources */ = {isa = PBXBuildFile; fileRef = E9E5048F21501BBA004DC170 /* server.c */; };
		E9E5049221501BC3004DC170 /* server.c in Sources */ = {isa = PBXBuildFile; fileRef = E9E5048F21501BBA004DC170 /* server.c */; };
		E9E5049421501CA5004DC170 /* http3_server.h in Headers */ = {isa = PBXBuildFile; fileRef = E9E5049321501CA5004DC170 /* http3_server.h */; };
		E9F677D42007476D006476D3 /* least_conn.c in Sources */ = {isa = PBXBuildFile; fileRef = D08137381FD400F4004679DF /* least_conn.c */; };
		E9F677D520074770006476D3 /* roundrobin.c in Sources */ = {isa = PBXBuildFile; fileRef = D08137391FD400F4004679DF /* roundrobin.c */; };
		E9F677D6200775FF006476D3 /* least_conn.c in Sources */ = {isa = PBXBuildFile; fileRef = D081373D1FD40431004679DF /* least_conn.c */; };
		E9F677D720077603006476D3 /* roundrobin.c in Sources */ = {isa = PBXBuildFile; fileRef = D081373E1FD40431004679DF /* roundrobin.c */; };
/* End PBXBuildFile section */

/* Begin PBXContainerItemProxy section */
		08790E051D8BD7F100A04BC1 /* PBXContainerItemProxy */ = {
			isa = PBXContainerItemProxy;
			containerPortal = 1079230D19A320A700C52AD6 /* Project object */;
			proxyType = 1;
			remoteGlobalIDString = 1079231419A320A700C52AD6;
			remoteInfo = h2o;
		};
		08819C21218C9FA90057ED23 /* PBXContainerItemProxy */ = {
			isa = PBXContainerItemProxy;
			containerPortal = 1079230D19A320A700C52AD6 /* Project object */;
			proxyType = 1;
			remoteGlobalIDString = 1079231419A320A700C52AD6;
			remoteInfo = h2o;
		};
		107923FF19A3241000C52AD6 /* PBXContainerItemProxy */ = {
			isa = PBXContainerItemProxy;
			containerPortal = 1079230D19A320A700C52AD6 /* Project object */;
			proxyType = 1;
			remoteGlobalIDString = 1079231419A320A700C52AD6;
			remoteInfo = h2o;
		};
		10D0904619F0CA9C0043D458 /* PBXContainerItemProxy */ = {
			isa = PBXContainerItemProxy;
			containerPortal = 1079230D19A320A700C52AD6 /* Project object */;
			proxyType = 1;
			remoteGlobalIDString = 1079231419A320A700C52AD6;
			remoteInfo = h2o;
		};
		10D0905E19F38B2E0043D458 /* PBXContainerItemProxy */ = {
			isa = PBXContainerItemProxy;
			containerPortal = 1079230D19A320A700C52AD6 /* Project object */;
			proxyType = 1;
			remoteGlobalIDString = 1079231419A320A700C52AD6;
			remoteInfo = h2o;
		};
		10EA45D41D0949BF00769A2B /* PBXContainerItemProxy */ = {
			isa = PBXContainerItemProxy;
			containerPortal = 1079230D19A320A700C52AD6 /* Project object */;
			proxyType = 1;
			remoteGlobalIDString = 1079231419A320A700C52AD6;
			remoteInfo = h2o;
		};
		E918FC8521365A8C00CCB252 /* PBXContainerItemProxy */ = {
			isa = PBXContainerItemProxy;
			containerPortal = 1079230D19A320A700C52AD6 /* Project object */;
			proxyType = 1;
			remoteGlobalIDString = 1079231419A320A700C52AD6;
			remoteInfo = h2o;
		};
/* End PBXContainerItemProxy section */

/* Begin PBXCopyFilesBuildPhase section */
		08790E0A1D8BD7F100A04BC1 /* CopyFiles */ = {
			isa = PBXCopyFilesBuildPhase;
			buildActionMask = 2147483647;
			dstPath = /usr/share/man/man1/;
			dstSubfolderSpec = 0;
			files = (
			);
			runOnlyForDeploymentPostprocessing = 1;
		};
		08819C26218C9FA90057ED23 /* CopyFiles */ = {
			isa = PBXCopyFilesBuildPhase;
			buildActionMask = 2147483647;
			dstPath = /usr/share/man/man1/;
			dstSubfolderSpec = 0;
			files = (
			);
			runOnlyForDeploymentPostprocessing = 1;
		};
		107923D719A321F400C52AD6 /* CopyFiles */ = {
			isa = PBXCopyFilesBuildPhase;
			buildActionMask = 2147483647;
			dstPath = /usr/share/man/man1/;
			dstSubfolderSpec = 0;
			files = (
			);
			runOnlyForDeploymentPostprocessing = 1;
		};
		1079240919A3247A00C52AD6 /* CopyFiles */ = {
			isa = PBXCopyFilesBuildPhase;
			buildActionMask = 2147483647;
			dstPath = /usr/share/man/man1/;
			dstSubfolderSpec = 0;
			files = (
			);
			runOnlyForDeploymentPostprocessing = 1;
		};
		1079243119A3260E00C52AD6 /* CopyFiles */ = {
			isa = PBXCopyFilesBuildPhase;
			buildActionMask = 2147483647;
			dstPath = /usr/share/man/man1/;
			dstSubfolderSpec = 0;
			files = (
			);
			runOnlyForDeploymentPostprocessing = 1;
		};
		10D0904B19F0CA9C0043D458 /* CopyFiles */ = {
			isa = PBXCopyFilesBuildPhase;
			buildActionMask = 2147483647;
			dstPath = /usr/share/man/man1/;
			dstSubfolderSpec = 0;
			files = (
			);
			runOnlyForDeploymentPostprocessing = 1;
		};
		10D0906319F38B2E0043D458 /* CopyFiles */ = {
			isa = PBXCopyFilesBuildPhase;
			buildActionMask = 2147483647;
			dstPath = /usr/share/man/man1/;
			dstSubfolderSpec = 0;
			files = (
			);
			runOnlyForDeploymentPostprocessing = 1;
		};
		10EA45D91D0949BF00769A2B /* CopyFiles */ = {
			isa = PBXCopyFilesBuildPhase;
			buildActionMask = 2147483647;
			dstPath = /usr/share/man/man1/;
			dstSubfolderSpec = 0;
			files = (
			);
			runOnlyForDeploymentPostprocessing = 1;
		};
		10F417CD19C1907B00B6E31A /* CopyFiles */ = {
			isa = PBXCopyFilesBuildPhase;
			buildActionMask = 2147483647;
			dstPath = /usr/share/man/man1/;
			dstSubfolderSpec = 0;
			files = (
			);
			runOnlyForDeploymentPostprocessing = 1;
		};
		E918FC332136583F00CCB252 /* CopyFiles */ = {
			isa = PBXCopyFilesBuildPhase;
			buildActionMask = 2147483647;
			dstPath = /usr/share/man/man1/;
			dstSubfolderSpec = 0;
			files = (
			);
			runOnlyForDeploymentPostprocessing = 1;
		};
/* End PBXCopyFilesBuildPhase section */

/* Begin PBXFileReference section */
		080D35EA1D5E060D0029B7E5 /* http2_debug_state.c */ = {isa = PBXFileReference; fileEncoding = 4; lastKnownFileType = sourcecode.c.c; path = http2_debug_state.c; sourceTree = "<group>"; };
		0812174C1E07B89600712F36 /* redis.c */ = {isa = PBXFileReference; fileEncoding = 4; lastKnownFileType = sourcecode.c.c; path = redis.c; sourceTree = "<group>"; };
		0812AB1C1D7FCFEB00004F23 /* async.c */ = {isa = PBXFileReference; fileEncoding = 4; lastKnownFileType = sourcecode.c.c; path = async.c; sourceTree = "<group>"; };
		0812AB1D1D7FCFEB00004F23 /* async.h */ = {isa = PBXFileReference; fileEncoding = 4; lastKnownFileType = sourcecode.c.h; path = async.h; sourceTree = "<group>"; };
		0812AB1E1D7FCFEB00004F23 /* hiredis.c */ = {isa = PBXFileReference; fileEncoding = 4; lastKnownFileType = sourcecode.c.c; path = hiredis.c; sourceTree = "<group>"; };
		0812AB1F1D7FCFEB00004F23 /* hiredis.h */ = {isa = PBXFileReference; fileEncoding = 4; lastKnownFileType = sourcecode.c.h; path = hiredis.h; sourceTree = "<group>"; };
		0812AB291D7FD54700004F23 /* read.c */ = {isa = PBXFileReference; fileEncoding = 4; lastKnownFileType = sourcecode.c.c; path = read.c; sourceTree = "<group>"; };
		0812AB2A1D7FD54700004F23 /* read.h */ = {isa = PBXFileReference; fileEncoding = 4; lastKnownFileType = sourcecode.c.h; path = read.h; sourceTree = "<group>"; };
		084FC7C01D54B90D00E89F66 /* http2_debug_state.c */ = {isa = PBXFileReference; fileEncoding = 4; lastKnownFileType = sourcecode.c.c; path = http2_debug_state.c; sourceTree = "<group>"; };
		084FC7C31D54BB9200E89F66 /* http2_debug_state.c */ = {isa = PBXFileReference; fileEncoding = 4; lastKnownFileType = sourcecode.c.c; path = http2_debug_state.c; sourceTree = "<group>"; };
		08790DD91D80153600A04BC1 /* net.c */ = {isa = PBXFileReference; fileEncoding = 4; lastKnownFileType = sourcecode.c.c; path = net.c; sourceTree = "<group>"; };
		08790DDB1D80154C00A04BC1 /* sds.c */ = {isa = PBXFileReference; fileEncoding = 4; lastKnownFileType = sourcecode.c.c; path = sds.c; sourceTree = "<group>"; };
		08790DDD1D8015A400A04BC1 /* net.h */ = {isa = PBXFileReference; fileEncoding = 4; lastKnownFileType = sourcecode.c.h; path = net.h; sourceTree = "<group>"; };
		08790DDE1D8015A400A04BC1 /* sds.h */ = {isa = PBXFileReference; fileEncoding = 4; lastKnownFileType = sourcecode.c.h; path = sds.h; sourceTree = "<group>"; };
		08790DE11D8275C100A04BC1 /* redis.h */ = {isa = PBXFileReference; lastKnownFileType = sourcecode.c.h; path = redis.h; sourceTree = "<group>"; };
		08790DE31D8276EA00A04BC1 /* redis.c */ = {isa = PBXFileReference; fileEncoding = 4; lastKnownFileType = sourcecode.c.c; path = redis.c; sourceTree = "<group>"; };
		08790DF41D8BD72500A04BC1 /* redis-client.c */ = {isa = PBXFileReference; fileEncoding = 4; lastKnownFileType = sourcecode.c.c; path = "redis-client.c"; sourceTree = "<group>"; };
		08790E101D8BD7F100A04BC1 /* examples-redis-client */ = {isa = PBXFileReference; explicitFileType = "compiled.mach-o.executable"; includeInIndex = 0; path = "examples-redis-client"; sourceTree = BUILT_PRODUCTS_DIR; };
		08819C2C218C9FA90057ED23 /* qif */ = {isa = PBXFileReference; explicitFileType = "compiled.mach-o.executable"; includeInIndex = 0; path = qif; sourceTree = BUILT_PRODUCTS_DIR; };
		08819C2D218C9FF70057ED23 /* qif.c */ = {isa = PBXFileReference; lastKnownFileType = sourcecode.c.c; path = qif.c; sourceTree = "<group>"; };
		08E9CC4D1E41F6660049DD26 /* embedded.c.h */ = {isa = PBXFileReference; fileEncoding = 4; lastKnownFileType = sourcecode.c.h; path = embedded.c.h; sourceTree = "<group>"; };
		100A550C1C22857B00C4E3E0 /* 50mruby-htpasswd.t */ = {isa = PBXFileReference; lastKnownFileType = text; path = "50mruby-htpasswd.t"; sourceTree = "<group>"; xcLanguageSpecificationIdentifier = xcode.lang.perl; };
		100A550E1C2BB15100C4E3E0 /* http_request.c */ = {isa = PBXFileReference; fileEncoding = 4; lastKnownFileType = sourcecode.c.c; path = http_request.c; sourceTree = "<group>"; };
		100A55131C2E5FAC00C4E3E0 /* 50mruby-http-request.t */ = {isa = PBXFileReference; lastKnownFileType = text; path = "50mruby-http-request.t"; sourceTree = "<group>"; xcLanguageSpecificationIdentifier = xcode.lang.perl; };
		100AE41A1B27D74800CE18BB /* 50file-range.t */ = {isa = PBXFileReference; lastKnownFileType = text; path = "50file-range.t"; sourceTree = "<group>"; xcLanguageSpecificationIdentifier = xcode.lang.perl; };
		101788B119B561AA0084C6D8 /* socket.c */ = {isa = PBXFileReference; fileEncoding = 4; lastKnownFileType = sourcecode.c.c; path = socket.c; sourceTree = "<group>"; };
		101B670B19ADD3380084A351 /* access_log.c */ = {isa = PBXFileReference; fileEncoding = 4; lastKnownFileType = sourcecode.c.c; path = access_log.c; sourceTree = "<group>"; };
		1022E7C01CA8BC9E00CE2A05 /* send_text.c */ = {isa = PBXFileReference; fileEncoding = 4; lastKnownFileType = sourcecode.c.c; path = send_text.c; sourceTree = "<group>"; };
		1022E7C21CA8BCCE00CE2A05 /* text_mode.c */ = {isa = PBXFileReference; fileEncoding = 4; lastKnownFileType = sourcecode.c.c; path = text_mode.c; sourceTree = "<group>"; };
		1022E7C41CA8BCEB00CE2A05 /* yrmcds_portability.h */ = {isa = PBXFileReference; fileEncoding = 4; lastKnownFileType = sourcecode.c.h; path = yrmcds_portability.h; sourceTree = "<group>"; };
		1022E7C51CA8BCEB00CE2A05 /* yrmcds_text.h */ = {isa = PBXFileReference; fileEncoding = 4; lastKnownFileType = sourcecode.c.h; path = yrmcds_text.h; sourceTree = "<group>"; };
		1024A3FB1D22315000EB13F1 /* cache_digests.c */ = {isa = PBXFileReference; fileEncoding = 4; lastKnownFileType = sourcecode.c.c; path = cache_digests.c; sourceTree = "<group>"; };
		1024A3FD1D22546800EB13F1 /* cache_digests.h */ = {isa = PBXFileReference; fileEncoding = 4; lastKnownFileType = sourcecode.c.h; path = cache_digests.h; sourceTree = "<group>"; };
		1024A3FF1D23606300EB13F1 /* cache_digests.c */ = {isa = PBXFileReference; fileEncoding = 4; lastKnownFileType = sourcecode.c.c; path = cache_digests.c; sourceTree = "<group>"; };
		1039A20A1BB89531005D3B8F /* mruby_directives.mt */ = {isa = PBXFileReference; lastKnownFileType = text; path = mruby_directives.mt; sourceTree = "<group>"; };
		103BAB351B130666000694F4 /* socket.c */ = {isa = PBXFileReference; fileEncoding = 4; lastKnownFileType = sourcecode.c.c; path = socket.c; sourceTree = "<group>"; };
		104481271BFC05FC0007863F /* 80issues595.t */ = {isa = PBXFileReference; lastKnownFileType = text; path = 80issues595.t; sourceTree = "<group>"; xcLanguageSpecificationIdentifier = xcode.lang.perl; };
		1044812D1BFD0FBE0007863F /* filecache.h */ = {isa = PBXFileReference; fileEncoding = 4; lastKnownFileType = sourcecode.c.h; path = filecache.h; sourceTree = "<group>"; };
		1044812F1BFD10450007863F /* filecache.c */ = {isa = PBXFileReference; fileEncoding = 4; lastKnownFileType = sourcecode.c.c; path = filecache.c; sourceTree = "<group>"; };
		1047A9FE1D0E6D5900CC4BCE /* rand.h */ = {isa = PBXFileReference; fileEncoding = 4; lastKnownFileType = sourcecode.c.h; path = rand.h; sourceTree = "<group>"; };
		104960151B9D3F9100FF136D /* dump-github-repository.pl */ = {isa = PBXFileReference; lastKnownFileType = text.script.perl; path = "dump-github-repository.pl"; sourceTree = "<group>"; };
		104B9A221A47BBA1009EEE64 /* 40unix-socket.t */ = {isa = PBXFileReference; lastKnownFileType = text.script.sh; path = "40unix-socket.t"; sourceTree = "<group>"; xcLanguageSpecificationIdentifier = xcode.lang.perl; };
		104B9A231A4A4FAF009EEE64 /* serverutil.h */ = {isa = PBXFileReference; lastKnownFileType = sourcecode.c.h; path = serverutil.h; sourceTree = "<group>"; };
		104B9A241A4A4FEE009EEE64 /* serverutil.c */ = {isa = PBXFileReference; fileEncoding = 4; lastKnownFileType = sourcecode.c.c; path = serverutil.c; sourceTree = "<group>"; };
		104B9A271A4A5139009EEE64 /* serverutil.c */ = {isa = PBXFileReference; fileEncoding = 4; lastKnownFileType = sourcecode.c.c; path = serverutil.c; sourceTree = "<group>"; };
		104B9A2B1A4BBDA4009EEE64 /* 50server-starter.t */ = {isa = PBXFileReference; lastKnownFileType = text; path = "50server-starter.t"; sourceTree = "<group>"; xcLanguageSpecificationIdentifier = xcode.lang.perl; };
		104B9A2C1A4BE029009EEE64 /* version.h */ = {isa = PBXFileReference; fileEncoding = 4; lastKnownFileType = sourcecode.c.h; path = version.h; sourceTree = "<group>"; };
		104B9A301A58F55E009EEE64 /* 40max-connections.t */ = {isa = PBXFileReference; lastKnownFileType = text; path = "40max-connections.t"; sourceTree = "<group>"; xcLanguageSpecificationIdentifier = xcode.lang.perl; };
		104B9A311A59D7A2009EEE64 /* 40running-user.t */ = {isa = PBXFileReference; lastKnownFileType = text; path = "40running-user.t"; sourceTree = "<group>"; xcLanguageSpecificationIdentifier = xcode.lang.perl; };
		104B9A321A59E27A009EEE64 /* 40ssl-cipher-suite.t */ = {isa = PBXFileReference; lastKnownFileType = text; path = "40ssl-cipher-suite.t"; sourceTree = "<group>"; xcLanguageSpecificationIdentifier = xcode.lang.perl; };
		104B9A401A5CD69B009EEE64 /* fetch-ocsp-response */ = {isa = PBXFileReference; fileEncoding = 4; lastKnownFileType = text.script.perl; path = "fetch-ocsp-response"; sourceTree = "<group>"; };
		104B9A451A5D1004009EEE64 /* 90live-fetch-ocsp-response.t */ = {isa = PBXFileReference; lastKnownFileType = text; path = "90live-fetch-ocsp-response.t"; sourceTree = "<group>"; xcLanguageSpecificationIdentifier = xcode.lang.perl; };
		104B9A471A5F9472009EEE64 /* headers.c */ = {isa = PBXFileReference; fileEncoding = 4; lastKnownFileType = sourcecode.c.c; path = headers.c; sourceTree = "<group>"; };
		104B9A501A5FB096009EEE64 /* expires.c */ = {isa = PBXFileReference; fileEncoding = 4; lastKnownFileType = sourcecode.c.c; path = expires.c; sourceTree = "<group>"; };
		104B9A521A5FC7C4009EEE64 /* expires.c */ = {isa = PBXFileReference; fileEncoding = 4; lastKnownFileType = sourcecode.c.c; path = expires.c; sourceTree = "<group>"; };
		104B9A541A60773E009EEE64 /* 50expires.t */ = {isa = PBXFileReference; lastKnownFileType = text; path = 50expires.t; sourceTree = "<group>"; xcLanguageSpecificationIdentifier = xcode.lang.perl; };
		104C65021A6DF36B000AC190 /* 50reverse-proxy-config.t */ = {isa = PBXFileReference; lastKnownFileType = text; path = "50reverse-proxy-config.t"; sourceTree = "<group>"; xcLanguageSpecificationIdentifier = xcode.lang.perl; };
		104CD5021CC465AF0057C62F /* 40env.t */ = {isa = PBXFileReference; lastKnownFileType = text; path = 40env.t; sourceTree = "<group>"; xcLanguageSpecificationIdentifier = xcode.lang.perl; };
		1054DF471BBBB038008347C9 /* benchmarks.mt */ = {isa = PBXFileReference; lastKnownFileType = text; path = benchmarks.mt; sourceTree = "<group>"; };
		105534BD1A3B8F7700627ECB /* file.c */ = {isa = PBXFileReference; fileEncoding = 4; lastKnownFileType = sourcecode.c.c; path = file.c; sourceTree = "<group>"; };
		105534C01A3B911300627ECB /* hpack.c */ = {isa = PBXFileReference; fileEncoding = 4; lastKnownFileType = sourcecode.c.c; path = hpack.c; sourceTree = "<group>"; };
		105534C21A3B917000627ECB /* mimemap.c */ = {isa = PBXFileReference; fileEncoding = 4; lastKnownFileType = sourcecode.c.c; path = mimemap.c; sourceTree = "<group>"; };
		105534C61A3BB29100627ECB /* string.c */ = {isa = PBXFileReference; fileEncoding = 4; lastKnownFileType = sourcecode.c.c; path = string.c; sourceTree = "<group>"; };
		105534C81A3BB41C00627ECB /* proxy.c */ = {isa = PBXFileReference; fileEncoding = 4; lastKnownFileType = sourcecode.c.c; path = proxy.c; sourceTree = "<group>"; };
		105534D71A3C785000627ECB /* configurator.h */ = {isa = PBXFileReference; lastKnownFileType = sourcecode.c.h; path = configurator.h; sourceTree = "<group>"; };
		105534DA1A3C7A5400627ECB /* access_log.c */ = {isa = PBXFileReference; fileEncoding = 4; lastKnownFileType = sourcecode.c.c; path = access_log.c; sourceTree = "<group>"; };
		105534DC1A3C7AA900627ECB /* file.c */ = {isa = PBXFileReference; fileEncoding = 4; lastKnownFileType = sourcecode.c.c; path = file.c; sourceTree = "<group>"; };
		105534DE1A3C7B9800627ECB /* proxy.c */ = {isa = PBXFileReference; fileEncoding = 4; lastKnownFileType = sourcecode.c.c; path = proxy.c; sourceTree = "<group>"; };
		105534EA1A42A87E00627ECB /* _templates.c.h */ = {isa = PBXFileReference; fileEncoding = 4; lastKnownFileType = sourcecode.c.h; path = _templates.c.h; sourceTree = "<group>"; };
		105534EC1A42AD5E00627ECB /* templates.c.h */ = {isa = PBXFileReference; fileEncoding = 4; lastKnownFileType = sourcecode.c.h; path = templates.c.h; sourceTree = "<group>"; };
		105534EE1A440FC800627ECB /* config.c */ = {isa = PBXFileReference; fileEncoding = 4; lastKnownFileType = sourcecode.c.c; path = config.c; sourceTree = "<group>"; };
		105534F21A460EF600627ECB /* 00unit.evloop.t */ = {isa = PBXFileReference; fileEncoding = 4; lastKnownFileType = text.script.perl; path = 00unit.evloop.t; sourceTree = "<group>"; xcLanguageSpecificationIdentifier = xcode.lang.perl; };
		105534F31A460EF600627ECB /* 00unit.libuv.t */ = {isa = PBXFileReference; fileEncoding = 4; lastKnownFileType = text.script.perl; path = 00unit.libuv.t; sourceTree = "<group>"; xcLanguageSpecificationIdentifier = xcode.lang.perl; };
		105534F41A460EF600627ECB /* 10httpclient.t */ = {isa = PBXFileReference; fileEncoding = 4; lastKnownFileType = text; path = 10httpclient.t; sourceTree = "<group>"; xcLanguageSpecificationIdentifier = xcode.lang.perl; };
		105534F51A460EF600627ECB /* 40protocol.t */ = {isa = PBXFileReference; fileEncoding = 4; lastKnownFileType = text; path = 40protocol.t; sourceTree = "<group>"; xcLanguageSpecificationIdentifier = xcode.lang.perl; };
		105534F61A460EF600627ECB /* 50file-config.t */ = {isa = PBXFileReference; fileEncoding = 4; lastKnownFileType = text; path = "50file-config.t"; sourceTree = "<group>"; xcLanguageSpecificationIdentifier = xcode.lang.perl; };
		105534F71A460F2E00627ECB /* 50mimemap.t */ = {isa = PBXFileReference; fileEncoding = 4; lastKnownFileType = text; path = 50mimemap.t; sourceTree = "<group>"; xcLanguageSpecificationIdentifier = xcode.lang.perl; };
		105534F81A460F2E00627ECB /* 50post-size-limit.t */ = {isa = PBXFileReference; fileEncoding = 4; lastKnownFileType = text; path = "50post-size-limit.t"; sourceTree = "<group>"; xcLanguageSpecificationIdentifier = xcode.lang.perl; };
		105534FB1A460F4200627ECB /* Util.pm */ = {isa = PBXFileReference; fileEncoding = 4; lastKnownFileType = text.script.perl; path = Util.pm; sourceTree = "<group>"; };
		105534FE1A46134A00627ECB /* 80issues61.t */ = {isa = PBXFileReference; fileEncoding = 4; lastKnownFileType = text; path = 80issues61.t; sourceTree = "<group>"; xcLanguageSpecificationIdentifier = xcode.lang.perl; };
		10583BE01AE5A222004A3AD6 /* wrapper.mt */ = {isa = PBXFileReference; lastKnownFileType = text; path = wrapper.mt; sourceTree = "<group>"; };
		10583BE11AE5A22D004A3AD6 /* configure.mt */ = {isa = PBXFileReference; lastKnownFileType = text; path = configure.mt; sourceTree = "<group>"; };
		10583BE21AE5A22D004A3AD6 /* faq.mt */ = {isa = PBXFileReference; lastKnownFileType = text; path = faq.mt; sourceTree = "<group>"; };
		10583BE31AE5A22D004A3AD6 /* index.mt */ = {isa = PBXFileReference; lastKnownFileType = text; path = index.mt; sourceTree = "<group>"; };
		10583BE41AE5A22D004A3AD6 /* install.mt */ = {isa = PBXFileReference; lastKnownFileType = text; path = install.mt; sourceTree = "<group>"; };
		10583BE61AE5A322004A3AD6 /* clang-format-all.sh */ = {isa = PBXFileReference; fileEncoding = 4; lastKnownFileType = text.script.sh; path = "clang-format-all.sh"; sourceTree = "<group>"; };
		10583BE71AE5A322004A3AD6 /* install-perl-module.pl */ = {isa = PBXFileReference; fileEncoding = 4; lastKnownFileType = text.script.perl; path = "install-perl-module.pl"; sourceTree = "<group>"; };
		10583BE81AE5A330004A3AD6 /* libressl.mk */ = {isa = PBXFileReference; fileEncoding = 4; lastKnownFileType = text; path = libressl.mk; sourceTree = "<group>"; };
		10583BE91AE5A330004A3AD6 /* makedoc.pl */ = {isa = PBXFileReference; fileEncoding = 4; lastKnownFileType = text.script.perl; path = makedoc.pl; sourceTree = "<group>"; };
		10583BEA1AE5A341004A3AD6 /* picotemplate-conf.pl */ = {isa = PBXFileReference; fileEncoding = 4; lastKnownFileType = text.script.perl; path = "picotemplate-conf.pl"; sourceTree = "<group>"; };
		10583BEB1AE5A341004A3AD6 /* regen.mk */ = {isa = PBXFileReference; fileEncoding = 4; lastKnownFileType = text; path = regen.mk; sourceTree = "<group>"; xcLanguageSpecificationIdentifier = "<none>"; };
		10583BED1AE5A37B004A3AD6 /* Makefile */ = {isa = PBXFileReference; fileEncoding = 4; lastKnownFileType = sourcecode.make; path = Makefile; sourceTree = "<group>"; };
		10583BEE1AE5A37B004A3AD6 /* README.md */ = {isa = PBXFileReference; fileEncoding = 4; lastKnownFileType = net.daringfireball.markdown; path = README.md; sourceTree = "<group>"; };
		10583BF51AE765E0004A3AD6 /* command_options.mt */ = {isa = PBXFileReference; lastKnownFileType = text; path = command_options.mt; sourceTree = "<group>"; };
		10583BF61AE765E0004A3AD6 /* quick_start.mt */ = {isa = PBXFileReference; lastKnownFileType = text; path = quick_start.mt; sourceTree = "<group>"; };
		10583BF81AE783BE004A3AD6 /* remotebench.png */ = {isa = PBXFileReference; lastKnownFileType = image.png; name = remotebench.png; path = assets/remotebench.png; sourceTree = "<group>"; };
		10583BF91AE783BE004A3AD6 /* searchstyle.css */ = {isa = PBXFileReference; lastKnownFileType = text.css; name = searchstyle.css; path = assets/searchstyle.css; sourceTree = "<group>"; };
		10583BFA1AE783BE004A3AD6 /* style.css */ = {isa = PBXFileReference; lastKnownFileType = text.css; name = style.css; path = assets/style.css; sourceTree = "<group>"; };
		10583BFB1AE78DCC004A3AD6 /* syntax_and_structure.mt */ = {isa = PBXFileReference; fileEncoding = 4; lastKnownFileType = text; path = syntax_and_structure.mt; sourceTree = "<group>"; };
		10583BFC1AE88782004A3AD6 /* base_directives.mt */ = {isa = PBXFileReference; lastKnownFileType = text; path = base_directives.mt; sourceTree = "<group>"; };
		10583BFD1AE8A7E1004A3AD6 /* directive.mt */ = {isa = PBXFileReference; lastKnownFileType = text; path = directive.mt; sourceTree = "<group>"; };
		10583BFF1AEF368A004A3AD6 /* 293.c */ = {isa = PBXFileReference; fileEncoding = 4; lastKnownFileType = sourcecode.c.c; path = 293.c; sourceTree = "<group>"; };
		10583C011AEF86E6004A3AD6 /* http1_directives.mt */ = {isa = PBXFileReference; lastKnownFileType = text; path = http1_directives.mt; sourceTree = "<group>"; };
		10583C021AEF8C7D004A3AD6 /* http2_directives.mt */ = {isa = PBXFileReference; lastKnownFileType = text; path = http2_directives.mt; sourceTree = "<group>"; };
		10583C031AF1D7D5004A3AD6 /* access_log_directives.mt */ = {isa = PBXFileReference; lastKnownFileType = text; path = access_log_directives.mt; sourceTree = "<group>"; };
		10583C041AF1F315004A3AD6 /* expires_directives.mt */ = {isa = PBXFileReference; lastKnownFileType = text; path = expires_directives.mt; sourceTree = "<group>"; };
		10583C051AF1F893004A3AD6 /* file_directives.mt */ = {isa = PBXFileReference; lastKnownFileType = text; path = file_directives.mt; sourceTree = "<group>"; };
		10583C061AF20BE5004A3AD6 /* headers_directives.mt */ = {isa = PBXFileReference; lastKnownFileType = text; path = headers_directives.mt; sourceTree = "<group>"; };
		10583C071AF21539004A3AD6 /* proxy_directives.mt */ = {isa = PBXFileReference; lastKnownFileType = text; path = proxy_directives.mt; sourceTree = "<group>"; };
		10583C081AF2188E004A3AD6 /* redirect_directives.mt */ = {isa = PBXFileReference; lastKnownFileType = text; path = redirect_directives.mt; sourceTree = "<group>"; };
		10583C091AF2D302004A3AD6 /* reproxy_directives.mt */ = {isa = PBXFileReference; lastKnownFileType = text; path = reproxy_directives.mt; sourceTree = "<group>"; };
		1058C87C1AA41789008D6180 /* headers.c */ = {isa = PBXFileReference; fileEncoding = 4; lastKnownFileType = sourcecode.c.c; path = headers.c; sourceTree = "<group>"; };
		1058C87F1AA42568008D6180 /* 50headers.t */ = {isa = PBXFileReference; lastKnownFileType = text; path = 50headers.t; sourceTree = "<group>"; xcLanguageSpecificationIdentifier = xcode.lang.perl; };
		1058C8871AA6DE4B008D6180 /* hostinfo.h */ = {isa = PBXFileReference; fileEncoding = 4; lastKnownFileType = sourcecode.c.h; path = hostinfo.h; sourceTree = "<group>"; };
		1058C8891AA6E5E3008D6180 /* hostinfo.c */ = {isa = PBXFileReference; fileEncoding = 4; lastKnownFileType = sourcecode.c.c; path = hostinfo.c; sourceTree = "<group>"; };
		1058F6EC1D7CC81E00FFFFA3 /* openssl_backport.h */ = {isa = PBXFileReference; lastKnownFileType = sourcecode.c.h; path = openssl_backport.h; sourceTree = "<group>"; };
		1063FE901BB291300064D9C7 /* compress_directives.mt */ = {isa = PBXFileReference; lastKnownFileType = text; path = compress_directives.mt; sourceTree = "<group>"; };
		106530A51D82C09E005B2C60 /* percent-encode-zero-byte.c */ = {isa = PBXFileReference; fileEncoding = 4; lastKnownFileType = sourcecode.c.c; path = "percent-encode-zero-byte.c"; sourceTree = "<group>"; };
		106530A81D8A21A7005B2C60 /* 80reverse-proxy-missing-content-length-for-post.t */ = {isa = PBXFileReference; fileEncoding = 4; lastKnownFileType = text; path = "80reverse-proxy-missing-content-length-for-post.t"; sourceTree = "<group>"; xcLanguageSpecificationIdentifier = xcode.lang.perl; };
		1065E6EF19B8C64200686E72 /* evloop.c.h */ = {isa = PBXFileReference; fileEncoding = 4; lastKnownFileType = sourcecode.c.h; path = evloop.c.h; sourceTree = "<group>"; };
		1065E6F619B99E6D00686E72 /* kqueue.c.h */ = {isa = PBXFileReference; lastKnownFileType = sourcecode.c.h; path = kqueue.c.h; sourceTree = "<group>"; };
		1065E6F719B9B1AC00686E72 /* epoll.c.h */ = {isa = PBXFileReference; lastKnownFileType = sourcecode.c.h; path = epoll.c.h; sourceTree = "<group>"; };
		1065E70419BF145700686E72 /* evloop.h */ = {isa = PBXFileReference; lastKnownFileType = sourcecode.c.h; path = evloop.h; sourceTree = "<group>"; };
		1065E70619BF14E500686E72 /* uv-binding.h */ = {isa = PBXFileReference; lastKnownFileType = sourcecode.c.h; path = "uv-binding.h"; sourceTree = "<group>"; };
		1065E70719BF17FE00686E72 /* uv-binding.c.h */ = {isa = PBXFileReference; fileEncoding = 4; lastKnownFileType = sourcecode.c.h; path = "uv-binding.c.h"; sourceTree = "<group>"; };
		106C22F71C040F6400405689 /* tunnel.c */ = {isa = PBXFileReference; fileEncoding = 4; lastKnownFileType = sourcecode.c.c; path = tunnel.c; sourceTree = "<group>"; };
		106C22F91C040F7800405689 /* tunnel.h */ = {isa = PBXFileReference; fileEncoding = 4; lastKnownFileType = sourcecode.c.h; path = tunnel.h; sourceTree = "<group>"; };
		106C22FB1C0413DA00405689 /* 40websocket.t */ = {isa = PBXFileReference; lastKnownFileType = text; path = 40websocket.t; sourceTree = "<group>"; xcLanguageSpecificationIdentifier = xcode.lang.perl; };
		106C22FE1C05436100405689 /* errordoc.c */ = {isa = PBXFileReference; fileEncoding = 4; lastKnownFileType = sourcecode.c.c; path = errordoc.c; sourceTree = "<group>"; };
		106C23001C0544CE00405689 /* errordoc.c */ = {isa = PBXFileReference; fileEncoding = 4; lastKnownFileType = sourcecode.c.c; path = errordoc.c; sourceTree = "<group>"; };
		106C23021C06AB2F00405689 /* 50errordoc.t */ = {isa = PBXFileReference; lastKnownFileType = text; path = 50errordoc.t; sourceTree = "<group>"; xcLanguageSpecificationIdentifier = xcode.lang.perl; };
		106C23041C1132E000405689 /* errordoc_directives.mt */ = {isa = PBXFileReference; fileEncoding = 4; lastKnownFileType = text; path = errordoc_directives.mt; sourceTree = "<group>"; };
		107086691B70A00F002B8F18 /* casper.c */ = {isa = PBXFileReference; fileEncoding = 4; lastKnownFileType = sourcecode.c.c; path = casper.c; sourceTree = "<group>"; };
		1070866B1B787D06002B8F18 /* compress.c */ = {isa = PBXFileReference; fileEncoding = 4; lastKnownFileType = sourcecode.c.c; path = compress.c; sourceTree = "<group>"; };
		1070866F1B7925D5002B8F18 /* compress.c */ = {isa = PBXFileReference; fileEncoding = 4; lastKnownFileType = sourcecode.c.c; path = compress.c; sourceTree = "<group>"; };
		107086711B798487002B8F18 /* compress.c */ = {isa = PBXFileReference; fileEncoding = 4; lastKnownFileType = sourcecode.c.c; path = compress.c; sourceTree = "<group>"; };
		107086741B79A08D002B8F18 /* 50compress.t */ = {isa = PBXFileReference; lastKnownFileType = text; path = 50compress.t; sourceTree = "<group>"; xcLanguageSpecificationIdentifier = xcode.lang.perl; };
		1070E15C1B438E8F001CCAFA /* poll.c.h */ = {isa = PBXFileReference; fileEncoding = 4; lastKnownFileType = sourcecode.c.h; path = poll.c.h; sourceTree = "<group>"; };
		1070E1621B4508B0001CCAFA /* util.c */ = {isa = PBXFileReference; fileEncoding = 4; lastKnownFileType = sourcecode.c.c; path = util.c; sourceTree = "<group>"; };
		1070E1641B451D43001CCAFA /* 40proxy-protocol.t */ = {isa = PBXFileReference; lastKnownFileType = text; path = "40proxy-protocol.t"; sourceTree = "<group>"; xcLanguageSpecificationIdentifier = xcode.lang.perl; };
		10756E251AC126250009BF57 /* yaml.h */ = {isa = PBXFileReference; fileEncoding = 4; lastKnownFileType = sourcecode.c.h; path = yaml.h; sourceTree = "<group>"; };
		10756E261AC126420009BF57 /* api.c */ = {isa = PBXFileReference; fileEncoding = 4; lastKnownFileType = sourcecode.c.c; path = api.c; sourceTree = "<group>"; };
		10756E271AC126420009BF57 /* dumper.c */ = {isa = PBXFileReference; fileEncoding = 4; lastKnownFileType = sourcecode.c.c; path = dumper.c; sourceTree = "<group>"; };
		10756E281AC126420009BF57 /* emitter.c */ = {isa = PBXFileReference; fileEncoding = 4; lastKnownFileType = sourcecode.c.c; path = emitter.c; sourceTree = "<group>"; };
		10756E291AC126420009BF57 /* loader.c */ = {isa = PBXFileReference; fileEncoding = 4; lastKnownFileType = sourcecode.c.c; path = loader.c; sourceTree = "<group>"; };
		10756E2E1AC1264D0009BF57 /* parser.c */ = {isa = PBXFileReference; fileEncoding = 4; lastKnownFileType = sourcecode.c.c; path = parser.c; sourceTree = "<group>"; };
		10756E2F1AC1264D0009BF57 /* reader.c */ = {isa = PBXFileReference; fileEncoding = 4; lastKnownFileType = sourcecode.c.c; path = reader.c; sourceTree = "<group>"; };
		10756E301AC1264D0009BF57 /* scanner.c */ = {isa = PBXFileReference; fileEncoding = 4; lastKnownFileType = sourcecode.c.c; path = scanner.c; sourceTree = "<group>"; };
		10756E311AC1264D0009BF57 /* writer.c */ = {isa = PBXFileReference; fileEncoding = 4; lastKnownFileType = sourcecode.c.c; path = writer.c; sourceTree = "<group>"; };
		10756E321AC1264D0009BF57 /* yaml_private.h */ = {isa = PBXFileReference; fileEncoding = 4; lastKnownFileType = sourcecode.c.h; path = yaml_private.h; sourceTree = "<group>"; };
		1079231519A320A700C52AD6 /* libh2o.a */ = {isa = PBXFileReference; explicitFileType = archive.ar; includeInIndex = 0; path = libh2o.a; sourceTree = BUILT_PRODUCTS_DIR; };
		1079232619A3210D00C52AD6 /* khash.h */ = {isa = PBXFileReference; fileEncoding = 4; lastKnownFileType = sourcecode.c.h; path = khash.h; sourceTree = "<group>"; };
		1079235A19A3210D00C52AD6 /* picohttpparser.c */ = {isa = PBXFileReference; fileEncoding = 4; lastKnownFileType = sourcecode.c.c; path = picohttpparser.c; sourceTree = "<group>"; };
		1079235B19A3210D00C52AD6 /* picohttpparser.h */ = {isa = PBXFileReference; fileEncoding = 4; lastKnownFileType = sourcecode.c.h; path = picohttpparser.h; sourceTree = "<group>"; };
		107923A019A3215F00C52AD6 /* http1.h */ = {isa = PBXFileReference; fileEncoding = 4; lastKnownFileType = sourcecode.c.h; path = http1.h; sourceTree = "<group>"; };
		107923A119A3215F00C52AD6 /* http2.h */ = {isa = PBXFileReference; fileEncoding = 4; lastKnownFileType = sourcecode.c.h; path = http2.h; sourceTree = "<group>"; };
		107923A219A3215F00C52AD6 /* token.h */ = {isa = PBXFileReference; fileEncoding = 4; lastKnownFileType = sourcecode.c.h; path = token.h; sourceTree = "<group>"; };
		107923A319A3215F00C52AD6 /* websocket.h */ = {isa = PBXFileReference; fileEncoding = 4; lastKnownFileType = sourcecode.c.h; path = websocket.h; sourceTree = "<group>"; };
		107923A419A3215F00C52AD6 /* h2o.h */ = {isa = PBXFileReference; fileEncoding = 4; lastKnownFileType = sourcecode.c.h; path = h2o.h; sourceTree = "<group>"; };
		107923AB19A3216B00C52AD6 /* tokens.pl */ = {isa = PBXFileReference; fileEncoding = 4; lastKnownFileType = text.script.perl; path = tokens.pl; sourceTree = "<group>"; };
		107923AF19A3217300C52AD6 /* file.c */ = {isa = PBXFileReference; fileEncoding = 4; lastKnownFileType = sourcecode.c.c; path = file.c; sourceTree = "<group>"; };
		107923B019A3217300C52AD6 /* headers.c */ = {isa = PBXFileReference; fileEncoding = 4; lastKnownFileType = sourcecode.c.c; path = headers.c; sourceTree = "<group>"; };
		107923B119A3217300C52AD6 /* http1.c */ = {isa = PBXFileReference; fileEncoding = 4; lastKnownFileType = sourcecode.c.c; path = http1.c; sourceTree = "<group>"; };
		107923B319A3217300C52AD6 /* connection.c */ = {isa = PBXFileReference; fileEncoding = 4; lastKnownFileType = sourcecode.c.c; path = connection.c; sourceTree = "<group>"; };
		107923B419A3217300C52AD6 /* hpack.c */ = {isa = PBXFileReference; fileEncoding = 4; lastKnownFileType = sourcecode.c.c; path = hpack.c; sourceTree = "<group>"; };
		107923B519A3217300C52AD6 /* hpack_huffman_table.h */ = {isa = PBXFileReference; fileEncoding = 4; lastKnownFileType = sourcecode.c.h; path = hpack_huffman_table.h; sourceTree = "<group>"; };
		107923B819A3217300C52AD6 /* frame.c */ = {isa = PBXFileReference; fileEncoding = 4; lastKnownFileType = sourcecode.c.c; path = frame.c; sourceTree = "<group>"; };
		107923B919A3217300C52AD6 /* context.c */ = {isa = PBXFileReference; fileEncoding = 4; lastKnownFileType = sourcecode.c.c; path = context.c; sourceTree = "<group>"; };
		107923BA19A3217300C52AD6 /* memory.c */ = {isa = PBXFileReference; fileEncoding = 4; lastKnownFileType = sourcecode.c.c; path = memory.c; sourceTree = "<group>"; };
		107923BB19A3217300C52AD6 /* mimemap.c */ = {isa = PBXFileReference; fileEncoding = 4; lastKnownFileType = sourcecode.c.c; path = mimemap.c; sourceTree = "<group>"; };
		107923BC19A3217300C52AD6 /* request.c */ = {isa = PBXFileReference; fileEncoding = 4; lastKnownFileType = sourcecode.c.c; path = request.c; sourceTree = "<group>"; };
		107923BF19A3217300C52AD6 /* token.c */ = {isa = PBXFileReference; fileEncoding = 4; lastKnownFileType = sourcecode.c.c; path = token.c; sourceTree = "<group>"; };
		107923C019A3217300C52AD6 /* util.c */ = {isa = PBXFileReference; fileEncoding = 4; lastKnownFileType = sourcecode.c.c; path = util.c; sourceTree = "<group>"; };
		107923C119A3217300C52AD6 /* websocket.c */ = {isa = PBXFileReference; fileEncoding = 4; lastKnownFileType = sourcecode.c.c; path = websocket.c; sourceTree = "<group>"; };
		107923D919A321F400C52AD6 /* examples-simple */ = {isa = PBXFileReference; explicitFileType = "compiled.mach-o.executable"; includeInIndex = 0; path = "examples-simple"; sourceTree = BUILT_PRODUCTS_DIR; };
		107923FC19A3238500C52AD6 /* simple.c */ = {isa = PBXFileReference; fileEncoding = 4; lastKnownFileType = sourcecode.c.c; path = simple.c; sourceTree = "<group>"; };
		1079240D19A3247A00C52AD6 /* websocket */ = {isa = PBXFileReference; explicitFileType = "compiled.mach-o.executable"; includeInIndex = 0; path = websocket; sourceTree = BUILT_PRODUCTS_DIR; };
		1079241319A324B400C52AD6 /* websocket.c */ = {isa = PBXFileReference; fileEncoding = 4; lastKnownFileType = sourcecode.c.c; path = websocket.c; sourceTree = "<group>"; };
		1079243519A3260E00C52AD6 /* unittest */ = {isa = PBXFileReference; explicitFileType = "compiled.mach-o.executable"; includeInIndex = 0; path = unittest; sourceTree = BUILT_PRODUCTS_DIR; };
		1079245319A32C0800C52AD6 /* token_table.h */ = {isa = PBXFileReference; fileEncoding = 4; lastKnownFileType = sourcecode.c.h; path = token_table.h; sourceTree = "<group>"; };
		107D4D431B588021004A9B21 /* ssl.c */ = {isa = PBXFileReference; fileEncoding = 4; lastKnownFileType = sourcecode.c.c; path = ssl.c; sourceTree = "<group>"; };
		107D4D4D1B58970D004A9B21 /* ssl.c */ = {isa = PBXFileReference; fileEncoding = 4; lastKnownFileType = sourcecode.c.c; path = ssl.c; sourceTree = "<group>"; };
		107D4D501B58B342004A9B21 /* 40session-ticket.t */ = {isa = PBXFileReference; lastKnownFileType = text; path = "40session-ticket.t"; sourceTree = "<group>"; xcLanguageSpecificationIdentifier = xcode.lang.perl; };
		107D4D521B5B2412004A9B21 /* file.h */ = {isa = PBXFileReference; fileEncoding = 4; lastKnownFileType = sourcecode.c.h; path = file.h; sourceTree = "<group>"; };
		107D4D541B5B30EE004A9B21 /* file.c */ = {isa = PBXFileReference; fileEncoding = 4; lastKnownFileType = sourcecode.c.c; path = file.c; sourceTree = "<group>"; };
		107D4D5D1B5F143B004A9B21 /* setuidgid.c */ = {isa = PBXFileReference; lastKnownFileType = sourcecode.c.c; path = setuidgid.c; sourceTree = "<group>"; };
		107E340F1C7EB13F00AEF5F8 /* gzip.c */ = {isa = PBXFileReference; fileEncoding = 4; lastKnownFileType = sourcecode.c.c; path = gzip.c; sourceTree = "<group>"; };
		107E34111C7EE0D200AEF5F8 /* brotli.c */ = {isa = PBXFileReference; fileEncoding = 4; lastKnownFileType = sourcecode.c.c; path = brotli.c; sourceTree = "<group>"; };
		107E34231C86801E00AEF5F8 /* 50file-file.t */ = {isa = PBXFileReference; lastKnownFileType = text; path = "50file-file.t"; sourceTree = "<group>"; xcLanguageSpecificationIdentifier = xcode.lang.perl; };
		108102151C3DB05100C024CD /* 50reverse-proxy-disconnected-keepalive.t */ = {isa = PBXFileReference; lastKnownFileType = text; path = "50reverse-proxy-disconnected-keepalive.t"; sourceTree = "<group>"; xcLanguageSpecificationIdentifier = xcode.lang.perl; };
		108214FE1AAD34DD00D27E66 /* 50reverse-proxy-0.t */ = {isa = PBXFileReference; lastKnownFileType = text; path = "50reverse-proxy-0.t"; sourceTree = "<group>"; xcLanguageSpecificationIdentifier = xcode.lang.perl; };
		108215071AAD41CE00D27E66 /* test.pl */ = {isa = PBXFileReference; lastKnownFileType = text.script.perl; name = test.pl; path = "50reverse-proxy/test.pl"; sourceTree = "<group>"; };
		108215081AB14B1100D27E66 /* 40server-push.t */ = {isa = PBXFileReference; lastKnownFileType = text; path = "40server-push.t"; sourceTree = "<group>"; xcLanguageSpecificationIdentifier = xcode.lang.perl; };
		1082150A1AB26F2A00D27E66 /* CMakeLists.txt */ = {isa = PBXFileReference; lastKnownFileType = text; path = CMakeLists.txt; sourceTree = "<group>"; };
		1082150C1AB26F4700D27E66 /* FindWslay.cmake */ = {isa = PBXFileReference; lastKnownFileType = text; path = FindWslay.cmake; sourceTree = "<group>"; };
		1082150D1AB26F4700D27E66 /* FindLibYAML.cmake */ = {isa = PBXFileReference; lastKnownFileType = text; path = FindLibYAML.cmake; sourceTree = "<group>"; };
		1082150E1AB26F4700D27E66 /* FindLibUV.cmake */ = {isa = PBXFileReference; lastKnownFileType = text; path = FindLibUV.cmake; sourceTree = "<group>"; };
		10835E001C9A6C2400197E59 /* logconf.c */ = {isa = PBXFileReference; fileEncoding = 4; lastKnownFileType = sourcecode.c.c; path = logconf.c; sourceTree = "<group>"; };
		10835E021C9A860000197E59 /* status.c */ = {isa = PBXFileReference; fileEncoding = 4; lastKnownFileType = sourcecode.c.c; path = status.c; sourceTree = "<group>"; };
		10835E041C9B3C6200197E59 /* status.c */ = {isa = PBXFileReference; fileEncoding = 4; lastKnownFileType = sourcecode.c.c; path = status.c; sourceTree = "<group>"; };
		10835E071C9B8EA700197E59 /* index.html */ = {isa = PBXFileReference; lastKnownFileType = text.html; path = index.html; sourceTree = "<group>"; };
		10835E081CA2204E00197E59 /* status_directives.mt */ = {isa = PBXFileReference; fileEncoding = 4; lastKnownFileType = text; path = status_directives.mt; sourceTree = "<group>"; };
		108867741AD9069900987967 /* defaults.c.h */ = {isa = PBXFileReference; fileEncoding = 4; lastKnownFileType = sourcecode.c.h; path = defaults.c.h; sourceTree = "<group>"; };
		1092E0011BEB1DDC001074BF /* 80issues579.t */ = {isa = PBXFileReference; lastKnownFileType = text; path = 80issues579.t; sourceTree = "<group>"; xcLanguageSpecificationIdentifier = xcode.lang.perl; };
		109428AB1CC6C4C700E676CB /* openssl_hostname_validation.c */ = {isa = PBXFileReference; lastKnownFileType = sourcecode.c.c; path = openssl_hostname_validation.c; sourceTree = "<group>"; };
		109428AC1CC6C4C700E676CB /* openssl_hostname_validation.h */ = {isa = PBXFileReference; lastKnownFileType = sourcecode.c.h; path = openssl_hostname_validation.h; sourceTree = "<group>"; };
		10952D591C5082F7000D664C /* 80issues-from-proxy-reproxy-to-different-host.t */ = {isa = PBXFileReference; lastKnownFileType = text; path = "80issues-from-proxy-reproxy-to-different-host.t"; sourceTree = "<group>"; xcLanguageSpecificationIdentifier = xcode.lang.perl; };
		10952D5B1C608A6B000D664C /* cgi.mt */ = {isa = PBXFileReference; lastKnownFileType = text; path = cgi.mt; sourceTree = "<group>"; };
		10952D5C1C608D19000D664C /* basic_auth.mt */ = {isa = PBXFileReference; lastKnownFileType = text; path = basic_auth.mt; sourceTree = "<group>"; };
		10952D5D1C62D4DC000D664C /* mruby.mt */ = {isa = PBXFileReference; lastKnownFileType = text; path = mruby.mt; sourceTree = "<group>"; };
		10955C2C1D1BA47100935796 /* throttle_response_directives.mt */ = {isa = PBXFileReference; fileEncoding = 4; lastKnownFileType = text; path = throttle_response_directives.mt; sourceTree = "<group>"; };
		109EEFD81D77B336001F11D1 /* 80one-byte-window.t */ = {isa = PBXFileReference; fileEncoding = 4; lastKnownFileType = text; path = "80one-byte-window.t"; sourceTree = "<group>"; xcLanguageSpecificationIdentifier = xcode.lang.perl; };
		109EEFD91D77B336001F11D1 /* 50chunked-encoding-proxying.t */ = {isa = PBXFileReference; fileEncoding = 4; lastKnownFileType = text; path = "50chunked-encoding-proxying.t"; sourceTree = "<group>"; xcLanguageSpecificationIdentifier = xcode.lang.perl; };
		109EEFDB1D77B336001F11D1 /* 50http2_debug_state.t */ = {isa = PBXFileReference; fileEncoding = 4; lastKnownFileType = text; path = 50http2_debug_state.t; sourceTree = "<group>"; xcLanguageSpecificationIdentifier = xcode.lang.perl; };
		109EEFDC1D77B350001F11D1 /* 00unit.mruby.t */ = {isa = PBXFileReference; fileEncoding = 4; lastKnownFileType = text; path = 00unit.mruby.t; sourceTree = "<group>"; xcLanguageSpecificationIdentifier = xcode.lang.perl; };
		109EEFDD1D77B350001F11D1 /* 50mruby-acl.t */ = {isa = PBXFileReference; fileEncoding = 4; lastKnownFileType = text; path = "50mruby-acl.t"; sourceTree = "<group>"; xcLanguageSpecificationIdentifier = xcode.lang.perl; };
		109EEFDE1D77B350001F11D1 /* 40server-push-multiple.t */ = {isa = PBXFileReference; fileEncoding = 4; lastKnownFileType = text; path = "40server-push-multiple.t"; sourceTree = "<group>"; xcLanguageSpecificationIdentifier = xcode.lang.perl; };
		109EEFDF1D77B350001F11D1 /* 50mruby-dos-detector.t */ = {isa = PBXFileReference; fileEncoding = 4; lastKnownFileType = text; path = "50mruby-dos-detector.t"; sourceTree = "<group>"; xcLanguageSpecificationIdentifier = xcode.lang.perl; };
		109EEFE11D77B350001F11D1 /* 80dup-host-headers.t */ = {isa = PBXFileReference; fileEncoding = 4; lastKnownFileType = text; path = "80dup-host-headers.t"; sourceTree = "<group>"; xcLanguageSpecificationIdentifier = xcode.lang.perl; };
		109EEFE21D77B350001F11D1 /* 80invalid-h2-chars-in-headers.t */ = {isa = PBXFileReference; fileEncoding = 4; lastKnownFileType = text; path = "80invalid-h2-chars-in-headers.t"; sourceTree = "<group>"; xcLanguageSpecificationIdentifier = xcode.lang.perl; };
		109EEFE31D77B350001F11D1 /* 90live-sni.t */ = {isa = PBXFileReference; fileEncoding = 4; lastKnownFileType = text; path = "90live-sni.t"; sourceTree = "<group>"; xcLanguageSpecificationIdentifier = xcode.lang.perl; };
		109EEFE41D77B360001F11D1 /* 50file.t */ = {isa = PBXFileReference; fileEncoding = 4; lastKnownFileType = text; path = 50file.t; sourceTree = "<group>"; xcLanguageSpecificationIdentifier = xcode.lang.perl; };
		109EEFE51D77B36C001F11D1 /* 50servername.t */ = {isa = PBXFileReference; fileEncoding = 4; lastKnownFileType = text; path = 50servername.t; sourceTree = "<group>"; xcLanguageSpecificationIdentifier = xcode.lang.perl; };
		109EEFE61D77B376001F11D1 /* README.md */ = {isa = PBXFileReference; fileEncoding = 4; lastKnownFileType = net.daringfireball.markdown; path = README.md; sourceTree = "<group>"; };
		10A3D3D01B4CDBC700327CF9 /* memcached.h */ = {isa = PBXFileReference; lastKnownFileType = sourcecode.c.h; path = memcached.h; sourceTree = "<group>"; };
		10A3D3D11B4CDBDC00327CF9 /* memcached.c */ = {isa = PBXFileReference; fileEncoding = 4; lastKnownFileType = sourcecode.c.c; path = memcached.c; sourceTree = "<group>"; };
		10A3D3D61B4F1E3200327CF9 /* 50mruby.t */ = {isa = PBXFileReference; lastKnownFileType = text; path = 50mruby.t; sourceTree = "<group>"; xcLanguageSpecificationIdentifier = xcode.lang.perl; };
		10A3D3D71B4F4D0900327CF9 /* 40memcached-session-resumption.t */ = {isa = PBXFileReference; lastKnownFileType = text; path = "40memcached-session-resumption.t"; sourceTree = "<group>"; xcLanguageSpecificationIdentifier = xcode.lang.perl; };
		10A3D3ED1B4FAAEC00327CF9 /* close.c */ = {isa = PBXFileReference; fileEncoding = 4; lastKnownFileType = sourcecode.c.c; path = close.c; sourceTree = "<group>"; };
		10A3D3EE1B4FAAEC00327CF9 /* connect.c */ = {isa = PBXFileReference; fileEncoding = 4; lastKnownFileType = sourcecode.c.c; path = connect.c; sourceTree = "<group>"; };
		10A3D3F61B4FAAF500327CF9 /* recv.c */ = {isa = PBXFileReference; fileEncoding = 4; lastKnownFileType = sourcecode.c.c; path = recv.c; sourceTree = "<group>"; };
		10A3D3F71B4FAAF500327CF9 /* send.c */ = {isa = PBXFileReference; fileEncoding = 4; lastKnownFileType = sourcecode.c.c; path = send.c; sourceTree = "<group>"; };
		10A3D3F91B4FAAF500327CF9 /* socket.c */ = {isa = PBXFileReference; fileEncoding = 4; lastKnownFileType = sourcecode.c.c; path = socket.c; sourceTree = "<group>"; };
		10A3D3FA1B4FAAF500327CF9 /* strerror.c */ = {isa = PBXFileReference; fileEncoding = 4; lastKnownFileType = sourcecode.c.c; path = strerror.c; sourceTree = "<group>"; };
		10A3D3FE1B4FAAF500327CF9 /* yrmcds.h */ = {isa = PBXFileReference; fileEncoding = 4; lastKnownFileType = sourcecode.c.h; path = yrmcds.h; sourceTree = "<group>"; };
		10A3D40E1B584BEC00327CF9 /* standalone.h */ = {isa = PBXFileReference; fileEncoding = 4; lastKnownFileType = sourcecode.c.h; path = standalone.h; sourceTree = "<group>"; };
		10A60DE91B0D87FE006E38EC /* annotate-backtrace-symbols */ = {isa = PBXFileReference; lastKnownFileType = text; path = "annotate-backtrace-symbols"; sourceTree = "<group>"; };
		10AA2E931A80A592004322AC /* time_.h */ = {isa = PBXFileReference; fileEncoding = 4; lastKnownFileType = sourcecode.c.h; path = time_.h; sourceTree = "<group>"; };
		10AA2E951A80A612004322AC /* time.c */ = {isa = PBXFileReference; fileEncoding = 4; lastKnownFileType = sourcecode.c.c; path = time.c; sourceTree = "<group>"; };
		10AA2E981A81F68A004322AC /* time.c */ = {isa = PBXFileReference; fileEncoding = 4; lastKnownFileType = sourcecode.c.c; path = time.c; sourceTree = "<group>"; };
		10AA2E9E1A8807CF004322AC /* url.h */ = {isa = PBXFileReference; fileEncoding = 4; lastKnownFileType = sourcecode.c.h; path = url.h; sourceTree = "<group>"; };
		10AA2EA01A88082E004322AC /* url.c */ = {isa = PBXFileReference; fileEncoding = 4; lastKnownFileType = sourcecode.c.c; path = url.c; sourceTree = "<group>"; };
		10AA2EA21A88090B004322AC /* url.c */ = {isa = PBXFileReference; fileEncoding = 4; lastKnownFileType = sourcecode.c.c; path = url.c; sourceTree = "<group>"; };
		10AA2EA41A8D9999004322AC /* redirect.c */ = {isa = PBXFileReference; fileEncoding = 4; lastKnownFileType = sourcecode.c.c; path = redirect.c; sourceTree = "<group>"; };
		10AA2EA61A8DA93C004322AC /* redirect.c */ = {isa = PBXFileReference; fileEncoding = 4; lastKnownFileType = sourcecode.c.c; path = redirect.c; sourceTree = "<group>"; };
		10AA2EA81A8DAFD4004322AC /* 50redirect.t */ = {isa = PBXFileReference; lastKnownFileType = text; path = 50redirect.t; sourceTree = "<group>"; xcLanguageSpecificationIdentifier = xcode.lang.perl; };
		10AA2EA91A8DDC57004322AC /* multithread.h */ = {isa = PBXFileReference; fileEncoding = 4; lastKnownFileType = sourcecode.c.h; path = multithread.h; sourceTree = "<group>"; };
		10AA2EAB1A8DE0AE004322AC /* multithread.c */ = {isa = PBXFileReference; fileEncoding = 4; lastKnownFileType = sourcecode.c.c; path = multithread.c; sourceTree = "<group>"; };
		10AA2EAD1A8E22DA004322AC /* multithread.c */ = {isa = PBXFileReference; fileEncoding = 4; lastKnownFileType = sourcecode.c.c; path = multithread.c; sourceTree = "<group>"; };
		10AA2EB11A931409004322AC /* 50access-log.t */ = {isa = PBXFileReference; fileEncoding = 4; lastKnownFileType = text; path = "50access-log.t"; sourceTree = "<group>"; xcLanguageSpecificationIdentifier = xcode.lang.perl; };
		10AA2EB21A9479B4004322AC /* 50reverse-proxy-upstream-down.t */ = {isa = PBXFileReference; lastKnownFileType = text; path = "50reverse-proxy-upstream-down.t"; sourceTree = "<group>"; xcLanguageSpecificationIdentifier = xcode.lang.perl; };
		10AA2EB31A94B66D004322AC /* 40virtual-host.t */ = {isa = PBXFileReference; lastKnownFileType = text; path = "40virtual-host.t"; sourceTree = "<group>"; xcLanguageSpecificationIdentifier = xcode.lang.perl; };
		10AA2EB61A970EFC004322AC /* http2_internal.h */ = {isa = PBXFileReference; fileEncoding = 4; lastKnownFileType = sourcecode.c.h; path = http2_internal.h; sourceTree = "<group>"; };
		10AA2EB81A971280004322AC /* http2_scheduler.h */ = {isa = PBXFileReference; fileEncoding = 4; lastKnownFileType = sourcecode.c.h; path = http2_scheduler.h; sourceTree = "<group>"; };
		10AA2EBB1A9EEDF8004322AC /* proxy.c */ = {isa = PBXFileReference; fileEncoding = 4; lastKnownFileType = sourcecode.c.c; path = proxy.c; sourceTree = "<group>"; };
		10AA2EBD1AA019D8004322AC /* headers.c */ = {isa = PBXFileReference; fileEncoding = 4; lastKnownFileType = sourcecode.c.c; path = headers.c; sourceTree = "<group>"; };
		10AA2EBF1AA019FC004322AC /* headers.c */ = {isa = PBXFileReference; fileEncoding = 4; lastKnownFileType = sourcecode.c.c; path = headers.c; sourceTree = "<group>"; };
		10AA2EC11AA0402E004322AC /* reproxy.c */ = {isa = PBXFileReference; fileEncoding = 4; lastKnownFileType = sourcecode.c.c; path = reproxy.c; sourceTree = "<group>"; };
		10AA2EC31AA0403A004322AC /* reproxy.c */ = {isa = PBXFileReference; fileEncoding = 4; lastKnownFileType = sourcecode.c.c; path = reproxy.c; sourceTree = "<group>"; };
		10AA2EC61AA05598004322AC /* upstream.psgi */ = {isa = PBXFileReference; lastKnownFileType = text; path = upstream.psgi; sourceTree = "<group>"; xcLanguageSpecificationIdentifier = xcode.lang.perl; };
		10AAAC621B6C7A7D004487C3 /* http2_casper.h */ = {isa = PBXFileReference; fileEncoding = 4; lastKnownFileType = sourcecode.c.h; path = http2_casper.h; sourceTree = "<group>"; };
		10AAAC641B6C9275004487C3 /* casper.c */ = {isa = PBXFileReference; fileEncoding = 4; lastKnownFileType = sourcecode.c.c; path = casper.c; sourceTree = "<group>"; };
		10B38A651B8D345D007DC191 /* mruby.c */ = {isa = PBXFileReference; fileEncoding = 4; lastKnownFileType = sourcecode.c.c; path = mruby.c; sourceTree = "<group>"; };
		10B38A711B8D34BB007DC191 /* mruby_.h */ = {isa = PBXFileReference; fileEncoding = 4; lastKnownFileType = sourcecode.c.h; path = mruby_.h; sourceTree = "<group>"; };
		10B38A731B8D3544007DC191 /* mruby.c */ = {isa = PBXFileReference; fileEncoding = 4; lastKnownFileType = sourcecode.c.c; path = mruby.c; sourceTree = "<group>"; };
		10B6D4501C727315005F0CF8 /* 80yaml-merge.t */ = {isa = PBXFileReference; fileEncoding = 4; lastKnownFileType = text; path = "80yaml-merge.t"; sourceTree = "<group>"; xcLanguageSpecificationIdentifier = xcode.lang.perl; };
		10BA72A919AAD6300059392A /* stream.c */ = {isa = PBXFileReference; fileEncoding = 4; lastKnownFileType = sourcecode.c.c; path = stream.c; sourceTree = "<group>"; };
		10BCF2FC1B168CAE0076939D /* fastcgi.c */ = {isa = PBXFileReference; fileEncoding = 4; lastKnownFileType = sourcecode.c.c; path = fastcgi.c; sourceTree = "<group>"; };
		10BCF2FE1B1A892F0076939D /* fastcgi.c */ = {isa = PBXFileReference; fileEncoding = 4; lastKnownFileType = sourcecode.c.c; path = fastcgi.c; sourceTree = "<group>"; };
		10BCF3001B214C460076939D /* fastcgi.c */ = {isa = PBXFileReference; fileEncoding = 4; lastKnownFileType = sourcecode.c.c; path = fastcgi.c; sourceTree = "<group>"; };
		10C2117C1B8164B1005A9D02 /* 90root-fastcgi-php.t */ = {isa = PBXFileReference; fileEncoding = 4; lastKnownFileType = text; path = "90root-fastcgi-php.t"; sourceTree = "<group>"; xcLanguageSpecificationIdentifier = xcode.lang.perl; };
		10C45D4D1CFD15890096DB06 /* 50throttle-response.t */ = {isa = PBXFileReference; fileEncoding = 4; lastKnownFileType = text; path = "50throttle-response.t"; sourceTree = "<group>"; xcLanguageSpecificationIdentifier = xcode.lang.perl; };
		10C45D4E1CFD15FA0096DB06 /* throttle_resp.c */ = {isa = PBXFileReference; fileEncoding = 4; lastKnownFileType = sourcecode.c.c; path = throttle_resp.c; sourceTree = "<group>"; };
		10C45D501CFD160A0096DB06 /* throttle_resp.c */ = {isa = PBXFileReference; fileEncoding = 4; lastKnownFileType = sourcecode.c.c; path = throttle_resp.c; sourceTree = "<group>"; };
		10C45D531CFE9B300096DB06 /* events.c */ = {isa = PBXFileReference; fileEncoding = 4; lastKnownFileType = sourcecode.c.c; path = events.c; sourceTree = "<group>"; };
		10C45D541CFE9B300096DB06 /* requests.c */ = {isa = PBXFileReference; fileEncoding = 4; lastKnownFileType = sourcecode.c.c; path = requests.c; sourceTree = "<group>"; };
		10C45D571CFE9BB60096DB06 /* 50status.t */ = {isa = PBXFileReference; fileEncoding = 4; lastKnownFileType = text; path = 50status.t; sourceTree = "<group>"; xcLanguageSpecificationIdentifier = xcode.lang.perl; };
		10C5A6311B268632006094A6 /* 50fastcgi.t */ = {isa = PBXFileReference; lastKnownFileType = text; path = 50fastcgi.t; sourceTree = "<group>"; xcLanguageSpecificationIdentifier = xcode.lang.perl; };
		10D0903919F0A51C0043D458 /* memory.h */ = {isa = PBXFileReference; fileEncoding = 4; lastKnownFileType = sourcecode.c.h; path = memory.h; sourceTree = "<group>"; };
		10D0903D19F0A8190043D458 /* socket.h */ = {isa = PBXFileReference; fileEncoding = 4; lastKnownFileType = sourcecode.c.h; path = socket.h; sourceTree = "<group>"; };
		10D0904219F0BA780043D458 /* linklist.h */ = {isa = PBXFileReference; fileEncoding = 4; lastKnownFileType = sourcecode.c.h; path = linklist.h; sourceTree = "<group>"; };
		10D0905119F0CA9C0043D458 /* examples-socket-server */ = {isa = PBXFileReference; explicitFileType = "compiled.mach-o.executable"; includeInIndex = 0; path = "examples-socket-server"; sourceTree = BUILT_PRODUCTS_DIR; };
		10D0905219F0CB130043D458 /* socket-client.c */ = {isa = PBXFileReference; fileEncoding = 4; lastKnownFileType = sourcecode.c.c; path = "socket-client.c"; sourceTree = "<group>"; };
		10D0905419F102C70043D458 /* http1client.c */ = {isa = PBXFileReference; fileEncoding = 4; lastKnownFileType = sourcecode.c.c; path = http1client.c; sourceTree = "<group>"; };
		10D0905819F22FA10043D458 /* string_.h */ = {isa = PBXFileReference; fileEncoding = 4; lastKnownFileType = sourcecode.c.h; path = string_.h; sourceTree = "<group>"; };
		10D0905A19F230280043D458 /* string.c */ = {isa = PBXFileReference; fileEncoding = 4; lastKnownFileType = sourcecode.c.c; path = string.c; sourceTree = "<group>"; };
		10D0906919F38B2E0043D458 /* examples-httpclient */ = {isa = PBXFileReference; explicitFileType = "compiled.mach-o.executable"; includeInIndex = 0; path = "examples-httpclient"; sourceTree = BUILT_PRODUCTS_DIR; };
		10D0906A19F38B850043D458 /* httpclient.c */ = {isa = PBXFileReference; fileEncoding = 4; lastKnownFileType = sourcecode.c.c; path = httpclient.c; sourceTree = "<group>"; };
		10D0906E19F494CC0043D458 /* test.c */ = {isa = PBXFileReference; fileEncoding = 4; lastKnownFileType = sourcecode.c.c; path = test.c; sourceTree = "<group>"; };
		10D0906F19F494CC0043D458 /* test.h */ = {isa = PBXFileReference; fileEncoding = 4; lastKnownFileType = sourcecode.c.h; path = test.h; sourceTree = "<group>"; };
		10D0907219F633B00043D458 /* proxy.c */ = {isa = PBXFileReference; fileEncoding = 4; lastKnownFileType = sourcecode.c.c; path = proxy.c; sourceTree = "<group>"; };
		10DA969A1CCEF2C200679165 /* 50reverse-proxy-https.t */ = {isa = PBXFileReference; fileEncoding = 4; lastKnownFileType = text; path = "50reverse-proxy-https.t"; sourceTree = "<group>"; xcLanguageSpecificationIdentifier = xcode.lang.perl; };
		10DA969B1CD2BF9000679165 /* cache.h */ = {isa = PBXFileReference; fileEncoding = 4; lastKnownFileType = sourcecode.c.h; path = cache.h; sourceTree = "<group>"; };
		10DA969D1CD2BFAC00679165 /* cache.c */ = {isa = PBXFileReference; fileEncoding = 4; lastKnownFileType = sourcecode.c.c; path = cache.c; sourceTree = "<group>"; };
		10DA969F1CD2BFEE00679165 /* cache.c */ = {isa = PBXFileReference; fileEncoding = 4; lastKnownFileType = sourcecode.c.c; path = cache.c; sourceTree = "<group>"; };
		10E299571A67E68500701AA6 /* scheduler.c */ = {isa = PBXFileReference; fileEncoding = 4; lastKnownFileType = sourcecode.c.c; path = scheduler.c; sourceTree = "<group>"; };
		10E299591A68D03100701AA6 /* scheduler.c */ = {isa = PBXFileReference; fileEncoding = 4; lastKnownFileType = sourcecode.c.c; path = scheduler.c; sourceTree = "<group>"; };
		10EA45DF1D0949BF00769A2B /* examples-latency-optimization */ = {isa = PBXFileReference; explicitFileType = "compiled.mach-o.executable"; includeInIndex = 0; path = "examples-latency-optimization"; sourceTree = BUILT_PRODUCTS_DIR; };
		10EA45E01D094A1200769A2B /* latency-optimization.c */ = {isa = PBXFileReference; fileEncoding = 4; lastKnownFileType = sourcecode.c.c; path = "latency-optimization.c"; sourceTree = "<group>"; };
		10EC2A351A0B4D370083514F /* socketpool.h */ = {isa = PBXFileReference; fileEncoding = 4; lastKnownFileType = sourcecode.c.h; path = socketpool.h; sourceTree = "<group>"; };
		10EC2A371A0B4DC70083514F /* socketpool.c */ = {isa = PBXFileReference; fileEncoding = 4; lastKnownFileType = sourcecode.c.c; path = socketpool.c; sourceTree = "<group>"; };
		10F417D319C1907B00B6E31A /* h2o */ = {isa = PBXFileReference; explicitFileType = "compiled.mach-o.executable"; includeInIndex = 0; path = h2o; sourceTree = BUILT_PRODUCTS_DIR; };
		10F417D519C190F800B6E31A /* main.c */ = {isa = PBXFileReference; fileEncoding = 4; lastKnownFileType = sourcecode.c.c; path = main.c; sourceTree = "<group>"; };
		10F417FD19C2D2F800B6E31A /* picotest.c */ = {isa = PBXFileReference; fileEncoding = 4; lastKnownFileType = sourcecode.c.c; path = picotest.c; sourceTree = "<group>"; };
		10F417FE19C2D2F800B6E31A /* picotest.h */ = {isa = PBXFileReference; fileEncoding = 4; lastKnownFileType = sourcecode.c.h; path = picotest.h; sourceTree = "<group>"; };
		10F4180019C2D31600B6E31A /* yoml.h */ = {isa = PBXFileReference; fileEncoding = 4; lastKnownFileType = sourcecode.c.h; name = yoml.h; path = yoml/yoml.h; sourceTree = "<group>"; };
		10F4180219C2D32100B6E31A /* yoml-parser.h */ = {isa = PBXFileReference; fileEncoding = 4; lastKnownFileType = sourcecode.c.h; name = "yoml-parser.h"; path = "yoml/yoml-parser.h"; sourceTree = "<group>"; };
		10F4180419CA75C500B6E31A /* configurator.c */ = {isa = PBXFileReference; fileEncoding = 4; lastKnownFileType = sourcecode.c.c; path = configurator.c; sourceTree = "<group>"; };
		10F4197F1B64E70D00BEAEAC /* golombset.h */ = {isa = PBXFileReference; fileEncoding = 4; lastKnownFileType = sourcecode.c.h; path = golombset.h; sourceTree = "<group>"; };
		10F4EB831C165B92003DA150 /* fastcgi-cgi.pl */ = {isa = PBXFileReference; lastKnownFileType = text.script.perl; path = "fastcgi-cgi.pl"; sourceTree = "<group>"; };
		10F4EB841C16BADD003DA150 /* 50fastcgi-cgi.t */ = {isa = PBXFileReference; lastKnownFileType = text; path = "50fastcgi-cgi.t"; sourceTree = "<group>"; xcLanguageSpecificationIdentifier = xcode.lang.perl; };
		10F4EB861C177A12003DA150 /* hello.cgi */ = {isa = PBXFileReference; lastKnownFileType = text; path = hello.cgi; sourceTree = "<group>"; xcLanguageSpecificationIdentifier = xcode.lang.perl; };
		10F4EB891C195B9E003DA150 /* htpasswd.rb */ = {isa = PBXFileReference; lastKnownFileType = text.script.ruby; path = htpasswd.rb; sourceTree = "<group>"; };
		10F9F2641AF4795D0056F26B /* redirect.c */ = {isa = PBXFileReference; fileEncoding = 4; lastKnownFileType = sourcecode.c.c; path = redirect.c; sourceTree = "<group>"; };
		10F9F2661AFC5F550056F26B /* hostinfo.c */ = {isa = PBXFileReference; fileEncoding = 4; lastKnownFileType = sourcecode.c.c; path = hostinfo.c; sourceTree = "<group>"; };
		10FCC13C1B2E4A4500F13674 /* cloexec.c */ = {isa = PBXFileReference; fileEncoding = 4; lastKnownFileType = sourcecode.c.c; path = cloexec.c; sourceTree = "<group>"; };
		10FCC13D1B2E4A4500F13674 /* cloexec.h */ = {isa = PBXFileReference; fileEncoding = 4; lastKnownFileType = sourcecode.c.h; path = cloexec.h; sourceTree = "<group>"; };
		10FCC1411B2FCC6B00F13674 /* kill-on-close */ = {isa = PBXFileReference; fileEncoding = 4; lastKnownFileType = text.script.perl; path = "kill-on-close"; sourceTree = "<group>"; };
		10FCC1421B300A6800F13674 /* 50fastcgi-php.t */ = {isa = PBXFileReference; lastKnownFileType = text; path = "50fastcgi-php.t"; sourceTree = "<group>"; xcLanguageSpecificationIdentifier = xcode.lang.perl; };
		10FCC1431B31408B00F13674 /* fastcgi_directives.mt */ = {isa = PBXFileReference; fileEncoding = 4; lastKnownFileType = text; path = fastcgi_directives.mt; sourceTree = "<group>"; };
		10FEF2441D6444E900E11B1D /* 50reverse-proxy-proxy-protocol.t */ = {isa = PBXFileReference; fileEncoding = 4; lastKnownFileType = text; path = "50reverse-proxy-proxy-protocol.t"; sourceTree = "<group>"; xcLanguageSpecificationIdentifier = xcode.lang.perl; };
		10FEF2481D6EC30800E11B1D /* 40bad-request.t */ = {isa = PBXFileReference; fileEncoding = 4; lastKnownFileType = text; path = "40bad-request.t"; sourceTree = "<group>"; xcLanguageSpecificationIdentifier = xcode.lang.perl; };
		10FEF2491D6FC6F600E11B1D /* durations.c */ = {isa = PBXFileReference; fileEncoding = 4; lastKnownFileType = sourcecode.c.c; path = durations.c; sourceTree = "<group>"; };
		10FEF24C1D6FC8E200E11B1D /* gkc.c */ = {isa = PBXFileReference; fileEncoding = 4; lastKnownFileType = sourcecode.c.c; path = gkc.c; sourceTree = "<group>"; };
		10FEF24D1D6FC8E200E11B1D /* gkc.h */ = {isa = PBXFileReference; fileEncoding = 4; lastKnownFileType = sourcecode.c.h; path = gkc.h; sourceTree = "<group>"; };
		10FFEE081BB23A8C0087AD75 /* neverbleed.c */ = {isa = PBXFileReference; fileEncoding = 4; lastKnownFileType = sourcecode.c.c; path = neverbleed.c; sourceTree = "<group>"; };
		10FFEE091BB23A8C0087AD75 /* neverbleed.h */ = {isa = PBXFileReference; fileEncoding = 4; lastKnownFileType = sourcecode.c.h; path = neverbleed.h; sourceTree = "<group>"; };
		7D0285C81EF422D40094292B /* sleep.c */ = {isa = PBXFileReference; fileEncoding = 4; lastKnownFileType = sourcecode.c.c; path = sleep.c; sourceTree = "<group>"; };
		7D0341FA1FE4D5B60052E0A1 /* http2client.c */ = {isa = PBXFileReference; fileEncoding = 4; lastKnownFileType = sourcecode.c.c; path = http2client.c; sourceTree = "<group>"; };
		7D25E33B20B270BA0092C982 /* http2_common.h */ = {isa = PBXFileReference; lastKnownFileType = sourcecode.c.h; path = http2_common.h; sourceTree = "<group>"; };
		7D2DF4ED20297EE0004AD361 /* header.h */ = {isa = PBXFileReference; lastKnownFileType = sourcecode.c.h; path = header.h; sourceTree = "<group>"; };
		7D67C720204F8C0E0049E935 /* httpclient.c */ = {isa = PBXFileReference; fileEncoding = 4; lastKnownFileType = sourcecode.c.c; path = httpclient.c; sourceTree = "<group>"; };
		7D67C723204F8C9B0049E935 /* httpclient.h */ = {isa = PBXFileReference; lastKnownFileType = sourcecode.c.h; path = httpclient.h; sourceTree = "<group>"; };
		7D9372FD202AC70F005FE6AB /* server_timing.c */ = {isa = PBXFileReference; fileEncoding = 4; lastKnownFileType = sourcecode.c.c; path = server_timing.c; sourceTree = "<group>"; };
		7D937301202AC7BA005FE6AB /* server_timing.c */ = {isa = PBXFileReference; fileEncoding = 4; lastKnownFileType = sourcecode.c.c; path = server_timing.c; sourceTree = "<group>"; };
		7D9FA5381FC323AC00189F88 /* channel.c */ = {isa = PBXFileReference; fileEncoding = 4; lastKnownFileType = sourcecode.c.c; path = channel.c; sourceTree = "<group>"; };
		7DA3F5AE20E0B03F0000222F /* token_table.h */ = {isa = PBXFileReference; fileEncoding = 4; lastKnownFileType = sourcecode.c.h; path = token_table.h; sourceTree = "<group>"; };
		7DC64F521FEB78AD00587150 /* sender.c */ = {isa = PBXFileReference; fileEncoding = 4; lastKnownFileType = sourcecode.c.c; path = sender.c; sourceTree = "<group>"; };
		7DD70D77210F2EC400727A17 /* httpclient.c */ = {isa = PBXFileReference; lastKnownFileType = sourcecode.c.c; path = httpclient.c; sourceTree = "<group>"; };
		7DE1DB35212B1CC00055F500 /* ssl.c */ = {isa = PBXFileReference; lastKnownFileType = sourcecode.c.c; path = ssl.c; sourceTree = "<group>"; };
		7DF26B071FBC020600FBE2E7 /* middleware.c */ = {isa = PBXFileReference; fileEncoding = 4; lastKnownFileType = sourcecode.c.c; path = middleware.c; sourceTree = "<group>"; };
		7DF88EF820761972005DB8D8 /* hiredis_.h */ = {isa = PBXFileReference; lastKnownFileType = sourcecode.c.h; path = hiredis_.h; sourceTree = "<group>"; };
		D08137381FD400F4004679DF /* least_conn.c */ = {isa = PBXFileReference; fileEncoding = 4; lastKnownFileType = sourcecode.c.c; path = least_conn.c; sourceTree = "<group>"; };
		D08137391FD400F4004679DF /* roundrobin.c */ = {isa = PBXFileReference; fileEncoding = 4; lastKnownFileType = sourcecode.c.c; path = roundrobin.c; sourceTree = "<group>"; };
		D081373D1FD40431004679DF /* least_conn.c */ = {isa = PBXFileReference; fileEncoding = 4; lastKnownFileType = sourcecode.c.c; path = least_conn.c; sourceTree = "<group>"; };
		D081373E1FD40431004679DF /* roundrobin.c */ = {isa = PBXFileReference; fileEncoding = 4; lastKnownFileType = sourcecode.c.c; path = roundrobin.c; sourceTree = "<group>"; };
		D08137411FD408C1004679DF /* balancer.h */ = {isa = PBXFileReference; fileEncoding = 4; lastKnownFileType = sourcecode.c.h; path = balancer.h; sourceTree = "<group>"; };
		E901C3D9213E1C2E00D17C93 /* quicly.h */ = {isa = PBXFileReference; fileEncoding = 4; lastKnownFileType = sourcecode.c.h; path = quicly.h; sourceTree = "<group>"; };
		E901C3DB213E1C3600D17C93 /* maxsender.h */ = {isa = PBXFileReference; fileEncoding = 4; lastKnownFileType = sourcecode.c.h; path = maxsender.h; sourceTree = "<group>"; };
		E901C3DC213E1C3600D17C93 /* ranges.h */ = {isa = PBXFileReference; fileEncoding = 4; lastKnownFileType = sourcecode.c.h; path = ranges.h; sourceTree = "<group>"; };
		E901C3DE213E1C3600D17C93 /* loss.h */ = {isa = PBXFileReference; fileEncoding = 4; lastKnownFileType = sourcecode.c.h; path = loss.h; sourceTree = "<group>"; };
		E901C3E1213E1C3600D17C93 /* frame.h */ = {isa = PBXFileReference; fileEncoding = 4; lastKnownFileType = sourcecode.c.h; path = frame.h; sourceTree = "<group>"; };
		E901C3E3213E1C3600D17C93 /* constants.h */ = {isa = PBXFileReference; fileEncoding = 4; lastKnownFileType = sourcecode.c.h; path = constants.h; sourceTree = "<group>"; };
		E901C3E4213E1C3600D17C93 /* linklist.h */ = {isa = PBXFileReference; fileEncoding = 4; lastKnownFileType = sourcecode.c.h; path = linklist.h; sourceTree = "<group>"; };
		E901C3EF213E1C4000D17C93 /* loss.c */ = {isa = PBXFileReference; fileEncoding = 4; lastKnownFileType = sourcecode.c.c; path = loss.c; sourceTree = "<group>"; };
		E901C3F0213E1C4000D17C93 /* frame.c */ = {isa = PBXFileReference; fileEncoding = 4; lastKnownFileType = sourcecode.c.c; path = frame.c; sourceTree = "<group>"; };
		E901C3F2213E1C4000D17C93 /* ranges.c */ = {isa = PBXFileReference; fileEncoding = 4; lastKnownFileType = sourcecode.c.c; path = ranges.c; sourceTree = "<group>"; };
		E901C3F3213E1C4000D17C93 /* quicly.c */ = {isa = PBXFileReference; fileEncoding = 4; lastKnownFileType = sourcecode.c.c; path = quicly.c; sourceTree = "<group>"; };
		E901C439213E59A000D17C93 /* qpack.c */ = {isa = PBXFileReference; lastKnownFileType = sourcecode.c.c; path = qpack.c; sourceTree = "<group>"; };
		E901C43C213FAE0300D17C93 /* qpack.h */ = {isa = PBXFileReference; lastKnownFileType = sourcecode.c.h; path = qpack.h; sourceTree = "<group>"; };
		E901C43F2140CCB500D17C93 /* qpack.c */ = {isa = PBXFileReference; lastKnownFileType = sourcecode.c.c; path = qpack.c; sourceTree = "<group>"; };
		E90A95F21E30795100483D6C /* headers_util.c */ = {isa = PBXFileReference; fileEncoding = 4; lastKnownFileType = sourcecode.c.c; path = headers_util.c; sourceTree = "<group>"; };
		E90A95F41E30797D00483D6C /* headers_util.c */ = {isa = PBXFileReference; fileEncoding = 4; lastKnownFileType = sourcecode.c.c; path = headers_util.c; sourceTree = "<group>"; };
		E918FC392136583F00CCB252 /* proptest */ = {isa = PBXFileReference; explicitFileType = "compiled.mach-o.executable"; includeInIndex = 0; path = proptest; sourceTree = BUILT_PRODUCTS_DIR; };
		E918FC3B213658BE00CCB252 /* prop.c */ = {isa = PBXFileReference; fileEncoding = 4; lastKnownFileType = sourcecode.c.c; path = prop.c; sourceTree = "<group>"; };
		E918FC412136597200CCB252 /* theft.h */ = {isa = PBXFileReference; fileEncoding = 4; lastKnownFileType = sourcecode.c.h; path = theft.h; sourceTree = "<group>"; };
		E918FC422136597200CCB252 /* theft_types.h */ = {isa = PBXFileReference; fileEncoding = 4; lastKnownFileType = sourcecode.c.h; path = theft_types.h; sourceTree = "<group>"; };
		E918FC452136598300CCB252 /* theft_aux_builtin.c */ = {isa = PBXFileReference; fileEncoding = 4; lastKnownFileType = sourcecode.c.c; path = theft_aux_builtin.c; sourceTree = "<group>"; };
		E918FC462136598300CCB252 /* theft_random.c */ = {isa = PBXFileReference; fileEncoding = 4; lastKnownFileType = sourcecode.c.c; path = theft_random.c; sourceTree = "<group>"; };
		E918FC472136598300CCB252 /* theft_random.h */ = {isa = PBXFileReference; fileEncoding = 4; lastKnownFileType = sourcecode.c.h; path = theft_random.h; sourceTree = "<group>"; };
		E918FC482136598300CCB252 /* theft_run_internal.h */ = {isa = PBXFileReference; fileEncoding = 4; lastKnownFileType = sourcecode.c.h; path = theft_run_internal.h; sourceTree = "<group>"; };
		E918FC492136598300CCB252 /* theft.c */ = {isa = PBXFileReference; fileEncoding = 4; lastKnownFileType = sourcecode.c.c; path = theft.c; sourceTree = "<group>"; };
		E918FC4A2136598300CCB252 /* theft_call_internal.h */ = {isa = PBXFileReference; fileEncoding = 4; lastKnownFileType = sourcecode.c.h; path = theft_call_internal.h; sourceTree = "<group>"; };
		E918FC4B2136598300CCB252 /* theft_aux.c */ = {isa = PBXFileReference; fileEncoding = 4; lastKnownFileType = sourcecode.c.c; path = theft_aux.c; sourceTree = "<group>"; };
		E918FC4C2136598400CCB252 /* theft_types_internal.h */ = {isa = PBXFileReference; fileEncoding = 4; lastKnownFileType = sourcecode.c.h; path = theft_types_internal.h; sourceTree = "<group>"; };
		E918FC4D2136598400CCB252 /* theft_hash.c */ = {isa = PBXFileReference; fileEncoding = 4; lastKnownFileType = sourcecode.c.c; path = theft_hash.c; sourceTree = "<group>"; };
		E918FC4E2136598400CCB252 /* theft_shrink.c */ = {isa = PBXFileReference; fileEncoding = 4; lastKnownFileType = sourcecode.c.c; path = theft_shrink.c; sourceTree = "<group>"; };
		E918FC4F2136598400CCB252 /* theft_call.c */ = {isa = PBXFileReference; fileEncoding = 4; lastKnownFileType = sourcecode.c.c; path = theft_call.c; sourceTree = "<group>"; };
		E918FC502136598400CCB252 /* theft_rng.c */ = {isa = PBXFileReference; fileEncoding = 4; lastKnownFileType = sourcecode.c.c; path = theft_rng.c; sourceTree = "<group>"; };
		E918FC512136598400CCB252 /* theft_run.c */ = {isa = PBXFileReference; fileEncoding = 4; lastKnownFileType = sourcecode.c.c; path = theft_run.c; sourceTree = "<group>"; };
		E918FC522136598400CCB252 /* theft_shrink.h */ = {isa = PBXFileReference; fileEncoding = 4; lastKnownFileType = sourcecode.c.h; path = theft_shrink.h; sourceTree = "<group>"; };
		E918FC532136598400CCB252 /* theft_bloom.c */ = {isa = PBXFileReference; fileEncoding = 4; lastKnownFileType = sourcecode.c.c; path = theft_bloom.c; sourceTree = "<group>"; };
		E918FC542136598400CCB252 /* theft_autoshrink.c */ = {isa = PBXFileReference; fileEncoding = 4; lastKnownFileType = sourcecode.c.c; path = theft_autoshrink.c; sourceTree = "<group>"; };
		E918FC552136598400CCB252 /* theft_trial.c */ = {isa = PBXFileReference; fileEncoding = 4; lastKnownFileType = sourcecode.c.c; path = theft_trial.c; sourceTree = "<group>"; };
		E918FC562136598500CCB252 /* theft_rng.h */ = {isa = PBXFileReference; fileEncoding = 4; lastKnownFileType = sourcecode.c.h; path = theft_rng.h; sourceTree = "<group>"; };
		E918FC572136598500CCB252 /* theft_autoshrink.h */ = {isa = PBXFileReference; fileEncoding = 4; lastKnownFileType = sourcecode.c.h; path = theft_autoshrink.h; sourceTree = "<group>"; };
		E918FC582136598500CCB252 /* theft_call.h */ = {isa = PBXFileReference; fileEncoding = 4; lastKnownFileType = sourcecode.c.h; path = theft_call.h; sourceTree = "<group>"; };
		E918FC592136598500CCB252 /* theft_trial_internal.h */ = {isa = PBXFileReference; fileEncoding = 4; lastKnownFileType = sourcecode.c.h; path = theft_trial_internal.h; sourceTree = "<group>"; };
		E918FC5A2136598500CCB252 /* theft_bloom.h */ = {isa = PBXFileReference; fileEncoding = 4; lastKnownFileType = sourcecode.c.h; path = theft_bloom.h; sourceTree = "<group>"; };
		E918FC5B2136598500CCB252 /* theft_run.h */ = {isa = PBXFileReference; fileEncoding = 4; lastKnownFileType = sourcecode.c.h; path = theft_run.h; sourceTree = "<group>"; };
		E918FC5C2136598500CCB252 /* theft_trial.h */ = {isa = PBXFileReference; fileEncoding = 4; lastKnownFileType = sourcecode.c.h; path = theft_trial.h; sourceTree = "<group>"; };
		E918FC5D2136598500CCB252 /* theft_autoshrink_internal.h */ = {isa = PBXFileReference; fileEncoding = 4; lastKnownFileType = sourcecode.c.h; path = theft_autoshrink_internal.h; sourceTree = "<group>"; };
		E918FC5E2136598600CCB252 /* theft_shrink_internal.h */ = {isa = PBXFileReference; fileEncoding = 4; lastKnownFileType = sourcecode.c.h; path = theft_shrink_internal.h; sourceTree = "<group>"; };
		E927CD612074855300D4797E /* sha512.c */ = {isa = PBXFileReference; fileEncoding = 4; lastKnownFileType = sourcecode.c.c; path = sha512.c; sourceTree = "<group>"; };
		E95EBCD72281148C0022C32D /* probes.d */ = {isa = PBXFileReference; fileEncoding = 4; lastKnownFileType = sourcecode.dtrace; path = probes.d; sourceTree = "<group>"; };
		E95EBCD9228117620022C32D /* probes.h */ = {isa = PBXFileReference; lastKnownFileType = sourcecode.c.h; path = probes.h; sourceTree = "<group>"; };
		E9708AD81E499E040029E0A5 /* cifra.c */ = {isa = PBXFileReference; fileEncoding = 4; lastKnownFileType = sourcecode.c.c; path = cifra.c; sourceTree = "<group>"; };
		E9708AD91E499E040029E0A5 /* openssl.c */ = {isa = PBXFileReference; fileEncoding = 4; lastKnownFileType = sourcecode.c.c; path = openssl.c; sourceTree = "<group>"; };
		E9708ADA1E499E040029E0A5 /* picotls.c */ = {isa = PBXFileReference; fileEncoding = 4; lastKnownFileType = sourcecode.c.c; path = picotls.c; sourceTree = "<group>"; };
		E9708ADF1E49A2120029E0A5 /* picotls.h */ = {isa = PBXFileReference; fileEncoding = 4; lastKnownFileType = sourcecode.c.h; path = picotls.h; sourceTree = "<group>"; };
		E9708AE21E49A2260029E0A5 /* minicrypto.h */ = {isa = PBXFileReference; fileEncoding = 4; lastKnownFileType = sourcecode.c.h; path = minicrypto.h; sourceTree = "<group>"; };
		E9708AE31E49A2260029E0A5 /* openssl.h */ = {isa = PBXFileReference; fileEncoding = 4; lastKnownFileType = sourcecode.c.h; path = openssl.h; sourceTree = "<group>"; };
		E9708AEC1E49A2910029E0A5 /* aes.c */ = {isa = PBXFileReference; fileEncoding = 4; lastKnownFileType = sourcecode.c.c; path = aes.c; sourceTree = "<group>"; };
		E9708AED1E49A2910029E0A5 /* aes.h */ = {isa = PBXFileReference; fileEncoding = 4; lastKnownFileType = sourcecode.c.h; path = aes.h; sourceTree = "<group>"; };
		E9708AF01E49A2B90029E0A5 /* bitops.h */ = {isa = PBXFileReference; fileEncoding = 4; lastKnownFileType = sourcecode.c.h; path = bitops.h; sourceTree = "<group>"; };
		E9708AF11E49A2B90029E0A5 /* blockwise.c */ = {isa = PBXFileReference; fileEncoding = 4; lastKnownFileType = sourcecode.c.c; path = blockwise.c; sourceTree = "<group>"; };
		E9708AF21E49A2B90029E0A5 /* blockwise.h */ = {isa = PBXFileReference; fileEncoding = 4; lastKnownFileType = sourcecode.c.h; path = blockwise.h; sourceTree = "<group>"; };
		E9708AF61E49A3130029E0A5 /* cf_config.h */ = {isa = PBXFileReference; fileEncoding = 4; lastKnownFileType = sourcecode.c.h; path = cf_config.h; sourceTree = "<group>"; };
		E9708AF71E49A3130029E0A5 /* chash.c */ = {isa = PBXFileReference; fileEncoding = 4; lastKnownFileType = sourcecode.c.c; path = chash.c; sourceTree = "<group>"; };
		E9708AF81E49A3130029E0A5 /* chash.h */ = {isa = PBXFileReference; fileEncoding = 4; lastKnownFileType = sourcecode.c.h; path = chash.h; sourceTree = "<group>"; };
		E9708AF91E49A3130029E0A5 /* curve25519.c */ = {isa = PBXFileReference; fileEncoding = 4; lastKnownFileType = sourcecode.c.c; path = curve25519.c; sourceTree = "<group>"; };
		E9708AFA1E49A3130029E0A5 /* curve25519.h */ = {isa = PBXFileReference; fileEncoding = 4; lastKnownFileType = sourcecode.c.h; path = curve25519.h; sourceTree = "<group>"; };
		E9708AFC1E49A3130029E0A5 /* drbg.c */ = {isa = PBXFileReference; fileEncoding = 4; lastKnownFileType = sourcecode.c.c; path = drbg.c; sourceTree = "<group>"; };
		E9708AFD1E49A3130029E0A5 /* drbg.h */ = {isa = PBXFileReference; fileEncoding = 4; lastKnownFileType = sourcecode.c.h; path = drbg.h; sourceTree = "<group>"; };
		E9708AFE1E49A3130029E0A5 /* gcm.c */ = {isa = PBXFileReference; fileEncoding = 4; lastKnownFileType = sourcecode.c.c; path = gcm.c; sourceTree = "<group>"; };
		E9708AFF1E49A3130029E0A5 /* gf128.c */ = {isa = PBXFileReference; fileEncoding = 4; lastKnownFileType = sourcecode.c.c; path = gf128.c; sourceTree = "<group>"; };
		E9708B001E49A3130029E0A5 /* gf128.h */ = {isa = PBXFileReference; fileEncoding = 4; lastKnownFileType = sourcecode.c.h; path = gf128.h; sourceTree = "<group>"; };
		E9708B011E49A3130029E0A5 /* hmac.c */ = {isa = PBXFileReference; fileEncoding = 4; lastKnownFileType = sourcecode.c.c; path = hmac.c; sourceTree = "<group>"; };
		E9708B021E49A3130029E0A5 /* hmac.h */ = {isa = PBXFileReference; fileEncoding = 4; lastKnownFileType = sourcecode.c.h; path = hmac.h; sourceTree = "<group>"; };
		E9708B031E49A3130029E0A5 /* modes.c */ = {isa = PBXFileReference; fileEncoding = 4; lastKnownFileType = sourcecode.c.c; path = modes.c; sourceTree = "<group>"; };
		E9708B041E49A3130029E0A5 /* modes.h */ = {isa = PBXFileReference; fileEncoding = 4; lastKnownFileType = sourcecode.c.h; path = modes.h; sourceTree = "<group>"; };
		E9708B051E49A3130029E0A5 /* sha2.h */ = {isa = PBXFileReference; fileEncoding = 4; lastKnownFileType = sourcecode.c.h; path = sha2.h; sourceTree = "<group>"; };
		E9708B061E49A3130029E0A5 /* sha256.c */ = {isa = PBXFileReference; fileEncoding = 4; lastKnownFileType = sourcecode.c.c; path = sha256.c; sourceTree = "<group>"; };
		E9708B071E49A3130029E0A5 /* tassert.h */ = {isa = PBXFileReference; fileEncoding = 4; lastKnownFileType = sourcecode.c.h; path = tassert.h; sourceTree = "<group>"; };
		E9708B1B1E49A3480029E0A5 /* handy.h */ = {isa = PBXFileReference; fileEncoding = 4; lastKnownFileType = sourcecode.c.h; path = handy.h; sourceTree = "<group>"; };
		E9757708221BB78C00D1EF74 /* http3_internal.h */ = {isa = PBXFileReference; lastKnownFileType = sourcecode.c.h; path = http3_internal.h; sourceTree = "<group>"; };
		E97EC88C213CE3130086AD64 /* hpack.h */ = {isa = PBXFileReference; lastKnownFileType = sourcecode.c.h; path = hpack.h; sourceTree = "<group>"; };
		E98041C22230C45E008B9745 /* 40http3.t */ = {isa = PBXFileReference; lastKnownFileType = text; path = 40http3.t; sourceTree = "<group>"; xcLanguageSpecificationIdentifier = xcode.lang.perl; };
		E98042152238D35B008B9745 /* cc-reno.c */ = {isa = PBXFileReference; fileEncoding = 4; lastKnownFileType = sourcecode.c.c; path = "cc-reno.c"; sourceTree = "<group>"; };
		E980423822463044008B9745 /* defaults.h */ = {isa = PBXFileReference; fileEncoding = 4; lastKnownFileType = sourcecode.c.h; path = defaults.h; sourceTree = "<group>"; };
		E980423922463044008B9745 /* cc.h */ = {isa = PBXFileReference; fileEncoding = 4; lastKnownFileType = sourcecode.c.h; path = cc.h; sourceTree = "<group>"; };
		E980423C2246304F008B9745 /* defaults.c */ = {isa = PBXFileReference; fileEncoding = 4; lastKnownFileType = sourcecode.c.c; path = defaults.c; sourceTree = "<group>"; };
		E987E5551FD7BE1D00DE4346 /* bit_cost.c */ = {isa = PBXFileReference; fileEncoding = 4; lastKnownFileType = sourcecode.c.c; path = bit_cost.c; sourceTree = "<group>"; };
		E987E5561FD7BE1D00DE4346 /* memory.h */ = {isa = PBXFileReference; fileEncoding = 4; lastKnownFileType = sourcecode.c.h; path = memory.h; sourceTree = "<group>"; };
		E987E5571FD7BE1D00DE4346 /* brotli_bit_stream.h */ = {isa = PBXFileReference; fileEncoding = 4; lastKnownFileType = sourcecode.c.h; path = brotli_bit_stream.h; sourceTree = "<group>"; };
		E987E5581FD7BE1D00DE4346 /* command.h */ = {isa = PBXFileReference; fileEncoding = 4; lastKnownFileType = sourcecode.c.h; path = command.h; sourceTree = "<group>"; };
		E987E5591FD7BE1D00DE4346 /* context.h */ = {isa = PBXFileReference; fileEncoding = 4; lastKnownFileType = sourcecode.c.h; path = context.h; sourceTree = "<group>"; };
		E987E55A1FD7BE1D00DE4346 /* dictionary_hash.c */ = {isa = PBXFileReference; fileEncoding = 4; lastKnownFileType = sourcecode.c.c; path = dictionary_hash.c; sourceTree = "<group>"; };
		E987E55B1FD7BE1E00DE4346 /* hash_to_binary_tree_inc.h */ = {isa = PBXFileReference; fileEncoding = 4; lastKnownFileType = sourcecode.c.h; path = hash_to_binary_tree_inc.h; sourceTree = "<group>"; };
		E987E55C1FD7BE1E00DE4346 /* histogram_inc.h */ = {isa = PBXFileReference; fileEncoding = 4; lastKnownFileType = sourcecode.c.h; path = histogram_inc.h; sourceTree = "<group>"; };
		E987E55D1FD7BE1E00DE4346 /* metablock_inc.h */ = {isa = PBXFileReference; fileEncoding = 4; lastKnownFileType = sourcecode.c.h; path = metablock_inc.h; sourceTree = "<group>"; };
		E987E55E1FD7BE1E00DE4346 /* hash_longest_match_inc.h */ = {isa = PBXFileReference; fileEncoding = 4; lastKnownFileType = sourcecode.c.h; path = hash_longest_match_inc.h; sourceTree = "<group>"; };
		E987E55F1FD7BE1E00DE4346 /* bit_cost.h */ = {isa = PBXFileReference; fileEncoding = 4; lastKnownFileType = sourcecode.c.h; path = bit_cost.h; sourceTree = "<group>"; };
		E987E5601FD7BE1E00DE4346 /* bit_cost_inc.h */ = {isa = PBXFileReference; fileEncoding = 4; lastKnownFileType = sourcecode.c.h; path = bit_cost_inc.h; sourceTree = "<group>"; };
		E987E5611FD7BE1E00DE4346 /* backward_references.h */ = {isa = PBXFileReference; fileEncoding = 4; lastKnownFileType = sourcecode.c.h; path = backward_references.h; sourceTree = "<group>"; };
		E987E5621FD7BE1E00DE4346 /* cluster_inc.h */ = {isa = PBXFileReference; fileEncoding = 4; lastKnownFileType = sourcecode.c.h; path = cluster_inc.h; sourceTree = "<group>"; };
		E987E5631FD7BE1E00DE4346 /* literal_cost.c */ = {isa = PBXFileReference; fileEncoding = 4; lastKnownFileType = sourcecode.c.c; path = literal_cost.c; sourceTree = "<group>"; };
		E987E5641FD7BE1E00DE4346 /* static_dict_lut.h */ = {isa = PBXFileReference; fileEncoding = 4; lastKnownFileType = sourcecode.c.h; path = static_dict_lut.h; sourceTree = "<group>"; };
		E987E5651FD7BE1E00DE4346 /* compress_fragment_two_pass.c */ = {isa = PBXFileReference; fileEncoding = 4; lastKnownFileType = sourcecode.c.c; path = compress_fragment_two_pass.c; sourceTree = "<group>"; };
		E987E5661FD7BE1E00DE4346 /* entropy_encode.c */ = {isa = PBXFileReference; fileEncoding = 4; lastKnownFileType = sourcecode.c.c; path = entropy_encode.c; sourceTree = "<group>"; };
		E987E5671FD7BE1E00DE4346 /* ringbuffer.h */ = {isa = PBXFileReference; fileEncoding = 4; lastKnownFileType = sourcecode.c.h; path = ringbuffer.h; sourceTree = "<group>"; };
		E987E5681FD7BE1F00DE4346 /* hash.h */ = {isa = PBXFileReference; fileEncoding = 4; lastKnownFileType = sourcecode.c.h; path = hash.h; sourceTree = "<group>"; };
		E987E5691FD7BE1F00DE4346 /* compress_fragment_two_pass.h */ = {isa = PBXFileReference; fileEncoding = 4; lastKnownFileType = sourcecode.c.h; path = compress_fragment_two_pass.h; sourceTree = "<group>"; };
		E987E56A1FD7BE1F00DE4346 /* utf8_util.h */ = {isa = PBXFileReference; fileEncoding = 4; lastKnownFileType = sourcecode.c.h; path = utf8_util.h; sourceTree = "<group>"; };
		E987E56B1FD7BE1F00DE4346 /* entropy_encode_static.h */ = {isa = PBXFileReference; fileEncoding = 4; lastKnownFileType = sourcecode.c.h; path = entropy_encode_static.h; sourceTree = "<group>"; };
		E987E56C1FD7BE1F00DE4346 /* memory.c */ = {isa = PBXFileReference; fileEncoding = 4; lastKnownFileType = sourcecode.c.c; path = memory.c; sourceTree = "<group>"; };
		E987E56D1FD7BE1F00DE4346 /* find_match_length.h */ = {isa = PBXFileReference; fileEncoding = 4; lastKnownFileType = sourcecode.c.h; path = find_match_length.h; sourceTree = "<group>"; };
		E987E56E1FD7BE1F00DE4346 /* prefix.h */ = {isa = PBXFileReference; fileEncoding = 4; lastKnownFileType = sourcecode.c.h; path = prefix.h; sourceTree = "<group>"; };
		E987E56F1FD7BE1F00DE4346 /* backward_references.c */ = {isa = PBXFileReference; fileEncoding = 4; lastKnownFileType = sourcecode.c.c; path = backward_references.c; sourceTree = "<group>"; };
		E987E5701FD7BE1F00DE4346 /* cluster.h */ = {isa = PBXFileReference; fileEncoding = 4; lastKnownFileType = sourcecode.c.h; path = cluster.h; sourceTree = "<group>"; };
		E987E5711FD7BE1F00DE4346 /* hash_longest_match64_inc.h */ = {isa = PBXFileReference; fileEncoding = 4; lastKnownFileType = sourcecode.c.h; path = hash_longest_match64_inc.h; sourceTree = "<group>"; };
		E987E5721FD7BE2000DE4346 /* backward_references_hq.h */ = {isa = PBXFileReference; fileEncoding = 4; lastKnownFileType = sourcecode.c.h; path = backward_references_hq.h; sourceTree = "<group>"; };
		E987E5731FD7BE2000DE4346 /* block_splitter.c */ = {isa = PBXFileReference; fileEncoding = 4; lastKnownFileType = sourcecode.c.c; path = block_splitter.c; sourceTree = "<group>"; };
		E987E5741FD7BE2000DE4346 /* histogram.c */ = {isa = PBXFileReference; fileEncoding = 4; lastKnownFileType = sourcecode.c.c; path = histogram.c; sourceTree = "<group>"; };
		E987E5751FD7BE2000DE4346 /* metablock.h */ = {isa = PBXFileReference; fileEncoding = 4; lastKnownFileType = sourcecode.c.h; path = metablock.h; sourceTree = "<group>"; };
		E987E5761FD7BE2000DE4346 /* block_encoder_inc.h */ = {isa = PBXFileReference; fileEncoding = 4; lastKnownFileType = sourcecode.c.h; path = block_encoder_inc.h; sourceTree = "<group>"; };
		E987E5771FD7BE2000DE4346 /* compress_fragment.h */ = {isa = PBXFileReference; fileEncoding = 4; lastKnownFileType = sourcecode.c.h; path = compress_fragment.h; sourceTree = "<group>"; };
		E987E5781FD7BE2000DE4346 /* quality.h */ = {isa = PBXFileReference; fileEncoding = 4; lastKnownFileType = sourcecode.c.h; path = quality.h; sourceTree = "<group>"; };
		E987E5791FD7BE2000DE4346 /* hash_forgetful_chain_inc.h */ = {isa = PBXFileReference; fileEncoding = 4; lastKnownFileType = sourcecode.c.h; path = hash_forgetful_chain_inc.h; sourceTree = "<group>"; };
		E987E57A1FD7BE2000DE4346 /* backward_references_hq.c */ = {isa = PBXFileReference; fileEncoding = 4; lastKnownFileType = sourcecode.c.c; path = backward_references_hq.c; sourceTree = "<group>"; };
		E987E57B1FD7BE2000DE4346 /* entropy_encode.h */ = {isa = PBXFileReference; fileEncoding = 4; lastKnownFileType = sourcecode.c.h; path = entropy_encode.h; sourceTree = "<group>"; };
		E987E57C1FD7BE2100DE4346 /* static_dict.h */ = {isa = PBXFileReference; fileEncoding = 4; lastKnownFileType = sourcecode.c.h; path = static_dict.h; sourceTree = "<group>"; };
		E987E57D1FD7BE2100DE4346 /* compress_fragment.c */ = {isa = PBXFileReference; fileEncoding = 4; lastKnownFileType = sourcecode.c.c; path = compress_fragment.c; sourceTree = "<group>"; };
		E987E57E1FD7BE2100DE4346 /* encode.c */ = {isa = PBXFileReference; fileEncoding = 4; lastKnownFileType = sourcecode.c.c; path = encode.c; sourceTree = "<group>"; };
		E987E57F1FD7BE2100DE4346 /* write_bits.h */ = {isa = PBXFileReference; fileEncoding = 4; lastKnownFileType = sourcecode.c.h; path = write_bits.h; sourceTree = "<group>"; };
		E987E5801FD7BE2100DE4346 /* metablock.c */ = {isa = PBXFileReference; fileEncoding = 4; lastKnownFileType = sourcecode.c.c; path = metablock.c; sourceTree = "<group>"; };
		E987E5811FD7BE2100DE4346 /* block_splitter.h */ = {isa = PBXFileReference; fileEncoding = 4; lastKnownFileType = sourcecode.c.h; path = block_splitter.h; sourceTree = "<group>"; };
		E987E5821FD7BE2100DE4346 /* dictionary_hash.h */ = {isa = PBXFileReference; fileEncoding = 4; lastKnownFileType = sourcecode.c.h; path = dictionary_hash.h; sourceTree = "<group>"; };
		E987E5831FD7BE2200DE4346 /* histogram.h */ = {isa = PBXFileReference; fileEncoding = 4; lastKnownFileType = sourcecode.c.h; path = histogram.h; sourceTree = "<group>"; };
		E987E5841FD7BE2200DE4346 /* block_splitter_inc.h */ = {isa = PBXFileReference; fileEncoding = 4; lastKnownFileType = sourcecode.c.h; path = block_splitter_inc.h; sourceTree = "<group>"; };
		E987E5851FD7BE2200DE4346 /* hash_longest_match_quickly_inc.h */ = {isa = PBXFileReference; fileEncoding = 4; lastKnownFileType = sourcecode.c.h; path = hash_longest_match_quickly_inc.h; sourceTree = "<group>"; };
		E987E5861FD7BE2200DE4346 /* utf8_util.c */ = {isa = PBXFileReference; fileEncoding = 4; lastKnownFileType = sourcecode.c.c; path = utf8_util.c; sourceTree = "<group>"; };
		E987E5871FD7BE2200DE4346 /* brotli_bit_stream.c */ = {isa = PBXFileReference; fileEncoding = 4; lastKnownFileType = sourcecode.c.c; path = brotli_bit_stream.c; sourceTree = "<group>"; };
		E987E5881FD7BE2200DE4346 /* literal_cost.h */ = {isa = PBXFileReference; fileEncoding = 4; lastKnownFileType = sourcecode.c.h; path = literal_cost.h; sourceTree = "<group>"; };
		E987E5891FD7BE2200DE4346 /* port.h */ = {isa = PBXFileReference; fileEncoding = 4; lastKnownFileType = sourcecode.c.h; path = port.h; sourceTree = "<group>"; };
		E987E58A1FD7BE2300DE4346 /* fast_log.h */ = {isa = PBXFileReference; fileEncoding = 4; lastKnownFileType = sourcecode.c.h; path = fast_log.h; sourceTree = "<group>"; };
		E987E58B1FD7BE2300DE4346 /* cluster.c */ = {isa = PBXFileReference; fileEncoding = 4; lastKnownFileType = sourcecode.c.c; path = cluster.c; sourceTree = "<group>"; };
		E987E58C1FD7BE2300DE4346 /* static_dict.c */ = {isa = PBXFileReference; fileEncoding = 4; lastKnownFileType = sourcecode.c.c; path = static_dict.c; sourceTree = "<group>"; };
		E987E58D1FD7BE2300DE4346 /* backward_references_inc.h */ = {isa = PBXFileReference; fileEncoding = 4; lastKnownFileType = sourcecode.c.h; path = backward_references_inc.h; sourceTree = "<group>"; };
		E987E5C91FD7BE5700DE4346 /* types.h */ = {isa = PBXFileReference; fileEncoding = 4; lastKnownFileType = sourcecode.c.h; path = types.h; sourceTree = "<group>"; };
		E987E5CA1FD7BE5700DE4346 /* encode.h */ = {isa = PBXFileReference; fileEncoding = 4; lastKnownFileType = sourcecode.c.h; path = encode.h; sourceTree = "<group>"; };
		E987E5CB1FD7BE5700DE4346 /* port.h */ = {isa = PBXFileReference; fileEncoding = 4; lastKnownFileType = sourcecode.c.h; path = port.h; sourceTree = "<group>"; };
		E987E5E01FD7EB7800DE4346 /* constants.h */ = {isa = PBXFileReference; fileEncoding = 4; lastKnownFileType = sourcecode.c.h; path = constants.h; sourceTree = "<group>"; };
		E987E5E21FD7EB7E00DE4346 /* version.h */ = {isa = PBXFileReference; fileEncoding = 4; lastKnownFileType = sourcecode.c.h; path = version.h; sourceTree = "<group>"; };
		E987E5E31FD7EB7E00DE4346 /* dictionary.c */ = {isa = PBXFileReference; fileEncoding = 4; lastKnownFileType = sourcecode.c.c; path = dictionary.c; sourceTree = "<group>"; };
		E987E5E41FD7EB7F00DE4346 /* dictionary.h */ = {isa = PBXFileReference; fileEncoding = 4; lastKnownFileType = sourcecode.c.h; path = dictionary.h; sourceTree = "<group>"; };
		E98884C321E7F3AE0060F010 /* recvstate.h */ = {isa = PBXFileReference; fileEncoding = 4; lastKnownFileType = sourcecode.c.h; path = recvstate.h; sourceTree = "<group>"; };
		E98884C421E7F3AE0060F010 /* sendstate.h */ = {isa = PBXFileReference; fileEncoding = 4; lastKnownFileType = sourcecode.c.h; path = sendstate.h; sourceTree = "<group>"; };
		E98884C521E7F3AF0060F010 /* streambuf.h */ = {isa = PBXFileReference; fileEncoding = 4; lastKnownFileType = sourcecode.c.h; path = streambuf.h; sourceTree = "<group>"; };
		E98884C621E7F3AF0060F010 /* sentmap.h */ = {isa = PBXFileReference; fileEncoding = 4; lastKnownFileType = sourcecode.c.h; path = sentmap.h; sourceTree = "<group>"; };
		E98884CB21E7F3C80060F010 /* streambuf.c */ = {isa = PBXFileReference; fileEncoding = 4; lastKnownFileType = sourcecode.c.c; path = streambuf.c; sourceTree = "<group>"; };
		E98884CC21E7F3C80060F010 /* sentmap.c */ = {isa = PBXFileReference; fileEncoding = 4; lastKnownFileType = sourcecode.c.c; path = sentmap.c; sourceTree = "<group>"; };
		E98884CD21E7F3C80060F010 /* sendstate.c */ = {isa = PBXFileReference; fileEncoding = 4; lastKnownFileType = sourcecode.c.c; path = sendstate.c; sourceTree = "<group>"; };
		E98884CE21E7F3C80060F010 /* recvstate.c */ = {isa = PBXFileReference; fileEncoding = 4; lastKnownFileType = sourcecode.c.c; path = recvstate.c; sourceTree = "<group>"; };
		E9A410951F9EA2E400D9B0FB /* 50reverse-proxy-multiple-backends-with-down.t */ = {isa = PBXFileReference; fileEncoding = 4; lastKnownFileType = text; path = "50reverse-proxy-multiple-backends-with-down.t"; sourceTree = "<group>"; xcLanguageSpecificationIdentifier = xcode.lang.perl; };
		E9A410961F9EA2F100D9B0FB /* 50reverse-proxy-multiple-backends.t */ = {isa = PBXFileReference; fileEncoding = 4; lastKnownFileType = text; path = "50reverse-proxy-multiple-backends.t"; sourceTree = "<group>"; xcLanguageSpecificationIdentifier = xcode.lang.perl; };
		E9A410971F9EA2F200D9B0FB /* 50reverse-proxy-round-robin.t */ = {isa = PBXFileReference; fileEncoding = 4; lastKnownFileType = text; path = "50reverse-proxy-round-robin.t"; sourceTree = "<group>"; xcLanguageSpecificationIdentifier = xcode.lang.perl; };
		E9AFBF10212A97AD000F5DB8 /* 50mruby-redis.t */ = {isa = PBXFileReference; fileEncoding = 4; lastKnownFileType = text; path = "50mruby-redis.t"; sourceTree = "<group>"; xcLanguageSpecificationIdentifier = xcode.lang.perl; };
		E9AFBF11212A9801000F5DB8 /* 50date-header.t */ = {isa = PBXFileReference; fileEncoding = 4; lastKnownFileType = text; path = "50date-header.t"; sourceTree = "<group>"; xcLanguageSpecificationIdentifier = xcode.lang.perl; };
		E9AFBF12212A9801000F5DB8 /* 50file-custom-handler.t */ = {isa = PBXFileReference; fileEncoding = 4; lastKnownFileType = text; path = "50file-custom-handler.t"; sourceTree = "<group>"; xcLanguageSpecificationIdentifier = xcode.lang.perl; };
		E9AFBF13212A9801000F5DB8 /* 50graceful-shutdown.t */ = {isa = PBXFileReference; fileEncoding = 4; lastKnownFileType = text; path = "50graceful-shutdown.t"; sourceTree = "<group>"; xcLanguageSpecificationIdentifier = xcode.lang.perl; };
		E9AFBF14212A9801000F5DB8 /* 50mruby-error-log.t */ = {isa = PBXFileReference; fileEncoding = 4; lastKnownFileType = text; path = "50mruby-error-log.t"; sourceTree = "<group>"; xcLanguageSpecificationIdentifier = xcode.lang.perl; };
		E9AFBF15212A9801000F5DB8 /* 50mruby-middleware.t */ = {isa = PBXFileReference; fileEncoding = 4; lastKnownFileType = text; path = "50mruby-middleware.t"; sourceTree = "<group>"; xcLanguageSpecificationIdentifier = xcode.lang.perl; };
		E9AFBF16212A9801000F5DB8 /* 50origin-frame.t */ = {isa = PBXFileReference; fileEncoding = 4; lastKnownFileType = text; path = "50origin-frame.t"; sourceTree = "<group>"; xcLanguageSpecificationIdentifier = xcode.lang.perl; };
		E9AFBF17212A9802000F5DB8 /* 40chunked.t */ = {isa = PBXFileReference; fileEncoding = 4; lastKnownFileType = text; path = 40chunked.t; sourceTree = "<group>"; xcLanguageSpecificationIdentifier = xcode.lang.perl; };
		E9AFBF18212A9802000F5DB8 /* 50config.t */ = {isa = PBXFileReference; fileEncoding = 4; lastKnownFileType = text; path = 50config.t; sourceTree = "<group>"; xcLanguageSpecificationIdentifier = xcode.lang.perl; };
		E9AFBF19212A9813000F5DB8 /* 50suspend-body.t */ = {isa = PBXFileReference; fileEncoding = 4; lastKnownFileType = text; path = "50suspend-body.t"; sourceTree = "<group>"; xcLanguageSpecificationIdentifier = xcode.lang.perl; };
		E9AFBF1A212A9813000F5DB8 /* 50reverse-proxy-round-robin-weighted.t */ = {isa = PBXFileReference; fileEncoding = 4; lastKnownFileType = text; path = "50reverse-proxy-round-robin-weighted.t"; sourceTree = "<group>"; xcLanguageSpecificationIdentifier = xcode.lang.perl; };
		E9AFBF1B212A9814000F5DB8 /* 50reverse-proxy-informational.t */ = {isa = PBXFileReference; fileEncoding = 4; lastKnownFileType = text; path = "50reverse-proxy-informational.t"; sourceTree = "<group>"; xcLanguageSpecificationIdentifier = xcode.lang.perl; };
		E9AFBF1C212A9814000F5DB8 /* 50unexpected-upstream-body.t */ = {isa = PBXFileReference; fileEncoding = 4; lastKnownFileType = text; path = "50unexpected-upstream-body.t"; sourceTree = "<group>"; xcLanguageSpecificationIdentifier = xcode.lang.perl; };
		E9AFBF1D212A9814000F5DB8 /* 50reverse-proxy-invalid-transfer-encoding.t */ = {isa = PBXFileReference; fileEncoding = 4; lastKnownFileType = text; path = "50reverse-proxy-invalid-transfer-encoding.t"; sourceTree = "<group>"; xcLanguageSpecificationIdentifier = xcode.lang.perl; };
		E9AFBF1E212A9814000F5DB8 /* 50stop-opening-new-push-streams.t */ = {isa = PBXFileReference; fileEncoding = 4; lastKnownFileType = text; path = "50stop-opening-new-push-streams.t"; sourceTree = "<group>"; xcLanguageSpecificationIdentifier = xcode.lang.perl; };
		E9AFBF1F212A9814000F5DB8 /* 50server-timing.t */ = {isa = PBXFileReference; fileEncoding = 4; lastKnownFileType = text; path = "50server-timing.t"; sourceTree = "<group>"; xcLanguageSpecificationIdentifier = xcode.lang.perl; };
		E9AFBF20212A9814000F5DB8 /* 50reverse-proxy-multiple-balancers.t */ = {isa = PBXFileReference; fileEncoding = 4; lastKnownFileType = text; path = "50reverse-proxy-multiple-balancers.t"; sourceTree = "<group>"; xcLanguageSpecificationIdentifier = xcode.lang.perl; };
		E9AFBF21212A9814000F5DB8 /* 50reverse-proxy-timings.t */ = {isa = PBXFileReference; fileEncoding = 4; lastKnownFileType = text; path = "50reverse-proxy-timings.t"; sourceTree = "<group>"; xcLanguageSpecificationIdentifier = xcode.lang.perl; };
		E9AFBF22212A982D000F5DB8 /* 50internal-redirect.t */ = {isa = PBXFileReference; fileEncoding = 4; lastKnownFileType = text; path = "50internal-redirect.t"; sourceTree = "<group>"; xcLanguageSpecificationIdentifier = xcode.lang.perl; };
		E9AFBF23212A982E000F5DB8 /* 50mruby-task.t */ = {isa = PBXFileReference; fileEncoding = 4; lastKnownFileType = text; path = "50mruby-task.t"; sourceTree = "<group>"; xcLanguageSpecificationIdentifier = xcode.lang.perl; };
		E9AFBF24212A984B000F5DB8 /* 50mruby-sleep.t */ = {isa = PBXFileReference; fileEncoding = 4; lastKnownFileType = text; path = "50mruby-sleep.t"; sourceTree = "<group>"; xcLanguageSpecificationIdentifier = xcode.lang.perl; };
		E9AFBF26212A984B000F5DB8 /* 50proxy-max-buffer-size.t */ = {isa = PBXFileReference; fileEncoding = 4; lastKnownFileType = text; path = "50proxy-max-buffer-size.t"; sourceTree = "<group>"; xcLanguageSpecificationIdentifier = xcode.lang.perl; };
		E9AFBF27212A985D000F5DB8 /* 50zero-sized-streaming-body.t */ = {isa = PBXFileReference; fileEncoding = 4; lastKnownFileType = text; path = "50zero-sized-streaming-body.t"; sourceTree = "<group>"; xcLanguageSpecificationIdentifier = xcode.lang.perl; };
		E9AFBF28212A985E000F5DB8 /* 50reverse-proxy-timeouts.t */ = {isa = PBXFileReference; fileEncoding = 4; lastKnownFileType = text; path = "50reverse-proxy-timeouts.t"; sourceTree = "<group>"; xcLanguageSpecificationIdentifier = xcode.lang.perl; };
		E9AFBF29212A985E000F5DB8 /* 50uncompressed-headers.t */ = {isa = PBXFileReference; fileEncoding = 4; lastKnownFileType = text; path = "50uncompressed-headers.t"; sourceTree = "<group>"; xcLanguageSpecificationIdentifier = xcode.lang.perl; };
		E9AFBF2A212A985E000F5DB8 /* 50too-much-data.t */ = {isa = PBXFileReference; fileEncoding = 4; lastKnownFileType = text; path = "50too-much-data.t"; sourceTree = "<group>"; xcLanguageSpecificationIdentifier = xcode.lang.perl; };
		E9AFBF2B212A985E000F5DB8 /* 50too-much-headers.t */ = {isa = PBXFileReference; fileEncoding = 4; lastKnownFileType = text; path = "50too-much-headers.t"; sourceTree = "<group>"; xcLanguageSpecificationIdentifier = xcode.lang.perl; };
		E9AFBF2C212A985E000F5DB8 /* 80http2-idle-timeout-for-zero-window.t */ = {isa = PBXFileReference; fileEncoding = 4; lastKnownFileType = text; path = "80http2-idle-timeout-for-zero-window.t"; sourceTree = "<group>"; xcLanguageSpecificationIdentifier = xcode.lang.perl; };
		E9BC76BF1EE3D71000EB7A09 /* 40redis-session-resumption.t */ = {isa = PBXFileReference; fileEncoding = 4; lastKnownFileType = text; path = "40redis-session-resumption.t"; sourceTree = "<group>"; xcLanguageSpecificationIdentifier = xcode.lang.perl; };
		E9BC76C01EE3D8A100EB7A09 /* 40server-push-attrs.t */ = {isa = PBXFileReference; fileEncoding = 4; lastKnownFileType = text; path = "40server-push-attrs.t"; sourceTree = "<group>"; xcLanguageSpecificationIdentifier = xcode.lang.perl; };
		E9BC76C11EE3D9A900EB7A09 /* 50compress-hint.t */ = {isa = PBXFileReference; fileEncoding = 4; lastKnownFileType = text; path = "50compress-hint.t"; sourceTree = "<group>"; xcLanguageSpecificationIdentifier = xcode.lang.perl; };
		E9BC76C21EE3DAA900EB7A09 /* 50reverse-proxy-added-headers.t */ = {isa = PBXFileReference; fileEncoding = 4; lastKnownFileType = text; path = "50reverse-proxy-added-headers.t"; sourceTree = "<group>"; xcLanguageSpecificationIdentifier = xcode.lang.perl; };
		E9BC76C31EE4AA4600EB7A09 /* 50reverse-proxy-preserve-case.t */ = {isa = PBXFileReference; fileEncoding = 4; lastKnownFileType = text; path = "50reverse-proxy-preserve-case.t"; sourceTree = "<group>"; xcLanguageSpecificationIdentifier = xcode.lang.perl; };
		E9BC76C41EE4AA9700EB7A09 /* 50reverse-proxy-session-resumption.t */ = {isa = PBXFileReference; fileEncoding = 4; lastKnownFileType = text; path = "50reverse-proxy-session-resumption.t"; sourceTree = "<group>"; xcLanguageSpecificationIdentifier = xcode.lang.perl; };
		E9BC76C51EE4AB6C00EB7A09 /* 80graceful-shutdown.t */ = {isa = PBXFileReference; fileEncoding = 4; lastKnownFileType = text; path = "80graceful-shutdown.t"; sourceTree = "<group>"; xcLanguageSpecificationIdentifier = xcode.lang.perl; };
		E9BC76E21F00E6DA00EB7A09 /* poly1305.h */ = {isa = PBXFileReference; fileEncoding = 4; lastKnownFileType = sourcecode.c.h; path = poly1305.h; sourceTree = "<group>"; };
		E9BC76E41F00E70700EB7A09 /* salsa20.h */ = {isa = PBXFileReference; fileEncoding = 4; lastKnownFileType = sourcecode.c.h; path = salsa20.h; sourceTree = "<group>"; };
		E9BC76E61F00E72D00EB7A09 /* chacha20.c */ = {isa = PBXFileReference; fileEncoding = 4; lastKnownFileType = sourcecode.c.c; path = chacha20.c; sourceTree = "<group>"; };
		E9BC76E91F00E74C00EB7A09 /* poly1305.c */ = {isa = PBXFileReference; fileEncoding = 4; lastKnownFileType = sourcecode.c.c; path = poly1305.c; sourceTree = "<group>"; };
		E9BCE6891FF0CF84003CEA11 /* timerwheel.h */ = {isa = PBXFileReference; fileEncoding = 4; lastKnownFileType = sourcecode.c.h; path = timerwheel.h; sourceTree = "<group>"; };
		E9BCE68B1FF0CF98003CEA11 /* timerwheel.c */ = {isa = PBXFileReference; fileEncoding = 4; lastKnownFileType = sourcecode.c.c; path = timerwheel.c; sourceTree = "<group>"; };
		E9BCE68E1FF0CFE4003CEA11 /* timerwheel.c */ = {isa = PBXFileReference; fileEncoding = 4; lastKnownFileType = sourcecode.c.c; path = timerwheel.c; sourceTree = "<group>"; };
		E9BCE6911FF326AC003CEA11 /* 80no-handler-vs-h2-post.t */ = {isa = PBXFileReference; fileEncoding = 4; lastKnownFileType = text; path = "80no-handler-vs-h2-post.t"; sourceTree = "<group>"; xcLanguageSpecificationIdentifier = xcode.lang.perl; };
		E9BCE6921FF344D4003CEA11 /* 40http2-request-window-size.t */ = {isa = PBXFileReference; fileEncoding = 4; lastKnownFileType = text; path = "40http2-request-window-size.t"; sourceTree = "<group>"; xcLanguageSpecificationIdentifier = xcode.lang.perl; };
		E9BCE6931FF35502003CEA11 /* 50mruby-channel.t */ = {isa = PBXFileReference; fileEncoding = 4; lastKnownFileType = text; path = "50mruby-channel.t"; sourceTree = "<group>"; xcLanguageSpecificationIdentifier = xcode.lang.perl; };
		E9CD04271F8F1D5D00524877 /* Changes */ = {isa = PBXFileReference; fileEncoding = 4; lastKnownFileType = text; path = Changes; sourceTree = "<group>"; };
		E9CD04281F8F1D7500524877 /* CONTRIBUTING.md */ = {isa = PBXFileReference; fileEncoding = 4; lastKnownFileType = net.daringfireball.markdown; path = CONTRIBUTING.md; sourceTree = "<group>"; };
		E9CD04291F8F1D7F00524877 /* README.md */ = {isa = PBXFileReference; fileEncoding = 4; lastKnownFileType = net.daringfireball.markdown; path = README.md; sourceTree = "<group>"; };
		E9CD042A1F8F1D8A00524877 /* LICENSE */ = {isa = PBXFileReference; fileEncoding = 4; lastKnownFileType = text; path = LICENSE; sourceTree = "<group>"; };
		E9E50472214A5B8A004DC170 /* http3client.c */ = {isa = PBXFileReference; lastKnownFileType = sourcecode.c.c; path = http3client.c; sourceTree = "<group>"; };
		E9E50475214B3D28004DC170 /* http3_common.h */ = {isa = PBXFileReference; lastKnownFileType = sourcecode.c.h; path = http3_common.h; sourceTree = "<group>"; };
		E9E50476214C0385004DC170 /* common.c */ = {isa = PBXFileReference; lastKnownFileType = sourcecode.c.c; path = common.c; sourceTree = "<group>"; };
		E9E5048F21501BBA004DC170 /* server.c */ = {isa = PBXFileReference; lastKnownFileType = sourcecode.c.c; path = server.c; sourceTree = "<group>"; };
		E9E5049321501CA5004DC170 /* http3_server.h */ = {isa = PBXFileReference; lastKnownFileType = sourcecode.c.h; path = http3_server.h; sourceTree = "<group>"; };
		E9F677CA1FF47BD0006476D3 /* 40http2-h2spec.t */ = {isa = PBXFileReference; fileEncoding = 4; lastKnownFileType = text; path = "40http2-h2spec.t"; sourceTree = "<group>"; xcLanguageSpecificationIdentifier = xcode.lang.perl; };
		E9F677CB1FF62216006476D3 /* 50reverse-proxy-chunk-trailing-headers.t */ = {isa = PBXFileReference; fileEncoding = 4; lastKnownFileType = text; path = "50reverse-proxy-chunk-trailing-headers.t"; sourceTree = "<group>"; xcLanguageSpecificationIdentifier = xcode.lang.perl; };
		E9F677CC1FF62216006476D3 /* 50reverse-proxy-chunk-timeout-2.t */ = {isa = PBXFileReference; fileEncoding = 4; lastKnownFileType = text; path = "50reverse-proxy-chunk-timeout-2.t"; sourceTree = "<group>"; xcLanguageSpecificationIdentifier = xcode.lang.perl; };
		E9F677CD1FF62216006476D3 /* 50reverse-proxy-drop-headers.t */ = {isa = PBXFileReference; fileEncoding = 4; lastKnownFileType = text; path = "50reverse-proxy-drop-headers.t"; sourceTree = "<group>"; xcLanguageSpecificationIdentifier = xcode.lang.perl; };
		E9F677CE1FF62217006476D3 /* 50reverse-proxy-chunk-sizes.t */ = {isa = PBXFileReference; fileEncoding = 4; lastKnownFileType = text; path = "50reverse-proxy-chunk-sizes.t"; sourceTree = "<group>"; xcLanguageSpecificationIdentifier = xcode.lang.perl; };
		E9F677CF1FF62217006476D3 /* 50reverse-proxy-chunk-timeout-1.t */ = {isa = PBXFileReference; fileEncoding = 4; lastKnownFileType = text; path = "50reverse-proxy-chunk-timeout-1.t"; sourceTree = "<group>"; xcLanguageSpecificationIdentifier = xcode.lang.perl; };
		E9F677D01FF62228006476D3 /* 50reverse-proxy-serialize-posts-3.t */ = {isa = PBXFileReference; fileEncoding = 4; lastKnownFileType = text; path = "50reverse-proxy-serialize-posts-3.t"; sourceTree = "<group>"; xcLanguageSpecificationIdentifier = xcode.lang.perl; };
		E9F677D11FF62228006476D3 /* 50reverse-proxy-serialize-posts.t */ = {isa = PBXFileReference; fileEncoding = 4; lastKnownFileType = text; path = "50reverse-proxy-serialize-posts.t"; sourceTree = "<group>"; xcLanguageSpecificationIdentifier = xcode.lang.perl; };
		E9F677D21FF62228006476D3 /* 50reverse-proxy-serialize-posts-2.t */ = {isa = PBXFileReference; fileEncoding = 4; lastKnownFileType = text; path = "50reverse-proxy-serialize-posts-2.t"; sourceTree = "<group>"; xcLanguageSpecificationIdentifier = xcode.lang.perl; };
		E9F677D32004CCCA006476D3 /* 50zero-sized-timeout.t */ = {isa = PBXFileReference; fileEncoding = 4; lastKnownFileType = text; path = "50zero-sized-timeout.t"; sourceTree = "<group>"; xcLanguageSpecificationIdentifier = xcode.lang.perl; };
		E9F677D82008686B006476D3 /* 40tls13-early-data.t */ = {isa = PBXFileReference; fileEncoding = 4; lastKnownFileType = text; path = "40tls13-early-data.t"; sourceTree = "<group>"; xcLanguageSpecificationIdentifier = xcode.lang.perl; };
/* End PBXFileReference section */

/* Begin PBXFrameworksBuildPhase section */
		08790E081D8BD7F100A04BC1 /* Frameworks */ = {
			isa = PBXFrameworksBuildPhase;
			buildActionMask = 2147483647;
			files = (
				08790E091D8BD7F100A04BC1 /* libh2o.a in Frameworks */,
			);
			runOnlyForDeploymentPostprocessing = 0;
		};
		08819C24218C9FA90057ED23 /* Frameworks */ = {
			isa = PBXFrameworksBuildPhase;
			buildActionMask = 2147483647;
			files = (
				08819C25218C9FA90057ED23 /* libh2o.a in Frameworks */,
			);
			runOnlyForDeploymentPostprocessing = 0;
		};
		1079231219A320A700C52AD6 /* Frameworks */ = {
			isa = PBXFrameworksBuildPhase;
			buildActionMask = 2147483647;
			files = (
			);
			runOnlyForDeploymentPostprocessing = 0;
		};
		107923D619A321F400C52AD6 /* Frameworks */ = {
			isa = PBXFrameworksBuildPhase;
			buildActionMask = 2147483647;
			files = (
				1079240119A3241A00C52AD6 /* libh2o.a in Frameworks */,
			);
			runOnlyForDeploymentPostprocessing = 0;
		};
		1079240719A3247A00C52AD6 /* Frameworks */ = {
			isa = PBXFrameworksBuildPhase;
			buildActionMask = 2147483647;
			files = (
				1079240819A3247A00C52AD6 /* libh2o.a in Frameworks */,
			);
			runOnlyForDeploymentPostprocessing = 0;
		};
		1079242F19A3260E00C52AD6 /* Frameworks */ = {
			isa = PBXFrameworksBuildPhase;
			buildActionMask = 2147483647;
			files = (
				1079243019A3260E00C52AD6 /* libh2o.a in Frameworks */,
			);
			runOnlyForDeploymentPostprocessing = 0;
		};
		10D0904919F0CA9C0043D458 /* Frameworks */ = {
			isa = PBXFrameworksBuildPhase;
			buildActionMask = 2147483647;
			files = (
				10D0904A19F0CA9C0043D458 /* libh2o.a in Frameworks */,
			);
			runOnlyForDeploymentPostprocessing = 0;
		};
		10D0906119F38B2E0043D458 /* Frameworks */ = {
			isa = PBXFrameworksBuildPhase;
			buildActionMask = 2147483647;
			files = (
				10D0906219F38B2E0043D458 /* libh2o.a in Frameworks */,
			);
			runOnlyForDeploymentPostprocessing = 0;
		};
		10EA45D71D0949BF00769A2B /* Frameworks */ = {
			isa = PBXFrameworksBuildPhase;
			buildActionMask = 2147483647;
			files = (
				10EA45D81D0949BF00769A2B /* libh2o.a in Frameworks */,
			);
			runOnlyForDeploymentPostprocessing = 0;
		};
		10F417CB19C1907B00B6E31A /* Frameworks */ = {
			isa = PBXFrameworksBuildPhase;
			buildActionMask = 2147483647;
			files = (
			);
			runOnlyForDeploymentPostprocessing = 0;
		};
		E918FC312136583F00CCB252 /* Frameworks */ = {
			isa = PBXFrameworksBuildPhase;
			buildActionMask = 2147483647;
			files = (
				E918FC322136583F00CCB252 /* libh2o.a in Frameworks */,
			);
			runOnlyForDeploymentPostprocessing = 0;
		};
/* End PBXFrameworksBuildPhase section */

/* Begin PBXGroup section */
		08B4D4391D75A2950079DFB5 /* hiredis */ = {
			isa = PBXGroup;
			children = (
				0812AB1C1D7FCFEB00004F23 /* async.c */,
				0812AB1D1D7FCFEB00004F23 /* async.h */,
				0812AB1E1D7FCFEB00004F23 /* hiredis.c */,
				0812AB1F1D7FCFEB00004F23 /* hiredis.h */,
				08790DD91D80153600A04BC1 /* net.c */,
				08790DDD1D8015A400A04BC1 /* net.h */,
				0812AB291D7FD54700004F23 /* read.c */,
				0812AB2A1D7FD54700004F23 /* read.h */,
				08790DDB1D80154C00A04BC1 /* sds.c */,
				08790DDE1D8015A400A04BC1 /* sds.h */,
			);
			path = hiredis;
			sourceTree = "<group>";
		};
		100A550D1C2BB12A00C4E3E0 /* mruby */ = {
			isa = PBXGroup;
			children = (
				7DC64F521FEB78AD00587150 /* sender.c */,
				08E9CC4D1E41F6660049DD26 /* embedded.c.h */,
				100A550E1C2BB15100C4E3E0 /* http_request.c */,
				0812174C1E07B89600712F36 /* redis.c */,
				7D0285C81EF422D40094292B /* sleep.c */,
				7DF26B071FBC020600FBE2E7 /* middleware.c */,
				7D9FA5381FC323AC00189F88 /* channel.c */,
			);
			path = mruby;
			sourceTree = "<group>";
		};
		104B9A3F1A5CD684009EEE64 /* share */ = {
			isa = PBXGroup;
			children = (
				104B9A431A5D0028009EEE64 /* h2o */,
			);
			path = share;
			sourceTree = "<group>";
		};
		104B9A431A5D0028009EEE64 /* h2o */ = {
			isa = PBXGroup;
			children = (
				10F4EB881C195B5C003DA150 /* mruby */,
				10835E061C9B8E8000197E59 /* status */,
				10A60DE91B0D87FE006E38EC /* annotate-backtrace-symbols */,
				104B9A401A5CD69B009EEE64 /* fetch-ocsp-response */,
				10FCC1411B2FCC6B00F13674 /* kill-on-close */,
			);
			path = h2o;
			sourceTree = "<group>";
		};
		104B9A4A1A5FA7E5009EEE64 /* common */ = {
			isa = PBXGroup;
			children = (
				D08137371FD400F4004679DF /* balancer */,
				10DA969D1CD2BFAC00679165 /* cache.c */,
				107D4D541B5B30EE004A9B21 /* file.c */,
				1044812F1BFD10450007863F /* filecache.c */,
				1058C8891AA6E5E3008D6180 /* hostinfo.c */,
				7D67C720204F8C0E0049E935 /* httpclient.c */,
				10D0905419F102C70043D458 /* http1client.c */,
				7D0341FA1FE4D5B60052E0A1 /* http2client.c */,
				E9E50472214A5B8A004DC170 /* http3client.c */,
				10A3D3D11B4CDBDC00327CF9 /* memcached.c */,
				08790DE31D8276EA00A04BC1 /* redis.c */,
				107923BA19A3217300C52AD6 /* memory.c */,
				10AA2EAB1A8DE0AE004322AC /* multithread.c */,
				104B9A241A4A4FEE009EEE64 /* serverutil.c */,
				101788B119B561AA0084C6D8 /* socket.c */,
				107923BF19A3217300C52AD6 /* token.c */,
				1079245319A32C0800C52AD6 /* token_table.h */,
				1065E70919BF18A600686E72 /* socket */,
				10EC2A371A0B4DC70083514F /* socketpool.c */,
				10D0905A19F230280043D458 /* string.c */,
				10AA2E951A80A612004322AC /* time.c */,
				E9BCE68B1FF0CF98003CEA11 /* timerwheel.c */,
				10AA2EA01A88082E004322AC /* url.c */,
			);
			path = common;
			sourceTree = "<group>";
		};
		104B9A4B1A5FA804009EEE64 /* handler */ = {
			isa = PBXGroup;
			children = (
				105534D91A3C7A2000627ECB /* configurator */,
				101B670B19ADD3380084A351 /* access_log.c */,
				7D9372FD202AC70F005FE6AB /* server_timing.c */,
				1070866B1B787D06002B8F18 /* compress.c */,
				107E340E1C7EB10700AEF5F8 /* compress */,
				106C22FE1C05436100405689 /* errordoc.c */,
				104B9A501A5FB096009EEE64 /* expires.c */,
				10BCF2FC1B168CAE0076939D /* fastcgi.c */,
				107923AF19A3217300C52AD6 /* file.c */,
				105534E91A42A83700627ECB /* file */,
				10AA2EBD1AA019D8004322AC /* headers.c */,
				E90A95F21E30795100483D6C /* headers_util.c */,
				107923BB19A3217300C52AD6 /* mimemap.c */,
				108867731AD9061100987967 /* mimemap */,
				10B38A651B8D345D007DC191 /* mruby.c */,
				100A550D1C2BB12A00C4E3E0 /* mruby */,
				10D0907219F633B00043D458 /* proxy.c */,
				10AA2EA41A8D9999004322AC /* redirect.c */,
				10AA2EC31AA0403A004322AC /* reproxy.c */,
				10835E021C9A860000197E59 /* status.c */,
				10C45D521CFE9B180096DB06 /* status */,
				10C45D501CFD160A0096DB06 /* throttle_resp.c */,
				084FC7C01D54B90D00E89F66 /* http2_debug_state.c */,
			);
			path = handler;
			sourceTree = "<group>";
		};
		104B9A4C1A5FA8B5009EEE64 /* core */ = {
			isa = PBXGroup;
			children = (
				105534EE1A440FC800627ECB /* config.c */,
				10F4180419CA75C500B6E31A /* configurator.c */,
				107923B919A3217300C52AD6 /* context.c */,
				107923B019A3217300C52AD6 /* headers.c */,
				10835E001C9A6C2400197E59 /* logconf.c */,
				10AA2EBB1A9EEDF8004322AC /* proxy.c */,
				107923BC19A3217300C52AD6 /* request.c */,
				107923C019A3217300C52AD6 /* util.c */,
			);
			path = core;
			sourceTree = "<group>";
		};
		104B9A4D1A5FAA7B009EEE64 /* common */ = {
			isa = PBXGroup;
			children = (
				D081373C1FD40431004679DF /* balancer */,
				10DA969F1CD2BFEE00679165 /* cache.c */,
				10F9F2661AFC5F550056F26B /* hostinfo.c */,
				10AA2EAD1A8E22DA004322AC /* multithread.c */,
				104B9A271A4A5139009EEE64 /* serverutil.c */,
				103BAB351B130666000694F4 /* socket.c */,
				105534C61A3BB29100627ECB /* string.c */,
				10AA2E981A81F68A004322AC /* time.c */,
				E9BCE68E1FF0CFE4003CEA11 /* timerwheel.c */,
				10AA2EA21A88090B004322AC /* url.c */,
				7DD70D77210F2EC400727A17 /* httpclient.c */,
			);
			path = common;
			sourceTree = "<group>";
		};
		104B9A4E1A5FAA91009EEE64 /* core */ = {
			isa = PBXGroup;
			children = (
				104B9A471A5F9472009EEE64 /* headers.c */,
				105534C81A3BB41C00627ECB /* proxy.c */,
				1070E1621B4508B0001CCAFA /* util.c */,
			);
			path = core;
			sourceTree = "<group>";
		};
		104B9A4F1A5FAAA5009EEE64 /* handler */ = {
			isa = PBXGroup;
			children = (
				10BCF3001B214C460076939D /* fastcgi.c */,
				105534BD1A3B8F7700627ECB /* file.c */,
				1070866F1B7925D5002B8F18 /* compress.c */,
				105534C21A3B917000627ECB /* mimemap.c */,
				1058C87C1AA41789008D6180 /* headers.c */,
				10F9F2641AF4795D0056F26B /* redirect.c */,
			);
			path = handler;
			sourceTree = "<group>";
		};
		105534BF1A3B90E600627ECB /* http2 */ = {
			isa = PBXGroup;
			children = (
				1024A3FF1D23606300EB13F1 /* cache_digests.c */,
				107086691B70A00F002B8F18 /* casper.c */,
				105534C01A3B911300627ECB /* hpack.c */,
				10E299591A68D03100701AA6 /* scheduler.c */,
			);
			path = http2;
			sourceTree = "<group>";
		};
		105534C41A3BB1C300627ECB /* 00unit */ = {
			isa = PBXGroup;
			children = (
				10583BFE1AEF3652004A3AD6 /* issues */,
				105534C51A3BB1E700627ECB /* lib */,
				107D4D421B587ED6004A9B21 /* src */,
				10D0906F19F494CC0043D458 /* test.h */,
				10D0906E19F494CC0043D458 /* test.c */,
			);
			path = 00unit;
			sourceTree = "<group>";
		};
		105534C51A3BB1E700627ECB /* lib */ = {
			isa = PBXGroup;
			children = (
				104B9A4D1A5FAA7B009EEE64 /* common */,
				104B9A4E1A5FAA91009EEE64 /* core */,
				104B9A4F1A5FAAA5009EEE64 /* handler */,
				105534BF1A3B90E600627ECB /* http2 */,
				E901C43E2140CC9000D17C93 /* http3 */,
			);
			path = lib;
			sourceTree = "<group>";
		};
		105534D91A3C7A2000627ECB /* configurator */ = {
			isa = PBXGroup;
			children = (
				105534DA1A3C7A5400627ECB /* access_log.c */,
				107086711B798487002B8F18 /* compress.c */,
				104B9A521A5FC7C4009EEE64 /* expires.c */,
				106C23001C0544CE00405689 /* errordoc.c */,
				10BCF2FE1B1A892F0076939D /* fastcgi.c */,
				105534DC1A3C7AA900627ECB /* file.c */,
				10AA2EBF1AA019FC004322AC /* headers.c */,
				E90A95F41E30797D00483D6C /* headers_util.c */,
				10B38A731B8D3544007DC191 /* mruby.c */,
				105534DE1A3C7B9800627ECB /* proxy.c */,
				10AA2EA61A8DA93C004322AC /* redirect.c */,
				10AA2EC11AA0402E004322AC /* reproxy.c */,
				10835E041C9B3C6200197E59 /* status.c */,
				10C45D4E1CFD15FA0096DB06 /* throttle_resp.c */,
				084FC7C31D54BB9200E89F66 /* http2_debug_state.c */,
				7D937301202AC7BA005FE6AB /* server_timing.c */,
			);
			path = configurator;
			sourceTree = "<group>";
		};
		105534E91A42A83700627ECB /* file */ = {
			isa = PBXGroup;
			children = (
				105534EC1A42AD5E00627ECB /* templates.c.h */,
				105534EA1A42A87E00627ECB /* _templates.c.h */,
			);
			path = file;
			sourceTree = "<group>";
		};
		10583BDB1AE5A1E3004A3AD6 /* srcdoc */ = {
			isa = PBXGroup;
			children = (
				10583BF31AE764A7004A3AD6 /* configure */,
				1054DF471BBBB038008347C9 /* benchmarks.mt */,
				10583BE11AE5A22D004A3AD6 /* configure.mt */,
				10583BE21AE5A22D004A3AD6 /* faq.mt */,
				10583BE31AE5A22D004A3AD6 /* index.mt */,
				10583BE41AE5A22D004A3AD6 /* install.mt */,
				10583BDC1AE5A20A004A3AD6 /* snippets */,
			);
			path = srcdoc;
			sourceTree = "<group>";
		};
		10583BDC1AE5A20A004A3AD6 /* snippets */ = {
			isa = PBXGroup;
			children = (
				10583BE01AE5A222004A3AD6 /* wrapper.mt */,
				10583BFD1AE8A7E1004A3AD6 /* directive.mt */,
			);
			path = snippets;
			sourceTree = "<group>";
		};
		10583BEC1AE5A353004A3AD6 /* doc */ = {
			isa = PBXGroup;
			children = (
				10583BF71AE783AB004A3AD6 /* assets */,
				10583BED1AE5A37B004A3AD6 /* Makefile */,
				10583BEE1AE5A37B004A3AD6 /* README.md */,
			);
			path = doc;
			sourceTree = "<group>";
		};
		10583BF31AE764A7004A3AD6 /* configure */ = {
			isa = PBXGroup;
			children = (
				10583BFB1AE78DCC004A3AD6 /* syntax_and_structure.mt */,
				10583BF51AE765E0004A3AD6 /* command_options.mt */,
				10583BF61AE765E0004A3AD6 /* quick_start.mt */,
				10583BFC1AE88782004A3AD6 /* base_directives.mt */,
				10583C011AEF86E6004A3AD6 /* http1_directives.mt */,
				10583C021AEF8C7D004A3AD6 /* http2_directives.mt */,
				10583C031AF1D7D5004A3AD6 /* access_log_directives.mt */,
				106C23041C1132E000405689 /* errordoc_directives.mt */,
				10583C041AF1F315004A3AD6 /* expires_directives.mt */,
				10FCC1431B31408B00F13674 /* fastcgi_directives.mt */,
				10583C051AF1F893004A3AD6 /* file_directives.mt */,
				1063FE901BB291300064D9C7 /* compress_directives.mt */,
				10583C061AF20BE5004A3AD6 /* headers_directives.mt */,
				1039A20A1BB89531005D3B8F /* mruby_directives.mt */,
				10583C071AF21539004A3AD6 /* proxy_directives.mt */,
				10583C081AF2188E004A3AD6 /* redirect_directives.mt */,
				10583C091AF2D302004A3AD6 /* reproxy_directives.mt */,
				10835E081CA2204E00197E59 /* status_directives.mt */,
				10955C2C1D1BA47100935796 /* throttle_response_directives.mt */,
				10952D5C1C608D19000D664C /* basic_auth.mt */,
				10952D5B1C608A6B000D664C /* cgi.mt */,
				10952D5D1C62D4DC000D664C /* mruby.mt */,
			);
			path = configure;
			sourceTree = "<group>";
		};
		10583BF71AE783AB004A3AD6 /* assets */ = {
			isa = PBXGroup;
			children = (
				10583BF81AE783BE004A3AD6 /* remotebench.png */,
				10583BF91AE783BE004A3AD6 /* searchstyle.css */,
				10583BFA1AE783BE004A3AD6 /* style.css */,
			);
			name = assets;
			sourceTree = "<group>";
		};
		10583BFE1AEF3652004A3AD6 /* issues */ = {
			isa = PBXGroup;
			children = (
				10583BFF1AEF368A004A3AD6 /* 293.c */,
				106530A51D82C09E005B2C60 /* percent-encode-zero-byte.c */,
			);
			path = issues;
			sourceTree = "<group>";
		};
		1065E6F319B9969000686E72 /* evloop */ = {
			isa = PBXGroup;
			children = (
				1070E15C1B438E8F001CCAFA /* poll.c.h */,
				1065E6F619B99E6D00686E72 /* kqueue.c.h */,
				1065E6F719B9B1AC00686E72 /* epoll.c.h */,
			);
			path = evloop;
			sourceTree = "<group>";
		};
		1065E70919BF18A600686E72 /* socket */ = {
			isa = PBXGroup;
			children = (
				1065E6EF19B8C64200686E72 /* evloop.c.h */,
				1065E6F319B9969000686E72 /* evloop */,
				1065E70719BF17FE00686E72 /* uv-binding.c.h */,
			);
			path = socket;
			sourceTree = "<group>";
		};
		10756E221AC125E00009BF57 /* yaml */ = {
			isa = PBXGroup;
			children = (
				10756E231AC126020009BF57 /* include */,
				10756E241AC126080009BF57 /* src */,
			);
			path = yaml;
			sourceTree = "<group>";
		};
		10756E231AC126020009BF57 /* include */ = {
			isa = PBXGroup;
			children = (
				10756E251AC126250009BF57 /* yaml.h */,
			);
			path = include;
			sourceTree = "<group>";
		};
		10756E241AC126080009BF57 /* src */ = {
			isa = PBXGroup;
			children = (
				10756E261AC126420009BF57 /* api.c */,
				10756E271AC126420009BF57 /* dumper.c */,
				10756E281AC126420009BF57 /* emitter.c */,
				10756E291AC126420009BF57 /* loader.c */,
				10756E2E1AC1264D0009BF57 /* parser.c */,
				10756E2F1AC1264D0009BF57 /* reader.c */,
				10756E301AC1264D0009BF57 /* scanner.c */,
				10756E311AC1264D0009BF57 /* writer.c */,
				10756E321AC1264D0009BF57 /* yaml_private.h */,
			);
			path = src;
			sourceTree = "<group>";
		};
		1079230C19A320A700C52AD6 = {
			isa = PBXGroup;
			children = (
				E9CD04271F8F1D5D00524877 /* Changes */,
				1082150B1AB26F2F00D27E66 /* cmake */,
				1082150A1AB26F2A00D27E66 /* CMakeLists.txt */,
				E9CD04281F8F1D7500524877 /* CONTRIBUTING.md */,
				E9CD042A1F8F1D8A00524877 /* LICENSE */,
				E9CD04291F8F1D7F00524877 /* README.md */,
				E95EBCD72281148C0022C32D /* probes.d */,
				1079231E19A3210D00C52AD6 /* deps */,
				10583BEC1AE5A353004A3AD6 /* doc */,
				1079239E19A3215F00C52AD6 /* include */,
				107923AD19A3217300C52AD6 /* lib */,
				107923AA19A3216B00C52AD6 /* misc */,
				104B9A3F1A5CD684009EEE64 /* share */,
				10F417D419C190DD00B6E31A /* src */,
				10583BDB1AE5A1E3004A3AD6 /* srcdoc */,
				10D0906D19F494990043D458 /* t */,
				107923FE19A3239200C52AD6 /* examples */,
				1079231619A320A700C52AD6 /* Products */,
			);
			sourceTree = "<group>";
		};
		1079231619A320A700C52AD6 /* Products */ = {
			isa = PBXGroup;
			children = (
				1079231519A320A700C52AD6 /* libh2o.a */,
				107923D919A321F400C52AD6 /* examples-simple */,
				1079240D19A3247A00C52AD6 /* websocket */,
				1079243519A3260E00C52AD6 /* unittest */,
				10F417D319C1907B00B6E31A /* h2o */,
				10D0905119F0CA9C0043D458 /* examples-socket-server */,
				10D0906919F38B2E0043D458 /* examples-httpclient */,
				10EA45DF1D0949BF00769A2B /* examples-latency-optimization */,
				08790E101D8BD7F100A04BC1 /* examples-redis-client */,
				E918FC392136583F00CCB252 /* proptest */,
				08819C2C218C9FA90057ED23 /* qif */,
			);
			name = Products;
			sourceTree = "<group>";
		};
		1079231E19A3210D00C52AD6 /* deps */ = {
			isa = PBXGroup;
			children = (
				107E33ED1C7EAECD00AEF5F8 /* brotli */,
				10FCC13B1B2E4A2C00F13674 /* cloexec */,
				10F4197E1B64E6C300BEAEAC /* golombset */,
				08B4D4391D75A2950079DFB5 /* hiredis */,
				10FEF24B1D6FC8C800E11B1D /* libgkc */,
				1079231F19A3210D00C52AD6 /* klib */,
				10A3D3DC1B4FAA5900327CF9 /* libyrmcds */,
				10FFEE071BB23A730087AD75 /* neverbleed */,
				1079235619A3210D00C52AD6 /* picohttpparser */,
				10F417FB19C2D2B400B6E31A /* picotest */,
				E9708AD01E499D8B0029E0A5 /* picotls */,
				E901C3D5213E1BAF00D17C93 /* quicly */,
				109428A91CC6C48C00E676CB /* ssl-conservatory */,
				E918FC3E2136592500CCB252 /* theft */,
				10756E221AC125E00009BF57 /* yaml */,
				10F417FC19C2D2BA00B6E31A /* yoml */,
			);
			path = deps;
			sourceTree = "<group>";
		};
		1079231F19A3210D00C52AD6 /* klib */ = {
			isa = PBXGroup;
			children = (
				1079232619A3210D00C52AD6 /* khash.h */,
			);
			path = klib;
			sourceTree = "<group>";
		};
		1079235619A3210D00C52AD6 /* picohttpparser */ = {
			isa = PBXGroup;
			children = (
				1079235A19A3210D00C52AD6 /* picohttpparser.c */,
				1079235B19A3210D00C52AD6 /* picohttpparser.h */,
			);
			path = picohttpparser;
			sourceTree = "<group>";
		};
		1079239E19A3215F00C52AD6 /* include */ = {
			isa = PBXGroup;
			children = (
				107923A419A3215F00C52AD6 /* h2o.h */,
				1079239F19A3215F00C52AD6 /* h2o */,
			);
			path = include;
			sourceTree = "<group>";
		};
		1079239F19A3215F00C52AD6 /* h2o */ = {
			isa = PBXGroup;
			children = (
				D08137411FD408C1004679DF /* balancer.h */,
				10DA969B1CD2BF9000679165 /* cache.h */,
				1024A3FD1D22546800EB13F1 /* cache_digests.h */,
				105534D71A3C785000627ECB /* configurator.h */,
				107D4D521B5B2412004A9B21 /* file.h */,
				1044812D1BFD0FBE0007863F /* filecache.h */,
				7D2DF4ED20297EE0004AD361 /* header.h */,
				1058C8871AA6DE4B008D6180 /* hostinfo.h */,
				E97EC88C213CE3130086AD64 /* hpack.h */,
				107923A019A3215F00C52AD6 /* http1.h */,
				7D67C723204F8C9B0049E935 /* httpclient.h */,
				107923A119A3215F00C52AD6 /* http2.h */,
				7D25E33B20B270BA0092C982 /* http2_common.h */,
				10AAAC621B6C7A7D004487C3 /* http2_casper.h */,
				10AA2EB61A970EFC004322AC /* http2_internal.h */,
				10AA2EB81A971280004322AC /* http2_scheduler.h */,
				E9E50475214B3D28004DC170 /* http3_common.h */,
				E9757708221BB78C00D1EF74 /* http3_internal.h */,
				E9E5049321501CA5004DC170 /* http3_server.h */,
				10A3D3D01B4CDBC700327CF9 /* memcached.h */,
				10D0904219F0BA780043D458 /* linklist.h */,
				10D0903919F0A51C0043D458 /* memory.h */,
				10AA2EA91A8DDC57004322AC /* multithread.h */,
				10B38A711B8D34BB007DC191 /* mruby_.h */,
				1058F6EC1D7CC81E00FFFFA3 /* openssl_backport.h */,
<<<<<<< HEAD
				E901C43C213FAE0300D17C93 /* qpack.h */,
=======
				E95EBCD9228117620022C32D /* probes.h */,
>>>>>>> 55c9ee08
				1047A9FE1D0E6D5900CC4BCE /* rand.h */,
				104B9A231A4A4FAF009EEE64 /* serverutil.h */,
				10D0903F19F0B90A0043D458 /* socket */,
				10D0903D19F0A8190043D458 /* socket.h */,
				10EC2A351A0B4D370083514F /* socketpool.h */,
				10D0905819F22FA10043D458 /* string_.h */,
				10AA2E931A80A592004322AC /* time_.h */,
				E9BCE6891FF0CF84003CEA11 /* timerwheel.h */,
				107923A219A3215F00C52AD6 /* token.h */,
				7DA3F5AE20E0B03F0000222F /* token_table.h */,
				106C22F91C040F7800405689 /* tunnel.h */,
				10AA2E9E1A8807CF004322AC /* url.h */,
				107923A319A3215F00C52AD6 /* websocket.h */,
				104B9A2C1A4BE029009EEE64 /* version.h */,
				08790DE11D8275C100A04BC1 /* redis.h */,
				7DF88EF820761972005DB8D8 /* hiredis_.h */,
			);
			path = h2o;
			sourceTree = "<group>";
		};
		107923AA19A3216B00C52AD6 /* misc */ = {
			isa = PBXGroup;
			children = (
				10F4EB831C165B92003DA150 /* fastcgi-cgi.pl */,
				10583BE61AE5A322004A3AD6 /* clang-format-all.sh */,
				104960151B9D3F9100FF136D /* dump-github-repository.pl */,
				10583BE71AE5A322004A3AD6 /* install-perl-module.pl */,
				10583BE81AE5A330004A3AD6 /* libressl.mk */,
				10583BE91AE5A330004A3AD6 /* makedoc.pl */,
				10583BEA1AE5A341004A3AD6 /* picotemplate-conf.pl */,
				10583BEB1AE5A341004A3AD6 /* regen.mk */,
				107923AB19A3216B00C52AD6 /* tokens.pl */,
			);
			path = misc;
			sourceTree = "<group>";
		};
		107923AD19A3217300C52AD6 /* lib */ = {
			isa = PBXGroup;
			children = (
				104B9A4A1A5FA7E5009EEE64 /* common */,
				104B9A4C1A5FA8B5009EEE64 /* core */,
				104B9A4B1A5FA804009EEE64 /* handler */,
				107923B119A3217300C52AD6 /* http1.c */,
				107923B219A3217300C52AD6 /* http2 */,
				E901C438213E593D00D17C93 /* http3 */,
				106C22F71C040F6400405689 /* tunnel.c */,
				107923C119A3217300C52AD6 /* websocket.c */,
			);
			path = lib;
			sourceTree = "<group>";
		};
		107923B219A3217300C52AD6 /* http2 */ = {
			isa = PBXGroup;
			children = (
				107923B519A3217300C52AD6 /* hpack_huffman_table.h */,
				1024A3FB1D22315000EB13F1 /* cache_digests.c */,
				10AAAC641B6C9275004487C3 /* casper.c */,
				107923B319A3217300C52AD6 /* connection.c */,
				107923B819A3217300C52AD6 /* frame.c */,
				107923B419A3217300C52AD6 /* hpack.c */,
				10BA72A919AAD6300059392A /* stream.c */,
				10E299571A67E68500701AA6 /* scheduler.c */,
				080D35EA1D5E060D0029B7E5 /* http2_debug_state.c */,
			);
			path = http2;
			sourceTree = "<group>";
		};
		107923FE19A3239200C52AD6 /* examples */ = {
			isa = PBXGroup;
			children = (
				10BF213E1A087CDF008F7129 /* libh2o */,
			);
			path = examples;
			sourceTree = "<group>";
		};
		107D4D421B587ED6004A9B21 /* src */ = {
			isa = PBXGroup;
			children = (
				107D4D431B588021004A9B21 /* ssl.c */,
			);
			path = src;
			sourceTree = "<group>";
		};
		107E33ED1C7EAECD00AEF5F8 /* brotli */ = {
			isa = PBXGroup;
			children = (
				E987E5531FD7BDBB00DE4346 /* c */,
			);
			path = brotli;
			sourceTree = "<group>";
		};
		107E340E1C7EB10700AEF5F8 /* compress */ = {
			isa = PBXGroup;
			children = (
				107E340F1C7EB13F00AEF5F8 /* gzip.c */,
				107E34111C7EE0D200AEF5F8 /* brotli.c */,
			);
			path = compress;
			sourceTree = "<group>";
		};
		108215061AAD41A000D27E66 /* 50reverse-proxy */ = {
			isa = PBXGroup;
			children = (
				108215071AAD41CE00D27E66 /* test.pl */,
			);
			name = "50reverse-proxy";
			sourceTree = "<group>";
		};
		1082150B1AB26F2F00D27E66 /* cmake */ = {
			isa = PBXGroup;
			children = (
				1082150C1AB26F4700D27E66 /* FindWslay.cmake */,
				1082150D1AB26F4700D27E66 /* FindLibYAML.cmake */,
				1082150E1AB26F4700D27E66 /* FindLibUV.cmake */,
			);
			path = cmake;
			sourceTree = "<group>";
		};
		10835E061C9B8E8000197E59 /* status */ = {
			isa = PBXGroup;
			children = (
				10835E071C9B8EA700197E59 /* index.html */,
			);
			path = status;
			sourceTree = "<group>";
		};
		108867731AD9061100987967 /* mimemap */ = {
			isa = PBXGroup;
			children = (
				108867741AD9069900987967 /* defaults.c.h */,
			);
			path = mimemap;
			sourceTree = "<group>";
		};
		109428A91CC6C48C00E676CB /* ssl-conservatory */ = {
			isa = PBXGroup;
			children = (
				109428AA1CC6C4B600E676CB /* openssl */,
			);
			path = "ssl-conservatory";
			sourceTree = "<group>";
		};
		109428AA1CC6C4B600E676CB /* openssl */ = {
			isa = PBXGroup;
			children = (
				109428AB1CC6C4C700E676CB /* openssl_hostname_validation.c */,
				109428AC1CC6C4C700E676CB /* openssl_hostname_validation.h */,
			);
			path = openssl;
			sourceTree = "<group>";
		};
		10A3D3DC1B4FAA5900327CF9 /* libyrmcds */ = {
			isa = PBXGroup;
			children = (
				10A3D3FE1B4FAAF500327CF9 /* yrmcds.h */,
				1022E7C41CA8BCEB00CE2A05 /* yrmcds_portability.h */,
				1022E7C51CA8BCEB00CE2A05 /* yrmcds_text.h */,
				10A3D3ED1B4FAAEC00327CF9 /* close.c */,
				10A3D3EE1B4FAAEC00327CF9 /* connect.c */,
				10A3D3F61B4FAAF500327CF9 /* recv.c */,
				10A3D3F71B4FAAF500327CF9 /* send.c */,
				1022E7C01CA8BC9E00CE2A05 /* send_text.c */,
				10A3D3F91B4FAAF500327CF9 /* socket.c */,
				10A3D3FA1B4FAAF500327CF9 /* strerror.c */,
				1022E7C21CA8BCCE00CE2A05 /* text_mode.c */,
			);
			path = libyrmcds;
			sourceTree = "<group>";
		};
		10AA2EC51AA0557A004322AC /* assets */ = {
			isa = PBXGroup;
			children = (
				10F4EB851C1779F8003DA150 /* doc_root */,
				10AA2EC61AA05598004322AC /* upstream.psgi */,
			);
			path = assets;
			sourceTree = "<group>";
		};
		10BF213E1A087CDF008F7129 /* libh2o */ = {
			isa = PBXGroup;
			children = (
				10D0905219F0CB130043D458 /* socket-client.c */,
				08790DF41D8BD72500A04BC1 /* redis-client.c */,
				107923FC19A3238500C52AD6 /* simple.c */,
				1079241319A324B400C52AD6 /* websocket.c */,
				10EA45E01D094A1200769A2B /* latency-optimization.c */,
			);
			path = libh2o;
			sourceTree = "<group>";
		};
		10C45D521CFE9B180096DB06 /* status */ = {
			isa = PBXGroup;
			children = (
				10FEF2491D6FC6F600E11B1D /* durations.c */,
				10C45D531CFE9B300096DB06 /* events.c */,
				10C45D541CFE9B300096DB06 /* requests.c */,
				7DE1DB35212B1CC00055F500 /* ssl.c */,
			);
			path = status;
			sourceTree = "<group>";
		};
		10D0903F19F0B90A0043D458 /* socket */ = {
			isa = PBXGroup;
			children = (
				1065E70419BF145700686E72 /* evloop.h */,
				1065E70619BF14E500686E72 /* uv-binding.h */,
			);
			path = socket;
			sourceTree = "<group>";
		};
		10D0906D19F494990043D458 /* t */ = {
			isa = PBXGroup;
			children = (
				109EEFE61D77B376001F11D1 /* README.md */,
				E918FC3A2136589900CCB252 /* 00prop */,
				105534C41A3BB1C300627ECB /* 00unit */,
				105534F21A460EF600627ECB /* 00unit.evloop.t */,
				105534F31A460EF600627ECB /* 00unit.libuv.t */,
				109EEFDC1D77B350001F11D1 /* 00unit.mruby.t */,
				105534F41A460EF600627ECB /* 10httpclient.t */,
				10FEF2481D6EC30800E11B1D /* 40bad-request.t */,
				E9AFBF17212A9802000F5DB8 /* 40chunked.t */,
				104CD5021CC465AF0057C62F /* 40env.t */,
				E9F677CA1FF47BD0006476D3 /* 40http2-h2spec.t */,
				E9BCE6921FF344D4003CEA11 /* 40http2-request-window-size.t */,
				E98041C22230C45E008B9745 /* 40http3.t */,
				104B9A301A58F55E009EEE64 /* 40max-connections.t */,
				10A3D3D71B4F4D0900327CF9 /* 40memcached-session-resumption.t */,
				105534F51A460EF600627ECB /* 40protocol.t */,
				1070E1641B451D43001CCAFA /* 40proxy-protocol.t */,
				E9BC76BF1EE3D71000EB7A09 /* 40redis-session-resumption.t */,
				104B9A311A59D7A2009EEE64 /* 40running-user.t */,
				108215081AB14B1100D27E66 /* 40server-push.t */,
				E9BC76C01EE3D8A100EB7A09 /* 40server-push-attrs.t */,
				109EEFDE1D77B350001F11D1 /* 40server-push-multiple.t */,
				107D4D501B58B342004A9B21 /* 40session-ticket.t */,
				104B9A321A59E27A009EEE64 /* 40ssl-cipher-suite.t */,
				E9F677D82008686B006476D3 /* 40tls13-early-data.t */,
				104B9A221A47BBA1009EEE64 /* 40unix-socket.t */,
				10AA2EB31A94B66D004322AC /* 40virtual-host.t */,
				106C22FB1C0413DA00405689 /* 40websocket.t */,
				10AA2EB11A931409004322AC /* 50access-log.t */,
				109EEFD91D77B336001F11D1 /* 50chunked-encoding-proxying.t */,
				107086741B79A08D002B8F18 /* 50compress.t */,
				E9BC76C11EE3D9A900EB7A09 /* 50compress-hint.t */,
				E9AFBF18212A9802000F5DB8 /* 50config.t */,
				E9AFBF11212A9801000F5DB8 /* 50date-header.t */,
				106C23021C06AB2F00405689 /* 50errordoc.t */,
				104B9A541A60773E009EEE64 /* 50expires.t */,
				10C5A6311B268632006094A6 /* 50fastcgi.t */,
				10F4EB841C16BADD003DA150 /* 50fastcgi-cgi.t */,
				10FCC1421B300A6800F13674 /* 50fastcgi-php.t */,
				109EEFE41D77B360001F11D1 /* 50file.t */,
				105534F61A460EF600627ECB /* 50file-config.t */,
				E9AFBF12212A9801000F5DB8 /* 50file-custom-handler.t */,
				107E34231C86801E00AEF5F8 /* 50file-file.t */,
				100AE41A1B27D74800CE18BB /* 50file-range.t */,
				E9AFBF13212A9801000F5DB8 /* 50graceful-shutdown.t */,
				1058C87F1AA42568008D6180 /* 50headers.t */,
				109EEFDB1D77B336001F11D1 /* 50http2_debug_state.t */,
				E9AFBF22212A982D000F5DB8 /* 50internal-redirect.t */,
				105534F71A460F2E00627ECB /* 50mimemap.t */,
				10A3D3D61B4F1E3200327CF9 /* 50mruby.t */,
				109EEFDD1D77B350001F11D1 /* 50mruby-acl.t */,
				E9BCE6931FF35502003CEA11 /* 50mruby-channel.t */,
				109EEFDF1D77B350001F11D1 /* 50mruby-dos-detector.t */,
				E9AFBF14212A9801000F5DB8 /* 50mruby-error-log.t */,
				100A550C1C22857B00C4E3E0 /* 50mruby-htpasswd.t */,
				100A55131C2E5FAC00C4E3E0 /* 50mruby-http-request.t */,
				E9AFBF15212A9801000F5DB8 /* 50mruby-middleware.t */,
				E9AFBF10212A97AD000F5DB8 /* 50mruby-redis.t */,
				E9AFBF24212A984B000F5DB8 /* 50mruby-sleep.t */,
				E9AFBF23212A982E000F5DB8 /* 50mruby-task.t */,
				E9AFBF16212A9801000F5DB8 /* 50origin-frame.t */,
				105534F81A460F2E00627ECB /* 50post-size-limit.t */,
				E9AFBF26212A984B000F5DB8 /* 50proxy-max-buffer-size.t */,
				10AA2EA81A8DAFD4004322AC /* 50redirect.t */,
				108215061AAD41A000D27E66 /* 50reverse-proxy */,
				108214FE1AAD34DD00D27E66 /* 50reverse-proxy-0.t */,
				E9BC76C21EE3DAA900EB7A09 /* 50reverse-proxy-added-headers.t */,
				E9F677CE1FF62217006476D3 /* 50reverse-proxy-chunk-sizes.t */,
				E9F677CF1FF62217006476D3 /* 50reverse-proxy-chunk-timeout-1.t */,
				E9F677CC1FF62216006476D3 /* 50reverse-proxy-chunk-timeout-2.t */,
				E9F677CB1FF62216006476D3 /* 50reverse-proxy-chunk-trailing-headers.t */,
				104C65021A6DF36B000AC190 /* 50reverse-proxy-config.t */,
				108102151C3DB05100C024CD /* 50reverse-proxy-disconnected-keepalive.t */,
				E9F677CD1FF62216006476D3 /* 50reverse-proxy-drop-headers.t */,
				10DA969A1CCEF2C200679165 /* 50reverse-proxy-https.t */,
				E9AFBF1B212A9814000F5DB8 /* 50reverse-proxy-informational.t */,
				E9AFBF1D212A9814000F5DB8 /* 50reverse-proxy-invalid-transfer-encoding.t */,
				E9A410961F9EA2F100D9B0FB /* 50reverse-proxy-multiple-backends.t */,
				E9A410951F9EA2E400D9B0FB /* 50reverse-proxy-multiple-backends-with-down.t */,
				E9AFBF20212A9814000F5DB8 /* 50reverse-proxy-multiple-balancers.t */,
				E9BC76C31EE4AA4600EB7A09 /* 50reverse-proxy-preserve-case.t */,
				10FEF2441D6444E900E11B1D /* 50reverse-proxy-proxy-protocol.t */,
				E9A410971F9EA2F200D9B0FB /* 50reverse-proxy-round-robin.t */,
				E9AFBF1A212A9813000F5DB8 /* 50reverse-proxy-round-robin-weighted.t */,
				E9F677D11FF62228006476D3 /* 50reverse-proxy-serialize-posts.t */,
				E9F677D21FF62228006476D3 /* 50reverse-proxy-serialize-posts-2.t */,
				E9F677D01FF62228006476D3 /* 50reverse-proxy-serialize-posts-3.t */,
				E9BC76C41EE4AA9700EB7A09 /* 50reverse-proxy-session-resumption.t */,
				E9AFBF21212A9814000F5DB8 /* 50reverse-proxy-timings.t */,
				E9AFBF28212A985E000F5DB8 /* 50reverse-proxy-timeouts.t */,
				10AA2EB21A9479B4004322AC /* 50reverse-proxy-upstream-down.t */,
				104B9A2B1A4BBDA4009EEE64 /* 50server-starter.t */,
				E9AFBF1F212A9814000F5DB8 /* 50server-timing.t */,
				109EEFE51D77B36C001F11D1 /* 50servername.t */,
				10C45D571CFE9BB60096DB06 /* 50status.t */,
				E9AFBF1E212A9814000F5DB8 /* 50stop-opening-new-push-streams.t */,
				E9AFBF19212A9813000F5DB8 /* 50suspend-body.t */,
				10C45D4D1CFD15890096DB06 /* 50throttle-response.t */,
				E9AFBF2A212A985E000F5DB8 /* 50too-much-data.t */,
				E9AFBF2B212A985E000F5DB8 /* 50too-much-headers.t */,
				E9AFBF29212A985E000F5DB8 /* 50uncompressed-headers.t */,
				E9AFBF1C212A9814000F5DB8 /* 50unexpected-upstream-body.t */,
				E9AFBF27212A985D000F5DB8 /* 50zero-sized-streaming-body.t */,
				E9F677D32004CCCA006476D3 /* 50zero-sized-timeout.t */,
				109EEFE11D77B350001F11D1 /* 80dup-host-headers.t */,
				E9BC76C51EE4AB6C00EB7A09 /* 80graceful-shutdown.t */,
				E9AFBF2C212A985E000F5DB8 /* 80http2-idle-timeout-for-zero-window.t */,
				109EEFE21D77B350001F11D1 /* 80invalid-h2-chars-in-headers.t */,
				105534FE1A46134A00627ECB /* 80issues61.t */,
				1092E0011BEB1DDC001074BF /* 80issues579.t */,
				104481271BFC05FC0007863F /* 80issues595.t */,
				10952D591C5082F7000D664C /* 80issues-from-proxy-reproxy-to-different-host.t */,
				E9BCE6911FF326AC003CEA11 /* 80no-handler-vs-h2-post.t */,
				109EEFD81D77B336001F11D1 /* 80one-byte-window.t */,
				106530A81D8A21A7005B2C60 /* 80reverse-proxy-missing-content-length-for-post.t */,
				10B6D4501C727315005F0CF8 /* 80yaml-merge.t */,
				104B9A451A5D1004009EEE64 /* 90live-fetch-ocsp-response.t */,
				109EEFE31D77B350001F11D1 /* 90live-sni.t */,
				10C2117C1B8164B1005A9D02 /* 90root-fastcgi-php.t */,
				10AA2EC51AA0557A004322AC /* assets */,
				105534FB1A460F4200627ECB /* Util.pm */,
				08819C2D218C9FF70057ED23 /* qif.c */,
			);
			path = t;
			sourceTree = "<group>";
		};
		10F417D419C190DD00B6E31A /* src */ = {
			isa = PBXGroup;
			children = (
				10D0906A19F38B850043D458 /* httpclient.c */,
				10A3D40E1B584BEC00327CF9 /* standalone.h */,
				10F417D519C190F800B6E31A /* main.c */,
				107D4D4D1B58970D004A9B21 /* ssl.c */,
				107D4D5D1B5F143B004A9B21 /* setuidgid.c */,
			);
			path = src;
			sourceTree = "<group>";
		};
		10F417FB19C2D2B400B6E31A /* picotest */ = {
			isa = PBXGroup;
			children = (
				10F417FD19C2D2F800B6E31A /* picotest.c */,
				10F417FE19C2D2F800B6E31A /* picotest.h */,
			);
			path = picotest;
			sourceTree = "<group>";
		};
		10F417FC19C2D2BA00B6E31A /* yoml */ = {
			isa = PBXGroup;
			children = (
				10F4180219C2D32100B6E31A /* yoml-parser.h */,
				10F4180019C2D31600B6E31A /* yoml.h */,
			);
			name = yoml;
			sourceTree = "<group>";
		};
		10F4197E1B64E6C300BEAEAC /* golombset */ = {
			isa = PBXGroup;
			children = (
				10F4197F1B64E70D00BEAEAC /* golombset.h */,
			);
			path = golombset;
			sourceTree = "<group>";
		};
		10F4EB851C1779F8003DA150 /* doc_root */ = {
			isa = PBXGroup;
			children = (
				10F4EB861C177A12003DA150 /* hello.cgi */,
			);
			path = doc_root;
			sourceTree = "<group>";
		};
		10F4EB881C195B5C003DA150 /* mruby */ = {
			isa = PBXGroup;
			children = (
				10F4EB891C195B9E003DA150 /* htpasswd.rb */,
			);
			path = mruby;
			sourceTree = "<group>";
		};
		10FCC13B1B2E4A2C00F13674 /* cloexec */ = {
			isa = PBXGroup;
			children = (
				10FCC13C1B2E4A4500F13674 /* cloexec.c */,
				10FCC13D1B2E4A4500F13674 /* cloexec.h */,
			);
			path = cloexec;
			sourceTree = "<group>";
		};
		10FEF24B1D6FC8C800E11B1D /* libgkc */ = {
			isa = PBXGroup;
			children = (
				10FEF24C1D6FC8E200E11B1D /* gkc.c */,
				10FEF24D1D6FC8E200E11B1D /* gkc.h */,
			);
			path = libgkc;
			sourceTree = "<group>";
		};
		10FFEE071BB23A730087AD75 /* neverbleed */ = {
			isa = PBXGroup;
			children = (
				10FFEE081BB23A8C0087AD75 /* neverbleed.c */,
				10FFEE091BB23A8C0087AD75 /* neverbleed.h */,
			);
			path = neverbleed;
			sourceTree = "<group>";
		};
		D08137371FD400F4004679DF /* balancer */ = {
			isa = PBXGroup;
			children = (
				D08137381FD400F4004679DF /* least_conn.c */,
				D08137391FD400F4004679DF /* roundrobin.c */,
			);
			path = balancer;
			sourceTree = "<group>";
		};
		D081373C1FD40431004679DF /* balancer */ = {
			isa = PBXGroup;
			children = (
				D081373D1FD40431004679DF /* least_conn.c */,
				D081373E1FD40431004679DF /* roundrobin.c */,
			);
			path = balancer;
			sourceTree = "<group>";
		};
		E901C3D5213E1BAF00D17C93 /* quicly */ = {
			isa = PBXGroup;
			children = (
				E901C3D6213E1BE700D17C93 /* include */,
				E901C3D7213E1BED00D17C93 /* lib */,
			);
			path = quicly;
			sourceTree = "<group>";
		};
		E901C3D6213E1BE700D17C93 /* include */ = {
			isa = PBXGroup;
			children = (
				E901C3D9213E1C2E00D17C93 /* quicly.h */,
				E901C3D8213E1C1D00D17C93 /* quicly */,
			);
			path = include;
			sourceTree = "<group>";
		};
		E901C3D7213E1BED00D17C93 /* lib */ = {
			isa = PBXGroup;
			children = (
				E98042152238D35B008B9745 /* cc-reno.c */,
				E980423C2246304F008B9745 /* defaults.c */,
				E901C3F0213E1C4000D17C93 /* frame.c */,
				E901C3EF213E1C4000D17C93 /* loss.c */,
				E901C3F3213E1C4000D17C93 /* quicly.c */,
				E901C3F2213E1C4000D17C93 /* ranges.c */,
				E98884CE21E7F3C80060F010 /* recvstate.c */,
				E98884CD21E7F3C80060F010 /* sendstate.c */,
				E98884CC21E7F3C80060F010 /* sentmap.c */,
				E98884CB21E7F3C80060F010 /* streambuf.c */,
			);
			path = lib;
			sourceTree = "<group>";
		};
		E901C3D8213E1C1D00D17C93 /* quicly */ = {
			isa = PBXGroup;
			children = (
				E980423922463044008B9745 /* cc.h */,
				E901C3E3213E1C3600D17C93 /* constants.h */,
				E980423822463044008B9745 /* defaults.h */,
				E901C3E1213E1C3600D17C93 /* frame.h */,
				E901C3E4213E1C3600D17C93 /* linklist.h */,
				E901C3DE213E1C3600D17C93 /* loss.h */,
				E901C3DB213E1C3600D17C93 /* maxsender.h */,
				E901C3DC213E1C3600D17C93 /* ranges.h */,
				E98884C321E7F3AE0060F010 /* recvstate.h */,
				E98884C421E7F3AE0060F010 /* sendstate.h */,
				E98884C621E7F3AF0060F010 /* sentmap.h */,
				E98884C521E7F3AF0060F010 /* streambuf.h */,
			);
			path = quicly;
			sourceTree = "<group>";
		};
		E901C438213E593D00D17C93 /* http3 */ = {
			isa = PBXGroup;
			children = (
				E901C439213E59A000D17C93 /* qpack.c */,
				E9E50476214C0385004DC170 /* common.c */,
				E9E5048F21501BBA004DC170 /* server.c */,
			);
			path = http3;
			sourceTree = "<group>";
		};
		E901C43E2140CC9000D17C93 /* http3 */ = {
			isa = PBXGroup;
			children = (
				E901C43F2140CCB500D17C93 /* qpack.c */,
			);
			path = http3;
			sourceTree = "<group>";
		};
		E918FC3A2136589900CCB252 /* 00prop */ = {
			isa = PBXGroup;
			children = (
				E918FC3B213658BE00CCB252 /* prop.c */,
			);
			path = 00prop;
			sourceTree = "<group>";
		};
		E918FC3E2136592500CCB252 /* theft */ = {
			isa = PBXGroup;
			children = (
				E918FC3F2136594900CCB252 /* inc */,
				E918FC402136594E00CCB252 /* src */,
			);
			path = theft;
			sourceTree = "<group>";
		};
		E918FC3F2136594900CCB252 /* inc */ = {
			isa = PBXGroup;
			children = (
				E918FC422136597200CCB252 /* theft_types.h */,
				E918FC412136597200CCB252 /* theft.h */,
			);
			path = inc;
			sourceTree = "<group>";
		};
		E918FC402136594E00CCB252 /* src */ = {
			isa = PBXGroup;
			children = (
				E918FC5D2136598500CCB252 /* theft_autoshrink_internal.h */,
				E918FC542136598400CCB252 /* theft_autoshrink.c */,
				E918FC572136598500CCB252 /* theft_autoshrink.h */,
				E918FC452136598300CCB252 /* theft_aux_builtin.c */,
				E918FC4B2136598300CCB252 /* theft_aux.c */,
				E918FC532136598400CCB252 /* theft_bloom.c */,
				E918FC5A2136598500CCB252 /* theft_bloom.h */,
				E918FC4A2136598300CCB252 /* theft_call_internal.h */,
				E918FC4F2136598400CCB252 /* theft_call.c */,
				E918FC582136598500CCB252 /* theft_call.h */,
				E918FC4D2136598400CCB252 /* theft_hash.c */,
				E918FC462136598300CCB252 /* theft_random.c */,
				E918FC472136598300CCB252 /* theft_random.h */,
				E918FC502136598400CCB252 /* theft_rng.c */,
				E918FC562136598500CCB252 /* theft_rng.h */,
				E918FC482136598300CCB252 /* theft_run_internal.h */,
				E918FC512136598400CCB252 /* theft_run.c */,
				E918FC5B2136598500CCB252 /* theft_run.h */,
				E918FC5E2136598600CCB252 /* theft_shrink_internal.h */,
				E918FC4E2136598400CCB252 /* theft_shrink.c */,
				E918FC522136598400CCB252 /* theft_shrink.h */,
				E918FC592136598500CCB252 /* theft_trial_internal.h */,
				E918FC552136598400CCB252 /* theft_trial.c */,
				E918FC5C2136598500CCB252 /* theft_trial.h */,
				E918FC4C2136598400CCB252 /* theft_types_internal.h */,
				E918FC492136598300CCB252 /* theft.c */,
			);
			path = src;
			sourceTree = "<group>";
		};
		E9708AD01E499D8B0029E0A5 /* picotls */ = {
			isa = PBXGroup;
			children = (
				E9708AE91E49A2610029E0A5 /* deps */,
				E9708ADE1E499E100029E0A5 /* include */,
				E9708AD71E499DEA0029E0A5 /* lib */,
			);
			path = picotls;
			sourceTree = "<group>";
		};
		E9708AD71E499DEA0029E0A5 /* lib */ = {
			isa = PBXGroup;
			children = (
				E9708AD81E499E040029E0A5 /* cifra.c */,
				E9708AD91E499E040029E0A5 /* openssl.c */,
				E9708ADA1E499E040029E0A5 /* picotls.c */,
			);
			path = lib;
			sourceTree = "<group>";
		};
		E9708ADE1E499E100029E0A5 /* include */ = {
			isa = PBXGroup;
			children = (
				E9708AE11E49A2160029E0A5 /* picotls */,
				E9708ADF1E49A2120029E0A5 /* picotls.h */,
			);
			path = include;
			sourceTree = "<group>";
		};
		E9708AE11E49A2160029E0A5 /* picotls */ = {
			isa = PBXGroup;
			children = (
				E9708AE21E49A2260029E0A5 /* minicrypto.h */,
				E9708AE31E49A2260029E0A5 /* openssl.h */,
			);
			path = picotls;
			sourceTree = "<group>";
		};
		E9708AE91E49A2610029E0A5 /* deps */ = {
			isa = PBXGroup;
			children = (
				E9708AEA1E49A26E0029E0A5 /* cifra */,
			);
			path = deps;
			sourceTree = "<group>";
		};
		E9708AEA1E49A26E0029E0A5 /* cifra */ = {
			isa = PBXGroup;
			children = (
				E9708AEB1E49A2800029E0A5 /* src */,
			);
			path = cifra;
			sourceTree = "<group>";
		};
		E9708AEB1E49A2800029E0A5 /* src */ = {
			isa = PBXGroup;
			children = (
				E9708B1A1E49A3380029E0A5 /* ext */,
				E9708AEC1E49A2910029E0A5 /* aes.c */,
				E9708AED1E49A2910029E0A5 /* aes.h */,
				E9708AF01E49A2B90029E0A5 /* bitops.h */,
				E9708AF11E49A2B90029E0A5 /* blockwise.c */,
				E9708AF21E49A2B90029E0A5 /* blockwise.h */,
				E9708AF61E49A3130029E0A5 /* cf_config.h */,
				E9BC76E61F00E72D00EB7A09 /* chacha20.c */,
				E9708AF71E49A3130029E0A5 /* chash.c */,
				E9708AF81E49A3130029E0A5 /* chash.h */,
				E9708AF91E49A3130029E0A5 /* curve25519.c */,
				E9708AFA1E49A3130029E0A5 /* curve25519.h */,
				E9708AFC1E49A3130029E0A5 /* drbg.c */,
				E9708AFD1E49A3130029E0A5 /* drbg.h */,
				E9708AFE1E49A3130029E0A5 /* gcm.c */,
				E9708AFF1E49A3130029E0A5 /* gf128.c */,
				E9708B001E49A3130029E0A5 /* gf128.h */,
				E9708B011E49A3130029E0A5 /* hmac.c */,
				E9708B021E49A3130029E0A5 /* hmac.h */,
				E9708B031E49A3130029E0A5 /* modes.c */,
				E9708B041E49A3130029E0A5 /* modes.h */,
				E9BC76E21F00E6DA00EB7A09 /* poly1305.h */,
				E9BC76E91F00E74C00EB7A09 /* poly1305.c */,
				E9BC76E41F00E70700EB7A09 /* salsa20.h */,
				E9708B051E49A3130029E0A5 /* sha2.h */,
				E9708B061E49A3130029E0A5 /* sha256.c */,
				E927CD612074855300D4797E /* sha512.c */,
				E9708B071E49A3130029E0A5 /* tassert.h */,
			);
			path = src;
			sourceTree = "<group>";
		};
		E9708B1A1E49A3380029E0A5 /* ext */ = {
			isa = PBXGroup;
			children = (
				E9708B1B1E49A3480029E0A5 /* handy.h */,
			);
			path = ext;
			sourceTree = "<group>";
		};
		E987E5531FD7BDBB00DE4346 /* c */ = {
			isa = PBXGroup;
			children = (
				E987E5DF1FD7EB5300DE4346 /* common */,
				E987E5541FD7BDF100DE4346 /* enc */,
				E987E5C71FD7BE3400DE4346 /* include */,
			);
			path = c;
			sourceTree = "<group>";
		};
		E987E5541FD7BDF100DE4346 /* enc */ = {
			isa = PBXGroup;
			children = (
				E987E57A1FD7BE2000DE4346 /* backward_references_hq.c */,
				E987E5721FD7BE2000DE4346 /* backward_references_hq.h */,
				E987E58D1FD7BE2300DE4346 /* backward_references_inc.h */,
				E987E56F1FD7BE1F00DE4346 /* backward_references.c */,
				E987E5611FD7BE1E00DE4346 /* backward_references.h */,
				E987E5601FD7BE1E00DE4346 /* bit_cost_inc.h */,
				E987E5551FD7BE1D00DE4346 /* bit_cost.c */,
				E987E55F1FD7BE1E00DE4346 /* bit_cost.h */,
				E987E5761FD7BE2000DE4346 /* block_encoder_inc.h */,
				E987E5841FD7BE2200DE4346 /* block_splitter_inc.h */,
				E987E5731FD7BE2000DE4346 /* block_splitter.c */,
				E987E5811FD7BE2100DE4346 /* block_splitter.h */,
				E987E5871FD7BE2200DE4346 /* brotli_bit_stream.c */,
				E987E5571FD7BE1D00DE4346 /* brotli_bit_stream.h */,
				E987E5621FD7BE1E00DE4346 /* cluster_inc.h */,
				E987E58B1FD7BE2300DE4346 /* cluster.c */,
				E987E5701FD7BE1F00DE4346 /* cluster.h */,
				E987E5581FD7BE1D00DE4346 /* command.h */,
				E987E5651FD7BE1E00DE4346 /* compress_fragment_two_pass.c */,
				E987E5691FD7BE1F00DE4346 /* compress_fragment_two_pass.h */,
				E987E57D1FD7BE2100DE4346 /* compress_fragment.c */,
				E987E5771FD7BE2000DE4346 /* compress_fragment.h */,
				E987E5591FD7BE1D00DE4346 /* context.h */,
				E987E55A1FD7BE1D00DE4346 /* dictionary_hash.c */,
				E987E5821FD7BE2100DE4346 /* dictionary_hash.h */,
				E987E57E1FD7BE2100DE4346 /* encode.c */,
				E987E56B1FD7BE1F00DE4346 /* entropy_encode_static.h */,
				E987E5661FD7BE1E00DE4346 /* entropy_encode.c */,
				E987E57B1FD7BE2000DE4346 /* entropy_encode.h */,
				E987E58A1FD7BE2300DE4346 /* fast_log.h */,
				E987E56D1FD7BE1F00DE4346 /* find_match_length.h */,
				E987E5791FD7BE2000DE4346 /* hash_forgetful_chain_inc.h */,
				E987E55E1FD7BE1E00DE4346 /* hash_longest_match_inc.h */,
				E987E5851FD7BE2200DE4346 /* hash_longest_match_quickly_inc.h */,
				E987E5711FD7BE1F00DE4346 /* hash_longest_match64_inc.h */,
				E987E55B1FD7BE1E00DE4346 /* hash_to_binary_tree_inc.h */,
				E987E5681FD7BE1F00DE4346 /* hash.h */,
				E987E55C1FD7BE1E00DE4346 /* histogram_inc.h */,
				E987E5741FD7BE2000DE4346 /* histogram.c */,
				E987E5831FD7BE2200DE4346 /* histogram.h */,
				E987E5631FD7BE1E00DE4346 /* literal_cost.c */,
				E987E5881FD7BE2200DE4346 /* literal_cost.h */,
				E987E56C1FD7BE1F00DE4346 /* memory.c */,
				E987E5561FD7BE1D00DE4346 /* memory.h */,
				E987E55D1FD7BE1E00DE4346 /* metablock_inc.h */,
				E987E5801FD7BE2100DE4346 /* metablock.c */,
				E987E5751FD7BE2000DE4346 /* metablock.h */,
				E987E5891FD7BE2200DE4346 /* port.h */,
				E987E56E1FD7BE1F00DE4346 /* prefix.h */,
				E987E5781FD7BE2000DE4346 /* quality.h */,
				E987E5671FD7BE1E00DE4346 /* ringbuffer.h */,
				E987E5641FD7BE1E00DE4346 /* static_dict_lut.h */,
				E987E58C1FD7BE2300DE4346 /* static_dict.c */,
				E987E57C1FD7BE2100DE4346 /* static_dict.h */,
				E987E5861FD7BE2200DE4346 /* utf8_util.c */,
				E987E56A1FD7BE1F00DE4346 /* utf8_util.h */,
				E987E57F1FD7BE2100DE4346 /* write_bits.h */,
			);
			path = enc;
			sourceTree = "<group>";
		};
		E987E5C71FD7BE3400DE4346 /* include */ = {
			isa = PBXGroup;
			children = (
				E987E5C81FD7BE4400DE4346 /* brotli */,
			);
			path = include;
			sourceTree = "<group>";
		};
		E987E5C81FD7BE4400DE4346 /* brotli */ = {
			isa = PBXGroup;
			children = (
				E987E5CA1FD7BE5700DE4346 /* encode.h */,
				E987E5CB1FD7BE5700DE4346 /* port.h */,
				E987E5C91FD7BE5700DE4346 /* types.h */,
			);
			path = brotli;
			sourceTree = "<group>";
		};
		E987E5DF1FD7EB5300DE4346 /* common */ = {
			isa = PBXGroup;
			children = (
				E987E5E01FD7EB7800DE4346 /* constants.h */,
				E987E5E31FD7EB7E00DE4346 /* dictionary.c */,
				E987E5E41FD7EB7F00DE4346 /* dictionary.h */,
				E987E5E21FD7EB7E00DE4346 /* version.h */,
			);
			path = common;
			sourceTree = "<group>";
		};
/* End PBXGroup section */

/* Begin PBXHeadersBuildPhase section */
		1079231319A320A700C52AD6 /* Headers */ = {
			isa = PBXHeadersBuildPhase;
			buildActionMask = 2147483647;
			files = (
				10AAAC631B6C7A7D004487C3 /* http2_casper.h in Headers */,
				08E9CC4E1E41F6660049DD26 /* embedded.c.h in Headers */,
				1022E7C61CA8BCEB00CE2A05 /* yrmcds_portability.h in Headers */,
				10D0904319F0BA780043D458 /* linklist.h in Headers */,
				10EC2A361A0B4D370083514F /* socketpool.h in Headers */,
				105534EB1A42A87E00627ECB /* _templates.c.h in Headers */,
				7D67C724204F8CA50049E935 /* httpclient.h in Headers */,
				1079236A19A3210E00C52AD6 /* khash.h in Headers */,
				E98884C721E7F3AF0060F010 /* recvstate.h in Headers */,
				1022E7C71CA8BCEB00CE2A05 /* yrmcds_text.h in Headers */,
				105534D81A3C791B00627ECB /* configurator.h in Headers */,
				10AA2EAA1A8DDC57004322AC /* multithread.h in Headers */,
				E901C3E5213E1C3600D17C93 /* maxsender.h in Headers */,
				10AA2E9F1A8807CF004322AC /* url.h in Headers */,
				10B38A721B8D34BB007DC191 /* mruby_.h in Headers */,
				10FCC13F1B2E4A4500F13674 /* cloexec.h in Headers */,
				E9708B1C1E49A3480029E0A5 /* handy.h in Headers */,
				D08137421FD408C2004679DF /* balancer.h in Headers */,
				E901C3EE213E1C3600D17C93 /* linklist.h in Headers */,
				E98884C921E7F3AF0060F010 /* streambuf.h in Headers */,
				1024A3FE1D22546800EB13F1 /* cache_digests.h in Headers */,
				10DA969C1CD2BF9000679165 /* cache.h in Headers */,
				E901C43D213FAE0300D17C93 /* qpack.h in Headers */,
				1044812E1BFD0FBE0007863F /* filecache.h in Headers */,
				107923A619A3215F00C52AD6 /* http2.h in Headers */,
				107923A719A3215F00C52AD6 /* token.h in Headers */,
				E901C3E8213E1C3600D17C93 /* loss.h in Headers */,
				107923A919A3215F00C52AD6 /* h2o.h in Headers */,
				108867751AD9069900987967 /* defaults.c.h in Headers */,
				1058C8881AA6DE4B008D6180 /* hostinfo.h in Headers */,
				7D2DF4EE20297EEF004AD361 /* header.h in Headers */,
				1047A9FF1D0E6D5900CC4BCE /* rand.h in Headers */,
				E9BCE68A1FF0CF85003CEA11 /* timerwheel.h in Headers */,
				10AA2E941A80A592004322AC /* time_.h in Headers */,
				0812AB2C1D7FD54700004F23 /* read.h in Headers */,
				107923A519A3215F00C52AD6 /* http1.h in Headers */,
				E901C3E6213E1C3600D17C93 /* ranges.h in Headers */,
				E98884CA21E7F3AF0060F010 /* sentmap.h in Headers */,
				10A3D3D31B4CDF1200327CF9 /* memcached.h in Headers */,
				E901C3ED213E1C3600D17C93 /* constants.h in Headers */,
				08790DE01D8015A400A04BC1 /* sds.h in Headers */,
				7D0E5D5A20761BD800DA3E5A /* hiredis_.h in Headers */,
				106C22FA1C040F7800405689 /* tunnel.h in Headers */,
				08790DE21D8275DE00A04BC1 /* redis.h in Headers */,
				0812AB211D7FCFEB00004F23 /* async.h in Headers */,
				10D0903A19F0A51C0043D458 /* memory.h in Headers */,
				7DA3F5AF20E0B0400000222F /* token_table.h in Headers */,
				104B9A2D1A4BE029009EEE64 /* version.h in Headers */,
				E980423B22463044008B9745 /* cc.h in Headers */,
				E9E5049421501CA5004DC170 /* http3_server.h in Headers */,
				1058F6ED1D7CC99B00FFFFA3 /* openssl_backport.h in Headers */,
				E98884C821E7F3AF0060F010 /* sendstate.h in Headers */,
				E901C3DA213E1C2E00D17C93 /* quicly.h in Headers */,
				E901C3EB213E1C3600D17C93 /* frame.h in Headers */,
				10D0905919F22FA10043D458 /* string_.h in Headers */,
				E95EBCDA228117620022C32D /* probes.h in Headers */,
				10FEF24F1D6FC8E200E11B1D /* gkc.h in Headers */,
				E9757709221BB7DC00D1EF74 /* http3_internal.h in Headers */,
				08790DDF1D8015A400A04BC1 /* net.h in Headers */,
				10AA2EB71A970EFC004322AC /* http2_internal.h in Headers */,
				E97EC88D213CE3130086AD64 /* hpack.h in Headers */,
				10F419801B64E70D00BEAEAC /* golombset.h in Headers */,
				104B9A261A4A5041009EEE64 /* serverutil.h in Headers */,
				1079239719A3210E00C52AD6 /* picohttpparser.h in Headers */,
				1065E70C19BF664300686E72 /* evloop.h in Headers */,
				E9E5047A214EB26D004DC170 /* http3_common.h in Headers */,
				107923C819A3217300C52AD6 /* hpack_huffman_table.h in Headers */,
				107D4D531B5B2412004A9B21 /* file.h in Headers */,
				E9708AE01E49A2120029E0A5 /* picotls.h in Headers */,
				105534ED1A42AD5E00627ECB /* templates.c.h in Headers */,
				7D25E33C20B288710092C982 /* http2_common.h in Headers */,
				10AA2EB91A971280004322AC /* http2_scheduler.h in Headers */,
				10D0903E19F0A8190043D458 /* socket.h in Headers */,
				10F4180119C2D31600B6E31A /* yoml.h in Headers */,
				1065E6EE19B7BA5A00686E72 /* websocket.h in Headers */,
				E9BC76E51F00E70700EB7A09 /* salsa20.h in Headers */,
				0812AB231D7FCFEB00004F23 /* hiredis.h in Headers */,
				1079245419A32C0800C52AD6 /* token_table.h in Headers */,
				E980423A22463044008B9745 /* defaults.h in Headers */,
				1065E70D19BF6D4600686E72 /* uv-binding.h in Headers */,
				1065E70E19BF6D9400686E72 /* uv-binding.c.h in Headers */,
			);
			runOnlyForDeploymentPostprocessing = 0;
		};
/* End PBXHeadersBuildPhase section */

/* Begin PBXNativeTarget section */
		08790E031D8BD7F100A04BC1 /* examples-redis-client */ = {
			isa = PBXNativeTarget;
			buildConfigurationList = 08790E0B1D8BD7F100A04BC1 /* Build configuration list for PBXNativeTarget "examples-redis-client" */;
			buildPhases = (
				08790E061D8BD7F100A04BC1 /* Sources */,
				08790E081D8BD7F100A04BC1 /* Frameworks */,
				08790E0A1D8BD7F100A04BC1 /* CopyFiles */,
			);
			buildRules = (
			);
			dependencies = (
				08790E041D8BD7F100A04BC1 /* PBXTargetDependency */,
			);
			name = "examples-redis-client";
			productName = simple;
			productReference = 08790E101D8BD7F100A04BC1 /* examples-redis-client */;
			productType = "com.apple.product-type.tool";
		};
		08819C1F218C9FA90057ED23 /* qif */ = {
			isa = PBXNativeTarget;
			buildConfigurationList = 08819C27218C9FA90057ED23 /* Build configuration list for PBXNativeTarget "qif" */;
			buildPhases = (
				08819C22218C9FA90057ED23 /* Sources */,
				08819C24218C9FA90057ED23 /* Frameworks */,
				08819C26218C9FA90057ED23 /* CopyFiles */,
			);
			buildRules = (
			);
			dependencies = (
				08819C20218C9FA90057ED23 /* PBXTargetDependency */,
			);
			name = qif;
			productName = simple;
			productReference = 08819C2C218C9FA90057ED23 /* qif */;
			productType = "com.apple.product-type.tool";
		};
		1079231419A320A700C52AD6 /* h2o */ = {
			isa = PBXNativeTarget;
			buildConfigurationList = 1079231919A320A700C52AD6 /* Build configuration list for PBXNativeTarget "h2o" */;
			buildPhases = (
				1079231119A320A700C52AD6 /* Sources */,
				1079231219A320A700C52AD6 /* Frameworks */,
				1079231319A320A700C52AD6 /* Headers */,
			);
			buildRules = (
			);
			dependencies = (
			);
			name = h2o;
			productName = h2o;
			productReference = 1079231519A320A700C52AD6 /* libh2o.a */;
			productType = "com.apple.product-type.library.static";
		};
		107923D819A321F400C52AD6 /* examples-simple */ = {
			isa = PBXNativeTarget;
			buildConfigurationList = 107923DF19A321F400C52AD6 /* Build configuration list for PBXNativeTarget "examples-simple" */;
			buildPhases = (
				107923D519A321F400C52AD6 /* Sources */,
				107923D619A321F400C52AD6 /* Frameworks */,
				107923D719A321F400C52AD6 /* CopyFiles */,
			);
			buildRules = (
			);
			dependencies = (
				1079240019A3241000C52AD6 /* PBXTargetDependency */,
			);
			name = "examples-simple";
			productName = simple;
			productReference = 107923D919A321F400C52AD6 /* examples-simple */;
			productType = "com.apple.product-type.tool";
		};
		1079240219A3247A00C52AD6 /* examples-websocket */ = {
			isa = PBXNativeTarget;
			buildConfigurationList = 1079240A19A3247A00C52AD6 /* Build configuration list for PBXNativeTarget "examples-websocket" */;
			buildPhases = (
				1079240519A3247A00C52AD6 /* Sources */,
				1079240719A3247A00C52AD6 /* Frameworks */,
				1079240919A3247A00C52AD6 /* CopyFiles */,
			);
			buildRules = (
			);
			dependencies = (
			);
			name = "examples-websocket";
			productName = simple;
			productReference = 1079240D19A3247A00C52AD6 /* websocket */;
			productType = "com.apple.product-type.tool";
		};
		1079242A19A3260E00C52AD6 /* unittest */ = {
			isa = PBXNativeTarget;
			buildConfigurationList = 1079243219A3260E00C52AD6 /* Build configuration list for PBXNativeTarget "unittest" */;
			buildPhases = (
				1079242D19A3260E00C52AD6 /* Sources */,
				1079242F19A3260E00C52AD6 /* Frameworks */,
				1079243119A3260E00C52AD6 /* CopyFiles */,
			);
			buildRules = (
			);
			dependencies = (
			);
			name = unittest;
			productName = simple;
			productReference = 1079243519A3260E00C52AD6 /* unittest */;
			productType = "com.apple.product-type.tool";
		};
		10D0904419F0CA9C0043D458 /* examples-socket-client */ = {
			isa = PBXNativeTarget;
			buildConfigurationList = 10D0904C19F0CA9C0043D458 /* Build configuration list for PBXNativeTarget "examples-socket-client" */;
			buildPhases = (
				10D0904719F0CA9C0043D458 /* Sources */,
				10D0904919F0CA9C0043D458 /* Frameworks */,
				10D0904B19F0CA9C0043D458 /* CopyFiles */,
			);
			buildRules = (
			);
			dependencies = (
				10D0904519F0CA9C0043D458 /* PBXTargetDependency */,
			);
			name = "examples-socket-client";
			productName = simple;
			productReference = 10D0905119F0CA9C0043D458 /* examples-socket-server */;
			productType = "com.apple.product-type.tool";
		};
		10D0905C19F38B2E0043D458 /* examples-httpclient */ = {
			isa = PBXNativeTarget;
			buildConfigurationList = 10D0906419F38B2E0043D458 /* Build configuration list for PBXNativeTarget "examples-httpclient" */;
			buildPhases = (
				10D0905F19F38B2E0043D458 /* Sources */,
				10D0906119F38B2E0043D458 /* Frameworks */,
				10D0906319F38B2E0043D458 /* CopyFiles */,
			);
			buildRules = (
			);
			dependencies = (
				10D0905D19F38B2E0043D458 /* PBXTargetDependency */,
			);
			name = "examples-httpclient";
			productName = simple;
			productReference = 10D0906919F38B2E0043D458 /* examples-httpclient */;
			productType = "com.apple.product-type.tool";
		};
		10EA45D21D0949BF00769A2B /* examples-latency-optimization */ = {
			isa = PBXNativeTarget;
			buildConfigurationList = 10EA45DA1D0949BF00769A2B /* Build configuration list for PBXNativeTarget "examples-latency-optimization" */;
			buildPhases = (
				10EA45D51D0949BF00769A2B /* Sources */,
				10EA45D71D0949BF00769A2B /* Frameworks */,
				10EA45D91D0949BF00769A2B /* CopyFiles */,
			);
			buildRules = (
			);
			dependencies = (
				10EA45D31D0949BF00769A2B /* PBXTargetDependency */,
			);
			name = "examples-latency-optimization";
			productName = simple;
			productReference = 10EA45DF1D0949BF00769A2B /* examples-latency-optimization */;
			productType = "com.apple.product-type.tool";
		};
		10F417C619C1907B00B6E31A /* server */ = {
			isa = PBXNativeTarget;
			buildConfigurationList = 10F417CE19C1907B00B6E31A /* Build configuration list for PBXNativeTarget "server" */;
			buildPhases = (
				10F417C919C1907B00B6E31A /* Sources */,
				10F417CB19C1907B00B6E31A /* Frameworks */,
				10F417CD19C1907B00B6E31A /* CopyFiles */,
			);
			buildRules = (
			);
			dependencies = (
			);
			name = server;
			productName = simple;
			productReference = 10F417D319C1907B00B6E31A /* h2o */;
			productType = "com.apple.product-type.tool";
		};
		E918FBED2136583F00CCB252 /* proptest */ = {
			isa = PBXNativeTarget;
			buildConfigurationList = E918FC342136583F00CCB252 /* Build configuration list for PBXNativeTarget "proptest" */;
			buildPhases = (
				E918FBEE2136583F00CCB252 /* Sources */,
				E918FC312136583F00CCB252 /* Frameworks */,
				E918FC332136583F00CCB252 /* CopyFiles */,
			);
			buildRules = (
			);
			dependencies = (
				E918FC8621365A8C00CCB252 /* PBXTargetDependency */,
			);
			name = proptest;
			productName = simple;
			productReference = E918FC392136583F00CCB252 /* proptest */;
			productType = "com.apple.product-type.tool";
		};
/* End PBXNativeTarget section */

/* Begin PBXProject section */
		1079230D19A320A700C52AD6 /* Project object */ = {
			isa = PBXProject;
			attributes = {
				LastUpgradeCheck = 0610;
				ORGANIZATIONNAME = "Kazuho Oku";
			};
			buildConfigurationList = 1079231019A320A700C52AD6 /* Build configuration list for PBXProject "h2o" */;
			compatibilityVersion = "Xcode 3.2";
			developmentRegion = English;
			hasScannedForEncodings = 0;
			knownRegions = (
				en,
			);
			mainGroup = 1079230C19A320A700C52AD6;
			productRefGroup = 1079231619A320A700C52AD6 /* Products */;
			projectDirPath = "";
			projectRoot = "";
			targets = (
				1079231419A320A700C52AD6 /* h2o */,
				1079242A19A3260E00C52AD6 /* unittest */,
				E918FBED2136583F00CCB252 /* proptest */,
				10F417C619C1907B00B6E31A /* server */,
				107923D819A321F400C52AD6 /* examples-simple */,
				1079240219A3247A00C52AD6 /* examples-websocket */,
				10D0904419F0CA9C0043D458 /* examples-socket-client */,
				08790E031D8BD7F100A04BC1 /* examples-redis-client */,
				10D0905C19F38B2E0043D458 /* examples-httpclient */,
				10EA45D21D0949BF00769A2B /* examples-latency-optimization */,
				08819C1F218C9FA90057ED23 /* qif */,
			);
		};
/* End PBXProject section */

/* Begin PBXSourcesBuildPhase section */
		08790E061D8BD7F100A04BC1 /* Sources */ = {
			isa = PBXSourcesBuildPhase;
			buildActionMask = 2147483647;
			files = (
				08790E111D8BD85700A04BC1 /* redis-client.c in Sources */,
			);
			runOnlyForDeploymentPostprocessing = 0;
		};
		08819C22218C9FA90057ED23 /* Sources */ = {
			isa = PBXSourcesBuildPhase;
			buildActionMask = 2147483647;
			files = (
				08819C2E218C9FF70057ED23 /* qif.c in Sources */,
			);
			runOnlyForDeploymentPostprocessing = 0;
		};
		1079231119A320A700C52AD6 /* Sources */ = {
			isa = PBXSourcesBuildPhase;
			buildActionMask = 2147483647;
			files = (
				D081373A1FD400F4004679DF /* least_conn.c in Sources */,
				08790DDC1D80154C00A04BC1 /* sds.c in Sources */,
				107E34101C7EB13F00AEF5F8 /* gzip.c in Sources */,
				107923C719A3217300C52AD6 /* hpack.c in Sources */,
				10A3D40A1B50DAB700327CF9 /* recv.c in Sources */,
				101788B219B561AA0084C6D8 /* socket.c in Sources */,
				1024A3FC1D22315000EB13F1 /* cache_digests.c in Sources */,
				E9E50473214A5B8A004DC170 /* http3client.c in Sources */,
				E90A95F51E30797D00483D6C /* headers_util.c in Sources */,
				10D0905519F102C70043D458 /* http1client.c in Sources */,
				E98884D121E7F3C80060F010 /* sendstate.c in Sources */,
				10DA969E1CD2BFAC00679165 /* cache.c in Sources */,
				107923D219A3217300C52AD6 /* token.c in Sources */,
				10C45D551CFE9B300096DB06 /* events.c in Sources */,
				1058C88A1AA6E5E3008D6180 /* hostinfo.c in Sources */,
				10AA2EBC1A9EEDF8004322AC /* proxy.c in Sources */,
				7D67C721204F8C0E0049E935 /* httpclient.c in Sources */,
				10AA2EC01AA019FC004322AC /* headers.c in Sources */,
				E901C3FC213E1C4000D17C93 /* quicly.c in Sources */,
				104B9A511A5FB096009EEE64 /* expires.c in Sources */,
				105534DB1A3C7A5400627ECB /* access_log.c in Sources */,
				107923CE19A3217300C52AD6 /* mimemap.c in Sources */,
				107923C619A3217300C52AD6 /* connection.c in Sources */,
				1022E7C31CA8BCCE00CE2A05 /* text_mode.c in Sources */,
				080D35EB1D5E060D0029B7E5 /* http2_debug_state.c in Sources */,
				10835E051C9B3C6200197E59 /* status.c in Sources */,
				7D937302202AC7BA005FE6AB /* server_timing.c in Sources */,
				E901C3F9213E1C4000D17C93 /* frame.c in Sources */,
				1058C87E1AA41A1F008D6180 /* headers.c in Sources */,
				E9E5048B214EC57A004DC170 /* common.c in Sources */,
				D081373B1FD400F4004679DF /* roundrobin.c in Sources */,
				10835E031C9A860000197E59 /* status.c in Sources */,
				084FC7C51D54BB9200E89F66 /* http2_debug_state.c in Sources */,
				E9E5048D214EC5DE004DC170 /* openssl.c in Sources */,
				10AA2E961A80A612004322AC /* time.c in Sources */,
				0812AB2B1D7FD54700004F23 /* read.c in Sources */,
				107923C319A3217300C52AD6 /* file.c in Sources */,
				106C22F81C040F6400405689 /* tunnel.c in Sources */,
				107923CD19A3217300C52AD6 /* memory.c in Sources */,
				107923CC19A3217300C52AD6 /* context.c in Sources */,
				10C45D561CFE9B300096DB06 /* requests.c in Sources */,
				10A3D40C1B50DAB700327CF9 /* socket.c in Sources */,
				10AA2EC21AA0402E004322AC /* reproxy.c in Sources */,
				7D9372FF202AC717005FE6AB /* server_timing.c in Sources */,
				10835E011C9A6C2400197E59 /* logconf.c in Sources */,
				107923C519A3217300C52AD6 /* http1.c in Sources */,
				E901C3F8213E1C4000D17C93 /* loss.c in Sources */,
				10AA2EA71A8DA93C004322AC /* redirect.c in Sources */,
				10FEF24A1D6FC6F600E11B1D /* durations.c in Sources */,
				10AA2EA11A88082E004322AC /* url.c in Sources */,
				0812AB201D7FCFEB00004F23 /* async.c in Sources */,
				E9BCE68C1FF0CF98003CEA11 /* timerwheel.c in Sources */,
				10EC2A381A0B4DC70083514F /* socketpool.c in Sources */,
				1079239619A3210E00C52AD6 /* picohttpparser.c in Sources */,
				10AAAC651B6C9275004487C3 /* casper.c in Sources */,
				10AA2EC41AA0403A004322AC /* reproxy.c in Sources */,
				10AA2EAC1A8DE0AE004322AC /* multithread.c in Sources */,
				08790DDA1D80153600A04BC1 /* net.c in Sources */,
				10F4180519CA75C500B6E31A /* configurator.c in Sources */,
				E98042162238D35B008B9745 /* cc-reno.c in Sources */,
				10FEF24E1D6FC8E200E11B1D /* gkc.c in Sources */,
				E901C3FB213E1C4000D17C93 /* ranges.c in Sources */,
				104B9A461A5F608A009EEE64 /* serverutil.c in Sources */,
				1065E6ED19B7B9CB00686E72 /* websocket.c in Sources */,
				10C45D511CFD160A0096DB06 /* throttle_resp.c in Sources */,
				10AA2EA51A8D9999004322AC /* redirect.c in Sources */,
				E98884CF21E7F3C80060F010 /* streambuf.c in Sources */,
				E980423D2246304F008B9745 /* defaults.c in Sources */,
				101B670C19ADD3380084A351 /* access_log.c in Sources */,
				10BA72AA19AAD6300059392A /* stream.c in Sources */,
				E98884D221E7F3C80060F010 /* recvstate.c in Sources */,
				E9E5048E214EC5E2004DC170 /* picotls.c in Sources */,
				107D4D551B5B30EE004A9B21 /* file.c in Sources */,
				10D0907319F633B00043D458 /* proxy.c in Sources */,
				10A3D3D21B4CDBDC00327CF9 /* memcached.c in Sources */,
				0812AB221D7FCFEB00004F23 /* hiredis.c in Sources */,
				7D0341FB1FE4D5B60052E0A1 /* http2client.c in Sources */,
				107923CF19A3217300C52AD6 /* request.c in Sources */,
				E9E5048C214EC57D004DC170 /* qpack.c in Sources */,
				1070866C1B787D06002B8F18 /* compress.c in Sources */,
				107086721B798488002B8F18 /* compress.c in Sources */,
				10BCF2FF1B1A892F0076939D /* fastcgi.c in Sources */,
				E90A95F31E30795100483D6C /* headers_util.c in Sources */,
				104B9A531A5FC7C4009EEE64 /* expires.c in Sources */,
				10A3D40D1B50DAB700327CF9 /* strerror.c in Sources */,
				107923CB19A3217300C52AD6 /* frame.c in Sources */,
				104B9A491A5F9638009EEE64 /* headers.c in Sources */,
				106C22FF1C05436100405689 /* errordoc.c in Sources */,
				10C45D4F1CFD15FA0096DB06 /* throttle_resp.c in Sources */,
				E9E5049021501BBA004DC170 /* server.c in Sources */,
				10A3D4081B50DAB700327CF9 /* close.c in Sources */,
				105534EF1A440FC800627ECB /* config.c in Sources */,
				10E299581A67E68500701AA6 /* scheduler.c in Sources */,
				107923D319A3217300C52AD6 /* util.c in Sources */,
				105534CA1A3BB46900627ECB /* string.c in Sources */,
				1022E7C11CA8BC9E00CE2A05 /* send_text.c in Sources */,
				104481301BFD10450007863F /* filecache.c in Sources */,
				10BCF2FD1B168CAE0076939D /* fastcgi.c in Sources */,
				084FC7C11D54B90D00E89F66 /* http2_debug_state.c in Sources */,
				10A3D40B1B50DAB700327CF9 /* send.c in Sources */,
				08790DE51D82782900A04BC1 /* redis.c in Sources */,
				7DE1DB37212B1CC00055F500 /* ssl.c in Sources */,
				E98884D021E7F3C80060F010 /* sentmap.c in Sources */,
				106C23011C0544CE00405689 /* errordoc.c in Sources */,
				10FCC13E1B2E4A4500F13674 /* cloexec.c in Sources */,
				105534DF1A3C7B9800627ECB /* proxy.c in Sources */,
				10A3D4091B50DAB700327CF9 /* connect.c in Sources */,
				105534DD1A3C7AA900627ECB /* file.c in Sources */,
			);
			runOnlyForDeploymentPostprocessing = 0;
		};
		107923D519A321F400C52AD6 /* Sources */ = {
			isa = PBXSourcesBuildPhase;
			buildActionMask = 2147483647;
			files = (
				1079242919A325BE00C52AD6 /* simple.c in Sources */,
			);
			runOnlyForDeploymentPostprocessing = 0;
		};
		1079240519A3247A00C52AD6 /* Sources */ = {
			isa = PBXSourcesBuildPhase;
			buildActionMask = 2147483647;
			files = (
				1079241619A324B400C52AD6 /* websocket.c in Sources */,
			);
			runOnlyForDeploymentPostprocessing = 0;
		};
		1079242D19A3260E00C52AD6 /* Sources */ = {
			isa = PBXSourcesBuildPhase;
			buildActionMask = 2147483647;
			files = (
				E901C42F213E52B100D17C93 /* gf128.c in Sources */,
				107D4D441B588021004A9B21 /* ssl.c in Sources */,
				1079244A19A3266700C52AD6 /* frame.c in Sources */,
				E9F677D720077603006476D3 /* roundrobin.c in Sources */,
				1079244B19A3266700C52AD6 /* context.c in Sources */,
				E9F677D6200775FF006476D3 /* least_conn.c in Sources */,
				E987E5EE1FD8C04D00DE4346 /* bit_cost.c in Sources */,
				E98884D421E7F3D80060F010 /* sendstate.c in Sources */,
				E901C42D213E52AB00D17C93 /* drbg.c in Sources */,
				E987E5FA1FD8C04D00DE4346 /* metablock.c in Sources */,
				E987E5FB1FD8C04D00DE4346 /* static_dict.c in Sources */,
				1079244C19A3266700C52AD6 /* memory.c in Sources */,
				10FCC1401B2E59E600F13674 /* cloexec.c in Sources */,
				105534C71A3BB29100627ECB /* string.c in Sources */,
				E987E5ED1FD8C04D00DE4346 /* backward_references.c in Sources */,
				107D4D4B1B5880BC004A9B21 /* scanner.c in Sources */,
				1079244E19A3266700C52AD6 /* request.c in Sources */,
				10D0907019F494CC0043D458 /* test.c in Sources */,
				107D4D481B5880BC004A9B21 /* loader.c in Sources */,
				E901C406213E1C5400D17C93 /* quicly.c in Sources */,
				105534C11A3B911300627ECB /* hpack.c in Sources */,
				E98042172238D362008B9745 /* cc-reno.c in Sources */,
				E901C42A213E52A200D17C93 /* chacha20.c in Sources */,
				E987E5EB1FD8C01E00DE4346 /* dictionary.c in Sources */,
				E987E5F01FD8C04D00DE4346 /* brotli_bit_stream.c in Sources */,
				E901C404213E1C5400D17C93 /* loss.c in Sources */,
				107E34221C7FEE2200AEF5F8 /* brotli.c in Sources */,
				E901C403213E1C5400D17C93 /* frame.c in Sources */,
				105534C31A3B917000627ECB /* mimemap.c in Sources */,
				E9BCE6901FF0CFEC003CEA11 /* timerwheel.c in Sources */,
				10AA2E991A81F68A004322AC /* time.c in Sources */,
				10F417FF19C2D2F800B6E31A /* picotest.c in Sources */,
				107D4D471B5880BC004A9B21 /* emitter.c in Sources */,
				10BCF3011B214C460076939D /* fastcgi.c in Sources */,
				104B9A281A4A5139009EEE64 /* serverutil.c in Sources */,
				E901C430213E52B500D17C93 /* hmac.c in Sources */,
				E987E5F91FD8C04D00DE4346 /* memory.c in Sources */,
				10AA2EA31A88090B004322AC /* url.c in Sources */,
				1024A4001D23606300EB13F1 /* cache_digests.c in Sources */,
				E987E5F61FD8C04D00DE4346 /* entropy_encode.c in Sources */,
				105534C91A3BB41C00627ECB /* proxy.c in Sources */,
				107D4D461B5880BC004A9B21 /* dumper.c in Sources */,
				107D4D451B5880BC004A9B21 /* api.c in Sources */,
				E901C428213E529000D17C93 /* aes.c in Sources */,
				E98884D521E7F3D80060F010 /* sentmap.c in Sources */,
				E987E5F31FD8C04D00DE4346 /* compress_fragment.c in Sources */,
				1079245119A3266700C52AD6 /* token.c in Sources */,
				E901C42B213E52A500D17C93 /* chash.c in Sources */,
				E98884D321E7F3D80060F010 /* recvstate.c in Sources */,
				E901C432213E52BB00D17C93 /* poly1305.c in Sources */,
				1070866A1B70A00F002B8F18 /* casper.c in Sources */,
				E987E5F51FD8C04D00DE4346 /* encode.c in Sources */,
				E901C429213E529F00D17C93 /* blockwise.c in Sources */,
				E987E5FC1FD8C04D00DE4346 /* utf8_util.c in Sources */,
				107D4D491B5880BC004A9B21 /* parser.c in Sources */,
				104B9A481A5F9472009EEE64 /* headers.c in Sources */,
				E901C435213E52C700D17C93 /* cifra.c in Sources */,
				E987E5F11FD8C04D00DE4346 /* cluster.c in Sources */,
				E987E5F81FD8C04D00DE4346 /* literal_cost.c in Sources */,
				E987E5F71FD8C04D00DE4346 /* histogram.c in Sources */,
				E901C42C213E52A800D17C93 /* curve25519.c in Sources */,
				107086701B7925D5002B8F18 /* compress.c in Sources */,
				E987E5F41FD8C04D00DE4346 /* dictionary_hash.c in Sources */,
				7D937300202AC717005FE6AB /* server_timing.c in Sources */,
				107D4D4C1B5880BC004A9B21 /* writer.c in Sources */,
				E987E5EC1FD8C04D00DE4346 /* backward_references_hq.c in Sources */,
				10E2995A1A68D03100701AA6 /* scheduler.c in Sources */,
				E901C437213E52CD00D17C93 /* picotls.c in Sources */,
				E98884D621E7F3D80060F010 /* streambuf.c in Sources */,
				103BAB361B130666000694F4 /* socket.c in Sources */,
				10583C001AEF368A004A3AD6 /* 293.c in Sources */,
				E901C4402140CCB500D17C93 /* qpack.c in Sources */,
				105534BE1A3B8F7700627ECB /* file.c in Sources */,
				E901C433213E52BF00D17C93 /* sha256.c in Sources */,
				E987E5EF1FD8C04D00DE4346 /* block_splitter.c in Sources */,
				10F9F2671AFC5F550056F26B /* hostinfo.c in Sources */,
				1079244719A3265C00C52AD6 /* http1.c in Sources */,
				10F9F2651AF4795D0056F26B /* redirect.c in Sources */,
				E987E5F21FD8C04D00DE4346 /* compress_fragment_two_pass.c in Sources */,
				E901C436213E52CA00D17C93 /* openssl.c in Sources */,
				E9E5049221501BC3004DC170 /* server.c in Sources */,
				E901C407213E1C5400D17C93 /* ranges.c in Sources */,
				107D4D4A1B5880BC004A9B21 /* reader.c in Sources */,
				E980423E22463057008B9745 /* defaults.c in Sources */,
				1079244819A3265C00C52AD6 /* connection.c in Sources */,
				E901C431213E52B800D17C93 /* modes.c in Sources */,
				1079244119A3264300C52AD6 /* picohttpparser.c in Sources */,
				106530A71D82C0A6005B2C60 /* percent-encode-zero-byte.c in Sources */,
				7DD70D79210F2EC400727A17 /* httpclient.c in Sources */,
				10DA96A01CD2BFEE00679165 /* cache.c in Sources */,
				E901C42E213E52AF00D17C93 /* gcm.c in Sources */,
				1070E1631B4508B0001CCAFA /* util.c in Sources */,
				E901C434213E52C200D17C93 /* sha512.c in Sources */,
				1058C87D1AA41789008D6180 /* headers.c in Sources */,
				10AA2EAE1A8E22DA004322AC /* multithread.c in Sources */,
			);
			runOnlyForDeploymentPostprocessing = 0;
		};
		10D0904719F0CA9C0043D458 /* Sources */ = {
			isa = PBXSourcesBuildPhase;
			buildActionMask = 2147483647;
			files = (
				10D0906C19F395FC0043D458 /* socket-client.c in Sources */,
			);
			runOnlyForDeploymentPostprocessing = 0;
		};
		10D0905F19F38B2E0043D458 /* Sources */ = {
			isa = PBXSourcesBuildPhase;
			buildActionMask = 2147483647;
			files = (
				10D0906B19F38B850043D458 /* httpclient.c in Sources */,
			);
			runOnlyForDeploymentPostprocessing = 0;
		};
		10EA45D51D0949BF00769A2B /* Sources */ = {
			isa = PBXSourcesBuildPhase;
			buildActionMask = 2147483647;
			files = (
				10EA45E11D094A1200769A2B /* latency-optimization.c in Sources */,
			);
			runOnlyForDeploymentPostprocessing = 0;
		};
		10F417C919C1907B00B6E31A /* Sources */ = {
			isa = PBXSourcesBuildPhase;
			buildActionMask = 2147483647;
			files = (
				7D0285C91EF422D40094292B /* sleep.c in Sources */,
				E9708B7C1E52C83D0029E0A5 /* status.c in Sources */,
				E987E5D81FD7BEB500DE4346 /* block_splitter.c in Sources */,
				E9708B7D1E52C8430029E0A5 /* durations.c in Sources */,
				E9BC76E81F00E73900EB7A09 /* chacha20.c in Sources */,
				E9708B3F1E52C7860029E0A5 /* send_text.c in Sources */,
				E9708B261E49BADE0029E0A5 /* modes.c in Sources */,
				E9708B221E49BAD00029E0A5 /* drbg.c in Sources */,
				E9708B641E52C80F0029E0A5 /* proxy.c in Sources */,
				E9708B471E52C7DF0029E0A5 /* hostinfo.c in Sources */,
				E987E5D01FD7BE8D00DE4346 /* static_dict.c in Sources */,
				E987E5DB1FD7BEB500DE4346 /* compress_fragment.c in Sources */,
				E9708B481E52C7DF0029E0A5 /* http1client.c in Sources */,
				E9708B4E1E52C7E50029E0A5 /* socketpool.c in Sources */,
				E9708B731E52C82A0029E0A5 /* expires.c in Sources */,
				E987E5D91FD7BEB500DE4346 /* brotli_bit_stream.c in Sources */,
				E9708B591E52C7EE0029E0A5 /* request.c in Sources */,
				E9708B861E52C8560029E0A5 /* frame.c in Sources */,
				E9708B201E49BACA0029E0A5 /* curve25519.c in Sources */,
				E987E5EA1FD7EBD100DE4346 /* dictionary.c in Sources */,
				E9E5049121501BBA004DC170 /* server.c in Sources */,
				E9708B1D1E49BABC0029E0A5 /* aes.c in Sources */,
				E9708B8B1E52C85A0029E0A5 /* tunnel.c in Sources */,
				7DE1DB38212B1CC00055F500 /* ssl.c in Sources */,
				7D937303202AC7BA005FE6AB /* server_timing.c in Sources */,
				E9708B531E52C7EE0029E0A5 /* config.c in Sources */,
				08F320E11E7A9CBF0038FA5A /* read.c in Sources */,
				E9708B801E52C84A0029E0A5 /* throttle_resp.c in Sources */,
				107D4D4F1B58970D004A9B21 /* ssl.c in Sources */,
				E9708B501E52C7E50029E0A5 /* time.c in Sources */,
				E9708B4C1E52C7DF0029E0A5 /* serverutil.c in Sources */,
				E987E5D51FD7BEB500DE4346 /* backward_references_hq.c in Sources */,
				E987E5D71FD7BEB500DE4346 /* bit_cost.c in Sources */,
				E9708B631E52C80F0029E0A5 /* headers_util.c in Sources */,
				E9708B541E52C7EE0029E0A5 /* configurator.c in Sources */,
				E9708B6D1E52C8250029E0A5 /* gzip.c in Sources */,
				E98884DA21E7F3D90060F010 /* streambuf.c in Sources */,
				10756E2C1AC126420009BF57 /* emitter.c in Sources */,
				E9708B3D1E52C7860029E0A5 /* recv.c in Sources */,
				E98884D721E7F3D90060F010 /* recvstate.c in Sources */,
				0812174E1E07B89600712F36 /* redis.c in Sources */,
				E9708B691E52C80F0029E0A5 /* http2_debug_state.c in Sources */,
				E9708B3E1E52C7860029E0A5 /* send.c in Sources */,
				E9708B461E52C7DF0029E0A5 /* filecache.c in Sources */,
				E9708B5F1E52C80F0029E0A5 /* errordoc.c in Sources */,
				E9708B3C1E52C7860029E0A5 /* connect.c in Sources */,
				E9BCE68D1FF0CFBB003CEA11 /* timerwheel.c in Sources */,
				08F320E01E7A9CBD0038FA5A /* net.c in Sources */,
				E9708B611E52C80F0029E0A5 /* file.c in Sources */,
				E98884D821E7F3D90060F010 /* sendstate.c in Sources */,
				E98884D921E7F3D90060F010 /* sentmap.c in Sources */,
				E9708B7B1E52C83D0029E0A5 /* reproxy.c in Sources */,
				E901C40D213E1C5500D17C93 /* loss.c in Sources */,
				08F320DF1E7A9CBB0038FA5A /* hiredis.c in Sources */,
				E9708B5C1E52C80F0029E0A5 /* access_log.c in Sources */,
				E98042182238D363008B9745 /* cc-reno.c in Sources */,
				100A55101C2BB15600C4E3E0 /* http_request.c in Sources */,
				E987E5D61FD7BEB500DE4346 /* backward_references.c in Sources */,
				E9708B1E1E49BAC10029E0A5 /* blockwise.c in Sources */,
				E987E5D41FD7BE9F00DE4346 /* histogram.c in Sources */,
				08F320DE1E7A9CB80038FA5A /* async.c in Sources */,
				E987E5DA1FD7BEB500DE4346 /* compress_fragment_two_pass.c in Sources */,
				E987E5D11FD7BE9200DE4346 /* metablock.c in Sources */,
				E9708B651E52C80F0029E0A5 /* redirect.c in Sources */,
				7D0341FC1FE4D5BD0052E0A1 /* http2client.c in Sources */,
				08F320DD1E7A9CA60038FA5A /* redis.c in Sources */,
				E9E50479214C0385004DC170 /* common.c in Sources */,
				10756E2A1AC126420009BF57 /* api.c in Sources */,
				7D9372FE202AC70F005FE6AB /* server_timing.c in Sources */,
				10756E2B1AC126420009BF57 /* dumper.c in Sources */,
				E9708B721E52C82A0029E0A5 /* errordoc.c in Sources */,
				7D9FA53A1FC323B200189F88 /* channel.c in Sources */,
				E9708B4B1E52C7DF0029E0A5 /* multithread.c in Sources */,
				7DC64F541FEB78B000587150 /* sender.c in Sources */,
				E987E5E91FD7EBC700DE4346 /* cluster.c in Sources */,
				E9708B421E52C7860029E0A5 /* text_mode.c in Sources */,
				10756E2D1AC126420009BF57 /* loader.c in Sources */,
				E9708B561E52C7EE0029E0A5 /* headers.c in Sources */,
				E9708B661E52C80F0029E0A5 /* reproxy.c in Sources */,
				E9708B391E52C75A0029E0A5 /* cloexec.c in Sources */,
				7DF26B091FBC020600FBE2E7 /* middleware.c in Sources */,
				E9708B451E52C7DF0029E0A5 /* file.c in Sources */,
				E9708B6C1E52C81D0029E0A5 /* compress.c in Sources */,
				E9708AE61E49A2420029E0A5 /* cifra.c in Sources */,
				E9708B1F1E49BAC60029E0A5 /* chash.c in Sources */,
				E9708B821E52C84E0029E0A5 /* http1.c in Sources */,
				E9708B7E1E52C8430029E0A5 /* events.c in Sources */,
				E9708B771E52C8330029E0A5 /* headers_util.c in Sources */,
				E9708B781E52C8330029E0A5 /* mimemap.c in Sources */,
				E9708B5D1E52C80F0029E0A5 /* compress.c in Sources */,
				10FFEE0A1BB23A8C0087AD75 /* neverbleed.c in Sources */,
				E9708B811E52C84A0029E0A5 /* http2_debug_state.c in Sources */,
				E9708B7A1E52C83D0029E0A5 /* redirect.c in Sources */,
				E9708B231E49BAD40029E0A5 /* gcm.c in Sources */,
				E9708B4D1E52C7DF0029E0A5 /* socket.c in Sources */,
				E987E5DC1FD7BEB500DE4346 /* dictionary_hash.c in Sources */,
				10E598011CE1683A000D7B94 /* mruby.c in Sources */,
				E9708B6A1E52C81D0029E0A5 /* access_log.c in Sources */,
				E9BC76EB1F00E74F00EB7A09 /* poly1305.c in Sources */,
				E9F677D520074770006476D3 /* roundrobin.c in Sources */,
				E9708AE81E49A2420029E0A5 /* picotls.c in Sources */,
				10756E361AC1264D0009BF57 /* writer.c in Sources */,
				E987E5D31FD7BE9C00DE4346 /* literal_cost.c in Sources */,
				E9708B851E52C8560029E0A5 /* connection.c in Sources */,
				E9708B601E52C80F0029E0A5 /* fastcgi.c in Sources */,
				E9708B621E52C80F0029E0A5 /* headers.c in Sources */,
				E980423F22463058008B9745 /* defaults.c in Sources */,
				E9708B581E52C7EE0029E0A5 /* proxy.c in Sources */,
				E9708B881E52C8560029E0A5 /* stream.c in Sources */,
				E9708B401E52C7860029E0A5 /* socket.c in Sources */,
				10756E351AC1264D0009BF57 /* scanner.c in Sources */,
				E9708B5A1E52C7EE0029E0A5 /* token.c in Sources */,
				E9708B241E49BAD70029E0A5 /* gf128.c in Sources */,
				E9F677D42007476D006476D3 /* least_conn.c in Sources */,
				E9708B441E52C7DF0029E0A5 /* cache.c in Sources */,
				E9708B831E52C8560029E0A5 /* cache_digests.c in Sources */,
				E901C43B213E59A000D17C93 /* qpack.c in Sources */,
				E9708B7F1E52C8430029E0A5 /* requests.c in Sources */,
				E9708B431E52C7AA0029E0A5 /* picohttpparser.c in Sources */,
				E9708B671E52C80F0029E0A5 /* status.c in Sources */,
				08F320E21E7A9CC20038FA5A /* sds.c in Sources */,
				E9708B411E52C7860029E0A5 /* strerror.c in Sources */,
				E9708B3A1E52C7640029E0A5 /* gkc.c in Sources */,
				E9708B5E1E52C80F0029E0A5 /* expires.c in Sources */,
				E9708B491E52C7DF0029E0A5 /* memcached.c in Sources */,
				10756E331AC1264D0009BF57 /* parser.c in Sources */,
				E9708B761E52C8330029E0A5 /* headers.c in Sources */,
				E927CD632074855D00D4797E /* sha512.c in Sources */,
				E9708B871E52C8560029E0A5 /* hpack.c in Sources */,
				E9708B8A1E52C8560029E0A5 /* http2_debug_state.c in Sources */,
				E9708B841E52C8560029E0A5 /* casper.c in Sources */,
				E987E5CF1FD7BE8800DE4346 /* utf8_util.c in Sources */,
				107E34131C7FAC2000AEF5F8 /* brotli.c in Sources */,
				E9708B4F1E52C7E50029E0A5 /* string.c in Sources */,
				108DD0861BA22E46004167DC /* mruby.c in Sources */,
				E9708B5B1E52C7F30029E0A5 /* util.c in Sources */,
				E9708B681E52C80F0029E0A5 /* throttle_resp.c in Sources */,
				E9708B251E49BADA0029E0A5 /* hmac.c in Sources */,
				E901C410213E1C5500D17C93 /* ranges.c in Sources */,
				E9708B791E52C83D0029E0A5 /* proxy.c in Sources */,
				7D67C722204F8C0E0049E935 /* httpclient.c in Sources */,
				E9708B551E52C7EE0029E0A5 /* context.c in Sources */,
				E901C40C213E1C5500D17C93 /* frame.c in Sources */,
				E9708B3B1E52C7730029E0A5 /* close.c in Sources */,
				E901C40F213E1C5500D17C93 /* quicly.c in Sources */,
				10F417D619C190F800B6E31A /* main.c in Sources */,
				10756E341AC1264D0009BF57 /* reader.c in Sources */,
				E9708B4A1E52C7DF0029E0A5 /* memory.c in Sources */,
				E9708B741E52C82A0029E0A5 /* fastcgi.c in Sources */,
				E9708AE71E49A2420029E0A5 /* openssl.c in Sources */,
				E9708B751E52C82A0029E0A5 /* file.c in Sources */,
				E9708B891E52C8560029E0A5 /* scheduler.c in Sources */,
				E987E5D21FD7BE9500DE4346 /* memory.c in Sources */,
				E987E5DE1FD7BEB500DE4346 /* entropy_encode.c in Sources */,
				E987E5DD1FD7BEB500DE4346 /* encode.c in Sources */,
				E9708B521E52C7E50029E0A5 /* url.c in Sources */,
				E9708B271E49BAE10029E0A5 /* sha256.c in Sources */,
				E9708B571E52C7EE0029E0A5 /* logconf.c in Sources */,
				E9E50474214A5B9D004DC170 /* http3client.c in Sources */,
			);
			runOnlyForDeploymentPostprocessing = 0;
		};
		E918FBEE2136583F00CCB252 /* Sources */ = {
			isa = PBXSourcesBuildPhase;
			buildActionMask = 2147483647;
			files = (
				E918FC9321365ABC00CCB252 /* prop.c in Sources */,
				E918FC8821365AB700CCB252 /* theft_aux_builtin.c in Sources */,
				E918FC8F21365AB700CCB252 /* theft_run.c in Sources */,
				E918FC8A21365AB700CCB252 /* theft_bloom.c in Sources */,
				E918FC9221365AB700CCB252 /* theft.c in Sources */,
				E918FC8921365AB700CCB252 /* theft_aux.c in Sources */,
				E918FC8C21365AB700CCB252 /* theft_hash.c in Sources */,
				E918FC9121365AB700CCB252 /* theft_trial.c in Sources */,
				E918FC8D21365AB700CCB252 /* theft_random.c in Sources */,
				E918FC8E21365AB700CCB252 /* theft_rng.c in Sources */,
				E918FC8B21365AB700CCB252 /* theft_call.c in Sources */,
				E918FC9021365AB700CCB252 /* theft_shrink.c in Sources */,
				E918FC8721365AB700CCB252 /* theft_autoshrink.c in Sources */,
			);
			runOnlyForDeploymentPostprocessing = 0;
		};
/* End PBXSourcesBuildPhase section */

/* Begin PBXTargetDependency section */
		08790E041D8BD7F100A04BC1 /* PBXTargetDependency */ = {
			isa = PBXTargetDependency;
			target = 1079231419A320A700C52AD6 /* h2o */;
			targetProxy = 08790E051D8BD7F100A04BC1 /* PBXContainerItemProxy */;
		};
		08819C20218C9FA90057ED23 /* PBXTargetDependency */ = {
			isa = PBXTargetDependency;
			target = 1079231419A320A700C52AD6 /* h2o */;
			targetProxy = 08819C21218C9FA90057ED23 /* PBXContainerItemProxy */;
		};
		1079240019A3241000C52AD6 /* PBXTargetDependency */ = {
			isa = PBXTargetDependency;
			target = 1079231419A320A700C52AD6 /* h2o */;
			targetProxy = 107923FF19A3241000C52AD6 /* PBXContainerItemProxy */;
		};
		10D0904519F0CA9C0043D458 /* PBXTargetDependency */ = {
			isa = PBXTargetDependency;
			target = 1079231419A320A700C52AD6 /* h2o */;
			targetProxy = 10D0904619F0CA9C0043D458 /* PBXContainerItemProxy */;
		};
		10D0905D19F38B2E0043D458 /* PBXTargetDependency */ = {
			isa = PBXTargetDependency;
			target = 1079231419A320A700C52AD6 /* h2o */;
			targetProxy = 10D0905E19F38B2E0043D458 /* PBXContainerItemProxy */;
		};
		10EA45D31D0949BF00769A2B /* PBXTargetDependency */ = {
			isa = PBXTargetDependency;
			target = 1079231419A320A700C52AD6 /* h2o */;
			targetProxy = 10EA45D41D0949BF00769A2B /* PBXContainerItemProxy */;
		};
		E918FC8621365A8C00CCB252 /* PBXTargetDependency */ = {
			isa = PBXTargetDependency;
			target = 1079231419A320A700C52AD6 /* h2o */;
			targetProxy = E918FC8521365A8C00CCB252 /* PBXContainerItemProxy */;
		};
/* End PBXTargetDependency section */

/* Begin XCBuildConfiguration section */
		08790E0C1D8BD7F100A04BC1 /* evloop-debug */ = {
			isa = XCBuildConfiguration;
			buildSettings = {
				GCC_PREPROCESSOR_DEFINITIONS = (
					"DEBUG=1",
					"$(inherited)",
				);
				HEADER_SEARCH_PATHS = (
					"/usr/local/openssl-1.0.2/include",
					"$(inherited)",
					/Applications/Xcode.app/Contents/Developer/Toolchains/XcodeDefault.xctoolchain/usr/include,
					/usr/local/include,
					include,
				);
				LIBRARY_SEARCH_PATHS = (
					"/usr/local/openssl-1.0.2/lib",
					/usr/local/lib,
				);
				OTHER_CFLAGS = "";
				OTHER_LDFLAGS = (
					"-lssl",
					"-lcrypto",
					"-lz",
				);
				PRODUCT_NAME = "$(TARGET_NAME)";
			};
			name = "evloop-debug";
		};
		08790E0D1D8BD7F100A04BC1 /* libuv-debug */ = {
			isa = XCBuildConfiguration;
			buildSettings = {
				GCC_PREPROCESSOR_DEFINITIONS = (
					"DEBUG=1",
					"$(inherited)",
				);
				HEADER_SEARCH_PATHS = (
					"/usr/local/openssl-1.0.2/include",
					"$(inherited)",
					/Applications/Xcode.app/Contents/Developer/Toolchains/XcodeDefault.xctoolchain/usr/include,
					/usr/local/include,
					include,
				);
				LIBRARY_SEARCH_PATHS = (
					"/usr/local/openssl-1.0.2/lib",
					/usr/local/lib,
				);
				OTHER_CFLAGS = "";
				OTHER_LDFLAGS = (
					"-lssl",
					"-lcrypto",
					"-luv",
					"-lz",
				);
				PRODUCT_NAME = "$(TARGET_NAME)";
			};
			name = "libuv-debug";
		};
		08790E0E1D8BD7F100A04BC1 /* evloop-release */ = {
			isa = XCBuildConfiguration;
			buildSettings = {
				HEADER_SEARCH_PATHS = (
					"/usr/local/openssl-1.0.2/include",
					"$(inherited)",
					/Applications/Xcode.app/Contents/Developer/Toolchains/XcodeDefault.xctoolchain/usr/include,
					/usr/local/include,
					include,
				);
				LIBRARY_SEARCH_PATHS = (
					"/usr/local/openssl-1.0.2/lib",
					/usr/local/lib,
				);
				OTHER_CFLAGS = "";
				OTHER_LDFLAGS = (
					"-lssl",
					"-lcrypto",
					"-lz",
				);
				PRODUCT_NAME = "$(TARGET_NAME)";
			};
			name = "evloop-release";
		};
		08790E0F1D8BD7F100A04BC1 /* libuv-release */ = {
			isa = XCBuildConfiguration;
			buildSettings = {
				HEADER_SEARCH_PATHS = (
					"/usr/local/openssl-1.0.2/include",
					"$(inherited)",
					/Applications/Xcode.app/Contents/Developer/Toolchains/XcodeDefault.xctoolchain/usr/include,
					/usr/local/include,
					include,
				);
				LIBRARY_SEARCH_PATHS = (
					"/usr/local/openssl-1.0.2/lib",
					/usr/local/lib,
				);
				OTHER_CFLAGS = "";
				OTHER_LDFLAGS = (
					"-lssl",
					"-lcrypto",
					"-luv",
					"-lz",
				);
				PRODUCT_NAME = "$(TARGET_NAME)";
			};
			name = "libuv-release";
		};
		08819C28218C9FA90057ED23 /* evloop-debug */ = {
			isa = XCBuildConfiguration;
			buildSettings = {
				GCC_PREPROCESSOR_DEFINITIONS = (
					"DEBUG=1",
					"$(inherited)",
				);
				HEADER_SEARCH_PATHS = (
					"/usr/local/openssl-1.0.2/include",
					"$(inherited)",
					/Applications/Xcode.app/Contents/Developer/Toolchains/XcodeDefault.xctoolchain/usr/include,
					/usr/local/include,
					include,
				);
				LIBRARY_SEARCH_PATHS = (
					"/usr/local/openssl-1.0.2/lib",
					/usr/local/lib,
				);
				OTHER_CFLAGS = "";
				OTHER_LDFLAGS = (
					"-lssl",
					"-lcrypto",
					"-lz",
				);
				PRODUCT_NAME = "$(TARGET_NAME)";
			};
			name = "evloop-debug";
		};
		08819C29218C9FA90057ED23 /* libuv-debug */ = {
			isa = XCBuildConfiguration;
			buildSettings = {
				GCC_PREPROCESSOR_DEFINITIONS = (
					"DEBUG=1",
					"$(inherited)",
				);
				HEADER_SEARCH_PATHS = (
					"/usr/local/openssl-1.0.2/include",
					"$(inherited)",
					/Applications/Xcode.app/Contents/Developer/Toolchains/XcodeDefault.xctoolchain/usr/include,
					/usr/local/include,
					include,
				);
				LIBRARY_SEARCH_PATHS = (
					"/usr/local/openssl-1.0.2/lib",
					/usr/local/lib,
				);
				OTHER_CFLAGS = "";
				OTHER_LDFLAGS = (
					"-lssl",
					"-lcrypto",
					"-luv",
					"-lz",
				);
				PRODUCT_NAME = "$(TARGET_NAME)";
			};
			name = "libuv-debug";
		};
		08819C2A218C9FA90057ED23 /* evloop-release */ = {
			isa = XCBuildConfiguration;
			buildSettings = {
				HEADER_SEARCH_PATHS = (
					"/usr/local/openssl-1.0.2/include",
					"$(inherited)",
					/Applications/Xcode.app/Contents/Developer/Toolchains/XcodeDefault.xctoolchain/usr/include,
					/usr/local/include,
					include,
				);
				LIBRARY_SEARCH_PATHS = (
					"/usr/local/openssl-1.0.2/lib",
					/usr/local/lib,
				);
				OTHER_CFLAGS = "";
				OTHER_LDFLAGS = (
					"-lssl",
					"-lcrypto",
					"-lz",
				);
				PRODUCT_NAME = "$(TARGET_NAME)";
			};
			name = "evloop-release";
		};
		08819C2B218C9FA90057ED23 /* libuv-release */ = {
			isa = XCBuildConfiguration;
			buildSettings = {
				HEADER_SEARCH_PATHS = (
					"/usr/local/openssl-1.0.2/include",
					"$(inherited)",
					/Applications/Xcode.app/Contents/Developer/Toolchains/XcodeDefault.xctoolchain/usr/include,
					/usr/local/include,
					include,
				);
				LIBRARY_SEARCH_PATHS = (
					"/usr/local/openssl-1.0.2/lib",
					/usr/local/lib,
				);
				OTHER_CFLAGS = "";
				OTHER_LDFLAGS = (
					"-lssl",
					"-lcrypto",
					"-luv",
					"-lz",
				);
				PRODUCT_NAME = "$(TARGET_NAME)";
			};
			name = "libuv-release";
		};
		1065E70F19BF752300686E72 /* libuv-debug */ = {
			isa = XCBuildConfiguration;
			buildSettings = {
				ALWAYS_SEARCH_USER_PATHS = NO;
				CLANG_ANALYZER_DEADCODE_DEADSTORES = NO;
				CLANG_CXX_LANGUAGE_STANDARD = "gnu++0x";
				CLANG_CXX_LIBRARY = "libc++";
				CLANG_ENABLE_MODULES = YES;
				CLANG_ENABLE_OBJC_ARC = YES;
				CLANG_WARN_BOOL_CONVERSION = YES;
				CLANG_WARN_CONSTANT_CONVERSION = YES;
				CLANG_WARN_DIRECT_OBJC_ISA_USAGE = YES_ERROR;
				CLANG_WARN_EMPTY_BODY = YES;
				CLANG_WARN_ENUM_CONVERSION = YES;
				CLANG_WARN_INT_CONVERSION = YES;
				CLANG_WARN_OBJC_ROOT_CLASS = YES_ERROR;
				CLANG_WARN__DUPLICATE_METHOD_MATCH = YES;
				COPY_PHASE_STRIP = NO;
				GCC_C_LANGUAGE_STANDARD = gnu99;
				GCC_DYNAMIC_NO_PIC = NO;
				GCC_ENABLE_OBJC_EXCEPTIONS = YES;
				GCC_OPTIMIZATION_LEVEL = 0;
				GCC_PREPROCESSOR_DEFINITIONS = (
					"DEBUG=1",
					"H2O_USE_MRUBY=1",
					"H2O_USE_BROTLI=1",
					"H2O_ROOT=/mydev/h2o",
					"$(inherited)",
				);
				GCC_SYMBOLS_PRIVATE_EXTERN = NO;
				GCC_WARN_64_TO_32_BIT_CONVERSION = YES;
				GCC_WARN_ABOUT_RETURN_TYPE = YES_ERROR;
				GCC_WARN_UNDECLARED_SELECTOR = YES;
				GCC_WARN_UNINITIALIZED_AUTOS = YES_AGGRESSIVE;
				GCC_WARN_UNUSED_FUNCTION = YES;
				GCC_WARN_UNUSED_VARIABLE = YES;
				HEADER_SEARCH_PATHS = (
					deps/dcc/include,
					deps/picotls/include,
					deps/quicly/include,
				);
				MACOSX_DEPLOYMENT_TARGET = 10.9;
				ONLY_ACTIVE_ARCH = YES;
				SDKROOT = macosx;
			};
			name = "libuv-debug";
		};
		1065E71019BF752300686E72 /* libuv-debug */ = {
			isa = XCBuildConfiguration;
			buildSettings = {
				COMBINE_HIDPI_IMAGES = YES;
				EXECUTABLE_PREFIX = lib;
				HEADER_SEARCH_PATHS = (
					"$(inherited)",
					"/usr/local/openssl-1.0.2/include",
					/Applications/Xcode.app/Contents/Developer/Toolchains/XcodeDefault.xctoolchain/usr/include,
					/usr/local/include,
				);
				LIBRARY_SEARCH_PATHS = "/usr/local/openssl-1.0.2/lib";
				PRODUCT_NAME = "$(TARGET_NAME)";
			};
			name = "libuv-debug";
		};
		1065E71119BF752300686E72 /* libuv-debug */ = {
			isa = XCBuildConfiguration;
			buildSettings = {
				GCC_PREPROCESSOR_DEFINITIONS = (
					"DEBUG=1",
					"H2O_UNITTEST=1",
					"$(inherited)",
				);
				HEADER_SEARCH_PATHS = (
					"/usr/local/openssl-1.0.2/include",
					deps/brotli/c/include,
					deps/yaml/include,
					"$(inherited)",
					/Applications/Xcode.app/Contents/Developer/Toolchains/XcodeDefault.xctoolchain/usr/include,
					/usr/local/include,
					include,
				);
				LIBRARY_SEARCH_PATHS = (
					"/usr/local/openssl-1.0.2/lib",
					/usr/local/lib,
				);
				OTHER_LDFLAGS = (
					"-lssl",
					"-lcrypto",
					"-luv",
					"-lz",
				);
				PRODUCT_NAME = unittest;
			};
			name = "libuv-debug";
		};
		1065E71219BF752300686E72 /* libuv-debug */ = {
			isa = XCBuildConfiguration;
			buildSettings = {
				GCC_PREPROCESSOR_DEFINITIONS = (
					"DEBUG=1",
					"$(inherited)",
				);
				HEADER_SEARCH_PATHS = (
					"/usr/local/openssl-1.0.2/include",
					"$(inherited)",
					/Applications/Xcode.app/Contents/Developer/Toolchains/XcodeDefault.xctoolchain/usr/include,
					/usr/local/include,
					include,
				);
				LIBRARY_SEARCH_PATHS = (
					"/usr/local/openssl-1.0.2/lib",
					/usr/local/lib,
				);
				OTHER_CFLAGS = "";
				OTHER_LDFLAGS = (
					"-lssl",
					"-lcrypto",
					"-luv",
					"-lz",
				);
				PRODUCT_NAME = "$(TARGET_NAME)";
			};
			name = "libuv-debug";
		};
		1065E71319BF752300686E72 /* libuv-debug */ = {
			isa = XCBuildConfiguration;
			buildSettings = {
				GCC_PREPROCESSOR_DEFINITIONS = (
					"DEBUG=1",
					"$(inherited)",
				);
				HEADER_SEARCH_PATHS = (
					"/usr/local/openssl-1.0.2/include",
					"$(inherited)",
					/Applications/Xcode.app/Contents/Developer/Toolchains/XcodeDefault.xctoolchain/usr/include,
					/usr/local/include,
					include,
				);
				LIBRARY_SEARCH_PATHS = (
					"/usr/local/openssl-1.0.2/lib",
					/usr/local/lib,
				);
				OTHER_LDFLAGS = (
					"-lwslay",
					"-lssl",
					"-lcrypto",
					"-luv",
					"-lz",
				);
				PRODUCT_NAME = websocket;
			};
			name = "libuv-debug";
		};
		1065E71419BF754100686E72 /* libuv-release */ = {
			isa = XCBuildConfiguration;
			buildSettings = {
				ALWAYS_SEARCH_USER_PATHS = NO;
				CLANG_ANALYZER_DEADCODE_DEADSTORES = NO;
				CLANG_CXX_LANGUAGE_STANDARD = "gnu++0x";
				CLANG_CXX_LIBRARY = "libc++";
				CLANG_ENABLE_MODULES = YES;
				CLANG_ENABLE_OBJC_ARC = YES;
				CLANG_WARN_BOOL_CONVERSION = YES;
				CLANG_WARN_CONSTANT_CONVERSION = YES;
				CLANG_WARN_DIRECT_OBJC_ISA_USAGE = YES_ERROR;
				CLANG_WARN_EMPTY_BODY = YES;
				CLANG_WARN_ENUM_CONVERSION = YES;
				CLANG_WARN_INT_CONVERSION = YES;
				CLANG_WARN_OBJC_ROOT_CLASS = YES_ERROR;
				CLANG_WARN__DUPLICATE_METHOD_MATCH = YES;
				COPY_PHASE_STRIP = YES;
				DEBUG_INFORMATION_FORMAT = "dwarf-with-dsym";
				ENABLE_NS_ASSERTIONS = NO;
				GCC_C_LANGUAGE_STANDARD = gnu99;
				GCC_ENABLE_OBJC_EXCEPTIONS = YES;
				GCC_PREPROCESSOR_DEFINITIONS = (
					"H2O_USE_MRUBY=1",
					"H2O_USE_BROTLI=1",
					"H2O_ROOT=/mydev/h2o",
					"$(inherited)",
				);
				GCC_WARN_64_TO_32_BIT_CONVERSION = YES;
				GCC_WARN_ABOUT_RETURN_TYPE = YES_ERROR;
				GCC_WARN_UNDECLARED_SELECTOR = YES;
				GCC_WARN_UNINITIALIZED_AUTOS = YES_AGGRESSIVE;
				GCC_WARN_UNUSED_FUNCTION = YES;
				GCC_WARN_UNUSED_VARIABLE = YES;
				HEADER_SEARCH_PATHS = (
					deps/dcc/include,
					deps/picotls/include,
					deps/quicly/include,
				);
				MACOSX_DEPLOYMENT_TARGET = 10.9;
				SDKROOT = macosx;
			};
			name = "libuv-release";
		};
		1065E71519BF754100686E72 /* libuv-release */ = {
			isa = XCBuildConfiguration;
			buildSettings = {
				COMBINE_HIDPI_IMAGES = YES;
				EXECUTABLE_PREFIX = lib;
				HEADER_SEARCH_PATHS = (
					"$(inherited)",
					"/usr/local/openssl-1.0.2/include",
					/Applications/Xcode.app/Contents/Developer/Toolchains/XcodeDefault.xctoolchain/usr/include,
					/usr/local/include,
				);
				LIBRARY_SEARCH_PATHS = "/usr/local/openssl-1.0.2/lib";
				PRODUCT_NAME = "$(TARGET_NAME)";
			};
			name = "libuv-release";
		};
		1065E71619BF754100686E72 /* libuv-release */ = {
			isa = XCBuildConfiguration;
			buildSettings = {
				GCC_PREPROCESSOR_DEFINITIONS = "H2O_UNITTEST=1";
				HEADER_SEARCH_PATHS = (
					"/usr/local/openssl-1.0.2/include",
					deps/brotli/c/include,
					deps/yaml/include,
					"$(inherited)",
					/Applications/Xcode.app/Contents/Developer/Toolchains/XcodeDefault.xctoolchain/usr/include,
					/usr/local/include,
					include,
				);
				LIBRARY_SEARCH_PATHS = (
					"/usr/local/openssl-1.0.2/lib",
					/usr/local/lib,
				);
				OTHER_LDFLAGS = (
					"-lssl",
					"-lcrypto",
					"-luv",
					"-lz",
				);
				PRODUCT_NAME = unittest;
			};
			name = "libuv-release";
		};
		1065E71719BF754100686E72 /* libuv-release */ = {
			isa = XCBuildConfiguration;
			buildSettings = {
				HEADER_SEARCH_PATHS = (
					"/usr/local/openssl-1.0.2/include",
					"$(inherited)",
					/Applications/Xcode.app/Contents/Developer/Toolchains/XcodeDefault.xctoolchain/usr/include,
					/usr/local/include,
					include,
				);
				LIBRARY_SEARCH_PATHS = (
					"/usr/local/openssl-1.0.2/lib",
					/usr/local/lib,
				);
				OTHER_CFLAGS = "";
				OTHER_LDFLAGS = (
					"-lssl",
					"-lcrypto",
					"-luv",
					"-lz",
				);
				PRODUCT_NAME = "$(TARGET_NAME)";
			};
			name = "libuv-release";
		};
		1065E71819BF754100686E72 /* libuv-release */ = {
			isa = XCBuildConfiguration;
			buildSettings = {
				HEADER_SEARCH_PATHS = (
					"/usr/local/openssl-1.0.2/include",
					"$(inherited)",
					/Applications/Xcode.app/Contents/Developer/Toolchains/XcodeDefault.xctoolchain/usr/include,
					/usr/local/include,
					include,
				);
				LIBRARY_SEARCH_PATHS = (
					"/usr/local/openssl-1.0.2/lib",
					/usr/local/lib,
				);
				OTHER_LDFLAGS = (
					"-lwslay",
					"-lssl",
					"-lcrypto",
					"-luv",
					"-lz",
				);
				PRODUCT_NAME = websocket;
			};
			name = "libuv-release";
		};
		1079231719A320A700C52AD6 /* evloop-debug */ = {
			isa = XCBuildConfiguration;
			buildSettings = {
				ALWAYS_SEARCH_USER_PATHS = NO;
				CLANG_ANALYZER_DEADCODE_DEADSTORES = NO;
				CLANG_CXX_LANGUAGE_STANDARD = "gnu++0x";
				CLANG_CXX_LIBRARY = "libc++";
				CLANG_ENABLE_MODULES = YES;
				CLANG_ENABLE_OBJC_ARC = YES;
				CLANG_WARN_BOOL_CONVERSION = YES;
				CLANG_WARN_CONSTANT_CONVERSION = YES;
				CLANG_WARN_DIRECT_OBJC_ISA_USAGE = YES_ERROR;
				CLANG_WARN_EMPTY_BODY = YES;
				CLANG_WARN_ENUM_CONVERSION = YES;
				CLANG_WARN_INT_CONVERSION = YES;
				CLANG_WARN_OBJC_ROOT_CLASS = YES_ERROR;
				CLANG_WARN__DUPLICATE_METHOD_MATCH = YES;
				COPY_PHASE_STRIP = NO;
				GCC_C_LANGUAGE_STANDARD = gnu99;
				GCC_DYNAMIC_NO_PIC = NO;
				GCC_ENABLE_OBJC_EXCEPTIONS = YES;
				GCC_OPTIMIZATION_LEVEL = 0;
				GCC_PREPROCESSOR_DEFINITIONS = (
					"DEBUG=1",
					"H2O_USE_MRUBY=1",
					"H2O_USE_LIBUV=0",
					"H2O_USE_BROTLI=1",
					"H2O_ROOT=/mydev/h2o",
					"$(inherited)",
				);
				GCC_SYMBOLS_PRIVATE_EXTERN = NO;
				GCC_WARN_64_TO_32_BIT_CONVERSION = YES;
				GCC_WARN_ABOUT_RETURN_TYPE = YES_ERROR;
				GCC_WARN_UNDECLARED_SELECTOR = YES;
				GCC_WARN_UNINITIALIZED_AUTOS = YES_AGGRESSIVE;
				GCC_WARN_UNUSED_FUNCTION = YES;
				GCC_WARN_UNUSED_VARIABLE = YES;
				HEADER_SEARCH_PATHS = (
					deps/dcc/include,
					deps/picotls/include,
					deps/quicly/include,
				);
				MACOSX_DEPLOYMENT_TARGET = 10.9;
				ONLY_ACTIVE_ARCH = YES;
				SDKROOT = macosx;
			};
			name = "evloop-debug";
		};
		1079231819A320A700C52AD6 /* evloop-release */ = {
			isa = XCBuildConfiguration;
			buildSettings = {
				ALWAYS_SEARCH_USER_PATHS = NO;
				CLANG_ANALYZER_DEADCODE_DEADSTORES = NO;
				CLANG_CXX_LANGUAGE_STANDARD = "gnu++0x";
				CLANG_CXX_LIBRARY = "libc++";
				CLANG_ENABLE_MODULES = YES;
				CLANG_ENABLE_OBJC_ARC = YES;
				CLANG_WARN_BOOL_CONVERSION = YES;
				CLANG_WARN_CONSTANT_CONVERSION = YES;
				CLANG_WARN_DIRECT_OBJC_ISA_USAGE = YES_ERROR;
				CLANG_WARN_EMPTY_BODY = YES;
				CLANG_WARN_ENUM_CONVERSION = YES;
				CLANG_WARN_INT_CONVERSION = YES;
				CLANG_WARN_OBJC_ROOT_CLASS = YES_ERROR;
				CLANG_WARN__DUPLICATE_METHOD_MATCH = YES;
				COPY_PHASE_STRIP = YES;
				DEBUG_INFORMATION_FORMAT = "dwarf-with-dsym";
				ENABLE_NS_ASSERTIONS = NO;
				GCC_C_LANGUAGE_STANDARD = gnu99;
				GCC_ENABLE_OBJC_EXCEPTIONS = YES;
				GCC_PREPROCESSOR_DEFINITIONS = (
					"H2O_USE_MRUBY=1",
					"H2O_USE_LIBUV=0",
					"H2O_USE_BROTLI=1",
					"H2O_ROOT=/mydev/h2o",
					"$(inherited)",
				);
				GCC_WARN_64_TO_32_BIT_CONVERSION = YES;
				GCC_WARN_ABOUT_RETURN_TYPE = YES_ERROR;
				GCC_WARN_UNDECLARED_SELECTOR = YES;
				GCC_WARN_UNINITIALIZED_AUTOS = YES_AGGRESSIVE;
				GCC_WARN_UNUSED_FUNCTION = YES;
				GCC_WARN_UNUSED_VARIABLE = YES;
				HEADER_SEARCH_PATHS = (
					deps/dcc/include,
					deps/picotls/include,
					deps/quicly/include,
				);
				MACOSX_DEPLOYMENT_TARGET = 10.9;
				SDKROOT = macosx;
			};
			name = "evloop-release";
		};
		1079231A19A320A700C52AD6 /* evloop-debug */ = {
			isa = XCBuildConfiguration;
			buildSettings = {
				COMBINE_HIDPI_IMAGES = YES;
				EXECUTABLE_PREFIX = lib;
				HEADER_SEARCH_PATHS = (
					"$(inherited)",
					"/usr/local/openssl-1.0.2/include",
					/Applications/Xcode.app/Contents/Developer/Toolchains/XcodeDefault.xctoolchain/usr/include,
					/usr/local/include,
				);
				LIBRARY_SEARCH_PATHS = "/usr/local/openssl-1.0.2/lib";
				PRODUCT_NAME = "$(TARGET_NAME)";
			};
			name = "evloop-debug";
		};
		1079231B19A320A700C52AD6 /* evloop-release */ = {
			isa = XCBuildConfiguration;
			buildSettings = {
				COMBINE_HIDPI_IMAGES = YES;
				EXECUTABLE_PREFIX = lib;
				HEADER_SEARCH_PATHS = (
					"$(inherited)",
					"/usr/local/openssl-1.0.2/include",
					/Applications/Xcode.app/Contents/Developer/Toolchains/XcodeDefault.xctoolchain/usr/include,
					/usr/local/include,
				);
				LIBRARY_SEARCH_PATHS = "/usr/local/openssl-1.0.2/lib";
				PRODUCT_NAME = "$(TARGET_NAME)";
			};
			name = "evloop-release";
		};
		107923E019A321F400C52AD6 /* evloop-debug */ = {
			isa = XCBuildConfiguration;
			buildSettings = {
				GCC_PREPROCESSOR_DEFINITIONS = (
					"DEBUG=1",
					"$(inherited)",
				);
				HEADER_SEARCH_PATHS = (
					"/usr/local/openssl-1.0.2/include",
					"$(inherited)",
					/Applications/Xcode.app/Contents/Developer/Toolchains/XcodeDefault.xctoolchain/usr/include,
					/usr/local/include,
					include,
				);
				LIBRARY_SEARCH_PATHS = (
					"/usr/local/openssl-1.0.2/lib",
					/usr/local/lib,
				);
				OTHER_CFLAGS = "";
				OTHER_LDFLAGS = (
					"-lssl",
					"-lcrypto",
					"-lz",
				);
				PRODUCT_NAME = "$(TARGET_NAME)";
			};
			name = "evloop-debug";
		};
		107923E119A321F400C52AD6 /* evloop-release */ = {
			isa = XCBuildConfiguration;
			buildSettings = {
				HEADER_SEARCH_PATHS = (
					"/usr/local/openssl-1.0.2/include",
					"$(inherited)",
					/Applications/Xcode.app/Contents/Developer/Toolchains/XcodeDefault.xctoolchain/usr/include,
					/usr/local/include,
					include,
				);
				LIBRARY_SEARCH_PATHS = (
					"/usr/local/openssl-1.0.2/lib",
					/usr/local/lib,
				);
				OTHER_CFLAGS = "";
				OTHER_LDFLAGS = (
					"-lssl",
					"-lcrypto",
					"-lz",
				);
				PRODUCT_NAME = "$(TARGET_NAME)";
			};
			name = "evloop-release";
		};
		1079240B19A3247A00C52AD6 /* evloop-debug */ = {
			isa = XCBuildConfiguration;
			buildSettings = {
				GCC_PREPROCESSOR_DEFINITIONS = (
					"DEBUG=1",
					"$(inherited)",
				);
				HEADER_SEARCH_PATHS = (
					"/usr/local/openssl-1.0.2/include",
					"$(inherited)",
					/Applications/Xcode.app/Contents/Developer/Toolchains/XcodeDefault.xctoolchain/usr/include,
					/usr/local/include,
					include,
				);
				LIBRARY_SEARCH_PATHS = (
					"/usr/local/openssl-1.0.2/lib",
					/usr/local/lib,
				);
				OTHER_LDFLAGS = (
					"-lwslay",
					"-lssl",
					"-lcrypto",
					"-lz",
				);
				PRODUCT_NAME = websocket;
			};
			name = "evloop-debug";
		};
		1079240C19A3247A00C52AD6 /* evloop-release */ = {
			isa = XCBuildConfiguration;
			buildSettings = {
				HEADER_SEARCH_PATHS = (
					"/usr/local/openssl-1.0.2/include",
					"$(inherited)",
					/Applications/Xcode.app/Contents/Developer/Toolchains/XcodeDefault.xctoolchain/usr/include,
					/usr/local/include,
					include,
				);
				LIBRARY_SEARCH_PATHS = (
					"/usr/local/openssl-1.0.2/lib",
					/usr/local/lib,
				);
				OTHER_LDFLAGS = (
					"-lwslay",
					"-lssl",
					"-lcrypto",
					"-lz",
				);
				PRODUCT_NAME = websocket;
			};
			name = "evloop-release";
		};
		1079243319A3260E00C52AD6 /* evloop-debug */ = {
			isa = XCBuildConfiguration;
			buildSettings = {
				GCC_PREPROCESSOR_DEFINITIONS = (
					"DEBUG=1",
					"H2O_UNITTEST=1",
					"$(inherited)",
				);
				HEADER_SEARCH_PATHS = (
					"/usr/local/openssl-1.0.2/include",
					deps/brotli/c/include,
					deps/yaml/include,
					"$(inherited)",
					/Applications/Xcode.app/Contents/Developer/Toolchains/XcodeDefault.xctoolchain/usr/include,
					/usr/local/include,
					include,
				);
				LIBRARY_SEARCH_PATHS = (
					"/usr/local/openssl-1.0.2/lib",
					/usr/local/lib,
				);
				OTHER_LDFLAGS = (
					"-lssl",
					"-lcrypto",
					"-lz",
				);
				PRODUCT_NAME = unittest;
			};
			name = "evloop-debug";
		};
		1079243419A3260E00C52AD6 /* evloop-release */ = {
			isa = XCBuildConfiguration;
			buildSettings = {
				GCC_PREPROCESSOR_DEFINITIONS = (
					"H2O_UNITTEST=1",
					"H2O_USE_LIBUV=0",
				);
				HEADER_SEARCH_PATHS = (
					"/usr/local/openssl-1.0.2/include",
					deps/brotli/c/include,
					deps/yaml/include,
					"$(inherited)",
					/Applications/Xcode.app/Contents/Developer/Toolchains/XcodeDefault.xctoolchain/usr/include,
					/usr/local/include,
					include,
				);
				LIBRARY_SEARCH_PATHS = (
					"/usr/local/openssl-1.0.2/lib",
					/usr/local/lib,
				);
				OTHER_LDFLAGS = (
					"-lssl",
					"-lcrypto",
					"-lz",
				);
				PRODUCT_NAME = unittest;
			};
			name = "evloop-release";
		};
		10D0904D19F0CA9C0043D458 /* evloop-debug */ = {
			isa = XCBuildConfiguration;
			buildSettings = {
				GCC_PREPROCESSOR_DEFINITIONS = (
					"DEBUG=1",
					"$(inherited)",
				);
				HEADER_SEARCH_PATHS = (
					"/usr/local/openssl-1.0.2/include",
					"$(inherited)",
					/Applications/Xcode.app/Contents/Developer/Toolchains/XcodeDefault.xctoolchain/usr/include,
					/usr/local/include,
					include,
				);
				LIBRARY_SEARCH_PATHS = (
					"/usr/local/openssl-1.0.2/lib",
					/usr/local/lib,
				);
				OTHER_CFLAGS = "";
				OTHER_LDFLAGS = (
					"-lssl",
					"-lcrypto",
					"-lz",
				);
				PRODUCT_NAME = "examples-socket-server";
			};
			name = "evloop-debug";
		};
		10D0904E19F0CA9C0043D458 /* libuv-debug */ = {
			isa = XCBuildConfiguration;
			buildSettings = {
				GCC_PREPROCESSOR_DEFINITIONS = (
					"DEBUG=1",
					"$(inherited)",
				);
				HEADER_SEARCH_PATHS = (
					"/usr/local/openssl-1.0.2/include",
					"$(inherited)",
					/Applications/Xcode.app/Contents/Developer/Toolchains/XcodeDefault.xctoolchain/usr/include,
					/usr/local/include,
					include,
				);
				LIBRARY_SEARCH_PATHS = (
					"/usr/local/openssl-1.0.2/lib",
					/usr/local/lib,
				);
				OTHER_CFLAGS = "";
				OTHER_LDFLAGS = (
					"-lssl",
					"-lcrypto",
					"-luv",
					"-lz",
				);
				PRODUCT_NAME = "examples-socket-server";
			};
			name = "libuv-debug";
		};
		10D0904F19F0CA9C0043D458 /* evloop-release */ = {
			isa = XCBuildConfiguration;
			buildSettings = {
				HEADER_SEARCH_PATHS = (
					"/usr/local/openssl-1.0.2/include",
					"$(inherited)",
					/Applications/Xcode.app/Contents/Developer/Toolchains/XcodeDefault.xctoolchain/usr/include,
					/usr/local/include,
					include,
				);
				LIBRARY_SEARCH_PATHS = (
					"/usr/local/openssl-1.0.2/lib",
					/usr/local/lib,
				);
				OTHER_CFLAGS = "";
				OTHER_LDFLAGS = (
					"-lssl",
					"-lcrypto",
					"-lz",
				);
				PRODUCT_NAME = "examples-socket-server";
			};
			name = "evloop-release";
		};
		10D0905019F0CA9C0043D458 /* libuv-release */ = {
			isa = XCBuildConfiguration;
			buildSettings = {
				HEADER_SEARCH_PATHS = (
					"/usr/local/openssl-1.0.2/include",
					"$(inherited)",
					/Applications/Xcode.app/Contents/Developer/Toolchains/XcodeDefault.xctoolchain/usr/include,
					/usr/local/include,
					include,
				);
				LIBRARY_SEARCH_PATHS = (
					"/usr/local/openssl-1.0.2/lib",
					/usr/local/lib,
				);
				OTHER_CFLAGS = "";
				OTHER_LDFLAGS = (
					"-lssl",
					"-lcrypto",
					"-luv",
					"-lz",
				);
				PRODUCT_NAME = "examples-socket-server";
			};
			name = "libuv-release";
		};
		10D0906519F38B2E0043D458 /* evloop-debug */ = {
			isa = XCBuildConfiguration;
			buildSettings = {
				GCC_PREPROCESSOR_DEFINITIONS = (
					"DEBUG=1",
					"$(inherited)",
				);
				HEADER_SEARCH_PATHS = (
					"/usr/local/openssl-1.0.2/include",
					"$(inherited)",
					/Applications/Xcode.app/Contents/Developer/Toolchains/XcodeDefault.xctoolchain/usr/include,
					/usr/local/include,
					include,
				);
				LIBRARY_SEARCH_PATHS = (
					"/usr/local/openssl-1.0.2/lib",
					/usr/local/lib,
				);
				OTHER_CFLAGS = "";
				OTHER_LDFLAGS = (
					"-lssl",
					"-lcrypto",
					"-lz",
				);
				PRODUCT_NAME = "examples-httpclient";
			};
			name = "evloop-debug";
		};
		10D0906619F38B2E0043D458 /* libuv-debug */ = {
			isa = XCBuildConfiguration;
			buildSettings = {
				GCC_PREPROCESSOR_DEFINITIONS = (
					"DEBUG=1",
					"$(inherited)",
				);
				HEADER_SEARCH_PATHS = (
					"/usr/local/openssl-1.0.2/include",
					"$(inherited)",
					/Applications/Xcode.app/Contents/Developer/Toolchains/XcodeDefault.xctoolchain/usr/include,
					/usr/local/include,
					include,
				);
				LIBRARY_SEARCH_PATHS = (
					"/usr/local/openssl-1.0.2/lib",
					/usr/local/lib,
				);
				OTHER_CFLAGS = "";
				OTHER_LDFLAGS = (
					"-lssl",
					"-lcrypto",
					"-luv",
					"-lz",
				);
				PRODUCT_NAME = "examples-httpclient";
			};
			name = "libuv-debug";
		};
		10D0906719F38B2E0043D458 /* evloop-release */ = {
			isa = XCBuildConfiguration;
			buildSettings = {
				HEADER_SEARCH_PATHS = (
					"/usr/local/openssl-1.0.2/include",
					"$(inherited)",
					/Applications/Xcode.app/Contents/Developer/Toolchains/XcodeDefault.xctoolchain/usr/include,
					/usr/local/include,
					include,
				);
				LIBRARY_SEARCH_PATHS = (
					"/usr/local/openssl-1.0.2/lib",
					/usr/local/lib,
				);
				OTHER_CFLAGS = "";
				OTHER_LDFLAGS = (
					"-lssl",
					"-lcrypto",
					"-lz",
				);
				PRODUCT_NAME = "examples-httpclient";
			};
			name = "evloop-release";
		};
		10D0906819F38B2E0043D458 /* libuv-release */ = {
			isa = XCBuildConfiguration;
			buildSettings = {
				HEADER_SEARCH_PATHS = (
					"/usr/local/openssl-1.0.2/include",
					"$(inherited)",
					/Applications/Xcode.app/Contents/Developer/Toolchains/XcodeDefault.xctoolchain/usr/include,
					/usr/local/include,
					include,
				);
				LIBRARY_SEARCH_PATHS = (
					"/usr/local/openssl-1.0.2/lib",
					/usr/local/lib,
				);
				OTHER_CFLAGS = "";
				OTHER_LDFLAGS = (
					"-lssl",
					"-lcrypto",
					"-luv",
					"-lz",
				);
				PRODUCT_NAME = "examples-httpclient";
			};
			name = "libuv-release";
		};
		10EA45DB1D0949BF00769A2B /* evloop-debug */ = {
			isa = XCBuildConfiguration;
			buildSettings = {
				GCC_PREPROCESSOR_DEFINITIONS = (
					"DEBUG=1",
					"$(inherited)",
				);
				HEADER_SEARCH_PATHS = (
					"$(inherited)",
					"/usr/local/openssl-1.0.2/include",
					/Applications/Xcode.app/Contents/Developer/Toolchains/XcodeDefault.xctoolchain/usr/include,
					/usr/local/include,
					include,
				);
				LIBRARY_SEARCH_PATHS = (
					"/usr/local/openssl-1.0.2/lib",
					/usr/local/lib,
				);
				OTHER_CFLAGS = "";
				OTHER_LDFLAGS = (
					"-lssl",
					"-lcrypto",
					"-lz",
				);
				PRODUCT_NAME = "$(TARGET_NAME)";
			};
			name = "evloop-debug";
		};
		10EA45DC1D0949BF00769A2B /* libuv-debug */ = {
			isa = XCBuildConfiguration;
			buildSettings = {
				GCC_PREPROCESSOR_DEFINITIONS = (
					"DEBUG=1",
					"$(inherited)",
				);
				HEADER_SEARCH_PATHS = (
					"$(inherited)",
					"/usr/local/openssl-1.0.2/include",
					/Applications/Xcode.app/Contents/Developer/Toolchains/XcodeDefault.xctoolchain/usr/include,
					/usr/local/include,
					include,
				);
				LIBRARY_SEARCH_PATHS = (
					"/usr/local/openssl-1.0.2/lib",
					/usr/local/lib,
				);
				OTHER_CFLAGS = "";
				OTHER_LDFLAGS = (
					"-lssl",
					"-lcrypto",
					"-luv",
					"-lz",
				);
				PRODUCT_NAME = "$(TARGET_NAME)";
			};
			name = "libuv-debug";
		};
		10EA45DD1D0949BF00769A2B /* evloop-release */ = {
			isa = XCBuildConfiguration;
			buildSettings = {
				HEADER_SEARCH_PATHS = (
					"$(inherited)",
					"/usr/local/openssl-1.0.2/include",
					/Applications/Xcode.app/Contents/Developer/Toolchains/XcodeDefault.xctoolchain/usr/include,
					/usr/local/include,
					include,
				);
				LIBRARY_SEARCH_PATHS = (
					"/usr/local/openssl-1.0.2/lib",
					/usr/local/lib,
				);
				OTHER_CFLAGS = "";
				OTHER_LDFLAGS = (
					"-lssl",
					"-lcrypto",
					"-lz",
				);
				PRODUCT_NAME = "$(TARGET_NAME)";
			};
			name = "evloop-release";
		};
		10EA45DE1D0949BF00769A2B /* libuv-release */ = {
			isa = XCBuildConfiguration;
			buildSettings = {
				HEADER_SEARCH_PATHS = (
					"$(inherited)",
					"/usr/local/openssl-1.0.2/include",
					/Applications/Xcode.app/Contents/Developer/Toolchains/XcodeDefault.xctoolchain/usr/include,
					/usr/local/include,
					include,
				);
				LIBRARY_SEARCH_PATHS = (
					"/usr/local/openssl-1.0.2/lib",
					/usr/local/lib,
				);
				OTHER_CFLAGS = "";
				OTHER_LDFLAGS = (
					"-lssl",
					"-lcrypto",
					"-luv",
					"-lz",
				);
				PRODUCT_NAME = "$(TARGET_NAME)";
			};
			name = "libuv-release";
		};
		10F417CF19C1907B00B6E31A /* evloop-debug */ = {
			isa = XCBuildConfiguration;
			buildSettings = {
				GCC_PREPROCESSOR_DEFINITIONS = (
					"DEBUG=1",
					"H2O_USE_PICOTLS=1",
					"$(inherited)",
				);
				HEADER_SEARCH_PATHS = (
					"$(inherited)",
					/Applications/Xcode.app/Contents/Developer/Toolchains/XcodeDefault.xctoolchain/usr/include,
					deps/brotli/c/include,
					"deps/hiredis/**",
					deps/yaml/include,
					deps/mruby/include,
					"deps/mruby-input-stream/src",
					/usr/local/opt/openssl/include,
					/usr/local/include,
					include,
				);
				LIBRARY_SEARCH_PATHS = (
					"/usr/local/openssl-1.0.2/lib",
					build/default/mruby/host/lib,
					/usr/local/lib,
				);
				OTHER_CFLAGS = "";
				OTHER_LDFLAGS = (
					"-lmruby",
					"-lssl",
					"-lcrypto",
					"-lz",
				);
				PRODUCT_NAME = h2o;
			};
			name = "evloop-debug";
		};
		10F417D019C1907B00B6E31A /* libuv-debug */ = {
			isa = XCBuildConfiguration;
			buildSettings = {
				GCC_PREPROCESSOR_DEFINITIONS = (
					"DEBUG=1",
					"$(inherited)",
				);
				HEADER_SEARCH_PATHS = (
					"$(inherited)",
					/Applications/Xcode.app/Contents/Developer/Toolchains/XcodeDefault.xctoolchain/usr/include,
					deps/brotli/c/include,
					"deps/hiredis/**",
					deps/yaml/include,
					deps/mruby/include,
					"deps/mruby-input-stream/src",
					/usr/local/opt/openssl/include,
					/usr/local/include,
					include,
				);
				LIBRARY_SEARCH_PATHS = (
					"/usr/local/openssl-1.0.2/lib",
					build/default/mruby/host/lib,
					/usr/local/lib,
				);
				OTHER_CFLAGS = "";
				OTHER_LDFLAGS = (
					"-lssl",
					"-lcrypto",
					"-luv",
					"-lz",
				);
				PRODUCT_NAME = h2o;
			};
			name = "libuv-debug";
		};
		10F417D119C1907B00B6E31A /* evloop-release */ = {
			isa = XCBuildConfiguration;
			buildSettings = {
				HEADER_SEARCH_PATHS = (
					"$(inherited)",
					/Applications/Xcode.app/Contents/Developer/Toolchains/XcodeDefault.xctoolchain/usr/include,
					deps/brotli/c/include,
					"deps/hiredis/**",
					deps/yaml/include,
					deps/mruby/include,
					"deps/mruby-input-stream/src",
					/usr/local/opt/openssl/include,
					/usr/local/include,
					include,
				);
				LIBRARY_SEARCH_PATHS = (
					"/usr/local/openssl-1.0.2/lib",
					build/default/mruby/host/lib,
					/usr/local/lib,
				);
				OTHER_CFLAGS = "";
				OTHER_LDFLAGS = (
					"-lmruby",
					"-lssl",
					"-lcrypto",
					"-lz",
				);
				PRODUCT_NAME = h2o;
			};
			name = "evloop-release";
		};
		10F417D219C1907B00B6E31A /* libuv-release */ = {
			isa = XCBuildConfiguration;
			buildSettings = {
				HEADER_SEARCH_PATHS = (
					"$(inherited)",
					/Applications/Xcode.app/Contents/Developer/Toolchains/XcodeDefault.xctoolchain/usr/include,
					deps/brotli/c/include,
					"deps/hiredis/**",
					deps/yaml/include,
					deps/mruby/include,
					"deps/mruby-input-stream/src",
					/usr/local/opt/openssl/include,
					/usr/local/include,
					include,
				);
				LIBRARY_SEARCH_PATHS = (
					"/usr/local/openssl-1.0.2/lib",
					build/default/mruby/host/lib,
					/usr/local/lib,
				);
				OTHER_CFLAGS = "";
				OTHER_LDFLAGS = (
					"-lssl",
					"-lcrypto",
					"-luv",
					"-lz",
				);
				PRODUCT_NAME = h2o;
			};
			name = "libuv-release";
		};
		E918FC352136583F00CCB252 /* evloop-debug */ = {
			isa = XCBuildConfiguration;
			buildSettings = {
				GCC_PREPROCESSOR_DEFINITIONS = (
					"DEBUG=1",
					"$(inherited)",
				);
				HEADER_SEARCH_PATHS = (
					"/usr/local/openssl-1.0.2/include",
					deps/yaml/include,
					"$(inherited)",
					/Applications/Xcode.app/Contents/Developer/Toolchains/XcodeDefault.xctoolchain/usr/include,
					/usr/local/include,
					include,
				);
				LIBRARY_SEARCH_PATHS = (
					"/usr/local/openssl-1.0.2/lib",
					/usr/local/lib,
				);
				OTHER_LDFLAGS = (
					"-lssl",
					"-lcrypto",
					"-lz",
				);
				PRODUCT_NAME = "$(TARGET_NAME)";
			};
			name = "evloop-debug";
		};
		E918FC362136583F00CCB252 /* libuv-debug */ = {
			isa = XCBuildConfiguration;
			buildSettings = {
				GCC_PREPROCESSOR_DEFINITIONS = (
					"DEBUG=1",
					"$(inherited)",
				);
				HEADER_SEARCH_PATHS = (
					"/usr/local/openssl-1.0.2/include",
					deps/yaml/include,
					"$(inherited)",
					/Applications/Xcode.app/Contents/Developer/Toolchains/XcodeDefault.xctoolchain/usr/include,
					/usr/local/include,
					include,
				);
				LIBRARY_SEARCH_PATHS = (
					"/usr/local/openssl-1.0.2/lib",
					/usr/local/lib,
				);
				OTHER_LDFLAGS = (
					"-lssl",
					"-lcrypto",
					"-luv",
					"-lz",
				);
				PRODUCT_NAME = "$(TARGET_NAME)";
			};
			name = "libuv-debug";
		};
		E918FC372136583F00CCB252 /* evloop-release */ = {
			isa = XCBuildConfiguration;
			buildSettings = {
				GCC_PREPROCESSOR_DEFINITIONS = "H2O_USE_LIBUV=0";
				HEADER_SEARCH_PATHS = (
					"/usr/local/openssl-1.0.2/include",
					deps/yaml/include,
					"$(inherited)",
					/Applications/Xcode.app/Contents/Developer/Toolchains/XcodeDefault.xctoolchain/usr/include,
					/usr/local/include,
					include,
				);
				LIBRARY_SEARCH_PATHS = (
					"/usr/local/openssl-1.0.2/lib",
					/usr/local/lib,
				);
				OTHER_LDFLAGS = (
					"-lssl",
					"-lcrypto",
					"-lz",
				);
				PRODUCT_NAME = "$(TARGET_NAME)";
			};
			name = "evloop-release";
		};
		E918FC382136583F00CCB252 /* libuv-release */ = {
			isa = XCBuildConfiguration;
			buildSettings = {
				GCC_PREPROCESSOR_DEFINITIONS = "";
				HEADER_SEARCH_PATHS = (
					"/usr/local/openssl-1.0.2/include",
					deps/yaml/include,
					"$(inherited)",
					/Applications/Xcode.app/Contents/Developer/Toolchains/XcodeDefault.xctoolchain/usr/include,
					/usr/local/include,
					include,
				);
				LIBRARY_SEARCH_PATHS = (
					"/usr/local/openssl-1.0.2/lib",
					/usr/local/lib,
				);
				OTHER_LDFLAGS = (
					"-lssl",
					"-lcrypto",
					"-luv",
					"-lz",
				);
				PRODUCT_NAME = "$(TARGET_NAME)";
			};
			name = "libuv-release";
		};
/* End XCBuildConfiguration section */

/* Begin XCConfigurationList section */
		08790E0B1D8BD7F100A04BC1 /* Build configuration list for PBXNativeTarget "examples-redis-client" */ = {
			isa = XCConfigurationList;
			buildConfigurations = (
				08790E0C1D8BD7F100A04BC1 /* evloop-debug */,
				08790E0D1D8BD7F100A04BC1 /* libuv-debug */,
				08790E0E1D8BD7F100A04BC1 /* evloop-release */,
				08790E0F1D8BD7F100A04BC1 /* libuv-release */,
			);
			defaultConfigurationIsVisible = 0;
			defaultConfigurationName = "evloop-release";
		};
		08819C27218C9FA90057ED23 /* Build configuration list for PBXNativeTarget "qif" */ = {
			isa = XCConfigurationList;
			buildConfigurations = (
				08819C28218C9FA90057ED23 /* evloop-debug */,
				08819C29218C9FA90057ED23 /* libuv-debug */,
				08819C2A218C9FA90057ED23 /* evloop-release */,
				08819C2B218C9FA90057ED23 /* libuv-release */,
			);
			defaultConfigurationIsVisible = 0;
			defaultConfigurationName = "evloop-release";
		};
		1079231019A320A700C52AD6 /* Build configuration list for PBXProject "h2o" */ = {
			isa = XCConfigurationList;
			buildConfigurations = (
				1079231719A320A700C52AD6 /* evloop-debug */,
				1065E70F19BF752300686E72 /* libuv-debug */,
				1079231819A320A700C52AD6 /* evloop-release */,
				1065E71419BF754100686E72 /* libuv-release */,
			);
			defaultConfigurationIsVisible = 0;
			defaultConfigurationName = "evloop-release";
		};
		1079231919A320A700C52AD6 /* Build configuration list for PBXNativeTarget "h2o" */ = {
			isa = XCConfigurationList;
			buildConfigurations = (
				1079231A19A320A700C52AD6 /* evloop-debug */,
				1065E71019BF752300686E72 /* libuv-debug */,
				1079231B19A320A700C52AD6 /* evloop-release */,
				1065E71519BF754100686E72 /* libuv-release */,
			);
			defaultConfigurationIsVisible = 0;
			defaultConfigurationName = "evloop-release";
		};
		107923DF19A321F400C52AD6 /* Build configuration list for PBXNativeTarget "examples-simple" */ = {
			isa = XCConfigurationList;
			buildConfigurations = (
				107923E019A321F400C52AD6 /* evloop-debug */,
				1065E71219BF752300686E72 /* libuv-debug */,
				107923E119A321F400C52AD6 /* evloop-release */,
				1065E71719BF754100686E72 /* libuv-release */,
			);
			defaultConfigurationIsVisible = 0;
			defaultConfigurationName = "evloop-release";
		};
		1079240A19A3247A00C52AD6 /* Build configuration list for PBXNativeTarget "examples-websocket" */ = {
			isa = XCConfigurationList;
			buildConfigurations = (
				1079240B19A3247A00C52AD6 /* evloop-debug */,
				1065E71319BF752300686E72 /* libuv-debug */,
				1079240C19A3247A00C52AD6 /* evloop-release */,
				1065E71819BF754100686E72 /* libuv-release */,
			);
			defaultConfigurationIsVisible = 0;
			defaultConfigurationName = "evloop-release";
		};
		1079243219A3260E00C52AD6 /* Build configuration list for PBXNativeTarget "unittest" */ = {
			isa = XCConfigurationList;
			buildConfigurations = (
				1079243319A3260E00C52AD6 /* evloop-debug */,
				1065E71119BF752300686E72 /* libuv-debug */,
				1079243419A3260E00C52AD6 /* evloop-release */,
				1065E71619BF754100686E72 /* libuv-release */,
			);
			defaultConfigurationIsVisible = 0;
			defaultConfigurationName = "evloop-release";
		};
		10D0904C19F0CA9C0043D458 /* Build configuration list for PBXNativeTarget "examples-socket-client" */ = {
			isa = XCConfigurationList;
			buildConfigurations = (
				10D0904D19F0CA9C0043D458 /* evloop-debug */,
				10D0904E19F0CA9C0043D458 /* libuv-debug */,
				10D0904F19F0CA9C0043D458 /* evloop-release */,
				10D0905019F0CA9C0043D458 /* libuv-release */,
			);
			defaultConfigurationIsVisible = 0;
			defaultConfigurationName = "evloop-release";
		};
		10D0906419F38B2E0043D458 /* Build configuration list for PBXNativeTarget "examples-httpclient" */ = {
			isa = XCConfigurationList;
			buildConfigurations = (
				10D0906519F38B2E0043D458 /* evloop-debug */,
				10D0906619F38B2E0043D458 /* libuv-debug */,
				10D0906719F38B2E0043D458 /* evloop-release */,
				10D0906819F38B2E0043D458 /* libuv-release */,
			);
			defaultConfigurationIsVisible = 0;
			defaultConfigurationName = "evloop-release";
		};
		10EA45DA1D0949BF00769A2B /* Build configuration list for PBXNativeTarget "examples-latency-optimization" */ = {
			isa = XCConfigurationList;
			buildConfigurations = (
				10EA45DB1D0949BF00769A2B /* evloop-debug */,
				10EA45DC1D0949BF00769A2B /* libuv-debug */,
				10EA45DD1D0949BF00769A2B /* evloop-release */,
				10EA45DE1D0949BF00769A2B /* libuv-release */,
			);
			defaultConfigurationIsVisible = 0;
			defaultConfigurationName = "evloop-release";
		};
		10F417CE19C1907B00B6E31A /* Build configuration list for PBXNativeTarget "server" */ = {
			isa = XCConfigurationList;
			buildConfigurations = (
				10F417CF19C1907B00B6E31A /* evloop-debug */,
				10F417D019C1907B00B6E31A /* libuv-debug */,
				10F417D119C1907B00B6E31A /* evloop-release */,
				10F417D219C1907B00B6E31A /* libuv-release */,
			);
			defaultConfigurationIsVisible = 0;
			defaultConfigurationName = "evloop-release";
		};
		E918FC342136583F00CCB252 /* Build configuration list for PBXNativeTarget "proptest" */ = {
			isa = XCConfigurationList;
			buildConfigurations = (
				E918FC352136583F00CCB252 /* evloop-debug */,
				E918FC362136583F00CCB252 /* libuv-debug */,
				E918FC372136583F00CCB252 /* evloop-release */,
				E918FC382136583F00CCB252 /* libuv-release */,
			);
			defaultConfigurationIsVisible = 0;
			defaultConfigurationName = "evloop-release";
		};
/* End XCConfigurationList section */
	};
	rootObject = 1079230D19A320A700C52AD6 /* Project object */;
}<|MERGE_RESOLUTION|>--- conflicted
+++ resolved
@@ -1778,11 +1778,8 @@
 				10AA2EA91A8DDC57004322AC /* multithread.h */,
 				10B38A711B8D34BB007DC191 /* mruby_.h */,
 				1058F6EC1D7CC81E00FFFFA3 /* openssl_backport.h */,
-<<<<<<< HEAD
 				E901C43C213FAE0300D17C93 /* qpack.h */,
-=======
 				E95EBCD9228117620022C32D /* probes.h */,
->>>>>>> 55c9ee08
 				1047A9FE1D0E6D5900CC4BCE /* rand.h */,
 				104B9A231A4A4FAF009EEE64 /* serverutil.h */,
 				10D0903F19F0B90A0043D458 /* socket */,
