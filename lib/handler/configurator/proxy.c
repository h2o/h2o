/*
 * Copyright (c) 2014 DeNA Co., Ltd.
 *
 * Permission is hereby granted, free of charge, to any person obtaining a copy
 * of this software and associated documentation files (the "Software"), to
 * deal in the Software without restriction, including without limitation the
 * rights to use, copy, modify, merge, publish, distribute, sublicense, and/or
 * sell copies of the Software, and to permit persons to whom the Software is
 * furnished to do so, subject to the following conditions:
 *
 * The above copyright notice and this permission notice shall be included in
 * all copies or substantial portions of the Software.
 *
 * THE SOFTWARE IS PROVIDED "AS IS", WITHOUT WARRANTY OF ANY KIND, EXPRESS OR
 * IMPLIED, INCLUDING BUT NOT LIMITED TO THE WARRANTIES OF MERCHANTABILITY,
 * FITNESS FOR A PARTICULAR PURPOSE AND NONINFRINGEMENT. IN NO EVENT SHALL THE
 * AUTHORS OR COPYRIGHT HOLDERS BE LIABLE FOR ANY CLAIM, DAMAGES OR OTHER
 * LIABILITY, WHETHER IN AN ACTION OF CONTRACT, TORT OR OTHERWISE, ARISING
 * FROM, OUT OF OR IN CONNECTION WITH THE SOFTWARE OR THE USE OR OTHER DEALINGS
 * IN THE SOFTWARE.
 */
#include <inttypes.h>
#include <errno.h>
#include <stdio.h>
#include <openssl/crypto.h>
#include <openssl/err.h>
#include <openssl/ssl.h>
#include "h2o.h"
#include "h2o/configurator.h"
#include "h2o/dyn_backends.h"

struct proxy_configurator_t {
    h2o_configurator_t super;
    unsigned connect_timeout_set : 1;
    unsigned first_byte_timeout_set : 1;
    h2o_proxy_config_vars_t *vars;
    h2o_proxy_config_vars_t _vars_stack[H2O_CONFIGURATOR_NUM_LEVELS + 1];
};

static int on_config_timeout_io(h2o_configurator_command_t *cmd, h2o_configurator_context_t *ctx, yoml_t *node)
{
    int ret;
    struct proxy_configurator_t *self = (void *)cmd->configurator;
    ret = h2o_configurator_scanf(cmd, node, "%" SCNu64, &self->vars->io_timeout);
    if (ret < 0)
        return ret;
    if (!self->connect_timeout_set)
        self->vars->connect_timeout = self->vars->io_timeout;
    if (!self->first_byte_timeout_set)
        self->vars->first_byte_timeout = self->vars->io_timeout;
    return ret;
}

static int on_config_timeout_connect(h2o_configurator_command_t *cmd, h2o_configurator_context_t *ctx, yoml_t *node)
{
    struct proxy_configurator_t *self = (void *)cmd->configurator;
    self->connect_timeout_set = 1;
    return h2o_configurator_scanf(cmd, node, "%" SCNu64, &self->vars->connect_timeout);
}

static int on_config_timeout_first_byte(h2o_configurator_command_t *cmd, h2o_configurator_context_t *ctx, yoml_t *node)
{
    struct proxy_configurator_t *self = (void *)cmd->configurator;
    self->first_byte_timeout_set = 1;
    return h2o_configurator_scanf(cmd, node, "%" SCNu64, &self->vars->first_byte_timeout);
}

static int on_config_timeout_keepalive(h2o_configurator_command_t *cmd, h2o_configurator_context_t *ctx, yoml_t *node)
{
    struct proxy_configurator_t *self = (void *)cmd->configurator;
    return h2o_configurator_scanf(cmd, node, "%" SCNu64, &self->vars->keepalive_timeout);
}

static int on_config_preserve_host(h2o_configurator_command_t *cmd, h2o_configurator_context_t *ctx, yoml_t *node)
{
    struct proxy_configurator_t *self = (void *)cmd->configurator;
    ssize_t ret = h2o_configurator_get_one_of(cmd, node, "OFF,ON");
    if (ret == -1)
        return -1;
    self->vars->preserve_host = (int)ret;
    return 0;
}

static int on_config_proxy_protocol(h2o_configurator_command_t *cmd, h2o_configurator_context_t *ctx, yoml_t *node)
{
    struct proxy_configurator_t *self = (void *)cmd->configurator;
    ssize_t ret = h2o_configurator_get_one_of(cmd, node, "OFF,ON");
    if (ret == -1)
        return -1;
    self->vars->use_proxy_protocol = (int)ret;
    return 0;
}

static int on_config_websocket_timeout(h2o_configurator_command_t *cmd, h2o_configurator_context_t *ctx, yoml_t *node)
{
    struct proxy_configurator_t *self = (void *)cmd->configurator;
    return h2o_configurator_scanf(cmd, node, "%" SCNu64, &self->vars->websocket.timeout);
}

static int on_config_websocket(h2o_configurator_command_t *cmd, h2o_configurator_context_t *ctx, yoml_t *node)
{
    struct proxy_configurator_t *self = (void *)cmd->configurator;
    ssize_t ret = h2o_configurator_get_one_of(cmd, node, "OFF,ON");
    if (ret == -1)
        return -1;
    self->vars->websocket.enabled = (int)ret;
    return 0;
}

static SSL_CTX *create_ssl_ctx(void)
{
    SSL_CTX *ctx = SSL_CTX_new(SSLv23_client_method());
    SSL_CTX_set_options(ctx, SSL_CTX_get_options(ctx) | SSL_OP_NO_SSLv2 | SSL_OP_NO_SSLv3);
    return ctx;
}

static h2o_cache_t *create_ssl_session_cache(size_t capacity, uint64_t duration)
{
    return h2o_cache_create(H2O_CACHE_FLAG_MULTITHREADED, capacity, duration, h2o_socket_ssl_destroy_session_cache_entry);
}

static void update_ssl_ctx(SSL_CTX **ctx, X509_STORE *cert_store, int verify_mode, h2o_cache_t **session_cache)
{
    assert(*ctx != NULL);

    /* inherit the properties that weren't specified */
    if (cert_store == NULL)
        cert_store = SSL_CTX_get_cert_store(*ctx);
    X509_STORE_up_ref(cert_store);
    if (verify_mode == -1)
        verify_mode = SSL_CTX_get_verify_mode(*ctx);
    h2o_cache_t *new_session_cache;
    if (session_cache == NULL) {
        h2o_cache_t *current = h2o_socket_ssl_get_session_cache(*ctx);
        new_session_cache =
            current == NULL ? NULL : create_ssl_session_cache(h2o_cache_get_capacity(current), h2o_cache_get_duration(current));
    } else {
        new_session_cache = *session_cache;
    }

    /* free the existing context */
    if (*ctx != NULL)
        SSL_CTX_free(*ctx);

    /* create new ctx */
    *ctx = create_ssl_ctx();
    SSL_CTX_set_cert_store(*ctx, cert_store);
    SSL_CTX_set_verify(*ctx, verify_mode, NULL);
    if (new_session_cache != NULL)
        h2o_socket_ssl_set_session_cache(*ctx, new_session_cache);
}

static int on_config_ssl_verify_peer(h2o_configurator_command_t *cmd, h2o_configurator_context_t *ctx, yoml_t *node)
{
    struct proxy_configurator_t *self = (void *)cmd->configurator;
    ssize_t ret = h2o_configurator_get_one_of(cmd, node, "OFF,ON");
    if (ret == -1)
        return -1;

    update_ssl_ctx(&self->vars->ssl_ctx, NULL, ret != 0 ? SSL_VERIFY_PEER | SSL_VERIFY_FAIL_IF_NO_PEER_CERT : SSL_VERIFY_NONE,
                   NULL);

    return 0;
}

static int on_config_ssl_cafile(h2o_configurator_command_t *cmd, h2o_configurator_context_t *ctx, yoml_t *node)
{
    struct proxy_configurator_t *self = (void *)cmd->configurator;
    X509_STORE *store = X509_STORE_new();
    int ret = -1;

    if (X509_STORE_load_locations(store, node->data.scalar, NULL) == 1) {
        update_ssl_ctx(&self->vars->ssl_ctx, store, -1, NULL);
        ret = 0;
    } else {
        h2o_configurator_errprintf(cmd, node, "failed to load certificates file:%s", node->data.scalar);
        ERR_print_errors_fp(stderr);
    }

    X509_STORE_free(store);
    return ret;
}

static int on_config_ssl_session_cache(h2o_configurator_command_t *cmd, h2o_configurator_context_t *ctx, yoml_t *node)
{
    struct proxy_configurator_t *self = (void *)cmd->configurator;
    size_t capacity = 0;
    uint64_t duration = 0;
    h2o_cache_t *current_cache = h2o_socket_ssl_get_session_cache(self->vars->ssl_ctx);

    switch (node->type) {
    case YOML_TYPE_SCALAR:
        if (strcasecmp(node->data.scalar, "OFF") == 0) {
            if (current_cache != NULL) {
                /* set the cache NULL */
                h2o_cache_t *empty_cache = NULL;
                update_ssl_ctx(&self->vars->ssl_ctx, NULL, -1, &empty_cache);
            }
            return 0;
        } else if (strcasecmp(node->data.scalar, "ON") == 0) {
            /* use default values */
            capacity = H2O_DEFAULT_PROXY_SSL_SESSION_CACHE_CAPACITY;
            duration = H2O_DEFAULT_PROXY_SSL_SESSION_CACHE_DURATION;
        } else {
            h2o_configurator_errprintf(cmd, node, "scalar argument must be either of: `OFF`, `ON`");
            return -1;
        }
        break;
    case YOML_TYPE_MAPPING: {
        size_t i;
        for (i = 0; i != node->data.mapping.size; ++i) {
            yoml_t *key = node->data.mapping.elements[i].key;
            yoml_t *value = node->data.mapping.elements[i].value;
            if (key->type != YOML_TYPE_SCALAR) {
                h2o_configurator_errprintf(cmd, key, "key must be a scalar");
                return -1;
            }
            if (strcasecmp(key->data.scalar, "capacity") == 0) {
                if (h2o_configurator_scanf(cmd, value, "%zu", &capacity) != 0)
                    return -1;
                if (capacity == 0) {
                    h2o_configurator_errprintf(cmd, key, "capacity must be greater than zero");
                    return -1;
                }
            } else if (strcasecmp(key->data.scalar, "lifetime") == 0) {
                unsigned lifetime = 0;
                if (h2o_configurator_scanf(cmd, value, "%u", &lifetime) != 0)
                    return -1;
                if (lifetime == 0) {
                    h2o_configurator_errprintf(cmd, key, "lifetime must be greater than zero");
                    return -1;
                }
                duration = (uint64_t)lifetime * 1000;
            } else {
                h2o_configurator_errprintf(cmd, key, "key must be either of: `capacity`, `lifetime`");
                return -1;
            }
        }
        if (capacity == 0 || duration == 0) {
            h2o_configurator_errprintf(cmd, node, "`capacity` and `lifetime` are required");
            return -1;
        }
    } break;
    default:
        h2o_configurator_errprintf(cmd, node, "node must be a scalar or a mapping");
        return -1;
    }

    if (current_cache != NULL) {
        size_t current_capacity = h2o_cache_get_capacity(current_cache);
        uint64_t current_duration = h2o_cache_get_duration(current_cache);
        if (capacity == current_capacity && duration == current_duration) {
            /* parameters aren't changed, so reuse it */
            return 0;
        }
    }

    h2o_cache_t *new_cache = create_ssl_session_cache(capacity, duration);
    update_ssl_ctx(&self->vars->ssl_ctx, NULL, -1, &new_cache);
    return 0;
}

static int on_config_reverse_url(h2o_configurator_command_t *cmd, h2o_configurator_context_t *ctx, yoml_t *node)
{
    struct proxy_configurator_t *self = (void *)cmd->configurator;
<<<<<<< HEAD
    h2o_url_t parsed, *reg = NULL;

    switch (node->type) {
    case YOML_TYPE_SCALAR:
        if (h2o_url_parse(node->data.scalar, SIZE_MAX, &parsed) != 0) {
            h2o_configurator_errprintf(cmd, node, "failed to parse URL: %s\n", node->data.scalar);
            return -1;
        }
        reg = &parsed;
        break;
    case YOML_TYPE_MAPPING: {
        size_t i;
        for (i = 0; i != node->data.mapping.size; ++i) {
            yoml_t *key = node->data.mapping.elements[i].key;
            yoml_t *value = node->data.mapping.elements[i].value;
            if (key->type != YOML_TYPE_SCALAR) {
                h2o_configurator_errprintf(cmd, key, "key must be a scalar");
                return -1;
            }
            if (strcasecmp(key->data.scalar, "header") == 0) {
                h2o_iovec_t *hn = h2o_mem_alloc(sizeof(*hn));
                *hn = h2o_strdup(NULL, value->data.scalar, strlen(value->data.scalar));
                self->vars->get_upstream.ctx = hn;
            } else {
                h2o_configurator_errprintf(cmd, key, "key must be `header`");
                return -1;
            }
        }
        if (!self->vars->get_upstream.ctx) {
            h2o_configurator_errprintf(cmd, node, "`header` is required");
            return -1;
        }
        self->vars->get_upstream.cb = h2o_dyn_backend_get_upstream;
    } break;
    default:
        h2o_configurator_errprintf(cmd, node, "argument to proxy.reverse.url must be either a scalar or a mapping");
=======
    h2o_url_t parsed;

    if (h2o_url_parse(node->data.scalar, SIZE_MAX, &parsed) != 0) {
        h2o_configurator_errprintf(cmd, node, "failed to parse URL: %s\n", node->data.scalar);
>>>>>>> c91c06c1
        return -1;
    }

    if (self->vars->keepalive_timeout != 0 && self->vars->use_proxy_protocol) {
        h2o_configurator_errprintf(cmd, node, "please either set `proxy.use-proxy-protocol` to `OFF` or disable keep-alive by "
                                              "setting `proxy.timeout.keepalive` to zero; the features are mutually exclusive");
        return -1;
    }
    if (self->vars->reverse_path.base != NULL || self->vars->registered_as_backends) {
        h2o_configurator_errprintf(cmd, node,
                                   "please either set `proxy.reverse.backends` with `proxy.reverse.path` to support "
                                   "multiple backends or only set `proxy.reverse.url`; the features are mutually exclusive");
        return -1;
    }

    if (self->vars->headers_cmds != NULL)
        h2o_mem_addref_shared(self->vars->headers_cmds);

    /* register */
    self->vars->registered_as_url = 1;
<<<<<<< HEAD
    h2o_proxy_register_reverse_proxy(ctx->pathconf, reg, reg ? 1 : 0, self->vars);
=======
    h2o_proxy_register_reverse_proxy(ctx->pathconf, &parsed, 1, self->vars);

>>>>>>> c91c06c1
    return 0;
}

static int on_config_reverse_path(h2o_configurator_command_t *cmd, h2o_configurator_context_t *ctx, yoml_t *node)
{
    struct proxy_configurator_t *self = (void *)cmd->configurator;

    self->vars->reverse_path = h2o_strdup(NULL, node->data.scalar, strlen(node->data.scalar));
    /* we should check if path is legal here */
    return 0;
}

static int on_config_reverse_backends(h2o_configurator_command_t *cmd, h2o_configurator_context_t *ctx, yoml_t *node)
{
    struct proxy_configurator_t *self = (void *)cmd->configurator;

    h2o_url_t parsed;
    h2o_url_t *upstreams;
    size_t count;
    size_t i;
    int sequence = 0;

    switch (node->type) {
    case YOML_TYPE_SCALAR:
        if (h2o_url_parse(node->data.scalar, SIZE_MAX, &parsed) != 0) {
            h2o_configurator_errprintf(cmd, node, "failed to parse URL: %s\n", node->data.scalar);
            return -1;
        }
        if (parsed.path.len != 1 || parsed.path.base[0] != '/') {
            h2o_configurator_errprintf(cmd, node, "backends should have no path");
            return -1;
        }
        upstreams = &parsed;
        count = 1;

        break;
    case YOML_TYPE_SEQUENCE:
        sequence = 1;
        count = node->data.sequence.size;
        if (self->vars->keepalive_timeout == 0 && count > 1) {
            h2o_configurator_errprintf(cmd, node, "currently we do not support multiple backends with keep-alive disabled");
            return -1;
        }
        upstreams = alloca(count * sizeof(h2o_url_t));
        for (i = 0; i != node->data.sequence.size; ++i) {
            yoml_t *element = node->data.sequence.elements[i];
            if (element->type != YOML_TYPE_SCALAR) {
                h2o_configurator_errprintf(cmd, element, "element of a sequence passed to proxy.reverse.backends must be a scalar");
                return -1;
            }
            if (h2o_url_parse(element->data.scalar, SIZE_MAX, &upstreams[i]) != 0) {
                h2o_configurator_errprintf(cmd, node, "failed to parse URL: %s\n", element->data.scalar);
                return -1;
            }
            if (upstreams[i].path.len != 1 || upstreams[i].path.base[0] != '/') {
                h2o_configurator_errprintf(cmd, node, "backends should have no path");
                return -1;
            }
        }

        break;
    default:
        h2o_configurator_errprintf(cmd, node, "argument to proxy.reverse.backends must be either a scalar or a sequence");
        return -1;
    }

    if (self->vars->use_proxy_protocol) {
        h2o_configurator_errprintf(cmd, node,
                                   "currently we do not support multiple backends with `proxy.use-proxy-protocol` enabled");
        return -1;
    }

    if (self->vars->registered_as_url) {
        h2o_configurator_errprintf(cmd, node,
                                   "please either set `proxy.reverse.backends` with `proxy.reverse.path` to support "
                                   "multiple backends or only set `proxy.reverse.url`; the features are mutually exclusive");
        return -1;
    }

    if (self->vars->headers_cmds != NULL)
        h2o_mem_addref_shared(self->vars->headers_cmds);

    /* register */
    self->vars->registered_as_backends = 1;
    h2o_proxy_register_reverse_proxy(ctx->pathconf, upstreams, count, self->vars);

    return 0;
}

static int on_config_emit_x_forwarded_headers(h2o_configurator_command_t *cmd, h2o_configurator_context_t *ctx, yoml_t *node)
{
    ssize_t ret = h2o_configurator_get_one_of(cmd, node, "OFF,ON");
    if (ret == -1)
        return -1;
    ctx->globalconf->proxy.emit_x_forwarded_headers = (int)ret;
    return 0;
}

static int on_config_emit_via_header(h2o_configurator_command_t *cmd, h2o_configurator_context_t *ctx, yoml_t *node)
{
    ssize_t ret = h2o_configurator_get_one_of(cmd, node, "OFF,ON");
    if (ret == -1)
        return -1;
    ctx->globalconf->proxy.emit_via_header = (int)ret;
    return 0;
}

static int on_config_preserve_x_forwarded_proto(h2o_configurator_command_t *cmd, h2o_configurator_context_t *ctx, yoml_t *node)
{
    ssize_t ret = h2o_configurator_get_one_of(cmd, node, "OFF,ON");
    if (ret == -1)
        return -1;
    ctx->globalconf->proxy.preserve_x_forwarded_proto = (int)ret;
    return 0;
}

static int on_config_max_buffer_size(h2o_configurator_command_t *cmd, h2o_configurator_context_t *ctx, yoml_t *node)
{
    struct proxy_configurator_t *self = (void *)cmd->configurator;
    return h2o_configurator_scanf(cmd, node, "%zu", &self->vars->max_buffer_size);
}

static int on_config_enter(h2o_configurator_t *_self, h2o_configurator_context_t *ctx, yoml_t *node)
{
    struct proxy_configurator_t *self = (void *)_self;

    memcpy(self->vars + 1, self->vars, sizeof(*self->vars));
    if (self->vars[1].headers_cmds != NULL)
        h2o_mem_addref_shared(self->vars[1].headers_cmds);
    ++self->vars;
    self->connect_timeout_set = 0;
    self->first_byte_timeout_set = 0;

    if (ctx->pathconf == NULL && ctx->hostconf == NULL) {
        /* is global conf, setup the default SSL context */
        self->vars->ssl_ctx = create_ssl_ctx();
        char *ca_bundle = h2o_configurator_get_cmd_path("share/h2o/ca-bundle.crt");
        if (SSL_CTX_load_verify_locations(self->vars->ssl_ctx, ca_bundle, NULL) != 1)
            fprintf(stderr, "Warning: failed to load the default certificates file at %s. Proxying to HTTPS servers may fail.\n",
                    ca_bundle);
        free(ca_bundle);
        SSL_CTX_set_verify(self->vars->ssl_ctx, SSL_VERIFY_PEER | SSL_VERIFY_FAIL_IF_NO_PEER_CERT, NULL);
        h2o_cache_t *ssl_session_cache =
            create_ssl_session_cache(H2O_DEFAULT_PROXY_SSL_SESSION_CACHE_CAPACITY, H2O_DEFAULT_PROXY_SSL_SESSION_CACHE_DURATION);
        h2o_socket_ssl_set_session_cache(self->vars->ssl_ctx, ssl_session_cache);
    } else {
        SSL_CTX_up_ref(self->vars->ssl_ctx);
    }

    return 0;
}

static int on_config_exit(h2o_configurator_t *_self, h2o_configurator_context_t *ctx, yoml_t *node)
{
    struct proxy_configurator_t *self = (void *)_self;

    if (ctx->pathconf == NULL && ctx->hostconf == NULL) {
        /* is global conf */
        ctx->globalconf->proxy.io_timeout = self->vars->io_timeout;
        ctx->globalconf->proxy.connect_timeout = self->vars->connect_timeout;
        ctx->globalconf->proxy.first_byte_timeout = self->vars->first_byte_timeout;
        ctx->globalconf->proxy.ssl_ctx = self->vars->ssl_ctx;
    } else {
        SSL_CTX_free(self->vars->ssl_ctx);
    }

    if (self->vars->headers_cmds != NULL)
        h2o_mem_release_shared(self->vars->headers_cmds);

    if (self->vars->reverse_path.base != NULL)
        free(self->vars->reverse_path.base);

    --self->vars;
    return 0;
}

static h2o_headers_command_t **get_headers_commands(h2o_configurator_t *_self)
{
    struct proxy_configurator_t *self = (void *)_self;
    return &self->vars->headers_cmds;
}

static int on_config_backend(h2o_configurator_command_t *cmd, h2o_configurator_context_t *ctx, yoml_t *node)
{
    int ret;
    yoml_t *turl, *tid;
    const char *id;

    if (node->type != YOML_TYPE_MAPPING) {
        fprintf(stderr, "%s: exected a node backend\n", __func__);
        return -1;
    }

    if ((turl = yoml_get(node, "url")) == NULL) {
        fprintf(stderr, "%s: missing mandatory attribute `url`\n", __func__);
        return -1;
    }
    if ((tid = yoml_get(node, "id")) == NULL) {
        fprintf(stderr, "%s: missing mandatory attribute `id`\n", __func__);
        return -1;
    }

    h2o_dyn_backend_config_t bconfig;
    ret = h2o_url_parse(turl->data.scalar, strlen(turl->data.scalar), &bconfig.upstream);
    if (ret < 0) {
        fprintf(stderr, "%s: failed to parse url\n", __func__);
        return -1;
    }

    id = h2o_dyn_backend_add(tid->data.scalar, &bconfig);
    return 0;
}

void h2o_proxy_register_configurator(h2o_globalconf_t *conf)
{
    struct proxy_configurator_t *c = (void *)h2o_configurator_create(conf, sizeof(*c));

    /* set default vars */
    c->vars = c->_vars_stack;
    c->vars->reverse_path.base = NULL;
    c->vars->reverse_path.len = 0;
    c->vars->io_timeout = H2O_DEFAULT_PROXY_IO_TIMEOUT;
    c->vars->connect_timeout = H2O_DEFAULT_PROXY_IO_TIMEOUT;
    c->vars->first_byte_timeout = H2O_DEFAULT_PROXY_IO_TIMEOUT;
    c->vars->keepalive_timeout = 2000;
    c->vars->websocket.enabled = 0; /* have websocket proxying disabled by default; until it becomes non-experimental */
    c->vars->websocket.timeout = H2O_DEFAULT_PROXY_WEBSOCKET_TIMEOUT;
    c->vars->registered_as_url = 0;
    c->vars->registered_as_backends = 0;
    c->vars->max_buffer_size = SIZE_MAX;

    /* setup handlers */
    c->super.enter = on_config_enter;
    c->super.exit = on_config_exit;
    h2o_configurator_define_command(&c->super, "proxy.reverse.url",
                                    H2O_CONFIGURATOR_FLAG_PATH | H2O_CONFIGURATOR_FLAG_EXPECT_SCALAR |
                                        H2O_CONFIGURATOR_FLAG_EXPECT_MAPPING | H2O_CONFIGURATOR_FLAG_DEFERRED,
                                    on_config_reverse_url);
    /* if reverse proxy with multiple backends, they should be equivalent. then use backends & path instead of url. */
    h2o_configurator_define_command(&c->super, "proxy.reverse.backends",
                                    H2O_CONFIGURATOR_FLAG_PATH | H2O_CONFIGURATOR_FLAG_EXPECT_SCALAR |
                                        H2O_CONFIGURATOR_FLAG_EXPECT_SEQUENCE | H2O_CONFIGURATOR_FLAG_DEFERRED,
                                    on_config_reverse_backends);
    h2o_configurator_define_command(&c->super, "proxy.reverse.path",
                                    H2O_CONFIGURATOR_FLAG_PATH | H2O_CONFIGURATOR_FLAG_EXPECT_SCALAR, on_config_reverse_path);
    h2o_configurator_define_command(&c->super, "proxy.preserve-host",
                                    H2O_CONFIGURATOR_FLAG_ALL_LEVELS | H2O_CONFIGURATOR_FLAG_EXPECT_SCALAR,
                                    on_config_preserve_host);
    h2o_configurator_define_command(&c->super, "proxy.proxy-protocol",
                                    H2O_CONFIGURATOR_FLAG_ALL_LEVELS | H2O_CONFIGURATOR_FLAG_EXPECT_SCALAR,
                                    on_config_proxy_protocol);
    h2o_configurator_define_command(&c->super, "proxy.timeout.io",
                                    H2O_CONFIGURATOR_FLAG_ALL_LEVELS | H2O_CONFIGURATOR_FLAG_EXPECT_SCALAR, on_config_timeout_io);
    h2o_configurator_define_command(&c->super, "proxy.timeout.connect",
                                    H2O_CONFIGURATOR_FLAG_ALL_LEVELS | H2O_CONFIGURATOR_FLAG_EXPECT_SCALAR,
                                    on_config_timeout_connect);
    h2o_configurator_define_command(&c->super, "proxy.timeout.first_byte",
                                    H2O_CONFIGURATOR_FLAG_ALL_LEVELS | H2O_CONFIGURATOR_FLAG_EXPECT_SCALAR,
                                    on_config_timeout_first_byte);
    h2o_configurator_define_command(&c->super, "proxy.timeout.keepalive",
                                    H2O_CONFIGURATOR_FLAG_ALL_LEVELS | H2O_CONFIGURATOR_FLAG_EXPECT_SCALAR,
                                    on_config_timeout_keepalive);
    h2o_configurator_define_command(&c->super, "proxy.websocket",
                                    H2O_CONFIGURATOR_FLAG_ALL_LEVELS | H2O_CONFIGURATOR_FLAG_EXPECT_SCALAR, on_config_websocket);
    h2o_configurator_define_command(&c->super, "proxy.websocket.timeout",
                                    H2O_CONFIGURATOR_FLAG_ALL_LEVELS | H2O_CONFIGURATOR_FLAG_EXPECT_SCALAR,
                                    on_config_websocket_timeout);
    h2o_configurator_define_command(&c->super, "proxy.ssl.verify-peer",
                                    H2O_CONFIGURATOR_FLAG_ALL_LEVELS | H2O_CONFIGURATOR_FLAG_EXPECT_SCALAR,
                                    on_config_ssl_verify_peer);
    h2o_configurator_define_command(&c->super, "proxy.ssl.cafile",
                                    H2O_CONFIGURATOR_FLAG_ALL_LEVELS | H2O_CONFIGURATOR_FLAG_EXPECT_SCALAR, on_config_ssl_cafile);
    h2o_configurator_define_command(&c->super, "proxy.ssl.session-cache", H2O_CONFIGURATOR_FLAG_ALL_LEVELS,
                                    on_config_ssl_session_cache);
    h2o_configurator_define_command(&c->super, "proxy.preserve-x-forwarded-proto",
                                    H2O_CONFIGURATOR_FLAG_GLOBAL | H2O_CONFIGURATOR_FLAG_EXPECT_SCALAR,
                                    on_config_preserve_x_forwarded_proto);
    h2o_configurator_define_command(&c->super, "proxy.emit-x-forwarded-headers",
                                    H2O_CONFIGURATOR_FLAG_GLOBAL | H2O_CONFIGURATOR_FLAG_EXPECT_SCALAR,
                                    on_config_emit_x_forwarded_headers);
    h2o_configurator_define_command(&c->super, "proxy.emit-via-header",
                                    H2O_CONFIGURATOR_FLAG_GLOBAL | H2O_CONFIGURATOR_FLAG_EXPECT_SCALAR, on_config_emit_via_header);
    h2o_configurator_define_headers_commands(conf, &c->super, "proxy.header", get_headers_commands);
<<<<<<< HEAD
    h2o_configurator_define_command(&c->super, "backend", H2O_CONFIGURATOR_FLAG_GLOBAL | H2O_CONFIGURATOR_FLAG_EXPECT_MAPPING,
                                    on_config_backend);
=======
    h2o_configurator_define_command(&c->super, "proxy.max-buffer-size",
                                    H2O_CONFIGURATOR_FLAG_ALL_LEVELS | H2O_CONFIGURATOR_FLAG_EXPECT_SCALAR,
                                    on_config_max_buffer_size);
>>>>>>> c91c06c1
}<|MERGE_RESOLUTION|>--- conflicted
+++ resolved
@@ -263,7 +263,6 @@
 static int on_config_reverse_url(h2o_configurator_command_t *cmd, h2o_configurator_context_t *ctx, yoml_t *node)
 {
     struct proxy_configurator_t *self = (void *)cmd->configurator;
-<<<<<<< HEAD
     h2o_url_t parsed, *reg = NULL;
 
     switch (node->type) {
@@ -300,12 +299,6 @@
     } break;
     default:
         h2o_configurator_errprintf(cmd, node, "argument to proxy.reverse.url must be either a scalar or a mapping");
-=======
-    h2o_url_t parsed;
-
-    if (h2o_url_parse(node->data.scalar, SIZE_MAX, &parsed) != 0) {
-        h2o_configurator_errprintf(cmd, node, "failed to parse URL: %s\n", node->data.scalar);
->>>>>>> c91c06c1
         return -1;
     }
 
@@ -326,12 +319,8 @@
 
     /* register */
     self->vars->registered_as_url = 1;
-<<<<<<< HEAD
     h2o_proxy_register_reverse_proxy(ctx->pathconf, reg, reg ? 1 : 0, self->vars);
-=======
-    h2o_proxy_register_reverse_proxy(ctx->pathconf, &parsed, 1, self->vars);
-
->>>>>>> c91c06c1
+
     return 0;
 }
 
@@ -615,12 +604,9 @@
     h2o_configurator_define_command(&c->super, "proxy.emit-via-header",
                                     H2O_CONFIGURATOR_FLAG_GLOBAL | H2O_CONFIGURATOR_FLAG_EXPECT_SCALAR, on_config_emit_via_header);
     h2o_configurator_define_headers_commands(conf, &c->super, "proxy.header", get_headers_commands);
-<<<<<<< HEAD
+    h2o_configurator_define_command(&c->super, "proxy.max-buffer-size",
+                                    H2O_CONFIGURATOR_FLAG_ALL_LEVELS | H2O_CONFIGURATOR_FLAG_EXPECT_SCALAR,
+                                    on_config_max_buffer_size);
     h2o_configurator_define_command(&c->super, "backend", H2O_CONFIGURATOR_FLAG_GLOBAL | H2O_CONFIGURATOR_FLAG_EXPECT_MAPPING,
                                     on_config_backend);
-=======
-    h2o_configurator_define_command(&c->super, "proxy.max-buffer-size",
-                                    H2O_CONFIGURATOR_FLAG_ALL_LEVELS | H2O_CONFIGURATOR_FLAG_EXPECT_SCALAR,
-                                    on_config_max_buffer_size);
->>>>>>> c91c06c1
 }