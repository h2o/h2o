--- conflicted
+++ resolved
@@ -83,11 +83,7 @@
  * @param cb
  */
 void h2o_http1client_connect(h2o_http1client_t **client, void *data, h2o_http1client_ctx_t *ctx, h2o_socketpool_t *socketpool,
-<<<<<<< HEAD
-                             h2o_url_t *origin, h2o_http1client_connect_cb cb, int is_chunked, void *req_extra);
-=======
-                             h2o_url_t *target, h2o_http1client_connect_cb cb, int is_chunked);
->>>>>>> 5162a49a
+                             h2o_url_t *target, h2o_http1client_connect_cb cb, int is_chunked, void *req_extra);
 void h2o_http1client_cancel(h2o_http1client_t *client);
 h2o_socket_t *h2o_http1client_steal_socket(h2o_http1client_t *client);
 void h2o_http1client_body_read_stop(h2o_http1client_t *client);
