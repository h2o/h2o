--- conflicted
+++ resolved
@@ -86,14 +86,10 @@
 int h2o_hpack_parse_request(h2o_mem_pool_t *pool, h2o_hpack_decode_header_cb decode_cb, void *decode_ctx, h2o_iovec_t *method,
                             const h2o_url_scheme_t **scheme, h2o_iovec_t *authority, h2o_iovec_t *path, h2o_headers_t *headers,
                             int *pseudo_header_exists_map, size_t *content_length, h2o_cache_digests_t **digests,
-<<<<<<< HEAD
                             h2o_iovec_t *datagram_flow_id, const uint8_t *src, size_t len, const char **err_desc);
-=======
-                            const uint8_t *src, size_t len, const char **err_desc);
 /**
  * Response parser that uses given callback as the decoder.
  */
->>>>>>> 8c4b54a8
 int h2o_hpack_parse_response(h2o_mem_pool_t *pool, h2o_hpack_decode_header_cb decode_cb, void *decode_ctx, int *status,
                              h2o_headers_t *headers, h2o_iovec_t *datagram_flow_id, const uint8_t *src, size_t len,
                              const char **err_desc);
