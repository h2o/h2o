--- conflicted
+++ resolved
@@ -47,7 +47,7 @@
 static h2o_httpclient_connection_pool_t *connpool;
 static h2o_mem_pool_t pool;
 struct {
-    const char *target; /* either URL or host:port when the method is CONNECT */
+    const char *target; /* either URL or host:port when the method is CONNECT or CONNECT_UDP */
     const char *method;
     struct {
         h2o_iovec_t name;
@@ -247,17 +247,22 @@
 static void start_request(h2o_httpclient_ctx_t *ctx)
 {
     h2o_url_t *url_parsed;
+    int is_connect = strcmp(req.method, "CONNECT") == 0 || strcmp(req.method, "CONNECT-UDP") == 0;
 
     /* clear memory pool */
     h2o_mem_clear_pool(&pool);
 
     /* parse URL, or host:port if CONNECT */
     url_parsed = h2o_mem_alloc_pool(&pool, *url_parsed, 1);
-    if (strcmp(req.method, "CONNECT") == 0) {
+    if (is_connect) {
         if (h2o_url_init(url_parsed, NULL, h2o_iovec_init(req.target, strlen(req.target)), h2o_iovec_init(NULL, 0)) != 0 ||
             url_parsed->_port == 0 || url_parsed->_port == 65535) {
             on_error(ctx, "CONNECT target should be in the form of host:port: %s", req.target);
             return;
+        }
+        if (strcmp(req.method, "CONNECT-UDP") == 0) {
+            url_parsed->scheme = &H2O_URL_SCHEME_MASQUE;
+            url_parsed->path = h2o_iovec_init(H2O_STRLIT("/"));
         }
     } else {
         if (h2o_url_parse(req.target, SIZE_MAX, url_parsed) != 0) {
@@ -296,7 +301,7 @@
         SSL_CTX_free(ssl_ctx);
     }
     h2o_httpclient_connect(std_in.sock != NULL ? (h2o_httpclient_t **)&std_in.sock->data : NULL, &pool, url_parsed, ctx, connpool,
-                           url_parsed, req.connect_to.authority.len != 0 ? h2o_httpclient_upgrade_to_connect : NULL, on_connect);
+                           url_parsed, is_connect ? h2o_httpclient_upgrade_to_connect : NULL, on_connect);
 }
 
 static void on_next_request(h2o_timer_t *entry)
@@ -431,18 +436,14 @@
     }
 
     *_method = h2o_iovec_init(req.method, strlen(req.method));
-<<<<<<< HEAD
-    *url = *(req.connect_to.authority.len != 0 ? &req.connect_to : (h2o_url_t *)client->data);
-=======
     *url = *(h2o_url_t *)client->data;
->>>>>>> 9f729766
     for (i = 0; i != req.num_headers; ++i)
         h2o_add_header_by_str(&pool, &headers_vec, req.headers[i].name.base, req.headers[i].name.len, 1, NULL,
                               req.headers[i].value.base, req.headers[i].value.len);
     *body = h2o_iovec_init(NULL, 0);
     *proceed_req_cb = NULL;
 
-    if (req.connect_to.authority.len != 0) {
+    if (client->upgrade_to != NULL) {
         *proceed_req_cb = stdin_proceed_request;
         if (std_in.sock->input->size != 0) {
             body->len = std_in.sock->input->size;
@@ -486,18 +487,12 @@
             "  -o <path>    file to which the response body is written (default: stdout)\n"
             "  -t <times>   number of requests to send the request (default: 1)\n"
             "  -W <bytes>   receive window size (HTTP/3 only)\n"
-<<<<<<< HEAD
-            "  -x <host:port>\n"
-            "               specifies the destination of the CONNECT request; implies\n"
-            "               `-m CONNECT`\n"
-            "  -X <local-udp-port:proxy-host:proxy-port>\n"
-            "               opens a CONNECT-UDP tunnel\n"
-=======
             "  -x <URL>     specifies the host and port to connect to. When the scheme is\n"
             "               set to HTTP, cleartext TCP is used. When the scheme is HTTPS,\n"
             "               TLS is used and the provided hostname is used for peer.\n"
             "               verification\n"
->>>>>>> 9f729766
+            "  -X <local-udp-port>\n"
+            "               specifies that the tunnel being created is a CONNECT-UDP tunnel\n"
             "  --initial-udp-payload-size <bytes>\n"
             "               specifies the udp payload size of the initial message (default:\n"
             "               %" PRIu16 ")\n"
@@ -508,29 +503,6 @@
             "\n",
             progname, quicly_spec_context.initial_egress_max_udp_payload_size,
             quicly_spec_context.transport_params.max_udp_payload_size);
-}
-
-static void setup_connect_to(const char *arg, int opt_ch)
-{
-    int ret;
-
-    switch (opt_ch) {
-    case 'x':
-        ret = h2o_url_init(&req.connect_to, NULL, h2o_iovec_init(arg, strlen(arg)), h2o_iovec_init(NULL, 0));
-        break;
-    case 'X':
-        ret = h2o_url_init(&req.connect_to, &H2O_URL_SCHEME_MASQUE, h2o_iovec_init(arg, strlen(arg)),
-                           h2o_iovec_init(H2O_STRLIT("/")));
-        break;
-    default:
-        h2o_fatal("unexpected opt_ch:%c", opt_ch);
-        break;
-    }
-
-    if (ret != 0 || req.connect_to._port == 0 || req.connect_to._port == 65535) {
-        fprintf(stderr, "invalid server address specified for -%c\n", opt_ch);
-        exit(EXIT_FAILURE);
-    }
 }
 
 #if !H2O_USE_LIBUV
@@ -657,8 +629,11 @@
             }
             break;
         case 'x':
-<<<<<<< HEAD
-            setup_connect_to(optarg, 'x');
+            req.connect_to = h2o_mem_alloc(sizeof(*req.connect_to));
+            if (h2o_url_parse(optarg, strlen(optarg), req.connect_to) != 0) {
+                fprintf(stderr, "invalid server URL specified for -x\n");
+                exit(EXIT_FAILURE);
+            }
             break;
         case 'X': {
 #if H2O_USE_LIBUV
@@ -666,21 +641,15 @@
             exit(EXIT_FAILURE);
 #else
             uint16_t udp_port;
-            int udp_port_end;
-            if (sscanf(optarg, "%" SCNu16 "%n", &udp_port, &udp_port_end) != 1 || optarg[udp_port_end] != ':') {
+            if (sscanf(optarg, "%" SCNu16, &udp_port) != 1) {
                 fprintf(stderr, "failed to parse optarg of -X\n");
-=======
-            req.connect_to = h2o_mem_alloc(sizeof(*req.connect_to));
-            if (h2o_url_parse(optarg, strlen(optarg), req.connect_to) != 0) {
-                fprintf(stderr, "invalid server URL specified for -x\n");
->>>>>>> 9f729766
                 exit(EXIT_FAILURE);
             }
             udp_sock = create_udp_socket(ctx.loop, udp_port);
             h2o_socket_read_start(udp_sock, tunnel_on_udp_sock_read);
-            setup_connect_to(optarg + udp_port_end + 1, 'X');
             h3ctx.quic.initial_egress_max_udp_payload_size = 1400; /* increase initial UDP payload size so that we'd have room to
                                                                     * carry ordinary QUIC packets. */
+            req.method = "CONNECT-UDP";
 #endif
         } break;
         case 'C':
@@ -788,26 +757,21 @@
     argc -= optind;
     argv += optind;
 
-<<<<<<< HEAD
-    if (req.connect_to.authority.len != 0) {
-        req.method = udp_sock == NULL ? "CONNECT" : "CONNECT-UDP";
+    if (ctx.protocol_selector.ratio.http2 + ctx.protocol_selector.ratio.http3 > 100) {
+        fprintf(stderr, "sum of the use ratio of HTTP/2 and HTTP/3 is greater than 100\n");
+        exit(EXIT_FAILURE);
+    }
+    if (strcmp(req.method, "CONNECT") == 0 || strcmp(req.method, "CONNECT-UDP") == 0) {
+        if (req.connect_to == NULL) {
+            fprintf(stderr, "CONNECT method must be accompanied by an `-x` option\n");
+            exit(EXIT_FAILURE);
+        }
 #if H2O_USE_LIBUV
         std_in.sock = h2o_uv__poll_create(ctx.loop, 0, (uv_close_cb)free);
 #else
         std_in.sock = h2o_evloop_socket_create(ctx.loop, 0, 0);
 #endif
         h2o_socket_read_start(std_in.sock, stdin_on_read);
-    }
-
-=======
->>>>>>> 9f729766
-    if (ctx.protocol_selector.ratio.http2 + ctx.protocol_selector.ratio.http3 > 100) {
-        fprintf(stderr, "sum of the use ratio of HTTP/2 and HTTP/3 is greater than 100\n");
-        exit(EXIT_FAILURE);
-    }
-    if (strcmp(req.method, "CONNECT") == 0 && req.connect_to == NULL) {
-        fprintf(stderr, "CONNECT method must be accompanied by an `-x` option\n");
-        exit(EXIT_FAILURE);
     }
 
     if (argc < 1) {
