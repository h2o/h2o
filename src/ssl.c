--- conflicted
+++ resolved
@@ -910,14 +910,6 @@
     }
 }
 
-static int add_lock_callback(int *num, int amount, int type, const char *file, int line) {
-    (void) type;
-    (void) file;
-    (void) line;
-
-    return __sync_add_and_fetch(num, amount);
-}
-
 static unsigned long thread_id_callback(void)
 {
     return (unsigned long)pthread_self();
@@ -950,11 +942,8 @@
     CRYPTO_set_id_callback(thread_id_callback);
     CRYPTO_set_add_lock_callback(add_lock_callback);
 
-<<<<<<< HEAD
-=======
     /* Dynamic locks are only used by the CHIL engine at this time */
 
->>>>>>> 6da2daeb
     SSL_load_error_strings();
     SSL_library_init();
     OpenSSL_add_all_algorithms();
