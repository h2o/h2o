/*
 * Copyright (c) 2014 DeNA Co., Ltd.
 *
 * Permission is hereby granted, free of charge, to any person obtaining a copy
 * of this software and associated documentation files (the "Software"), to
 * deal in the Software without restriction, including without limitation the
 * rights to use, copy, modify, merge, publish, distribute, sublicense, and/or
 * sell copies of the Software, and to permit persons to whom the Software is
 * furnished to do so, subject to the following conditions:
 *
 * The above copyright notice and this permission notice shall be included in
 * all copies or substantial portions of the Software.
 *
 * THE SOFTWARE IS PROVIDED "AS IS", WITHOUT WARRANTY OF ANY KIND, EXPRESS OR
 * IMPLIED, INCLUDING BUT NOT LIMITED TO THE WARRANTIES OF MERCHANTABILITY,
 * FITNESS FOR A PARTICULAR PURPOSE AND NONINFRINGEMENT. IN NO EVENT SHALL THE
 * AUTHORS OR COPYRIGHT HOLDERS BE LIABLE FOR ANY CLAIM, DAMAGES OR OTHER
 * LIABILITY, WHETHER IN AN ACTION OF CONTRACT, TORT OR OTHERWISE, ARISING
 * FROM, OUT OF OR IN CONNECTION WITH THE SOFTWARE OR THE USE OR OTHER DEALINGS
 * IN THE SOFTWARE.
 */
#include <inttypes.h>
#include <errno.h>
#include <stdio.h>
#include <openssl/crypto.h>
#include <openssl/err.h>
#include <openssl/ssl.h>
#include "h2o.h"
#include "h2o/configurator.h"
#include "h2o/balancer.h"

struct proxy_configurator_t {
    h2o_configurator_t super;
    unsigned connect_timeout_set : 1;
    unsigned first_byte_timeout_set : 1;
    h2o_proxy_config_vars_t *vars;
    h2o_proxy_config_vars_t _vars_stack[H2O_CONFIGURATOR_NUM_LEVELS + 1];
};

static int on_config_timeout_io(h2o_configurator_command_t *cmd, h2o_configurator_context_t *ctx, yoml_t *node)
{
    int ret;
    struct proxy_configurator_t *self = (void *)cmd->configurator;
    ret = h2o_configurator_scanf(cmd, node, "%" SCNu64, &self->vars->io_timeout);
    if (ret < 0)
        return ret;
    if (!self->connect_timeout_set)
        self->vars->connect_timeout = self->vars->io_timeout;
    if (!self->first_byte_timeout_set)
        self->vars->first_byte_timeout = self->vars->io_timeout;
    return ret;
}

static int on_config_timeout_connect(h2o_configurator_command_t *cmd, h2o_configurator_context_t *ctx, yoml_t *node)
{
    struct proxy_configurator_t *self = (void *)cmd->configurator;
    self->connect_timeout_set = 1;
    return h2o_configurator_scanf(cmd, node, "%" SCNu64, &self->vars->connect_timeout);
}

static int on_config_timeout_first_byte(h2o_configurator_command_t *cmd, h2o_configurator_context_t *ctx, yoml_t *node)
{
    struct proxy_configurator_t *self = (void *)cmd->configurator;
    self->first_byte_timeout_set = 1;
    return h2o_configurator_scanf(cmd, node, "%" SCNu64, &self->vars->first_byte_timeout);
}

static int on_config_timeout_keepalive(h2o_configurator_command_t *cmd, h2o_configurator_context_t *ctx, yoml_t *node)
{
    struct proxy_configurator_t *self = (void *)cmd->configurator;
    return h2o_configurator_scanf(cmd, node, "%" SCNu64, &self->vars->keepalive_timeout);
}

static int on_config_preserve_host(h2o_configurator_command_t *cmd, h2o_configurator_context_t *ctx, yoml_t *node)
{
    struct proxy_configurator_t *self = (void *)cmd->configurator;
    ssize_t ret = h2o_configurator_get_one_of(cmd, node, "OFF,ON");
    if (ret == -1)
        return -1;
    self->vars->preserve_host = (int)ret;
    return 0;
}

static int on_config_proxy_protocol(h2o_configurator_command_t *cmd, h2o_configurator_context_t *ctx, yoml_t *node)
{
    struct proxy_configurator_t *self = (void *)cmd->configurator;
    ssize_t ret = h2o_configurator_get_one_of(cmd, node, "OFF,ON");
    if (ret == -1)
        return -1;
    self->vars->use_proxy_protocol = (int)ret;
    return 0;
}

static int on_config_websocket_timeout(h2o_configurator_command_t *cmd, h2o_configurator_context_t *ctx, yoml_t *node)
{
    struct proxy_configurator_t *self = (void *)cmd->configurator;
    return h2o_configurator_scanf(cmd, node, "%" SCNu64, &self->vars->websocket.timeout);
}

static int on_config_websocket(h2o_configurator_command_t *cmd, h2o_configurator_context_t *ctx, yoml_t *node)
{
    struct proxy_configurator_t *self = (void *)cmd->configurator;
    ssize_t ret = h2o_configurator_get_one_of(cmd, node, "OFF,ON");
    if (ret == -1)
        return -1;
    self->vars->websocket.enabled = (int)ret;
    return 0;
}

static SSL_CTX *create_ssl_ctx(void)
{
    SSL_CTX *ctx = SSL_CTX_new(SSLv23_client_method());
    SSL_CTX_set_options(ctx, SSL_CTX_get_options(ctx) | SSL_OP_NO_SSLv2 | SSL_OP_NO_SSLv3);
    return ctx;
}

static h2o_cache_t *create_ssl_session_cache(size_t capacity, uint64_t duration)
{
    return h2o_cache_create(H2O_CACHE_FLAG_MULTITHREADED, capacity, duration, h2o_socket_ssl_destroy_session_cache_entry);
}

static void update_ssl_ctx(SSL_CTX **ctx, X509_STORE *cert_store, int verify_mode, h2o_cache_t **session_cache)
{
    assert(*ctx != NULL);

    /* inherit the properties that weren't specified */
    if (cert_store == NULL)
        cert_store = SSL_CTX_get_cert_store(*ctx);
    X509_STORE_up_ref(cert_store);
    if (verify_mode == -1)
        verify_mode = SSL_CTX_get_verify_mode(*ctx);
    h2o_cache_t *new_session_cache;
    if (session_cache == NULL) {
        h2o_cache_t *current = h2o_socket_ssl_get_session_cache(*ctx);
        new_session_cache =
            current == NULL ? NULL : create_ssl_session_cache(h2o_cache_get_capacity(current), h2o_cache_get_duration(current));
    } else {
        new_session_cache = *session_cache;
    }

    /* free the existing context */
    if (*ctx != NULL)
        SSL_CTX_free(*ctx);

    /* create new ctx */
    *ctx = create_ssl_ctx();
    SSL_CTX_set_cert_store(*ctx, cert_store);
    SSL_CTX_set_verify(*ctx, verify_mode, NULL);
    if (new_session_cache != NULL)
        h2o_socket_ssl_set_session_cache(*ctx, new_session_cache);
}

static int on_config_ssl_verify_peer(h2o_configurator_command_t *cmd, h2o_configurator_context_t *ctx, yoml_t *node)
{
    struct proxy_configurator_t *self = (void *)cmd->configurator;
    ssize_t ret = h2o_configurator_get_one_of(cmd, node, "OFF,ON");
    if (ret == -1)
        return -1;

    update_ssl_ctx(&self->vars->ssl_ctx, NULL, ret != 0 ? SSL_VERIFY_PEER | SSL_VERIFY_FAIL_IF_NO_PEER_CERT : SSL_VERIFY_NONE,
                   NULL);

    return 0;
}

static int on_config_ssl_cafile(h2o_configurator_command_t *cmd, h2o_configurator_context_t *ctx, yoml_t *node)
{
    struct proxy_configurator_t *self = (void *)cmd->configurator;
    X509_STORE *store = X509_STORE_new();
    int ret = -1;

    if (X509_STORE_load_locations(store, node->data.scalar, NULL) == 1) {
        update_ssl_ctx(&self->vars->ssl_ctx, store, -1, NULL);
        ret = 0;
    } else {
        h2o_configurator_errprintf(cmd, node, "failed to load certificates file:%s", node->data.scalar);
        ERR_print_errors_fp(stderr);
    }

    X509_STORE_free(store);
    return ret;
}

static int on_config_ssl_session_cache(h2o_configurator_command_t *cmd, h2o_configurator_context_t *ctx, yoml_t *node)
{
    struct proxy_configurator_t *self = (void *)cmd->configurator;
    size_t capacity = 0;
    uint64_t duration = 0;
    h2o_cache_t *current_cache = h2o_socket_ssl_get_session_cache(self->vars->ssl_ctx);

    switch (node->type) {
    case YOML_TYPE_SCALAR:
        if (strcasecmp(node->data.scalar, "OFF") == 0) {
            if (current_cache != NULL) {
                /* set the cache NULL */
                h2o_cache_t *empty_cache = NULL;
                update_ssl_ctx(&self->vars->ssl_ctx, NULL, -1, &empty_cache);
            }
            return 0;
        } else if (strcasecmp(node->data.scalar, "ON") == 0) {
            /* use default values */
            capacity = H2O_DEFAULT_PROXY_SSL_SESSION_CACHE_CAPACITY;
            duration = H2O_DEFAULT_PROXY_SSL_SESSION_CACHE_DURATION;
        } else {
            h2o_configurator_errprintf(cmd, node, "scalar argument must be either of: `OFF`, `ON`");
            return -1;
        }
        break;
    case YOML_TYPE_MAPPING: {
        size_t i;
        for (i = 0; i != node->data.mapping.size; ++i) {
            yoml_t *key = node->data.mapping.elements[i].key;
            yoml_t *value = node->data.mapping.elements[i].value;
            if (key->type != YOML_TYPE_SCALAR) {
                h2o_configurator_errprintf(cmd, key, "key must be a scalar");
                return -1;
            }
            if (strcasecmp(key->data.scalar, "capacity") == 0) {
                if (h2o_configurator_scanf(cmd, value, "%zu", &capacity) != 0)
                    return -1;
                if (capacity == 0) {
                    h2o_configurator_errprintf(cmd, key, "capacity must be greater than zero");
                    return -1;
                }
            } else if (strcasecmp(key->data.scalar, "lifetime") == 0) {
                unsigned lifetime = 0;
                if (h2o_configurator_scanf(cmd, value, "%u", &lifetime) != 0)
                    return -1;
                if (lifetime == 0) {
                    h2o_configurator_errprintf(cmd, key, "lifetime must be greater than zero");
                    return -1;
                }
                duration = (uint64_t)lifetime * 1000;
            } else {
                h2o_configurator_errprintf(cmd, key, "key must be either of: `capacity`, `lifetime`");
                return -1;
            }
        }
        if (capacity == 0 || duration == 0) {
            h2o_configurator_errprintf(cmd, node, "`capacity` and `lifetime` are required");
            return -1;
        }
    } break;
    default:
        h2o_configurator_errprintf(cmd, node, "node must be a scalar or a mapping");
        return -1;
    }

    if (current_cache != NULL) {
        size_t current_capacity = h2o_cache_get_capacity(current_cache);
        uint64_t current_duration = h2o_cache_get_duration(current_cache);
        if (capacity == current_capacity && duration == current_duration) {
            /* parameters aren't changed, so reuse it */
            return 0;
        }
    }

    h2o_cache_t *new_cache = create_ssl_session_cache(capacity, duration);
    update_ssl_ctx(&self->vars->ssl_ctx, NULL, -1, &new_cache);
    return 0;
}

static int on_config_reverse_url(h2o_configurator_command_t *cmd, h2o_configurator_context_t *ctx, yoml_t *node)
{
    struct proxy_configurator_t *self = (void *)cmd->configurator;
<<<<<<< HEAD
    h2o_url_t parsed;

    if (h2o_url_parse(node->data.scalar, SIZE_MAX, &parsed) != 0) {
        h2o_configurator_errprintf(cmd, node, "failed to parse URL: %s\n", node->data.scalar);
        return -1;
    }
    if (self->vars->keepalive_timeout != 0 && self->vars->use_proxy_protocol) {
        h2o_configurator_errprintf(cmd, node,
                                   "please either set `proxy.use-proxy-protocol` to `OFF` or disable keep-alive by "
                                   "setting `proxy.timeout.keepalive` to zero; the features are mutually exclusive");

        return -1;
    }
    if (self->vars->reverse_path.base != NULL || self->vars->registered_as_backends) {
        h2o_configurator_errprintf(cmd, node,
                                   "please either set `proxy.reverse.backends` with `proxy.reverse.path` to support "
                                   "multiple backends or only set `proxy.reverse.url`; the features are mutually exclusive");
        return -1;
    }

    if (self->vars->headers_cmds != NULL)
        h2o_mem_addref_shared(self->vars->headers_cmds);

    /* register */
    self->vars->registered_as_url = 1;
    h2o_proxy_register_reverse_proxy(ctx->pathconf, &parsed, 1, self->vars, NULL);

    return 0;
}

static int on_config_reverse_balancer(h2o_configurator_command_t *cmd, h2o_configurator_context_t *ctx, yoml_t *node)
{
    struct proxy_configurator_t *self = (void *)cmd->configurator;
    yoml_t *lb_type_node = NULL;
    size_t i;
    switch (node->type) {
    case YOML_TYPE_SCALAR:
        lb_type_node = node;
        break;
    case YOML_TYPE_MAPPING:
        for (i = 0; i < node->data.mapping.size; i++) {
            yoml_t *key = node->data.mapping.elements[i].key;
            yoml_t *value = node->data.mapping.elements[i].value;
            if (key->type != YOML_TYPE_SCALAR) {
                h2o_configurator_errprintf(cmd, key, "key must be a scalar");
                return -1;
            }
            if (strcasecmp(key->data.scalar, "type") == 0) {
                if (value->type != YOML_TYPE_SCALAR) {
                    h2o_configurator_errprintf(cmd, value, "value must be a scalar");
                    return -1;
                }
                lb_type_node = value;
                break;
            }
        }
        if (lb_type_node == NULL) {
            h2o_configurator_errprintf(cmd, node, "`type` must exist when proxy.reverse.balancer configured with a mapping");
            return -1;
        }
        break;
    default:
        h2o_configurator_errprintf(cmd, node, "proxy.reverse.balancer must be either a scalar or a mapping");
        return -1;
    }

    if (strcmp(lb_type_node->data.scalar, "round-robin") == 0) {
        self->vars->lb.callbacks = h2o_balancer_rr_get_callbacks();
    } else if (strcmp(lb_type_node->data.scalar, "least-conn") == 0) {
        self->vars->lb.callbacks = h2o_balancer_lc_get_callbacks();
    } else if (strcmp(lb_type_node->data.scalar, "hash") == 0) {
        self->vars->lb.callbacks = h2o_balancer_hash_get_callbacks();
    } else {
        h2o_configurator_errprintf(cmd, node,
                                   "specified balancer is currently not supported. supported balancers are: "
                                   "round-robin least-conn");
        return -1;
    }

    if (self->vars->lb.callbacks->overall_conf_parser != NULL && node->type == YOML_TYPE_MAPPING) {
        yoml_t *errnode;
        char *errstr;
        if (self->vars->lb.callbacks->overall_conf_parser(node, &self->vars->lb.lb_conf, &errnode, &errstr) != 0) {
            h2o_configurator_errprintf(cmd, errnode, "%s\n", errstr);
            return -1;
        }
    }
    return 0;
}

static int on_config_reverse_path(h2o_configurator_command_t *cmd, h2o_configurator_context_t *ctx, yoml_t *node)
{
    struct proxy_configurator_t *self = (void *)cmd->configurator;

    self->vars->reverse_path = h2o_strdup(NULL, node->data.scalar, strlen(node->data.scalar));
    /* we should check if path is legal here */
    return 0;
}

static int on_config_reverse_backends(h2o_configurator_command_t *cmd, h2o_configurator_context_t *ctx, yoml_t *node)
{
    struct proxy_configurator_t *self = (void *)cmd->configurator;

    h2o_url_t parsed;
    h2o_url_t *upstreams;
    void **extra_lb_data = NULL;
    size_t count;
    size_t i;

    if (self->vars->registered_as_url) {
        h2o_configurator_errprintf(cmd, node,
                                   "please either set `proxy.reverse.backends` with `proxy.reverse.path` to support "
                                   "multiple backends or only set `proxy.reverse.url`; the features are mutually exclusive");
        return -1;
    }
=======
    yoml_t **inputs;
    size_t num_upstreams, i;
>>>>>>> 5162a49a

    /* parse the URL(s) */
    switch (node->type) {
    case YOML_TYPE_SCALAR:
        inputs = &node;
        num_upstreams = 1;
        break;
    case YOML_TYPE_SEQUENCE:
<<<<<<< HEAD
        count = node->data.sequence.size;
        upstreams = alloca(count * sizeof(h2o_url_t));
        extra_lb_data = alloca(count * sizeof(void *));
        for (i = 0; i != node->data.sequence.size; ++i) {
            yoml_t *url_node = NULL;
            yoml_t *element = node->data.sequence.elements[i];
            yoml_t *node_for_parsing = element;
            yoml_t *errnode;
            char *errstr;
            size_t j;

            switch (element->type) {
            case YOML_TYPE_SCALAR:
                url_node = element;
                node_for_parsing = NULL;
                break;
            case YOML_TYPE_MAPPING:
                for (j = 0; j < element->data.mapping.size; j++) {
                    yoml_t *key = element->data.mapping.elements[j].key;
                    yoml_t *value = element->data.mapping.elements[j].value;
                    if (key->type != YOML_TYPE_SCALAR) {
                        h2o_configurator_errprintf(cmd, key, "key must be a scalar");
                        return -1;
                    }
                    if (strcasecmp(key->data.scalar, "url") == 0) {
                        if (value->type != YOML_TYPE_SCALAR) {
                            h2o_configurator_errprintf(cmd, value, "value must be a scalar");
                            return -1;
                        }
                        url_node = value;
                        break;
                    }
                }

                if (url_node == NULL) {
                    h2o_configurator_errprintf(
                        cmd, element, "mapping element of a sequence passed to proxy.backends must have `url` configured.");
                    return -1;
                }
                break;
            default:
                h2o_configurator_errprintf(cmd, element,
                                           "element of a sequence passed to proxy.reverse.backends must"
                                           "be either a scalar or a mapping");
                return -1;
            }
            if (h2o_url_parse(url_node->data.scalar, SIZE_MAX, &upstreams[i]) != 0) {
                h2o_configurator_errprintf(cmd, node, "failed to parse URL: %s\n", element->data.scalar);
                return -1;
            }
            if (upstreams[i].path.len != 1 || upstreams[i].path.base[0] != '/') {
                h2o_configurator_errprintf(cmd, node, "backends should have no path");
                return -1;
            }

            if (self->vars->lb.callbacks->target_conf_parser != NULL) {
                if (self->vars->lb.callbacks->target_conf_parser(node_for_parsing, &extra_lb_data[i], &errnode, &errstr) != 0) {
                    h2o_configurator_errprintf(cmd, errnode, "%s\n", errstr);
                    return -1;
                }
            }
        }

=======
        inputs = node->data.sequence.elements;
        num_upstreams = node->data.sequence.size;
>>>>>>> 5162a49a
        break;
    default:
        h2o_fatal("unexpected node type");
        return -1;
    }
    h2o_url_t *upstreams = alloca(sizeof(*upstreams) * num_upstreams);
    for (i = 0; i != num_upstreams; ++i) {
        if (inputs[i]->type != YOML_TYPE_SCALAR) {
            h2o_configurator_errprintf(cmd, inputs[i], "argument to proxy.reverse.url must be a scalar or a sequence");
            return -1;
        }
        if (h2o_url_parse(inputs[i]->data.scalar, SIZE_MAX, upstreams + i) != 0) {
            h2o_configurator_errprintf(cmd, inputs[i], "failed to parse URL: %s\n", inputs[i]->data.scalar);
            return -1;
        }
    }

<<<<<<< HEAD
    if (self->vars->headers_cmds != NULL)
        h2o_mem_addref_shared(self->vars->headers_cmds);

    /* register */
    self->vars->registered_as_backends = 1;
    h2o_proxy_register_reverse_proxy(ctx->pathconf, upstreams, count, self->vars, extra_lb_data);

=======
    if (self->vars->keepalive_timeout != 0 && self->vars->use_proxy_protocol) {
        h2o_configurator_errprintf(cmd, node, "please either set `proxy.use-proxy-protocol` to `OFF` or disable keep-alive by "
                                              "setting `proxy.timeout.keepalive` to zero; the features are mutually exclusive");
        return -1;
    }
    if (self->vars->headers_cmds != NULL)
        h2o_mem_addref_shared(self->vars->headers_cmds);

    h2o_proxy_register_reverse_proxy(ctx->pathconf, upstreams, num_upstreams, self->vars);
>>>>>>> 5162a49a
    return 0;
}

static int on_config_emit_x_forwarded_headers(h2o_configurator_command_t *cmd, h2o_configurator_context_t *ctx, yoml_t *node)
{
    ssize_t ret = h2o_configurator_get_one_of(cmd, node, "OFF,ON");
    if (ret == -1)
        return -1;
    ctx->globalconf->proxy.emit_x_forwarded_headers = (int)ret;
    return 0;
}

static int on_config_emit_via_header(h2o_configurator_command_t *cmd, h2o_configurator_context_t *ctx, yoml_t *node)
{
    ssize_t ret = h2o_configurator_get_one_of(cmd, node, "OFF,ON");
    if (ret == -1)
        return -1;
    ctx->globalconf->proxy.emit_via_header = (int)ret;
    return 0;
}

static int on_config_preserve_x_forwarded_proto(h2o_configurator_command_t *cmd, h2o_configurator_context_t *ctx, yoml_t *node)
{
    ssize_t ret = h2o_configurator_get_one_of(cmd, node, "OFF,ON");
    if (ret == -1)
        return -1;
    ctx->globalconf->proxy.preserve_x_forwarded_proto = (int)ret;
    return 0;
}

static int on_config_max_buffer_size(h2o_configurator_command_t *cmd, h2o_configurator_context_t *ctx, yoml_t *node)
{
    struct proxy_configurator_t *self = (void *)cmd->configurator;
    return h2o_configurator_scanf(cmd, node, "%zu", &self->vars->max_buffer_size);
}

static int on_config_enter(h2o_configurator_t *_self, h2o_configurator_context_t *ctx, yoml_t *node)
{
    struct proxy_configurator_t *self = (void *)_self;

    memcpy(self->vars + 1, self->vars, sizeof(*self->vars));
    if (self->vars[1].headers_cmds != NULL)
        h2o_mem_addref_shared(self->vars[1].headers_cmds);
    ++self->vars;
    self->connect_timeout_set = 0;
    self->first_byte_timeout_set = 0;

    if (ctx->pathconf == NULL && ctx->hostconf == NULL) {
        /* is global conf, setup the default SSL context */
        self->vars->ssl_ctx = create_ssl_ctx();
        char *ca_bundle = h2o_configurator_get_cmd_path("share/h2o/ca-bundle.crt");
        if (SSL_CTX_load_verify_locations(self->vars->ssl_ctx, ca_bundle, NULL) != 1)
            fprintf(stderr, "Warning: failed to load the default certificates file at %s. Proxying to HTTPS servers may fail.\n",
                    ca_bundle);
        free(ca_bundle);
        SSL_CTX_set_verify(self->vars->ssl_ctx, SSL_VERIFY_PEER | SSL_VERIFY_FAIL_IF_NO_PEER_CERT, NULL);
        h2o_cache_t *ssl_session_cache =
            create_ssl_session_cache(H2O_DEFAULT_PROXY_SSL_SESSION_CACHE_CAPACITY, H2O_DEFAULT_PROXY_SSL_SESSION_CACHE_DURATION);
        h2o_socket_ssl_set_session_cache(self->vars->ssl_ctx, ssl_session_cache);
    } else {
        SSL_CTX_up_ref(self->vars->ssl_ctx);
    }

    return 0;
}

static int on_config_exit(h2o_configurator_t *_self, h2o_configurator_context_t *ctx, yoml_t *node)
{
    struct proxy_configurator_t *self = (void *)_self;

    if (ctx->pathconf == NULL && ctx->hostconf == NULL) {
        /* is global conf */
        ctx->globalconf->proxy.io_timeout = self->vars->io_timeout;
        ctx->globalconf->proxy.connect_timeout = self->vars->connect_timeout;
        ctx->globalconf->proxy.first_byte_timeout = self->vars->first_byte_timeout;
        ctx->globalconf->proxy.ssl_ctx = self->vars->ssl_ctx;
        h2o_socketpool_set_timeout(&ctx->globalconf->proxy.global_socketpool, self->vars->keepalive_timeout);
    } else {
        SSL_CTX_free(self->vars->ssl_ctx);
    }

    if (self->vars->headers_cmds != NULL)
        h2o_mem_release_shared(self->vars->headers_cmds);

    --self->vars;
    return 0;
}

static h2o_headers_command_t **get_headers_commands(h2o_configurator_t *_self)
{
    struct proxy_configurator_t *self = (void *)_self;
    return &self->vars->headers_cmds;
}

void h2o_proxy_register_configurator(h2o_globalconf_t *conf)
{
    struct proxy_configurator_t *c = (void *)h2o_configurator_create(conf, sizeof(*c));

    /* set default vars */
    c->vars = c->_vars_stack;
    c->vars->io_timeout = H2O_DEFAULT_PROXY_IO_TIMEOUT;
    c->vars->connect_timeout = H2O_DEFAULT_PROXY_IO_TIMEOUT;
    c->vars->first_byte_timeout = H2O_DEFAULT_PROXY_IO_TIMEOUT;
    c->vars->keepalive_timeout = h2o_socketpool_get_timeout(&conf->proxy.global_socketpool);
    c->vars->websocket.enabled = 0; /* have websocket proxying disabled by default; until it becomes non-experimental */
    c->vars->websocket.timeout = H2O_DEFAULT_PROXY_WEBSOCKET_TIMEOUT;
<<<<<<< HEAD
    c->vars->registered_as_url = 0;
    c->vars->registered_as_backends = 0;
    c->vars->lb.callbacks = h2o_balancer_rr_get_callbacks();
    c->vars->lb.lb_conf = NULL;
=======
>>>>>>> 5162a49a
    c->vars->max_buffer_size = SIZE_MAX;

    /* setup handlers */
    c->super.enter = on_config_enter;
    c->super.exit = on_config_exit;
    h2o_configurator_define_command(&c->super, "proxy.reverse.url",
                                    H2O_CONFIGURATOR_FLAG_PATH | H2O_CONFIGURATOR_FLAG_EXPECT_SCALAR |
                                        H2O_CONFIGURATOR_FLAG_EXPECT_SEQUENCE | H2O_CONFIGURATOR_FLAG_DEFERRED,
<<<<<<< HEAD
                                    on_config_reverse_backends);
    h2o_configurator_define_command(&c->super, "proxy.reverse.path",
                                    H2O_CONFIGURATOR_FLAG_PATH | H2O_CONFIGURATOR_FLAG_EXPECT_SCALAR, on_config_reverse_path);
    /* support selecting wanted load balancing strategy */
    h2o_configurator_define_command(&c->super, "proxy.reverse.balancer",
                                    H2O_CONFIGURATOR_FLAG_PATH | H2O_CONFIGURATOR_FLAG_EXPECT_SCALAR |
                                        H2O_CONFIGURATOR_FLAG_EXPECT_MAPPING,
                                    on_config_reverse_balancer);
=======
                                    on_config_reverse_url);
>>>>>>> 5162a49a
    h2o_configurator_define_command(&c->super, "proxy.preserve-host",
                                    H2O_CONFIGURATOR_FLAG_ALL_LEVELS | H2O_CONFIGURATOR_FLAG_EXPECT_SCALAR,
                                    on_config_preserve_host);
    h2o_configurator_define_command(&c->super, "proxy.proxy-protocol",
                                    H2O_CONFIGURATOR_FLAG_ALL_LEVELS | H2O_CONFIGURATOR_FLAG_EXPECT_SCALAR,
                                    on_config_proxy_protocol);
    h2o_configurator_define_command(&c->super, "proxy.timeout.io",
                                    H2O_CONFIGURATOR_FLAG_ALL_LEVELS | H2O_CONFIGURATOR_FLAG_EXPECT_SCALAR, on_config_timeout_io);
    h2o_configurator_define_command(&c->super, "proxy.timeout.connect",
                                    H2O_CONFIGURATOR_FLAG_ALL_LEVELS | H2O_CONFIGURATOR_FLAG_EXPECT_SCALAR,
                                    on_config_timeout_connect);
    h2o_configurator_define_command(&c->super, "proxy.timeout.first_byte",
                                    H2O_CONFIGURATOR_FLAG_ALL_LEVELS | H2O_CONFIGURATOR_FLAG_EXPECT_SCALAR,
                                    on_config_timeout_first_byte);
    h2o_configurator_define_command(&c->super, "proxy.timeout.keepalive",
                                    H2O_CONFIGURATOR_FLAG_ALL_LEVELS | H2O_CONFIGURATOR_FLAG_EXPECT_SCALAR,
                                    on_config_timeout_keepalive);
    h2o_configurator_define_command(&c->super, "proxy.websocket",
                                    H2O_CONFIGURATOR_FLAG_ALL_LEVELS | H2O_CONFIGURATOR_FLAG_EXPECT_SCALAR, on_config_websocket);
    h2o_configurator_define_command(&c->super, "proxy.websocket.timeout",
                                    H2O_CONFIGURATOR_FLAG_ALL_LEVELS | H2O_CONFIGURATOR_FLAG_EXPECT_SCALAR,
                                    on_config_websocket_timeout);
    h2o_configurator_define_command(&c->super, "proxy.ssl.verify-peer",
                                    H2O_CONFIGURATOR_FLAG_ALL_LEVELS | H2O_CONFIGURATOR_FLAG_EXPECT_SCALAR,
                                    on_config_ssl_verify_peer);
    h2o_configurator_define_command(&c->super, "proxy.ssl.cafile",
                                    H2O_CONFIGURATOR_FLAG_ALL_LEVELS | H2O_CONFIGURATOR_FLAG_EXPECT_SCALAR, on_config_ssl_cafile);
    h2o_configurator_define_command(&c->super, "proxy.ssl.session-cache", H2O_CONFIGURATOR_FLAG_ALL_LEVELS,
                                    on_config_ssl_session_cache);
    h2o_configurator_define_command(&c->super, "proxy.preserve-x-forwarded-proto",
                                    H2O_CONFIGURATOR_FLAG_GLOBAL | H2O_CONFIGURATOR_FLAG_EXPECT_SCALAR,
                                    on_config_preserve_x_forwarded_proto);
    h2o_configurator_define_command(&c->super, "proxy.emit-x-forwarded-headers",
                                    H2O_CONFIGURATOR_FLAG_GLOBAL | H2O_CONFIGURATOR_FLAG_EXPECT_SCALAR,
                                    on_config_emit_x_forwarded_headers);
    h2o_configurator_define_command(&c->super, "proxy.emit-via-header",
                                    H2O_CONFIGURATOR_FLAG_GLOBAL | H2O_CONFIGURATOR_FLAG_EXPECT_SCALAR, on_config_emit_via_header);
    h2o_configurator_define_headers_commands(conf, &c->super, "proxy.header", get_headers_commands);
    h2o_configurator_define_command(&c->super, "proxy.max-buffer-size",
                                    H2O_CONFIGURATOR_FLAG_ALL_LEVELS | H2O_CONFIGURATOR_FLAG_EXPECT_SCALAR,
                                    on_config_max_buffer_size);
}<|MERGE_RESOLUTION|>--- conflicted
+++ resolved
@@ -260,40 +260,6 @@
     return 0;
 }
 
-static int on_config_reverse_url(h2o_configurator_command_t *cmd, h2o_configurator_context_t *ctx, yoml_t *node)
-{
-    struct proxy_configurator_t *self = (void *)cmd->configurator;
-<<<<<<< HEAD
-    h2o_url_t parsed;
-
-    if (h2o_url_parse(node->data.scalar, SIZE_MAX, &parsed) != 0) {
-        h2o_configurator_errprintf(cmd, node, "failed to parse URL: %s\n", node->data.scalar);
-        return -1;
-    }
-    if (self->vars->keepalive_timeout != 0 && self->vars->use_proxy_protocol) {
-        h2o_configurator_errprintf(cmd, node,
-                                   "please either set `proxy.use-proxy-protocol` to `OFF` or disable keep-alive by "
-                                   "setting `proxy.timeout.keepalive` to zero; the features are mutually exclusive");
-
-        return -1;
-    }
-    if (self->vars->reverse_path.base != NULL || self->vars->registered_as_backends) {
-        h2o_configurator_errprintf(cmd, node,
-                                   "please either set `proxy.reverse.backends` with `proxy.reverse.path` to support "
-                                   "multiple backends or only set `proxy.reverse.url`; the features are mutually exclusive");
-        return -1;
-    }
-
-    if (self->vars->headers_cmds != NULL)
-        h2o_mem_addref_shared(self->vars->headers_cmds);
-
-    /* register */
-    self->vars->registered_as_url = 1;
-    h2o_proxy_register_reverse_proxy(ctx->pathconf, &parsed, 1, self->vars, NULL);
-
-    return 0;
-}
-
 static int on_config_reverse_balancer(h2o_configurator_command_t *cmd, h2o_configurator_context_t *ctx, yoml_t *node)
 {
     struct proxy_configurator_t *self = (void *)cmd->configurator;
@@ -354,35 +320,13 @@
     return 0;
 }
 
-static int on_config_reverse_path(h2o_configurator_command_t *cmd, h2o_configurator_context_t *ctx, yoml_t *node)
-{
-    struct proxy_configurator_t *self = (void *)cmd->configurator;
-
-    self->vars->reverse_path = h2o_strdup(NULL, node->data.scalar, strlen(node->data.scalar));
-    /* we should check if path is legal here */
-    return 0;
-}
-
-static int on_config_reverse_backends(h2o_configurator_command_t *cmd, h2o_configurator_context_t *ctx, yoml_t *node)
-{
-    struct proxy_configurator_t *self = (void *)cmd->configurator;
-
-    h2o_url_t parsed;
-    h2o_url_t *upstreams;
+static int on_config_reverse_url(h2o_configurator_command_t *cmd, h2o_configurator_context_t *ctx, yoml_t *node)
+{
+    struct proxy_configurator_t *self = (void *)cmd->configurator;
+
     void **extra_lb_data = NULL;
-    size_t count;
-    size_t i;
-
-    if (self->vars->registered_as_url) {
-        h2o_configurator_errprintf(cmd, node,
-                                   "please either set `proxy.reverse.backends` with `proxy.reverse.path` to support "
-                                   "multiple backends or only set `proxy.reverse.url`; the features are mutually exclusive");
-        return -1;
-    }
-=======
     yoml_t **inputs;
-    size_t num_upstreams, i;
->>>>>>> 5162a49a
+    size_t num_upstreams, i, j;
 
     /* parse the URL(s) */
     switch (node->type) {
@@ -391,110 +335,80 @@
         num_upstreams = 1;
         break;
     case YOML_TYPE_SEQUENCE:
-<<<<<<< HEAD
-        count = node->data.sequence.size;
-        upstreams = alloca(count * sizeof(h2o_url_t));
-        extra_lb_data = alloca(count * sizeof(void *));
-        for (i = 0; i != node->data.sequence.size; ++i) {
-            yoml_t *url_node = NULL;
-            yoml_t *element = node->data.sequence.elements[i];
-            yoml_t *node_for_parsing = element;
-            yoml_t *errnode;
-            char *errstr;
-            size_t j;
-
-            switch (element->type) {
-            case YOML_TYPE_SCALAR:
-                url_node = element;
-                node_for_parsing = NULL;
-                break;
-            case YOML_TYPE_MAPPING:
-                for (j = 0; j < element->data.mapping.size; j++) {
-                    yoml_t *key = element->data.mapping.elements[j].key;
-                    yoml_t *value = element->data.mapping.elements[j].value;
-                    if (key->type != YOML_TYPE_SCALAR) {
-                        h2o_configurator_errprintf(cmd, key, "key must be a scalar");
-                        return -1;
-                    }
-                    if (strcasecmp(key->data.scalar, "url") == 0) {
-                        if (value->type != YOML_TYPE_SCALAR) {
-                            h2o_configurator_errprintf(cmd, value, "value must be a scalar");
-                            return -1;
-                        }
-                        url_node = value;
-                        break;
-                    }
-                }
-
-                if (url_node == NULL) {
-                    h2o_configurator_errprintf(
-                        cmd, element, "mapping element of a sequence passed to proxy.backends must have `url` configured.");
-                    return -1;
-                }
-                break;
-            default:
-                h2o_configurator_errprintf(cmd, element,
-                                           "element of a sequence passed to proxy.reverse.backends must"
-                                           "be either a scalar or a mapping");
-                return -1;
-            }
-            if (h2o_url_parse(url_node->data.scalar, SIZE_MAX, &upstreams[i]) != 0) {
-                h2o_configurator_errprintf(cmd, node, "failed to parse URL: %s\n", element->data.scalar);
-                return -1;
-            }
-            if (upstreams[i].path.len != 1 || upstreams[i].path.base[0] != '/') {
-                h2o_configurator_errprintf(cmd, node, "backends should have no path");
-                return -1;
-            }
-
-            if (self->vars->lb.callbacks->target_conf_parser != NULL) {
-                if (self->vars->lb.callbacks->target_conf_parser(node_for_parsing, &extra_lb_data[i], &errnode, &errstr) != 0) {
-                    h2o_configurator_errprintf(cmd, errnode, "%s\n", errstr);
-                    return -1;
-                }
-            }
-        }
-
-=======
         inputs = node->data.sequence.elements;
         num_upstreams = node->data.sequence.size;
->>>>>>> 5162a49a
         break;
     default:
         h2o_fatal("unexpected node type");
         return -1;
     }
     h2o_url_t *upstreams = alloca(sizeof(*upstreams) * num_upstreams);
+    extra_lb_data = alloca(num_upstreams * sizeof(void *));
     for (i = 0; i != num_upstreams; ++i) {
-        if (inputs[i]->type != YOML_TYPE_SCALAR) {
-            h2o_configurator_errprintf(cmd, inputs[i], "argument to proxy.reverse.url must be a scalar or a sequence");
+        yoml_t *url_node = NULL;
+        yoml_t *node_for_parsing;
+        yoml_t *errnode;
+        char *errstr;
+        switch (inputs[i]->type) {
+        case YOML_TYPE_SCALAR:
+            url_node = inputs[i];
+            node_for_parsing = NULL;
+            break;
+        case YOML_TYPE_MAPPING:
+            node_for_parsing = inputs[i];
+            for (j = 0; j < inputs[i]->data.mapping.size; j++) {
+                yoml_t *key = inputs[i]->data.mapping.elements[j].key;
+                yoml_t *value = inputs[i]->data.mapping.elements[j].value;
+                if (key->type != YOML_TYPE_SCALAR) {
+                    h2o_configurator_errprintf(cmd, key, "key must be a scalar");
+                    return -1;
+                }
+                if (strcasecmp(key->data.scalar, "url") == 0) {
+                    if (value->type != YOML_TYPE_SCALAR) {
+                        h2o_configurator_errprintf(cmd, value, "value must be a scalar");
+                        return -1;
+                    }
+                    url_node = value;
+                    break;
+                }
+            }
+
+            if (url_node == NULL) {
+                h2o_configurator_errprintf(
+                                           cmd, inputs[i], "mapping element of a sequence passed to proxy.reverse.url must have `url` configured.");
+                return -1;
+            }
+
+            break;
+        default:
+            h2o_configurator_errprintf(cmd, inputs[i],
+                                       "items of arguments passed to proxy.reverse.url must"
+                                       "be either a scalar or a mapping");
             return -1;
         }
-        if (h2o_url_parse(inputs[i]->data.scalar, SIZE_MAX, upstreams + i) != 0) {
-            h2o_configurator_errprintf(cmd, inputs[i], "failed to parse URL: %s\n", inputs[i]->data.scalar);
+        if (h2o_url_parse(url_node->data.scalar, SIZE_MAX, upstreams + i) != 0) {
+            h2o_configurator_errprintf(cmd, url_node, "failed to parse URL: %s\n", url_node->data.scalar);
             return -1;
         }
-    }
-
-<<<<<<< HEAD
+
+        if (self->vars->lb.callbacks->target_conf_parser != NULL) {
+            if (self->vars->lb.callbacks->target_conf_parser(node_for_parsing, &extra_lb_data[i], &errnode, &errstr) != 0) {
+                h2o_configurator_errprintf(cmd, errnode, "%s\n", errstr);
+                return -1;
+            }
+        }
+
+    }
+
+    if (self->vars->keepalive_timeout != 0 && self->vars->use_proxy_protocol) {
+        h2o_configurator_errprintf(cmd, node, "please either set `proxy.use-proxy-protocol` to `OFF` or disable keep-alive by "
+                                   "setting `proxy.timeout.keepalive` to zero; the features are mutually exclusive");
+        return -1;
+    }
     if (self->vars->headers_cmds != NULL)
         h2o_mem_addref_shared(self->vars->headers_cmds);
 
-    /* register */
-    self->vars->registered_as_backends = 1;
-    h2o_proxy_register_reverse_proxy(ctx->pathconf, upstreams, count, self->vars, extra_lb_data);
-
-=======
-    if (self->vars->keepalive_timeout != 0 && self->vars->use_proxy_protocol) {
-        h2o_configurator_errprintf(cmd, node, "please either set `proxy.use-proxy-protocol` to `OFF` or disable keep-alive by "
-                                              "setting `proxy.timeout.keepalive` to zero; the features are mutually exclusive");
-        return -1;
-    }
-    if (self->vars->headers_cmds != NULL)
-        h2o_mem_addref_shared(self->vars->headers_cmds);
-
-    h2o_proxy_register_reverse_proxy(ctx->pathconf, upstreams, num_upstreams, self->vars);
->>>>>>> 5162a49a
+    h2o_proxy_register_reverse_proxy(ctx->pathconf, upstreams, num_upstreams, self->vars, extra_lb_data);
     return 0;
 }
 
@@ -601,13 +515,8 @@
     c->vars->keepalive_timeout = h2o_socketpool_get_timeout(&conf->proxy.global_socketpool);
     c->vars->websocket.enabled = 0; /* have websocket proxying disabled by default; until it becomes non-experimental */
     c->vars->websocket.timeout = H2O_DEFAULT_PROXY_WEBSOCKET_TIMEOUT;
-<<<<<<< HEAD
-    c->vars->registered_as_url = 0;
-    c->vars->registered_as_backends = 0;
     c->vars->lb.callbacks = h2o_balancer_rr_get_callbacks();
     c->vars->lb.lb_conf = NULL;
-=======
->>>>>>> 5162a49a
     c->vars->max_buffer_size = SIZE_MAX;
 
     /* setup handlers */
@@ -616,18 +525,12 @@
     h2o_configurator_define_command(&c->super, "proxy.reverse.url",
                                     H2O_CONFIGURATOR_FLAG_PATH | H2O_CONFIGURATOR_FLAG_EXPECT_SCALAR |
                                         H2O_CONFIGURATOR_FLAG_EXPECT_SEQUENCE | H2O_CONFIGURATOR_FLAG_DEFERRED,
-<<<<<<< HEAD
-                                    on_config_reverse_backends);
-    h2o_configurator_define_command(&c->super, "proxy.reverse.path",
-                                    H2O_CONFIGURATOR_FLAG_PATH | H2O_CONFIGURATOR_FLAG_EXPECT_SCALAR, on_config_reverse_path);
+                                    on_config_reverse_url);
     /* support selecting wanted load balancing strategy */
     h2o_configurator_define_command(&c->super, "proxy.reverse.balancer",
                                     H2O_CONFIGURATOR_FLAG_PATH | H2O_CONFIGURATOR_FLAG_EXPECT_SCALAR |
-                                        H2O_CONFIGURATOR_FLAG_EXPECT_MAPPING,
+                                    H2O_CONFIGURATOR_FLAG_EXPECT_MAPPING,
                                     on_config_reverse_balancer);
-=======
-                                    on_config_reverse_url);
->>>>>>> 5162a49a
     h2o_configurator_define_command(&c->super, "proxy.preserve-host",
                                     H2O_CONFIGURATOR_FLAG_ALL_LEVELS | H2O_CONFIGURATOR_FLAG_EXPECT_SCALAR,
                                     on_config_preserve_host);
