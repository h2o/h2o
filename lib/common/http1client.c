--- conflicted
+++ resolved
@@ -420,13 +420,9 @@
     if (client->_is_chunked) {
         client->_is_chunked = 0;
         h2o_iovec_t last = h2o_iovec_init(H2O_STRLIT("0\r\n"));
-<<<<<<< HEAD
-        h2o_socket_write(client->sock, &last, 1, on_whole_request_sent);
-=======
         client->super.bytes_written.body += last.len;
         client->super.bytes_written.total += last.len;
-        h2o_socket_write(client->sock, &last, 1, on_send_request);
->>>>>>> 1f4ee2d1
+        h2o_socket_write(client->sock, &last, 1, on_whole_request_sent);
         return;
     }
 
