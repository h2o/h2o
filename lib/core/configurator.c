--- conflicted
+++ resolved
@@ -564,15 +564,14 @@
     return 0;
 }
 
-<<<<<<< HEAD
 static int on_config_http3_idle_timeout(h2o_configurator_command_t *cmd, h2o_configurator_context_t *ctx, yoml_t *node)
 {
     return config_timeout(cmd, node, &ctx->globalconf->http3.idle_timeout);
-=======
+}
+
 static int on_config_http3_graceful_shutdown_timeout(h2o_configurator_command_t *cmd, h2o_configurator_context_t *ctx, yoml_t *node)
 {
     return config_timeout(cmd, node, &ctx->globalconf->http3.graceful_shutdown_timeout);
->>>>>>> c4c56ff1
 }
 
 static int assert_is_mimetype(h2o_configurator_command_t *cmd, yoml_t *node)
@@ -1001,15 +1000,12 @@
                                         on_config_http2_allow_cross_origin_push);
         h2o_configurator_define_command(&c->super, "http2-casper", H2O_CONFIGURATOR_FLAG_GLOBAL | H2O_CONFIGURATOR_FLAG_HOST,
                                         on_config_http2_casper);
-<<<<<<< HEAD
         h2o_configurator_define_command(&c->super, "http3-idle-timeout",
                                         H2O_CONFIGURATOR_FLAG_GLOBAL | H2O_CONFIGURATOR_FLAG_EXPECT_SCALAR,
                                         on_config_http3_idle_timeout);
-=======
         h2o_configurator_define_command(&c->super, "http3-graceful-shutdown-timeout",
                                         H2O_CONFIGURATOR_FLAG_GLOBAL | H2O_CONFIGURATOR_FLAG_EXPECT_SCALAR,
                                         on_config_http3_graceful_shutdown_timeout);
->>>>>>> c4c56ff1
         h2o_configurator_define_command(&c->super, "file.mime.settypes",
                                         (H2O_CONFIGURATOR_FLAG_ALL_LEVELS & ~H2O_CONFIGURATOR_FLAG_EXTENSION) |
                                             H2O_CONFIGURATOR_FLAG_EXPECT_MAPPING,
