--- conflicted
+++ resolved
@@ -4149,16 +4149,10 @@
   bpf_probe_read(&event._private_socket_lookup_flags.info, sizeof_st_h2o_ebpf_map_key_t, buf);
 
   uint64_t flags = event._private_socket_lookup_flags.original_flags;
-<<<<<<< HEAD
 #ifdef H2OLOG_SAMPLING_RATE_U32
   if ((flags & H2O_EBPF_FLAGS_SKIP_TRACING_BIT) == 0) {
-    if (bpf_get_prandom_u32() > H2OLOG_SAMPLING_RATE_U32)
+    if (bpf_get_prandom_u32() >= H2OLOG_SAMPLING_RATE_U32)
       flags |= H2O_EBPF_FLAGS_SKIP_TRACING_BIT;
-=======
-  int skip_tracing = bpf_get_prandom_u32() >= H2OLOG_SAMPLING_RATE_U32;
-  if (skip_tracing) {
-    flags |= H2O_EBPF_FLAGS_SKIP_TRACING_BIT;
->>>>>>> 091e3d61
   }
 #endif
 #ifdef H2OLOG_IS_SAMPLING_ADDRESS
