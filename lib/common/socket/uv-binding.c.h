/*
 * Copyright (c) 2014-2016 DeNA Co., Ltd., Kazuho Oku, Fastly, Inc.
 *
 * Permission is hereby granted, free of charge, to any person obtaining a copy
 * of this software and associated documentation files (the "Software"), to
 * deal in the Software without restriction, including without limitation the
 * rights to use, copy, modify, merge, publish, distribute, sublicense, and/or
 * sell copies of the Software, and to permit persons to whom the Software is
 * furnished to do so, subject to the following conditions:
 *
 * The above copyright notice and this permission notice shall be included in
 * all copies or substantial portions of the Software.
 *
 * THE SOFTWARE IS PROVIDED "AS IS", WITHOUT WARRANTY OF ANY KIND, EXPRESS OR
 * IMPLIED, INCLUDING BUT NOT LIMITED TO THE WARRANTIES OF MERCHANTABILITY,
 * FITNESS FOR A PARTICULAR PURPOSE AND NONINFRINGEMENT. IN NO EVENT SHALL THE
 * AUTHORS OR COPYRIGHT HOLDERS BE LIABLE FOR ANY CLAIM, DAMAGES OR OTHER
 * LIABILITY, WHETHER IN AN ACTION OF CONTRACT, TORT OR OTHERWISE, ARISING
 * FROM, OUT OF OR IN CONNECTION WITH THE SOFTWARE OR THE USE OR OTHER DEALINGS
 * IN THE SOFTWARE.
 */

struct st_h2o_uv_socket_t {
    h2o_socket_t super;
    uv_handle_t *handle;
    uv_close_cb close_cb;
    union {
        struct {
            union {
                uv_connect_t _creq;
                uv_write_t _wreq;
            };
        } stream;
        struct {
            int events;
        } poll;
    };
};

static void schedule_timer(h2o_timeout_t *timeout);

static void alloc_inbuf_tcp(uv_handle_t *handle, size_t suggested_size, uv_buf_t *_buf)
{
    struct st_h2o_uv_socket_t *sock = handle->data;

    h2o_iovec_t buf = h2o_buffer_reserve(&sock->super.input, 4096);
    memcpy(_buf, &buf, sizeof(buf));
}

static void alloc_inbuf_ssl(uv_handle_t *handle, size_t suggested_size, uv_buf_t *_buf)
{
    struct st_h2o_uv_socket_t *sock = handle->data;

    h2o_iovec_t buf = h2o_buffer_reserve(&sock->super.ssl->input.encrypted, 4096);
    memcpy(_buf, &buf, sizeof(buf));
}

static void on_read_tcp(uv_stream_t *stream, ssize_t nread, const uv_buf_t *_unused)
{
    struct st_h2o_uv_socket_t *sock = stream->data;

    if (nread < 0) {
        sock->super.bytes_read = 0;
        sock->super._cb.read(&sock->super, h2o_socket_error_closed);
        return;
    }

    sock->super.input->size += nread;
    sock->super.bytes_read = nread;
    sock->super._cb.read(&sock->super, NULL);
}

static void on_read_ssl(uv_stream_t *stream, ssize_t nread, const uv_buf_t *_unused)
{
    struct st_h2o_uv_socket_t *sock = stream->data;
    size_t prev_bytes_read = sock->super.input->size;
    const char *err = h2o_socket_error_io;

    if (nread > 0) {
        sock->super.ssl->input.encrypted->size += nread;
        if (sock->super.ssl->handshake.cb == NULL)
            err = decode_ssl_input(&sock->super);
        else
            err = NULL;
    }
    sock->super.bytes_read = sock->super.input->size - prev_bytes_read;
    sock->super._cb.read(&sock->super, err);
}

static void on_poll(uv_poll_t *poll, int status, int events);
static void update_poll(struct st_h2o_uv_socket_t *sock)
{
    assert(sock->handle->type == UV_POLL);
    if (sock->poll.events == 0) {
        uv_poll_stop((uv_poll_t *)sock->handle);
    } else {
        uv_poll_start((uv_poll_t *)sock->handle, sock->poll.events, on_poll);
    }
}

static void on_poll(uv_poll_t *poll, int status, int events)
{
    struct st_h2o_uv_socket_t *sock = poll->data;
    const char *err = status == 0 ? NULL : h2o_socket_error_io;

    if ((events & UV_READABLE) != 0) {
        sock->super._cb.read(&sock->super, err);
    }
    if ((events & UV_WRITABLE) != 0) {
        sock->super._cb.write(&sock->super, err);
        sock->poll.events &= ~UV_WRITABLE;
        update_poll(sock);
    }
}

static void on_do_write_complete(uv_write_t *wreq, int status)
{
    struct st_h2o_uv_socket_t *sock = H2O_STRUCT_FROM_MEMBER(struct st_h2o_uv_socket_t, stream._wreq, wreq);
    if (sock->super._cb.write != NULL)
        on_write_complete(&sock->super, status == 0 ? NULL : h2o_socket_error_io);
}

static void free_sock(uv_handle_t *handle)
{
    struct st_h2o_uv_socket_t *sock = handle->data;
    uv_close_cb cb = sock->close_cb;
    free(sock);
    cb(handle);
}

void do_dispose_socket(h2o_socket_t *_sock)
{
    struct st_h2o_uv_socket_t *sock = (struct st_h2o_uv_socket_t *)_sock;
<<<<<<< HEAD
=======
    sock->super._cb.write = NULL; /* avoid the write callback getting called when closing the socket (#1249) */
>>>>>>> d4a153dc
    uv_close(sock->handle, free_sock);
}

int h2o_socket_get_fd(h2o_socket_t *_sock)
{
    int fd, ret;
    struct st_h2o_uv_socket_t *sock = (struct st_h2o_uv_socket_t *)_sock;

    ret = uv_fileno(sock->handle, (uv_os_fd_t *)&fd);
    if (ret)
        return -1;

    return fd;
}

void do_read_start(h2o_socket_t *_sock)
{
    struct st_h2o_uv_socket_t *sock = (struct st_h2o_uv_socket_t *)_sock;

    switch (sock->handle->type) {
    case UV_TCP:
        if (sock->super.ssl == NULL) {
            uv_read_start((uv_stream_t *)sock->handle, alloc_inbuf_tcp, on_read_tcp);
        } else {
            uv_read_start((uv_stream_t *)sock->handle, alloc_inbuf_ssl, on_read_ssl);
        }
        break;
    case UV_POLL:
        sock->poll.events |= UV_READABLE;
        uv_poll_start((uv_poll_t *)sock->handle, sock->poll.events, on_poll);
        break;
    default:
        h2o_fatal("unexpected handle type");
    }
}

void do_read_stop(h2o_socket_t *_sock)
{
    struct st_h2o_uv_socket_t *sock = (struct st_h2o_uv_socket_t *)_sock;

    switch (sock->handle->type) {
    case UV_TCP:
        uv_read_stop((uv_stream_t *)sock->handle);
        break;
    case UV_POLL:
        sock->poll.events &= ~UV_READABLE;
        update_poll(sock);
        break;
    default:
        h2o_fatal("unexpected handle type");
    }
}

void do_write(h2o_socket_t *_sock, h2o_iovec_t *bufs, size_t bufcnt, h2o_socket_cb cb)
{
    struct st_h2o_uv_socket_t *sock = (struct st_h2o_uv_socket_t *)_sock;
    assert(sock->handle->type == UV_TCP);

    assert(sock->super._cb.write == NULL);
    sock->super._cb.write = cb;

    uv_write(&sock->stream._wreq, (uv_stream_t *)sock->handle, (uv_buf_t *)bufs, (int)bufcnt, on_do_write_complete);
}

void h2o_socket_notify_write(h2o_socket_t *_sock, h2o_socket_cb cb)
{
    struct st_h2o_uv_socket_t *sock = (struct st_h2o_uv_socket_t *)_sock;
    assert(sock->handle->type == UV_POLL);
    assert(sock->super._cb.write == NULL);

    sock->super._cb.write = cb;
    sock->poll.events |= UV_WRITABLE;
    uv_poll_start((uv_poll_t *)sock->handle, sock->poll.events, on_poll);
}

static struct st_h2o_uv_socket_t *create_socket(h2o_loop_t *loop)
{
    uv_tcp_t *tcp = h2o_mem_alloc(sizeof(*tcp));

    if (uv_tcp_init(loop, tcp) != 0) {
        free(tcp);
        return NULL;
    }
    return (void *)h2o_uv_socket_create((void *)tcp, (uv_close_cb)free);
}

int do_export(h2o_socket_t *_sock, h2o_socket_export_t *info)
{
    struct st_h2o_uv_socket_t *sock = (void *)_sock;
    assert(sock->handle->type == UV_TCP);
    uv_os_fd_t fd;

    if (uv_fileno(sock->handle, &fd) != 0)
        return -1;
    /* FIXME: consider how to overcome the epoll(2) problem; man says,
     * "even after a file descriptor that is part of an epoll set has been closed,
     * events may be reported for that file descriptor if other file descriptors
     * referring to the same underlying file description remain open"
     */
    if ((info->fd = dup(fd)) == -1)
        return -1;
    return 0;
}

h2o_socket_t *do_import(h2o_loop_t *loop, h2o_socket_export_t *info)
{
    struct st_h2o_uv_socket_t *sock = create_socket(loop);

    if (sock == NULL)
        return NULL;
    if (uv_tcp_open((uv_tcp_t *)sock->handle, info->fd) != 0) {
        h2o_socket_close(&sock->super);
        return NULL;
    }

    return &sock->super;
}

h2o_socket_t *h2o_uv__poll_create(h2o_loop_t *loop, int fd, uv_close_cb close_cb)
{
    uv_poll_t *poll = h2o_mem_alloc(sizeof(*poll));
    if (uv_poll_init(loop, poll, fd) != 0) {
        free(poll);
        return NULL;
    }
    return h2o_uv_socket_create((uv_handle_t *)poll, close_cb);
}

h2o_socket_t *h2o_uv_socket_create(uv_handle_t *handle, uv_close_cb close_cb)
{
    struct st_h2o_uv_socket_t *sock = h2o_mem_alloc(sizeof(*sock));
    memset(sock, 0, sizeof(*sock));
    h2o_buffer_init(&sock->super.input, &h2o_socket_buffer_prototype);

    sock->handle = handle;
    sock->close_cb = close_cb;
    sock->handle->data = sock;

    return &sock->super;
}

static void on_connect(uv_connect_t *conn, int status)
{
    if (status == UV_ECANCELED)
        return;
    struct st_h2o_uv_socket_t *sock = H2O_STRUCT_FROM_MEMBER(struct st_h2o_uv_socket_t, stream._creq, conn);
    h2o_socket_cb cb = sock->super._cb.write;
    sock->super._cb.write = NULL;
    cb(&sock->super, status == 0 ? NULL : h2o_socket_error_conn_fail);
}

h2o_loop_t *h2o_socket_get_loop(h2o_socket_t *_sock)
{
    struct st_h2o_uv_socket_t *sock = (void *)_sock;
    return sock->handle->loop;
}

h2o_socket_t *h2o_socket_connect(h2o_loop_t *loop, struct sockaddr *addr, socklen_t addrlen, h2o_socket_cb cb)
{
    struct st_h2o_uv_socket_t *sock = create_socket(loop);

    if (sock == NULL)
        return NULL;
    if (uv_tcp_connect(&sock->stream._creq, (void *)sock->handle, addr, on_connect) != 0) {
        h2o_socket_close(&sock->super);
        return NULL;
    }
    sock->super._cb.write = cb;
    return &sock->super;
}

socklen_t h2o_socket_getsockname(h2o_socket_t *_sock, struct sockaddr *sa)
{
    struct st_h2o_uv_socket_t *sock = (void *)_sock;
    assert(sock->handle->type == UV_TCP);

    int len = sizeof(struct sockaddr_storage);
    if (uv_tcp_getsockname((void *)sock->handle, sa, &len) != 0)
        return 0;
    return (socklen_t)len;
}

socklen_t get_peername_uncached(h2o_socket_t *_sock, struct sockaddr *sa)
{
    struct st_h2o_uv_socket_t *sock = (void *)_sock;
    assert(sock->handle->type == UV_TCP);

    int len = sizeof(struct sockaddr_storage);
    if (uv_tcp_getpeername((void *)sock->handle, sa, &len) != 0)
        return 0;
    return (socklen_t)len;
}

static void on_timeout(uv_timer_t *timer)
{
    h2o_timeout_t *timeout = H2O_STRUCT_FROM_MEMBER(h2o_timeout_t, _backend.timer, timer);

    h2o_timeout_run(timer->loop, timeout, h2o_now(timer->loop));
    if (!h2o_linklist_is_empty(&timeout->_entries))
        schedule_timer(timeout);
}

void schedule_timer(h2o_timeout_t *timeout)
{
    h2o_timeout_entry_t *entry = H2O_STRUCT_FROM_MEMBER(h2o_timeout_entry_t, _link, timeout->_entries.next);
    uv_timer_start(&timeout->_backend.timer, on_timeout,
                   entry->registered_at + timeout->timeout - h2o_now(timeout->_backend.timer.loop), 0);
}

void h2o_timeout__do_init(h2o_loop_t *loop, h2o_timeout_t *timeout)
{
    uv_timer_init(loop, &timeout->_backend.timer);
}

void h2o_timeout__do_dispose(h2o_loop_t *loop, h2o_timeout_t *timeout)
{
    uv_close((uv_handle_t *)&timeout->_backend.timer, NULL);
}

void h2o_timeout__do_link(h2o_loop_t *loop, h2o_timeout_t *timeout, h2o_timeout_entry_t *entry)
{
    /* register the timer if the entry just being added is the only entry */
    if (timeout->_entries.next == &entry->_link)
        schedule_timer(timeout);
}

void h2o_timeout__do_post_callback(h2o_loop_t *loop)
{
    /* nothing to do */
}<|MERGE_RESOLUTION|>--- conflicted
+++ resolved
@@ -131,10 +131,7 @@
 void do_dispose_socket(h2o_socket_t *_sock)
 {
     struct st_h2o_uv_socket_t *sock = (struct st_h2o_uv_socket_t *)_sock;
-<<<<<<< HEAD
-=======
     sock->super._cb.write = NULL; /* avoid the write callback getting called when closing the socket (#1249) */
->>>>>>> d4a153dc
     uv_close(sock->handle, free_sock);
 }
 
