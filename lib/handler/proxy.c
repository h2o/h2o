/*
 * Copyright (c) 2014,2015 DeNA Co., Ltd., Masahiro Nagano
 *
 * Permission is hereby granted, free of charge, to any person obtaining a copy
 * of this software and associated documentation files (the "Software"), to
 * deal in the Software without restriction, including without limitation the
 * rights to use, copy, modify, merge, publish, distribute, sublicense, and/or
 * sell copies of the Software, and to permit persons to whom the Software is
 * furnished to do so, subject to the following conditions:
 *
 * The above copyright notice and this permission notice shall be included in
 * all copies or substantial portions of the Software.
 *
 * THE SOFTWARE IS PROVIDED "AS IS", WITHOUT WARRANTY OF ANY KIND, EXPRESS OR
 * IMPLIED, INCLUDING BUT NOT LIMITED TO THE WARRANTIES OF MERCHANTABILITY,
 * FITNESS FOR A PARTICULAR PURPOSE AND NONINFRINGEMENT. IN NO EVENT SHALL THE
 * AUTHORS OR COPYRIGHT HOLDERS BE LIABLE FOR ANY CLAIM, DAMAGES OR OTHER
 * LIABILITY, WHETHER IN AN ACTION OF CONTRACT, TORT OR OTHERWISE, ARISING
 * FROM, OUT OF OR IN CONNECTION WITH THE SOFTWARE OR THE USE OR OTHER DEALINGS
 * IN THE SOFTWARE.
 */
#include <sys/un.h>
#include "h2o.h"
#include "h2o/socketpool.h"
#include "h2o/balancer.h"

struct rp_handler_t {
    h2o_handler_t super;
    h2o_socketpool_t sockpool;
    h2o_proxy_config_vars_t config;
};

static int on_req(h2o_handler_t *_self, h2o_req_t *req)
{
    struct rp_handler_t *self = (void *)_self;
    h2o_req_overrides_t *overrides = h2o_mem_alloc_pool(&req->pool, sizeof(*overrides));

    /* setup overrides */
    *overrides = (h2o_req_overrides_t){NULL};
    overrides->socketpool = &self->sockpool;
    overrides->location_rewrite.path_prefix = req->pathconf->path;
    overrides->use_proxy_protocol = self->config.use_proxy_protocol;
    overrides->max_buffer_size = self->config.max_buffer_size;
    overrides->client_ctx = h2o_context_get_handler_context(req->conn->ctx, &self->super);
    overrides->headers_cmds = self->config.headers_cmds;
    overrides->proxy_preserve_host = self->config.preserve_host;

    /* request reprocess */
    h2o_reprocess_request(req, req->method, req->scheme, req->authority, h2o_build_destination(req, H2O_STRLIT("/"), 0), overrides,
                          0);

    return 0;
}

static void on_context_init(h2o_handler_t *_self, h2o_context_t *ctx)
{
    struct rp_handler_t *self = (void *)_self;

    /* use the loop of first context for handling socketpool timeouts */
    h2o_socketpool_register_loop(&self->sockpool, ctx->loop);

    /* setup a specific client context only if we need to */
    if (ctx->globalconf->proxy.io_timeout == self->config.io_timeout &&
        ctx->globalconf->proxy.connect_timeout == self->config.connect_timeout &&
        ctx->globalconf->proxy.first_byte_timeout == self->config.first_byte_timeout && !self->config.websocket.enabled)
        return;

    h2o_http1client_ctx_t *client_ctx = h2o_mem_alloc(sizeof(*ctx));
    client_ctx->loop = ctx->loop;
    client_ctx->getaddr_receiver = &ctx->receivers.hostinfo_getaddr;
#define ALLOC_TIMEOUT(to_)                                                                                                         \
    if (ctx->globalconf->proxy.to_ == self->config.to_) {                                                                          \
        client_ctx->to_ = &ctx->proxy.to_;                                                                                         \
    } else {                                                                                                                       \
        client_ctx->to_ = h2o_mem_alloc(sizeof(*client_ctx->to_));                                                                 \
        h2o_timeout_init(client_ctx->loop, client_ctx->to_, self->config.to_);                                                     \
    }
    ALLOC_TIMEOUT(io_timeout);
    ALLOC_TIMEOUT(connect_timeout);
    ALLOC_TIMEOUT(first_byte_timeout);
#undef ALLOC_TIMEOUT
    if (self->config.websocket.enabled) {
        /* FIXME avoid creating h2o_timeout_t for every path-level context in case the timeout values are the same */
        client_ctx->websocket_timeout = h2o_mem_alloc(sizeof(*client_ctx->websocket_timeout));
        h2o_timeout_init(client_ctx->loop, client_ctx->websocket_timeout, self->config.websocket.timeout);
    } else {
        client_ctx->websocket_timeout = NULL;
    }

    h2o_context_set_handler_context(ctx, &self->super, client_ctx);
}

static void on_context_dispose(h2o_handler_t *_self, h2o_context_t *ctx)
{
    struct rp_handler_t *self = (void *)_self;
    h2o_http1client_ctx_t *client_ctx = h2o_context_get_handler_context(ctx, &self->super);

    if (client_ctx == NULL)
        return;

#define FREE_TIMEOUT(to_)                                                                                                          \
    if (client_ctx->to_ != &ctx->proxy.to_) {                                                                                      \
        h2o_timeout_dispose(client_ctx->loop, client_ctx->to_);                                                                    \
        free(client_ctx->to_);                                                                                                     \
    }
    FREE_TIMEOUT(io_timeout);
    FREE_TIMEOUT(connect_timeout);
    FREE_TIMEOUT(first_byte_timeout);
#undef FREE_TIMEOUT

    if (client_ctx->websocket_timeout != NULL) {
        h2o_timeout_dispose(client_ctx->loop, client_ctx->websocket_timeout);
        free(client_ctx->websocket_timeout);
    }
    h2o_socketpool_unregister_loop(&self->sockpool, ctx->loop);
    free(client_ctx);
}

static void on_handler_dispose(h2o_handler_t *_self)
{
    struct rp_handler_t *self = (void *)_self;

    h2o_socketpool_dispose(&self->sockpool);
}

void h2o_proxy_register_reverse_proxy(h2o_pathconf_t *pathconf, h2o_url_t *upstreams, size_t num_upstreams,
<<<<<<< HEAD
                                      h2o_proxy_config_vars_t *config, void **lb_per_target_conf)
=======
                                      uint64_t keepalive_timeout, SSL_CTX *ssl_ctx, h2o_proxy_config_vars_t *config)
>>>>>>> 7c172689
{
    assert(num_upstreams != 0);

    struct rp_handler_t *self = (void *)h2o_create_handler(pathconf, sizeof(*self));

    self->super.on_context_init = on_context_init;
    self->super.on_context_dispose = on_context_dispose;
    self->super.dispose = on_handler_dispose;
    self->super.on_req = on_req;
    self->super.supports_request_streaming = 1;
    self->config = *config;

    /* init socket pool */
<<<<<<< HEAD
    h2o_socketpool_init_specific(&self->sockpool, SIZE_MAX /* FIXME */, upstreams, num_upstreams, config->lb.callbacks, config->lb.lb_conf, lb_per_target_conf);
    h2o_socketpool_set_timeout(&self->sockpool, config->keepalive_timeout);

    if (self->config.ssl_ctx != NULL)
        SSL_CTX_up_ref(self->config.ssl_ctx);
=======
    h2o_socketpool_init_specific(&self->sockpool, SIZE_MAX /* FIXME */, upstreams, num_upstreams);
    h2o_socketpool_set_timeout(&self->sockpool, keepalive_timeout);
    h2o_socketpool_set_ssl_ctx(&self->sockpool, ssl_ctx);
>>>>>>> 7c172689
}<|MERGE_RESOLUTION|>--- conflicted
+++ resolved
@@ -124,11 +124,8 @@
 }
 
 void h2o_proxy_register_reverse_proxy(h2o_pathconf_t *pathconf, h2o_url_t *upstreams, size_t num_upstreams,
-<<<<<<< HEAD
-                                      h2o_proxy_config_vars_t *config, void **lb_per_target_conf)
-=======
-                                      uint64_t keepalive_timeout, SSL_CTX *ssl_ctx, h2o_proxy_config_vars_t *config)
->>>>>>> 7c172689
+                                      uint64_t keepalive_timeout, SSL_CTX *ssl_ctx, h2o_proxy_config_vars_t *config,
+                                      void **lb_per_target_conf)
 {
     assert(num_upstreams != 0);
 
@@ -142,15 +139,7 @@
     self->config = *config;
 
     /* init socket pool */
-<<<<<<< HEAD
     h2o_socketpool_init_specific(&self->sockpool, SIZE_MAX /* FIXME */, upstreams, num_upstreams, config->lb.callbacks, config->lb.lb_conf, lb_per_target_conf);
-    h2o_socketpool_set_timeout(&self->sockpool, config->keepalive_timeout);
-
-    if (self->config.ssl_ctx != NULL)
-        SSL_CTX_up_ref(self->config.ssl_ctx);
-=======
-    h2o_socketpool_init_specific(&self->sockpool, SIZE_MAX /* FIXME */, upstreams, num_upstreams);
     h2o_socketpool_set_timeout(&self->sockpool, keepalive_timeout);
     h2o_socketpool_set_ssl_ctx(&self->sockpool, ssl_ctx);
->>>>>>> 7c172689
 }