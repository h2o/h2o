/*
 * Copyright (c) 2018 Fastly, Kazuho Oku
 *
 * Permission is hereby granted, free of charge, to any person obtaining a copy
 * of this software and associated documentation files (the "Software"), to
 * deal in the Software without restriction, including without limitation the
 * rights to use, copy, modify, merge, publish, distribute, sublicense, and/or
 * sell copies of the Software, and to permit persons to whom the Software is
 * furnished to do so, subject to the following conditions:
 *
 * The above copyright notice and this permission notice shall be included in
 * all copies or substantial portions of the Software.
 *
 * THE SOFTWARE IS PROVIDED "AS IS", WITHOUT WARRANTY OF ANY KIND, EXPRESS OR
 * IMPLIED, INCLUDING BUT NOT LIMITED TO THE WARRANTIES OF MERCHANTABILITY,
 * FITNESS FOR A PARTICULAR PURPOSE AND NONINFRINGEMENT. IN NO EVENT SHALL THE
 * AUTHORS OR COPYRIGHT HOLDERS BE LIABLE FOR ANY CLAIM, DAMAGES OR OTHER
 * LIABILITY, WHETHER IN AN ACTION OF CONTRACT, TORT OR OTHERWISE, ARISING
 * FROM, OUT OF OR IN CONNECTION WITH THE SOFTWARE OR THE USE OR OTHER DEALINGS
 * IN THE SOFTWARE.
 */
#include <sys/socket.h>
#include "khash.h"
#include "h2o/absprio.h"
#include "h2o/http3_common.h"
#include "h2o/http3_server.h"
#include "h2o/http3_internal.h"
#include "./../probes_.h"

/**
 * the scheduler
 */
struct st_h2o_http3_req_scheduler_t {
    struct {
        struct {
            h2o_linklist_t high;
            h2o_linklist_t low;
        } urgencies[H2O_ABSPRIO_NUM_URGENCY_LEVELS];
        size_t smallest_urgency;
    } active;
    h2o_linklist_t conn_blocked;
};

/**
 *
 */
struct st_h2o_http3_req_scheduler_node_t {
    h2o_linklist_t link;
    h2o_absprio_t priority;
    uint64_t call_cnt;
};

/**
 * callback used to compare precedence of the entries within the same urgency level (e.g., by comparing stream IDs)
 */
typedef int (*h2o_http3_req_scheduler_compare_cb)(struct st_h2o_http3_req_scheduler_t *sched,
                                                  const struct st_h2o_http3_req_scheduler_node_t *x,
                                                  const struct st_h2o_http3_req_scheduler_node_t *y);

/**
 * Once the size of the request body being received exceeds thit limit, streaming mode will be used (if possible), and the
 * concurrency of such requests would be limited to one per connection.
 */
#define H2O_HTTP3_REQUEST_BODY_MIN_BYTES_TO_BLOCK 10240

enum h2o_http3_server_stream_state {
    /**
     * receiving headers
     */
    H2O_HTTP3_SERVER_STREAM_STATE_RECV_HEADERS,
    /**
     * receiving request body (runs concurrently)
     */
    H2O_HTTP3_SERVER_STREAM_STATE_RECV_BODY_BEFORE_BLOCK,
    /**
     * blocked, waiting to be unblocked one by one (either in streaming mode or in non-streaming mode)
     */
    H2O_HTTP3_SERVER_STREAM_STATE_RECV_BODY_BLOCKED,
    /**
     * in non-streaming mode, receiving body
     */
    H2O_HTTP3_SERVER_STREAM_STATE_RECV_BODY_UNBLOCKED,
    /**
     * in non-streaming mode, waiting for the request to be processed
     */
    H2O_HTTP3_SERVER_STREAM_STATE_REQ_PENDING,
    /**
     * request has been processed, waiting for the response headers
     */
    H2O_HTTP3_SERVER_STREAM_STATE_SEND_HEADERS,
    /**
     * sending body (the generator MAY have closed, but the transmission to the client is still ongoing)
     */
    H2O_HTTP3_SERVER_STREAM_STATE_SEND_BODY,
    /**
     * all data has been sent and ACKed, waiting for the transport stream to close (req might be disposed when entering this state)
     */
    H2O_HTTP3_SERVER_STREAM_STATE_CLOSE_WAIT
};

struct st_h2o_http3_server_stream_t;
KHASH_MAP_INIT_INT64(stream, struct st_h2o_http3_server_stream_t *)

struct st_h2o_http3_server_conn_t {
    h2o_conn_t super;
    h2o_http3_conn_t h3;
    ptls_handshake_properties_t handshake_properties;
    h2o_linklist_t _conns; /* linklist to h2o_context_t::http3._conns */
    /**
     * link-list of pending requests using st_h2o_http3_server_stream_t::link
     */
    struct {
        /**
         * holds streams in RECV_BODY_BLOCKED state. They are promoted one by one to the POST_BLOCK State.
         */
        h2o_linklist_t recv_body_blocked;
        /**
         * holds streams that are in request streaming mode.
         */
        h2o_linklist_t req_streaming;
        /**
         * holds streams in REQ_PENDING state or RECV_BODY_POST_BLOCK state (that is using streaming; i.e., write_req.cb != NULL).
         */
        h2o_linklist_t pending;
    } delayed_streams;
    /**
     * next application-level timeout
     */
    h2o_timer_t timeout;
    /**
     * counter (the order MUST match that of h2o_http3_server_stream_state; it is accessed by index via the use of counters[])
     */
    union {
        struct {
            uint32_t recv_headers;
            uint32_t recv_body_before_block;
            uint32_t recv_body_blocked;
            uint32_t recv_body_unblocked;
            uint32_t req_pending;
            uint32_t send_headers;
            uint32_t send_body;
            uint32_t close_wait;
        };
        uint32_t counters[1];
    } num_streams;
    /**
     * Number of streams that is request streaming. The state can be in either one of SEND_HEADERS, SEND_BODY, CLOSE_WAIT.
     */
    uint32_t num_streams_req_streaming;
    /**
     * number of streams in tunneling mode
     */
    uint32_t num_streams_tunnelling;
    /**
     * scheduler
     */
    struct {
        /**
         * States for request streams.
         */
        struct st_h2o_http3_req_scheduler_t reqs;
        /**
         * States for unidirectional streams. Each element is a bit vector where slot for each stream is defined as: 1 << stream_id.
         */
        struct {
            uint16_t active;
            uint16_t conn_blocked;
        } uni;
    } scheduler;
    /**
     * stream map used for datagram flows
     */
    khash_t(stream) * datagram_flows;
};

/**
 * sendvec, with additional field that contains the starting offset of the content
 */
struct st_h2o_http3_server_sendvec_t {
    h2o_sendvec_t vec;
    /**
     * Starting offset of the content carried by the vector, or UINT64_MAX if it is not carrying body
     */
    uint64_t entity_offset;
};

struct st_h2o_http3_server_stream_t {
    quicly_stream_t *quic;
    struct {
        h2o_buffer_t *buf;
        int (*handle_input)(struct st_h2o_http3_server_stream_t *stream, const uint8_t **src, const uint8_t *src_end,
                            const char **err_desc);
        uint64_t bytes_left_in_data_frame;
    } recvbuf;
    struct {
        H2O_VECTOR(struct st_h2o_http3_server_sendvec_t) vecs;
        size_t off_within_first_vec;
        size_t min_index_to_addref;
        uint64_t final_size, final_body_size;
        uint8_t data_frame_header_buf[9];
    } sendbuf;
    enum h2o_http3_server_stream_state state;
    h2o_linklist_t link;
    h2o_ostream_t ostr_final;
    struct st_h2o_http3_req_scheduler_node_t scheduler;
    /**
     * if read is blocked
     */
    uint8_t read_blocked : 1;
    /**
     * if h2o_proceed_response has been invoked, or if the invocation has been requested
     */
    uint8_t proceed_requested : 1;
    /**
     * this flag is set by on_send_emit, triggers the invocation h2o_proceed_response in scheduler_do_send, used by do_send to
     * take different actions based on if it has been called while scheduler_do_send is running.
     */
    uint8_t proceed_while_sending : 1;
    /**
     * if a PRIORITY_UPDATE frame has been received
     */
    uint8_t received_priority_update : 1;
    /**
     * used in CLOSE_WAIT state to determine if h2o_dispose_request has been called
     */
    uint8_t req_disposed : 1;
    /**
     * buffer to hold the request body (or a chunk of, if in streaming mode), or CONNECT payload
     */
    h2o_buffer_t *req_body;
    /**
<<<<<<< HEAD
     * flow ID used by masque over H3_DATAGRAMS
     */
    uint64_t datagram_flow_id;
    /**
=======
>>>>>>> f13ce770
     * the request. Placed at the end, as it holds the pool.
     */
    h2o_req_t req;
};

static void on_stream_destroy(quicly_stream_t *qs, int err);
static int handle_input_post_trailers(struct st_h2o_http3_server_stream_t *stream, const uint8_t **src, const uint8_t *src_end,
                                      const char **err_desc);
static int handle_input_expect_data(struct st_h2o_http3_server_stream_t *stream, const uint8_t **src, const uint8_t *src_end,
                                    const char **err_desc);

static void req_scheduler_init(struct st_h2o_http3_req_scheduler_t *sched)
{
    size_t i;

    for (i = 0; i < H2O_ABSPRIO_NUM_URGENCY_LEVELS; ++i) {
        h2o_linklist_init_anchor(&sched->active.urgencies[i].high);
        h2o_linklist_init_anchor(&sched->active.urgencies[i].low);
    }
    sched->active.smallest_urgency = i;
    h2o_linklist_init_anchor(&sched->conn_blocked);
}

static void req_scheduler_activate(struct st_h2o_http3_req_scheduler_t *sched, struct st_h2o_http3_req_scheduler_node_t *node,
                                   h2o_http3_req_scheduler_compare_cb comp)
{
    /* unlink if necessary */
    if (h2o_linklist_is_linked(&node->link))
        h2o_linklist_unlink(&node->link);

    if (!node->priority.incremental || node->call_cnt == 0) {
        /* non-incremental streams and the first emission of incremental streams go in strict order */
        h2o_linklist_t *anchor = &sched->active.urgencies[node->priority.urgency].high, *pos;
        for (pos = anchor->prev; pos != anchor; pos = pos->prev) {
            struct st_h2o_http3_req_scheduler_node_t *node_at_pos =
                H2O_STRUCT_FROM_MEMBER(struct st_h2o_http3_req_scheduler_node_t, link, pos);
            if (comp(sched, node_at_pos, node) < 0)
                break;
        }
        h2o_linklist_insert(pos->next, &node->link);
    } else {
        /* once sent, incremental streams go into a lower list */
        h2o_linklist_insert(&sched->active.urgencies[node->priority.urgency].low, &node->link);
    }

    /* book keeping */
    if (node->priority.urgency < sched->active.smallest_urgency)
        sched->active.smallest_urgency = node->priority.urgency;
}

static void req_scheduler_update_smallest_urgency_post_removal(struct st_h2o_http3_req_scheduler_t *sched, size_t changed)
{
    if (sched->active.smallest_urgency < changed)
        return;

    /* search from the location that *might* have changed */
    sched->active.smallest_urgency = changed;
    while (h2o_linklist_is_empty(&sched->active.urgencies[sched->active.smallest_urgency].high) &&
           h2o_linklist_is_empty(&sched->active.urgencies[sched->active.smallest_urgency].low)) {
        ++sched->active.smallest_urgency;
        if (sched->active.smallest_urgency >= H2O_ABSPRIO_NUM_URGENCY_LEVELS)
            break;
    }
}

static void req_scheduler_deactivate(struct st_h2o_http3_req_scheduler_t *sched, struct st_h2o_http3_req_scheduler_node_t *node)
{
    if (h2o_linklist_is_linked(&node->link))
        h2o_linklist_unlink(&node->link);

    req_scheduler_update_smallest_urgency_post_removal(sched, node->priority.urgency);
}

static void req_scheduler_setup_for_next(struct st_h2o_http3_req_scheduler_t *sched, struct st_h2o_http3_req_scheduler_node_t *node,
                                         h2o_http3_req_scheduler_compare_cb comp)
{
    assert(h2o_linklist_is_linked(&node->link));

    /* reschedule to achieve round-robin behavior */
    if (node->priority.incremental)
        req_scheduler_activate(sched, node, comp);
}

static void req_scheduler_conn_blocked(struct st_h2o_http3_req_scheduler_t *sched, struct st_h2o_http3_req_scheduler_node_t *node)
{
    if (h2o_linklist_is_linked(&node->link))
        h2o_linklist_unlink(&node->link);

    h2o_linklist_insert(&sched->conn_blocked, &node->link);

    req_scheduler_update_smallest_urgency_post_removal(sched, node->priority.urgency);
}

static void req_scheduler_unblock_conn_blocked(struct st_h2o_http3_req_scheduler_t *sched, h2o_http3_req_scheduler_compare_cb comp)
{
    while (!h2o_linklist_is_empty(&sched->conn_blocked)) {
        struct st_h2o_http3_req_scheduler_node_t *node =
            H2O_STRUCT_FROM_MEMBER(struct st_h2o_http3_req_scheduler_node_t, link, sched->conn_blocked.next);
        req_scheduler_activate(sched, node, comp);
    }
}

static int req_scheduler_compare_stream_id(struct st_h2o_http3_req_scheduler_t *sched,
                                           const struct st_h2o_http3_req_scheduler_node_t *x,
                                           const struct st_h2o_http3_req_scheduler_node_t *y)
{
    struct st_h2o_http3_server_stream_t *sx = H2O_STRUCT_FROM_MEMBER(struct st_h2o_http3_server_stream_t, scheduler, x),
                                        *sy = H2O_STRUCT_FROM_MEMBER(struct st_h2o_http3_server_stream_t, scheduler, y);
    if (sx->quic->stream_id < sy->quic->stream_id) {
        return -1;
    } else if (sx->quic->stream_id > sy->quic->stream_id) {
        return 1;
    } else {
        return 0;
    }
}

static struct st_h2o_http3_server_conn_t *get_conn(struct st_h2o_http3_server_stream_t *stream)
{
    return (void *)stream->req.conn;
}

static uint32_t *get_state_counter(struct st_h2o_http3_server_conn_t *conn, enum h2o_http3_server_stream_state state)
{
    return conn->num_streams.counters + (size_t)state;
}

static void tunnel_on_udp_read(h2o_req_t *_req, h2o_iovec_t *datagrams, size_t num_datagrams)
{
    struct st_h2o_http3_server_stream_t *stream = H2O_STRUCT_FROM_MEMBER(struct st_h2o_http3_server_stream_t, req, _req);
    h2o_http3_send_h3_datagrams(&get_conn(stream)->h3, stream->datagram_flow_id, datagrams, num_datagrams);
}

static void request_run_delayed(struct st_h2o_http3_server_conn_t *conn)
{
    if (!h2o_timer_is_linked(&conn->timeout))
        h2o_timer_link(conn->super.ctx->loop, 0, &conn->timeout);
}

static void check_run_blocked(struct st_h2o_http3_server_conn_t *conn)
{
    if (conn->num_streams.recv_body_unblocked + conn->num_streams_req_streaming == 0 &&
        !h2o_linklist_is_empty(&conn->delayed_streams.recv_body_blocked))
        request_run_delayed(conn);
}

static void pre_dispose_request(struct st_h2o_http3_server_stream_t *stream)
{
    struct st_h2o_http3_server_conn_t *conn = get_conn(stream);
    size_t i;

    /* release vectors */
    for (i = 0; i != stream->sendbuf.vecs.size; ++i) {
        struct st_h2o_http3_server_sendvec_t *vec = stream->sendbuf.vecs.entries + i;
        if (vec->vec.callbacks->update_refcnt != NULL)
            vec->vec.callbacks->update_refcnt(&vec->vec, &stream->req, 0);
    }

    /* dispose request body buffer */
    if (stream->req_body != NULL)
        h2o_buffer_dispose(&stream->req_body);

    /* clean up request streaming */
    if (stream->req.write_req.cb != NULL && !stream->req.is_tunnel_req) {
<<<<<<< HEAD
=======
        struct st_h2o_http3_server_conn_t *conn = get_conn(stream);
>>>>>>> f13ce770
        assert(conn->num_streams_req_streaming != 0);
        --conn->num_streams_req_streaming;
        check_run_blocked(conn);
    }

<<<<<<< HEAD
    /* remove stream from datagram flow list */
    if (stream->datagram_flow_id != UINT64_MAX) {
        khiter_t iter = kh_get(stream, conn->datagram_flows, stream->datagram_flow_id);
        /* it's possible the tunnel wasn't established yet */
        if (iter != kh_end(conn->datagram_flows))
            kh_del(stream, conn->datagram_flows, iter);
    }

=======
>>>>>>> f13ce770
    if (stream->req.is_tunnel_req)
        --get_conn(stream)->num_streams_tunnelling;
}

static void set_state(struct st_h2o_http3_server_stream_t *stream, enum h2o_http3_server_stream_state state, int in_generator)
{
    struct st_h2o_http3_server_conn_t *conn = get_conn(stream);
    enum h2o_http3_server_stream_state old_state = stream->state;

    H2O_PROBE_CONN(H3S_STREAM_SET_STATE, &conn->super, stream->quic->stream_id, (unsigned)state);

    --*get_state_counter(conn, old_state);
    stream->state = state;
    ++*get_state_counter(conn, stream->state);

    switch (state) {
    case H2O_HTTP3_SERVER_STREAM_STATE_RECV_BODY_BLOCKED:
        assert(conn->delayed_streams.recv_body_blocked.prev == &stream->link || !"stream is not registered to the recv_body list?");
        break;
    case H2O_HTTP3_SERVER_STREAM_STATE_CLOSE_WAIT: {
        pre_dispose_request(stream);
        if (!in_generator) {
            h2o_dispose_request(&stream->req);
            stream->req_disposed = 1;
        }
        static const quicly_stream_callbacks_t close_wait_callbacks = {on_stream_destroy,
                                                                       quicly_stream_noop_on_send_shift,
                                                                       quicly_stream_noop_on_send_emit,
                                                                       quicly_stream_noop_on_send_stop,
                                                                       quicly_stream_noop_on_receive,
                                                                       quicly_stream_noop_on_receive_reset};
        stream->quic->callbacks = &close_wait_callbacks;
    } break;
    default:
        break;
    }
}

/**
 * Shutdowns a stream. Note that a request stream should not be shut down until receiving some QUIC frame that refers to that
 * stream, but we might might have created stream state due to receiving a PRIORITY_UPDATE frame prior to that (see
 * handle_priority_update_frame).
 */
static void shutdown_stream(struct st_h2o_http3_server_stream_t *stream, int stop_sending_code, int reset_code, int in_generator)
{
    assert(stream->state < H2O_HTTP3_SERVER_STREAM_STATE_CLOSE_WAIT);
    if (h2o_linklist_is_linked(&stream->link))
        h2o_linklist_unlink(&stream->link);
    if (quicly_stream_has_receive_side(0, stream->quic->stream_id))
        quicly_request_stop(stream->quic, stop_sending_code);
    if (quicly_stream_has_send_side(0, stream->quic->stream_id) && !quicly_sendstate_transfer_complete(&stream->quic->sendstate))
        quicly_reset_stream(stream->quic, reset_code);
    set_state(stream, H2O_HTTP3_SERVER_STREAM_STATE_CLOSE_WAIT, in_generator);
}

static socklen_t get_sockname(h2o_conn_t *_conn, struct sockaddr *sa)
{
    struct st_h2o_http3_server_conn_t *conn = (void *)_conn;
    struct sockaddr *src = quicly_get_sockname(conn->h3.super.quic);
    socklen_t len = src->sa_family == AF_UNSPEC ? sizeof(struct sockaddr) : quicly_get_socklen(src);
    memcpy(sa, src, len);
    return len;
}

static socklen_t get_peername(h2o_conn_t *_conn, struct sockaddr *sa)
{
    struct st_h2o_http3_server_conn_t *conn = (void *)_conn;
    struct sockaddr *src = quicly_get_peername(conn->h3.super.quic);
    socklen_t len = quicly_get_socklen(src);
    memcpy(sa, src, len);
    return len;
}

static ptls_t *get_ptls(h2o_conn_t *_conn)
{
    struct st_h2o_http3_server_conn_t *conn = (void *)_conn;
    return quicly_get_tls(conn->h3.super.quic);
}

static int get_skip_tracing(h2o_conn_t *conn)
{
    ptls_t *ptls = get_ptls(conn);
    return ptls_skip_tracing(ptls);
}

static h2o_iovec_t log_cc_name(h2o_req_t *req)
{
    struct st_h2o_http3_server_conn_t *conn = (struct st_h2o_http3_server_conn_t *)req->conn;
    quicly_stats_t stats;

    if (quicly_get_stats(conn->h3.super.quic, &stats) == 0) {
        switch (stats.cc.impl->type) {
        case CC_RENO_MODIFIED:
            return h2o_iovec_init(H2O_STRLIT("reno"));
        case CC_CUBIC:
            return h2o_iovec_init(H2O_STRLIT("cubic"));
        }
    }
    return h2o_iovec_init(NULL, 0);
}

static h2o_iovec_t log_tls_protocol_version(h2o_req_t *_req)
{
    return h2o_iovec_init(H2O_STRLIT("TLSv1.3"));
}

static h2o_iovec_t log_session_reused(h2o_req_t *req)
{
    struct st_h2o_http3_server_conn_t *conn = (struct st_h2o_http3_server_conn_t *)req->conn;
    ptls_t *tls = quicly_get_tls(conn->h3.super.quic);
    return ptls_is_psk_handshake(tls) ? h2o_iovec_init(H2O_STRLIT("1")) : h2o_iovec_init(H2O_STRLIT("0"));
}

static h2o_iovec_t log_cipher(h2o_req_t *req)
{
    struct st_h2o_http3_server_conn_t *conn = (struct st_h2o_http3_server_conn_t *)req->conn;
    ptls_t *tls = quicly_get_tls(conn->h3.super.quic);
    ptls_cipher_suite_t *cipher = ptls_get_cipher(tls);
    return cipher != NULL ? h2o_iovec_init(cipher->aead->name, strlen(cipher->aead->name)) : h2o_iovec_init(NULL, 0);
}

static h2o_iovec_t log_cipher_bits(h2o_req_t *req)
{
    struct st_h2o_http3_server_conn_t *conn = (struct st_h2o_http3_server_conn_t *)req->conn;
    ptls_t *tls = quicly_get_tls(conn->h3.super.quic);
    ptls_cipher_suite_t *cipher = ptls_get_cipher(tls);
    if (cipher == NULL)
        return h2o_iovec_init(NULL, 0);

    char *buf = h2o_mem_alloc_pool(&req->pool, char, sizeof(H2O_UINT16_LONGEST_STR));
    return h2o_iovec_init(buf, sprintf(buf, "%" PRIu16, (uint16_t)(cipher->aead->key_size * 8)));
}

static h2o_iovec_t log_session_id(h2o_req_t *_req)
{
    /* FIXME */
    return h2o_iovec_init(NULL, 0);
}

static h2o_iovec_t log_server_name(h2o_req_t *req)
{
    struct st_h2o_http3_server_conn_t *conn = (struct st_h2o_http3_server_conn_t *)req->conn;
    ptls_t *tls = quicly_get_tls(conn->h3.super.quic);
    const char *server_name = ptls_get_server_name(tls);
    return server_name != NULL ? h2o_iovec_init(server_name, strlen(server_name)) : h2o_iovec_init(NULL, 0);
}

static h2o_iovec_t log_negotiated_protocol(h2o_req_t *req)
{
    struct st_h2o_http3_server_conn_t *conn = (struct st_h2o_http3_server_conn_t *)req->conn;
    ptls_t *tls = quicly_get_tls(conn->h3.super.quic);
    const char *proto = ptls_get_negotiated_protocol(tls);
    return proto != NULL ? h2o_iovec_init(proto, strlen(proto)) : h2o_iovec_init(NULL, 0);
}

static h2o_iovec_t log_stream_id(h2o_req_t *_req)
{
    struct st_h2o_http3_server_stream_t *stream = H2O_STRUCT_FROM_MEMBER(struct st_h2o_http3_server_stream_t, req, _req);
    char *buf = h2o_mem_alloc_pool(&stream->req.pool, char, sizeof(H2O_UINT64_LONGEST_STR));
    return h2o_iovec_init(buf, sprintf(buf, "%" PRIu64, stream->quic->stream_id));
}

static h2o_iovec_t log_quic_stats(h2o_req_t *req)
{
#define APPLY_NUM_FRAMES(f, dir)                                                                                                   \
    f(padding, dir) f(ping, dir) f(ack, dir) f(reset_stream, dir) f(stop_sending, dir) f(crypto, dir) f(new_token, dir)            \
        f(stream, dir) f(max_data, dir) f(max_stream_data, dir) f(max_streams_bidi, dir) f(max_streams_uni, dir)                   \
            f(data_blocked, dir) f(stream_data_blocked, dir) f(streams_blocked, dir) f(new_connection_id, dir)                     \
                f(retire_connection_id, dir) f(path_challenge, dir) f(path_response, dir) f(transport_close, dir)                  \
                    f(application_close, dir) f(handshake_done, dir) f(ack_frequency, dir)
#define FORMAT_OF_NUM_FRAMES(n, dir) "," H2O_TO_STR(n) "-" H2O_TO_STR(dir) "=%" PRIu64
#define VALUE_OF_NUM_FRAMES(n, dir) , stats.num_frames_##dir.n

    struct st_h2o_http3_server_conn_t *conn = (struct st_h2o_http3_server_conn_t *)req->conn;
    quicly_stats_t stats;

    if (quicly_get_stats(conn->h3.super.quic, &stats) != 0)
        return h2o_iovec_init(H2O_STRLIT("-"));

    char *buf;
    size_t len, bufsize = 1400;
Redo:
    buf = h2o_mem_alloc_pool(&req->pool, char, bufsize);
    len = snprintf(buf, bufsize,
                   "packets-received=%" PRIu64 ",packets-decryption-failed=%" PRIu64 ",packets-sent=%" PRIu64
                   ",packets-lost=%" PRIu64 ",packets-ack-received=%" PRIu64 ",bytes-received=%" PRIu64 ",bytes-sent=%" PRIu64
                   ",rtt-minimum=%" PRIu32 ",rtt-smoothed=%" PRIu32 ",rtt-variance=%" PRIu32 ",rtt-latest=%" PRIu32
                   ",cwnd=%" PRIu32 APPLY_NUM_FRAMES(FORMAT_OF_NUM_FRAMES, received) APPLY_NUM_FRAMES(FORMAT_OF_NUM_FRAMES, sent),
                   stats.num_packets.received, stats.num_packets.decryption_failed, stats.num_packets.sent, stats.num_packets.lost,
                   stats.num_packets.ack_received, stats.num_bytes.received, stats.num_bytes.sent, stats.rtt.minimum,
                   stats.rtt.smoothed, stats.rtt.variance, stats.rtt.latest,
                   stats.cc.cwnd APPLY_NUM_FRAMES(VALUE_OF_NUM_FRAMES, received) APPLY_NUM_FRAMES(VALUE_OF_NUM_FRAMES, sent));
    if (len + 1 > bufsize) {
        bufsize = len + 1;
        goto Redo;
    }

    return h2o_iovec_init(buf, len);

#undef APPLY_NUM_FRAMES
#undef FORMAT_OF_NUM_FRAMES
#undef VALUE_OF_NUM_FRAMES
}

void on_stream_destroy(quicly_stream_t *qs, int err)
{
    struct st_h2o_http3_server_stream_t *stream = qs->data;
    struct st_h2o_http3_server_conn_t *conn = get_conn(stream);

    --*get_state_counter(conn, stream->state);

    req_scheduler_deactivate(&conn->scheduler.reqs, &stream->scheduler);

    if (h2o_linklist_is_linked(&stream->link))
        h2o_linklist_unlink(&stream->link);
    if (stream->state != H2O_HTTP3_SERVER_STREAM_STATE_CLOSE_WAIT)
        pre_dispose_request(stream);
    if (!stream->req_disposed)
        h2o_dispose_request(&stream->req);
    free(stream);
}

static void allocated_vec_update_refcnt(h2o_sendvec_t *vec, h2o_req_t *req, int is_incr)
{
    assert(!is_incr);
    free(vec->raw);
}

static int retain_sendvecs(struct st_h2o_http3_server_stream_t *stream)
{
    for (; stream->sendbuf.min_index_to_addref != stream->sendbuf.vecs.size; ++stream->sendbuf.min_index_to_addref) {
        struct st_h2o_http3_server_sendvec_t *vec = stream->sendbuf.vecs.entries + stream->sendbuf.min_index_to_addref;
        /* create a copy if it does not provide update_refcnt (update_refcnt is already called in do_send, if available) */
        if (vec->vec.callbacks->update_refcnt == NULL) {
            static const h2o_sendvec_callbacks_t vec_callbacks = {h2o_sendvec_flatten_raw, allocated_vec_update_refcnt};
            size_t off_within_vec = stream->sendbuf.min_index_to_addref == 0 ? stream->sendbuf.off_within_first_vec : 0;
            h2o_iovec_t copy = h2o_iovec_init(h2o_mem_alloc(vec->vec.len - off_within_vec), vec->vec.len - off_within_vec);
            if (!(*vec->vec.callbacks->flatten)(&vec->vec, &stream->req, copy, off_within_vec)) {
                free(copy.base);
                return 0;
            }
            vec->vec = (h2o_sendvec_t){&vec_callbacks, copy.len, {copy.base}};
            if (stream->sendbuf.min_index_to_addref == 0)
                stream->sendbuf.off_within_first_vec = 0;
        }
    }

    return 1;
}

static void on_send_shift(quicly_stream_t *qs, size_t delta)
{
    struct st_h2o_http3_server_stream_t *stream = qs->data;
    size_t i;

    assert(stream->state == H2O_HTTP3_SERVER_STREAM_STATE_SEND_HEADERS || stream->state == H2O_HTTP3_SERVER_STREAM_STATE_SEND_BODY);
    assert(delta != 0);
    assert(stream->sendbuf.vecs.size != 0);

    size_t bytes_avail_in_first_vec = stream->sendbuf.vecs.entries[0].vec.len - stream->sendbuf.off_within_first_vec;
    if (delta < bytes_avail_in_first_vec) {
        stream->sendbuf.off_within_first_vec += delta;
        return;
    }
    delta -= bytes_avail_in_first_vec;
    stream->sendbuf.off_within_first_vec = 0;
    if (stream->sendbuf.vecs.entries[0].vec.callbacks->update_refcnt != NULL)
        stream->sendbuf.vecs.entries[0].vec.callbacks->update_refcnt(&stream->sendbuf.vecs.entries[0].vec, &stream->req, 0);

    for (i = 1; delta != 0; ++i) {
        assert(i < stream->sendbuf.vecs.size);
        if (delta < stream->sendbuf.vecs.entries[i].vec.len) {
            stream->sendbuf.off_within_first_vec = delta;
            break;
        }
        delta -= stream->sendbuf.vecs.entries[i].vec.len;
        if (stream->sendbuf.vecs.entries[i].vec.callbacks->update_refcnt != NULL)
            stream->sendbuf.vecs.entries[i].vec.callbacks->update_refcnt(&stream->sendbuf.vecs.entries[i].vec, &stream->req, 0);
    }
    memmove(stream->sendbuf.vecs.entries, stream->sendbuf.vecs.entries + i,
            (stream->sendbuf.vecs.size - i) * sizeof(stream->sendbuf.vecs.entries[0]));
    stream->sendbuf.vecs.size -= i;
    if (stream->sendbuf.min_index_to_addref <= i) {
        stream->sendbuf.min_index_to_addref = 0;
    } else {
        stream->sendbuf.min_index_to_addref -= i;
    }

    if (stream->sendbuf.vecs.size == 0) {
        if (quicly_sendstate_is_open(&stream->quic->sendstate)) {
            assert(stream->state == H2O_HTTP3_SERVER_STREAM_STATE_SEND_HEADERS || stream->proceed_requested);
        } else {
            if (quicly_stream_has_receive_side(0, stream->quic->stream_id))
                quicly_request_stop(stream->quic, H2O_HTTP3_ERROR_EARLY_RESPONSE);
            set_state(stream, H2O_HTTP3_SERVER_STREAM_STATE_CLOSE_WAIT, 0);
        }
    }
}

static void on_send_emit(quicly_stream_t *qs, size_t off, void *_dst, size_t *len, int *wrote_all)
{
    struct st_h2o_http3_server_stream_t *stream = qs->data;

    assert(stream->state == H2O_HTTP3_SERVER_STREAM_STATE_SEND_HEADERS || stream->state == H2O_HTTP3_SERVER_STREAM_STATE_SEND_BODY);

    uint8_t *dst = _dst, *dst_end = dst + *len;
    size_t vec_index = 0;

    /* find the start position identified by vec_index and off */
    off += stream->sendbuf.off_within_first_vec;
    while (off != 0) {
        assert(vec_index < stream->sendbuf.vecs.size);
        if (off < stream->sendbuf.vecs.entries[vec_index].vec.len)
            break;
        off -= stream->sendbuf.vecs.entries[vec_index].vec.len;
        ++vec_index;
    }
    assert(vec_index < stream->sendbuf.vecs.size);

    /* write */
    *wrote_all = 0;
    do {
        struct st_h2o_http3_server_sendvec_t *this_vec = stream->sendbuf.vecs.entries + vec_index;
        size_t sz = this_vec->vec.len - off;
        if (dst_end - dst < sz)
            sz = dst_end - dst;
        if (!(this_vec->vec.callbacks->flatten)(&this_vec->vec, &stream->req, h2o_iovec_init(dst, sz), off))
            goto Error;
        if (this_vec->entity_offset != UINT64_MAX && stream->req.bytes_sent < this_vec->entity_offset + off + sz)
            stream->req.bytes_sent = this_vec->entity_offset + off + sz;
        dst += sz;
        off += sz;
        /* when reaching the end of the current vector, update vec_index, wrote_all */
        if (off == this_vec->vec.len) {
            off = 0;
            ++vec_index;
            if (vec_index == stream->sendbuf.vecs.size) {
                *wrote_all = 1;
                break;
            }
        }
    } while (dst != dst_end);

    *len = dst - (uint8_t *)_dst;

    /* retain the payload of response body before calling `h2o_proceed_request`, as the generator might discard the buffer */
    if (stream->state == H2O_HTTP3_SERVER_STREAM_STATE_SEND_BODY && *wrote_all &&
        quicly_sendstate_is_open(&stream->quic->sendstate) && !stream->proceed_requested) {
        if (!retain_sendvecs(stream))
            goto Error;
        stream->proceed_requested = 1;
        stream->proceed_while_sending = 1;
    }

    return;
Error:
    *len = 0;
    *wrote_all = 1;
    shutdown_stream(stream, H2O_HTTP3_ERROR_EARLY_RESPONSE, H2O_HTTP3_ERROR_INTERNAL, 0);
}

static void on_send_stop(quicly_stream_t *qs, int err)
{
    struct st_h2o_http3_server_stream_t *stream = qs->data;

    shutdown_stream(stream, H2O_HTTP3_ERROR_REQUEST_CANCELLED, err, 0);
}

static void handle_buffered_input(struct st_h2o_http3_server_stream_t *stream)
{
    struct st_h2o_http3_server_conn_t *conn = get_conn(stream);
    size_t bytes_available = quicly_recvstate_bytes_available(&stream->quic->recvstate);
    assert(bytes_available <= stream->recvbuf.buf->size);
    const uint8_t *src = (const uint8_t *)stream->recvbuf.buf->bytes, *src_end = src + bytes_available;

    /* consume contiguous bytes */
    if (quicly_stop_requested(stream->quic)) {
        src = src_end;
    } else {
        while (src != src_end) {
            int err;
            const char *err_desc = NULL;
            if ((err = stream->recvbuf.handle_input(stream, &src, src_end, &err_desc)) != 0) {
                if (err == H2O_HTTP3_ERROR_INCOMPLETE) {
                    if (!quicly_recvstate_transfer_complete(&stream->quic->recvstate))
                        break;
                    err = H2O_HTTP3_ERROR_GENERAL_PROTOCOL;
                    err_desc = "incomplete frame";
                }
                h2o_quic_close_connection(&conn->h3.super, err, err_desc);
                return;
            }
            if (quicly_stop_requested(stream->quic)) {
                src = src_end;
                break;
            }
        }
    }
    size_t bytes_consumed = src - (const uint8_t *)stream->recvbuf.buf->bytes;
    h2o_buffer_consume(&stream->recvbuf.buf, bytes_consumed);
    quicly_stream_sync_recvbuf(stream->quic, bytes_consumed);
    if (quicly_stop_requested(stream->quic))
        return;

    if (quicly_recvstate_transfer_complete(&stream->quic->recvstate)) {
        if (stream->recvbuf.buf->size == 0 && (stream->recvbuf.handle_input == handle_input_expect_data ||
                                               stream->recvbuf.handle_input == handle_input_post_trailers)) {
            /* have complete request, advance the state and process the request */
            if (stream->req.content_length != SIZE_MAX && stream->req.content_length != stream->req.req_body_bytes_received) {
                /* the request terminated abruptly; reset the stream as we do for HTTP/2 */
                shutdown_stream(stream, H2O_HTTP3_ERROR_NONE /* ignored */,
                                stream->req.req_body_bytes_received < stream->req.content_length
                                    ? H2O_HTTP3_ERROR_REQUEST_INCOMPLETE
                                    : H2O_HTTP3_ERROR_GENERAL_PROTOCOL,
                                0);
            } else {
                if (stream->req.write_req.cb != NULL) {
                    if (!h2o_linklist_is_linked(&stream->link))
                        h2o_linklist_insert(&conn->delayed_streams.req_streaming, &stream->link);
                    request_run_delayed(conn);
                } else if (!stream->req.process_called && stream->state < H2O_HTTP3_SERVER_STREAM_STATE_SEND_HEADERS) {
                    /* process the request, if we haven't called h2o_process_request nor send an error response */
                    switch (stream->state) {
                    case H2O_HTTP3_SERVER_STREAM_STATE_RECV_HEADERS:
                    case H2O_HTTP3_SERVER_STREAM_STATE_RECV_BODY_BEFORE_BLOCK:
                    case H2O_HTTP3_SERVER_STREAM_STATE_RECV_BODY_UNBLOCKED:
                        break;
                    default:
                        assert(!"unexpected state");
                        break;
                    }
                    set_state(stream, H2O_HTTP3_SERVER_STREAM_STATE_REQ_PENDING, 0);
                    h2o_linklist_insert(&conn->delayed_streams.pending, &stream->link);
                    request_run_delayed(conn);
                }
            }
        } else {
            shutdown_stream(stream, H2O_HTTP3_ERROR_NONE /* ignored */, H2O_HTTP3_ERROR_REQUEST_INCOMPLETE, 0);
        }
    } else {
        if (stream->state == H2O_HTTP3_SERVER_STREAM_STATE_RECV_BODY_BEFORE_BLOCK && stream->req_body != NULL &&
            stream->req_body->size >= H2O_HTTP3_REQUEST_BODY_MIN_BYTES_TO_BLOCK) {
            /* switch to blocked state if the request body is becoming large (this limits the concurrency to the backend) */
            stream->read_blocked = 1;
            h2o_linklist_insert(&conn->delayed_streams.recv_body_blocked, &stream->link);
            set_state(stream, H2O_HTTP3_SERVER_STREAM_STATE_RECV_BODY_BLOCKED, 0);
            check_run_blocked(conn);
        } else if (stream->req.write_req.cb != NULL && stream->req_body->size != 0) {
            /* in streaming mode, let the run_delayed invoke write_req */
            if (!h2o_linklist_is_linked(&stream->link))
                h2o_linklist_insert(&conn->delayed_streams.req_streaming, &stream->link);
            request_run_delayed(conn);
        }
    }
}

static void on_receive(quicly_stream_t *qs, size_t off, const void *input, size_t len)
{
    struct st_h2o_http3_server_stream_t *stream = qs->data;

    /* save received data (FIXME avoid copying if possible; see hqclient.c) */
    h2o_http3_update_recvbuf(&stream->recvbuf.buf, off, input, len);

    if (stream->read_blocked)
        return;

    /* handle input (FIXME propage err_desc) */
    handle_buffered_input(stream);
}

static void on_receive_reset(quicly_stream_t *qs, int err)
{
    struct st_h2o_http3_server_stream_t *stream = qs->data;

    /* if we were still receiving the request, discard! */
    if (stream->state == H2O_HTTP3_SERVER_STREAM_STATE_RECV_HEADERS) {
        if (h2o_linklist_is_linked(&stream->link))
            h2o_linklist_unlink(&stream->link);
        shutdown_stream(stream, H2O_HTTP3_ERROR_NONE /* ignored */, H2O_HTTP3_ERROR_REQUEST_REJECTED, 0);
    }
}

static void proceed_request_streaming(h2o_req_t *_req, const char *errstr)
{
    struct st_h2o_http3_server_stream_t *stream = H2O_STRUCT_FROM_MEMBER(struct st_h2o_http3_server_stream_t, req, _req);
    struct st_h2o_http3_server_conn_t *conn = get_conn(stream);

    assert(stream->req_body != NULL);
    assert(!h2o_linklist_is_linked(&stream->link));
    assert(conn->num_streams_req_streaming != 0 || stream->req.is_tunnel_req);

    if (errstr != NULL || quicly_recvstate_transfer_complete(&stream->quic->recvstate)) {
        /* tidy up the request streaming */
        stream->req.write_req.cb = NULL;
        stream->req.write_req.ctx = NULL;
        stream->req.proceed_req = NULL;
        if (!stream->req.is_tunnel_req)
            --conn->num_streams_req_streaming;
        check_run_blocked(conn);
        /* close the stream if an error occurred */
        if (errstr != NULL) {
            shutdown_stream(stream, H2O_HTTP3_ERROR_INTERNAL, H2O_HTTP3_ERROR_INTERNAL, 1);
            return;
        }
    }

    /* remove the bytes from the request body buffer */
    assert(stream->req.entity.len == stream->req_body->size);
    h2o_buffer_consume(&stream->req_body, stream->req_body->size);
    stream->req.entity = h2o_iovec_init(NULL, 0);

    /* unblock read until the next invocation of write_req, or after the final invocation */
    stream->read_blocked = 0;

    /* handle input in the receive buffer */
    handle_buffered_input(stream);
}

static void run_delayed(h2o_timer_t *timer)
{
    struct st_h2o_http3_server_conn_t *conn = H2O_STRUCT_FROM_MEMBER(struct st_h2o_http3_server_conn_t, timeout, timer);
    int made_progress;

    do {
        made_progress = 0;

        /* promote blocked stream to unblocked state, if possible */
        if (conn->num_streams.recv_body_unblocked + conn->num_streams_req_streaming == 0 &&
            !h2o_linklist_is_empty(&conn->delayed_streams.recv_body_blocked)) {
            struct st_h2o_http3_server_stream_t *stream =
                H2O_STRUCT_FROM_MEMBER(struct st_h2o_http3_server_stream_t, link, conn->delayed_streams.recv_body_blocked.next);
            assert(stream->state == H2O_HTTP3_SERVER_STREAM_STATE_RECV_BODY_BLOCKED);
            assert(stream->read_blocked);
            h2o_linklist_unlink(&stream->link);
            made_progress = 1;
            quicly_stream_set_receive_window(stream->quic, conn->super.ctx->globalconf->http3.active_stream_window_size);
            if (h2o_req_can_stream_request(&stream->req)) {
                /* use streaming mode */
                ++conn->num_streams_req_streaming;
                stream->req.proceed_req = proceed_request_streaming;
                set_state(stream, H2O_HTTP3_SERVER_STREAM_STATE_SEND_HEADERS, 0);
                h2o_process_request(&stream->req);
            } else {
                /* unblock, read the bytes in receive buffer */
                stream->read_blocked = 0;
                set_state(stream, H2O_HTTP3_SERVER_STREAM_STATE_RECV_BODY_UNBLOCKED, 0);
                handle_buffered_input(stream);
                if (quicly_get_state(conn->h3.super.quic) >= QUICLY_STATE_CLOSING)
                    return;
            }
        }

        /* process streams using request streaming, that have new data to submit */
        while (!h2o_linklist_is_empty(&conn->delayed_streams.req_streaming)) {
            struct st_h2o_http3_server_stream_t *stream =
                H2O_STRUCT_FROM_MEMBER(struct st_h2o_http3_server_stream_t, link, conn->delayed_streams.req_streaming.next);
            int is_end_stream = quicly_recvstate_transfer_complete(&stream->quic->recvstate);
            assert(stream->req.process_called);
            assert(stream->req.write_req.cb != NULL);
            assert(stream->req_body != NULL);
            assert(stream->req_body->size != 0 || is_end_stream);
            assert(!stream->read_blocked);
            h2o_linklist_unlink(&stream->link);
            stream->read_blocked = 1;
            made_progress = 1;
            assert(stream->req.entity.base == stream->req_body->bytes && stream->req.entity.len == stream->req_body->size);
            if (stream->req.write_req.cb(stream->req.write_req.ctx, is_end_stream) != 0)
                shutdown_stream(stream, H2O_HTTP3_ERROR_INTERNAL, H2O_HTTP3_ERROR_INTERNAL, 0);
        }

        /* process the requests (not in streaming mode); TODO cap concurrency? */
        while (!h2o_linklist_is_empty(&conn->delayed_streams.pending)) {
            struct st_h2o_http3_server_stream_t *stream =
                H2O_STRUCT_FROM_MEMBER(struct st_h2o_http3_server_stream_t, link, conn->delayed_streams.pending.next);
            assert(stream->state == H2O_HTTP3_SERVER_STREAM_STATE_REQ_PENDING);
            assert(!stream->req.process_called);
            assert(!stream->read_blocked);
            h2o_linklist_unlink(&stream->link);
            made_progress = 1;
            set_state(stream, H2O_HTTP3_SERVER_STREAM_STATE_SEND_HEADERS, 0);
            h2o_process_request(&stream->req);
        }

    } while (made_progress);
}

int handle_input_post_trailers(struct st_h2o_http3_server_stream_t *stream, const uint8_t **src, const uint8_t *src_end,
                               const char **err_desc)
{
    h2o_http3_read_frame_t frame;
    int ret;

    /* read and ignore unknown frames */
    if ((ret = h2o_http3_read_frame(&frame, 0, H2O_HTTP3_STREAM_TYPE_REQUEST, src, src_end, err_desc)) != 0)
        return ret;
    switch (frame.type) {
    case H2O_HTTP3_FRAME_TYPE_HEADERS:
    case H2O_HTTP3_FRAME_TYPE_DATA:
        return H2O_HTTP3_ERROR_FRAME_UNEXPECTED;
    default:
        break;
    }

    return 0;
}

static int handle_input_expect_data_payload(struct st_h2o_http3_server_stream_t *stream, const uint8_t **src,
                                            const uint8_t *src_end, const char **err_desc)
{
    size_t bytes_avail = src_end - *src;

    /* append data to body buffer */
    if (bytes_avail > stream->recvbuf.bytes_left_in_data_frame)
        bytes_avail = stream->recvbuf.bytes_left_in_data_frame;
    if (stream->req_body == NULL)
        h2o_buffer_init(&stream->req_body, &h2o_socket_buffer_prototype);
    if (!h2o_buffer_try_append(&stream->req_body, *src, bytes_avail))
        return H2O_HTTP3_ERROR_INTERNAL;
    stream->req.entity = h2o_iovec_init(stream->req_body->bytes, stream->req_body->size);
    stream->req.req_body_bytes_received += bytes_avail;
    stream->recvbuf.bytes_left_in_data_frame -= bytes_avail;
    *src += bytes_avail;

    if (stream->recvbuf.bytes_left_in_data_frame == 0)
        stream->recvbuf.handle_input = handle_input_expect_data;

    return 0;
}

int handle_input_expect_data(struct st_h2o_http3_server_stream_t *stream, const uint8_t **src, const uint8_t *src_end,
                             const char **err_desc)
{
    h2o_http3_read_frame_t frame;
    int ret;

    /* read frame */
    if ((ret = h2o_http3_read_frame(&frame, 0, H2O_HTTP3_STREAM_TYPE_REQUEST, src, src_end, err_desc)) != 0)
        return ret;
    switch (frame.type) {
    case H2O_HTTP3_FRAME_TYPE_HEADERS:
        /* when in tunnel mode, trailers forbidden */
        if (stream->req.is_tunnel_req) {
            *err_desc = "unexpected frame type";
            return H2O_HTTP3_ERROR_FRAME_UNEXPECTED;
        }
        /* trailers, ignore but disallow succeeding DATA or HEADERS frame */
        stream->recvbuf.handle_input = handle_input_post_trailers;
        return 0;
    case H2O_HTTP3_FRAME_TYPE_DATA:
        if (stream->req.content_length != SIZE_MAX &&
            stream->req.content_length - stream->req.req_body_bytes_received < frame.length) {
            /* The only viable option here is to reset the stream, as we might have already started streaming the request body
             * upstream. This behavior is consistent with what we do in HTTP/2. */
            shutdown_stream(stream, H2O_HTTP3_ERROR_EARLY_RESPONSE, H2O_HTTP3_ERROR_GENERAL_PROTOCOL, 0);
            return 0;
        }
        break;
    default:
        return 0;
    }

    /* got a DATA frame */
    if (frame.length != 0) {
        stream->recvbuf.handle_input = handle_input_expect_data_payload;
        stream->recvbuf.bytes_left_in_data_frame = frame.length;
    }

    return 0;
}

static int handle_input_expect_headers_send_http_error(struct st_h2o_http3_server_stream_t *stream,
                                                       void (*sendfn)(h2o_req_t *, const char *, const char *, int),
                                                       const char *reason, const char *body, const char **err_desc)
{
    if (!quicly_recvstate_transfer_complete(&stream->quic->recvstate))
        quicly_request_stop(stream->quic, H2O_HTTP3_ERROR_EARLY_RESPONSE);

    set_state(stream, H2O_HTTP3_SERVER_STREAM_STATE_SEND_HEADERS, 0);
    sendfn(&stream->req, reason, body, 0);
    *err_desc = NULL;

    return 0;
}

static int handle_input_expect_headers_process_connect(struct st_h2o_http3_server_stream_t *stream,
                                                       h2o_iovec_t *datagram_flow_id_field, const char **err_desc)
{
    if (stream->req.content_length != SIZE_MAX)
        return handle_input_expect_headers_send_http_error(stream, h2o_send_error_400, "Invalid Request",
                                                           "CONNECT request cannot have request body", err_desc);

    uint64_t datagram_flow_id = UINT64_MAX;
    if (datagram_flow_id_field != NULL) {
        /* CONNECT-UDP */
        if (datagram_flow_id_field->base != NULL) {
            /* check if it can be used */
            if (!h2o_http3_can_use_h3_datagram(&get_conn(stream)->h3))
                return H2O_HTTP3_ERROR_GENERAL_PROTOCOL;
            /* TODO implement proper parsing */
            datagram_flow_id = 0;
            for (const char *p = datagram_flow_id_field->base; p != datagram_flow_id_field->base + datagram_flow_id_field->len;
                 ++p) {
                if (!('0' <= *p && *p <= '9'))
                    break;
                datagram_flow_id = datagram_flow_id * 10 + *p - '0';
            }
        }
    }

    stream->req.is_tunnel_req = 1;
    h2o_buffer_init(&stream->req_body, &h2o_socket_buffer_prototype);
    stream->req.entity = h2o_iovec_init("", 0);
    stream->req.proceed_req = proceed_request_streaming;
    stream->datagram_flow_id = datagram_flow_id;
    ++get_conn(stream)->num_streams_tunnelling;
    set_state(stream, H2O_HTTP3_SERVER_STREAM_STATE_SEND_HEADERS, 0);
    h2o_process_request(&stream->req);

    return 0;
}

static int handle_input_expect_headers(struct st_h2o_http3_server_stream_t *stream, const uint8_t **src, const uint8_t *src_end,
                                       const char **err_desc)
{
    struct st_h2o_http3_server_conn_t *conn = get_conn(stream);
    h2o_http3_read_frame_t frame;
    int header_exists_map = 0, ret;
    h2o_iovec_t datagram_flow_id = {};
    uint8_t header_ack[H2O_HPACK_ENCODE_INT_MAX_LENGTH];
    size_t header_ack_len;

    /* read the HEADERS frame (or a frame that precedes that) */
    if ((ret = h2o_http3_read_frame(&frame, 0, H2O_HTTP3_STREAM_TYPE_REQUEST, src, src_end, err_desc)) != 0)
        return ret;
    if (frame.type != H2O_HTTP3_FRAME_TYPE_HEADERS) {
        switch (frame.type) {
        case H2O_HTTP3_FRAME_TYPE_DATA:
            return H2O_HTTP3_ERROR_FRAME_UNEXPECTED;
        default:
            break;
        }
        return 0;
    }
    stream->recvbuf.handle_input = handle_input_expect_data;

    /* parse the headers, and ack */
    if ((ret = h2o_qpack_parse_request(&stream->req.pool, get_conn(stream)->h3.qpack.dec, stream->quic->stream_id,
                                       &stream->req.input.method, &stream->req.input.scheme, &stream->req.input.authority,
                                       &stream->req.input.path, &stream->req.headers, &header_exists_map,
                                       &stream->req.content_length, NULL /* TODO cache-digests */, &datagram_flow_id, header_ack,
                                       &header_ack_len, frame.payload, frame.length, err_desc)) != 0 &&
        ret != H2O_HTTP2_ERROR_INVALID_HEADER_CHAR)
        return ret;
    if (header_ack_len != 0)
        h2o_http3_send_qpack_header_ack(&conn->h3, header_ack, header_ack_len);

    if (stream->req.input.scheme == NULL)
        stream->req.input.scheme = &H2O_URL_SCHEME_HTTPS;

    h2o_probe_log_request(&stream->req, stream->quic->stream_id);

    int is_connect = h2o_memis(stream->req.input.method.base, stream->req.input.method.len, H2O_STRLIT("CONNECT"));
    int is_connect_udp = h2o_memis(stream->req.input.method.base, stream->req.input.method.len, H2O_STRLIT("CONNECT-UDP"));

    /* check if existence and non-existence of pseudo headers are correct */
    int expected_map = H2O_HPACK_PARSE_HEADERS_METHOD_EXISTS | H2O_HPACK_PARSE_HEADERS_AUTHORITY_EXISTS;
    if (!is_connect && !is_connect_udp)
        expected_map |= H2O_HPACK_PARSE_HEADERS_SCHEME_EXISTS | H2O_HPACK_PARSE_HEADERS_PATH_EXISTS;
    if (is_connect_udp) {
        /* only require method and authority for connect-udp for now, ignore if the others are set */
        if ((header_exists_map & expected_map) != expected_map) {
            shutdown_stream(stream, H2O_HTTP3_ERROR_GENERAL_PROTOCOL, H2O_HTTP3_ERROR_GENERAL_PROTOCOL, 0);
            return 0;
        }
    } else {
        if (header_exists_map != expected_map) {
            shutdown_stream(stream, H2O_HTTP3_ERROR_GENERAL_PROTOCOL, H2O_HTTP3_ERROR_GENERAL_PROTOCOL, 0);
            return 0;
        }
    }

    /* send a 400 error when observing an invalid header character */
    if (ret == H2O_HTTP2_ERROR_INVALID_HEADER_CHAR)
        return handle_input_expect_headers_send_http_error(stream, h2o_send_error_400, "Invalid Request", *err_desc, err_desc);

    /* validate semantic requirement */
    if (!h2o_req_validate_pseudo_headers(&stream->req))
        return H2O_HTTP3_ERROR_GENERAL_PROTOCOL;

    /* check if content-length is within the permitted bounds */
    if (stream->req.content_length != SIZE_MAX && stream->req.content_length > conn->super.ctx->globalconf->max_request_entity_size)
        return handle_input_expect_headers_send_http_error(stream, h2o_send_error_413, "Request Entity Too Large",
                                                           "request entity is too large", err_desc);

    /* set priority */
    assert(!h2o_linklist_is_linked(&stream->scheduler.link));
    if (!stream->received_priority_update) {
        ssize_t index;
        if ((index = h2o_find_header(&stream->req.headers, H2O_TOKEN_PRIORITY, -1)) != -1) {
            h2o_iovec_t *value = &stream->req.headers.entries[index].value;
            h2o_absprio_parse_priority(value->base, value->len, &stream->scheduler.priority);
        }
    }

    /* special handling of CONNECT method */
    if (is_connect) {
<<<<<<< HEAD
        return handle_input_expect_headers_process_connect(stream, NULL, err_desc);
    } else if (h2o_memis(stream->req.input.method.base, stream->req.input.method.len, H2O_STRLIT("CONNECT-UDP"))) {
        return handle_input_expect_headers_process_connect(stream, &datagram_flow_id, err_desc);
=======
        if (stream->req.content_length != SIZE_MAX)
            return handle_input_expect_headers_send_http_error(stream, h2o_send_error_400, "Invalid Request",
                                                               "CONNECT request cannot have request body", err_desc);
        stream->req.is_tunnel_req = 1;
        h2o_buffer_init(&stream->req_body, &h2o_socket_buffer_prototype);
        stream->req.entity = h2o_iovec_init("", 0);
        stream->req.proceed_req = proceed_request_streaming;
        ++conn->num_streams_tunnelling;
        set_state(stream, H2O_HTTP3_SERVER_STREAM_STATE_SEND_HEADERS, 0);
        h2o_process_request(&stream->req);
        return 0;
>>>>>>> f13ce770
    }

    /* change state */
    set_state(stream, H2O_HTTP3_SERVER_STREAM_STATE_RECV_BODY_BEFORE_BLOCK, 0);

    return 0;
}

static void write_response(struct st_h2o_http3_server_stream_t *stream, h2o_iovec_t datagram_flow_id)
{
    h2o_iovec_t frame = h2o_qpack_flatten_response(
        get_conn(stream)->h3.qpack.enc, &stream->req.pool, stream->quic->stream_id, NULL, stream->req.res.status,
        stream->req.res.headers.entries, stream->req.res.headers.size, &get_conn(stream)->super.ctx->globalconf->server_name,
        stream->req.res.content_length, datagram_flow_id);

    h2o_vector_reserve(&stream->req.pool, &stream->sendbuf.vecs, stream->sendbuf.vecs.size + 1);
    struct st_h2o_http3_server_sendvec_t *vec = stream->sendbuf.vecs.entries + stream->sendbuf.vecs.size++;
    h2o_sendvec_init_immutable(&vec->vec, frame.base, frame.len);
    vec->entity_offset = UINT64_MAX;
    stream->sendbuf.final_size += frame.len;
}

static size_t flatten_data_frame_header(struct st_h2o_http3_server_stream_t *stream, struct st_h2o_http3_server_sendvec_t *dst,
                                        size_t payload_size)
{
    size_t header_size = 0;

    /* build header */
    stream->sendbuf.data_frame_header_buf[header_size++] = H2O_HTTP3_FRAME_TYPE_DATA;
    header_size =
        quicly_encodev(stream->sendbuf.data_frame_header_buf + header_size, payload_size) - stream->sendbuf.data_frame_header_buf;

    /* initilaize the vector */
    h2o_sendvec_init_raw(&dst->vec, stream->sendbuf.data_frame_header_buf, header_size);
    dst->entity_offset = UINT64_MAX;

    return header_size;
}

static void shutdown_by_generator(struct st_h2o_http3_server_stream_t *stream)
{
    quicly_sendstate_shutdown(&stream->quic->sendstate, stream->sendbuf.final_size);
    if (stream->sendbuf.vecs.size == 0) {
        if (quicly_stream_has_receive_side(0, stream->quic->stream_id))
            quicly_request_stop(stream->quic, H2O_HTTP3_ERROR_EARLY_RESPONSE);
        set_state(stream, H2O_HTTP3_SERVER_STREAM_STATE_CLOSE_WAIT, 0);
    }
<<<<<<< HEAD
}

static h2o_iovec_t finalize_do_send_setup_udp_tunnel(struct st_h2o_http3_server_stream_t *stream)
{
    /* check requirements */
    if (!(stream->datagram_flow_id != UINT64_MAX && (200 <= stream->req.res.status && stream->req.res.status <= 299) &&
          stream->req.forward_datagram.write_ != NULL)) {
        stream->datagram_flow_id = UINT64_MAX;
        return h2o_iovec_init(NULL, 0);
    }

    /* register to the map */
    struct st_h2o_http3_server_conn_t *conn = get_conn(stream);
    int r;
    khiter_t iter = kh_put(stream, conn->datagram_flows, stream->datagram_flow_id, &r);
    assert(iter != kh_end(conn->datagram_flows));
    kh_val(conn->datagram_flows, iter) = stream;
    /* set the callback */
    stream->req.forward_datagram.read_ = tunnel_on_udp_read;

    /* build and return the value of datagram-flow-id header field */
    h2o_iovec_t datagram_flow_id;
    datagram_flow_id.base = h2o_mem_alloc_pool(&stream->req.pool, char, sizeof(H2O_UINT64_LONGEST_STR));
    datagram_flow_id.len = sprintf(datagram_flow_id.base, "%" PRIu64, stream->datagram_flow_id);
    return datagram_flow_id;
=======
>>>>>>> f13ce770
}

static void finalize_do_send(struct st_h2o_http3_server_stream_t *stream)
{
    quicly_stream_sync_sendbuf(stream->quic, 1);
    if (!stream->proceed_while_sending)
        h2o_quic_schedule_timer(&get_conn(stream)->h3.super);
}

static void do_send(h2o_ostream_t *_ostr, h2o_req_t *_req, h2o_sendvec_t *bufs, size_t bufcnt, h2o_send_state_t send_state)
{
    struct st_h2o_http3_server_stream_t *stream = H2O_STRUCT_FROM_MEMBER(struct st_h2o_http3_server_stream_t, ostr_final, _ostr);

    assert(&stream->req == _req);

    stream->proceed_requested = 0;

    switch (stream->state) {
    case H2O_HTTP3_SERVER_STREAM_STATE_SEND_HEADERS:
<<<<<<< HEAD
        write_response(stream, finalize_do_send_setup_udp_tunnel(stream));
=======
        write_response(stream);
>>>>>>> f13ce770
        h2o_probe_log_response(&stream->req, stream->quic->stream_id);
        set_state(stream, H2O_HTTP3_SERVER_STREAM_STATE_SEND_BODY, 1);
        break;
    case H2O_HTTP3_SERVER_STREAM_STATE_SEND_BODY:
        assert(quicly_sendstate_is_open(&stream->quic->sendstate));
        break;
    case H2O_HTTP3_SERVER_STREAM_STATE_CLOSE_WAIT:
        /* This protocol handler transitions to CLOSE_WAIT when the request side is being reset by the origin. But our client-side
         * implementations are capable of handling uni-directional close, therefore `do_send` might be invoked. The handler swallows
         * the input, and relies on eventual destruction of `h2o_req_t` to discard the generator. */
        return;
    default:
        h2o_fatal("logic flaw");
        break;
    }

    /* If vectors carrying response body are being provided, copy them, incrementing the reference count if possible (for future
     * retransmissions), as well as prepending a DATA frame header */
    if (bufcnt != 0) {
        h2o_vector_reserve(&stream->req.pool, &stream->sendbuf.vecs, stream->sendbuf.vecs.size + 1 + bufcnt);
        uint64_t prev_body_size = stream->sendbuf.final_body_size;
        for (size_t i = 0; i != bufcnt; ++i) {
            /* copy one body vector */
            struct st_h2o_http3_server_sendvec_t *dst = stream->sendbuf.vecs.entries + stream->sendbuf.vecs.size + i + 1;
            dst->vec = bufs[i];
            dst->entity_offset = stream->sendbuf.final_body_size;
            stream->sendbuf.final_body_size += bufs[i].len;
            /* retain reference count if possible */
            if (bufs[i].callbacks->update_refcnt != NULL)
                bufs[i].callbacks->update_refcnt(bufs + i, &stream->req, 1);
        }
        uint64_t payload_size = stream->sendbuf.final_body_size - prev_body_size;
        /* build DATA frame header */
        size_t header_size =
            flatten_data_frame_header(stream, stream->sendbuf.vecs.entries + stream->sendbuf.vecs.size, payload_size);
        /* update properties */
        stream->sendbuf.vecs.size += 1 + bufcnt;
        stream->sendbuf.final_size += header_size + payload_size;
    }

    switch (send_state) {
    case H2O_SEND_STATE_IN_PROGRESS:
        break;
    case H2O_SEND_STATE_FINAL:
    case H2O_SEND_STATE_ERROR:
        /* TODO consider how to forward error, pending resolution of https://github.com/quicwg/base-drafts/issues/3300 */
        shutdown_by_generator(stream);
        break;
    }

    finalize_do_send(stream);
}

static void do_send_informational(h2o_ostream_t *_ostr, h2o_req_t *_req)
{
    struct st_h2o_http3_server_stream_t *stream = H2O_STRUCT_FROM_MEMBER(struct st_h2o_http3_server_stream_t, ostr_final, _ostr);
    assert(&stream->req == _req);

    write_response(stream, h2o_iovec_init(NULL, 0));

    finalize_do_send(stream);
}

static int handle_priority_update_frame(struct st_h2o_http3_server_conn_t *conn, const h2o_http3_priority_update_frame_t *frame)
{
    if (frame->element_is_push)
        return H2O_HTTP3_ERROR_GENERAL_PROTOCOL;

    /* obtain the stream being referred to (creating one if necessary), or return if the stream has been closed already */
    quicly_stream_t *qs;
    if (quicly_get_or_open_stream(conn->h3.super.quic, frame->element, &qs) != 0)
        return H2O_HTTP3_ERROR_ID;
    if (qs == NULL)
        return 0;

    /* apply the changes */
    struct st_h2o_http3_server_stream_t *stream = qs->data;
    assert(stream != NULL);
    stream->received_priority_update = 1;
    if (h2o_linklist_is_linked(&stream->scheduler.link)) {
        req_scheduler_deactivate(&conn->scheduler.reqs, &stream->scheduler);
        stream->scheduler.priority = frame->priority; /* TODO apply only the delta? */
        req_scheduler_activate(&conn->scheduler.reqs, &stream->scheduler, req_scheduler_compare_stream_id);
    } else {
        stream->scheduler.priority = frame->priority; /* TODO apply only the delta? */
    }

    return 0;
}

static void handle_control_stream_frame(h2o_http3_conn_t *_conn, uint8_t type, const uint8_t *payload, size_t len)
{
    struct st_h2o_http3_server_conn_t *conn = H2O_STRUCT_FROM_MEMBER(struct st_h2o_http3_server_conn_t, h3, _conn);
    int err;
    const char *err_desc = NULL;

    if (!h2o_http3_has_received_settings(&conn->h3)) {
        if (type != H2O_HTTP3_FRAME_TYPE_SETTINGS) {
            err = H2O_HTTP3_ERROR_MISSING_SETTINGS;
            goto Fail;
        }
        if ((err = h2o_http3_handle_settings_frame(&conn->h3, payload, len, &err_desc)) != 0)
            goto Fail;
        assert(h2o_http3_has_received_settings(&conn->h3));
    } else {
        switch (type) {
        case H2O_HTTP3_FRAME_TYPE_SETTINGS:
            err = H2O_HTTP3_ERROR_FRAME_UNEXPECTED;
            err_desc = "unexpected SETTINGS frame";
            goto Fail;
        case H2O_HTTP3_FRAME_TYPE_PRIORITY_UPDATE: {
            h2o_http3_priority_update_frame_t frame;
            if ((err = h2o_http3_decode_priority_update_frame(&frame, payload, len, &err_desc)) != 0)
                goto Fail;
            if ((err = handle_priority_update_frame(conn, &frame)) != 0) {
                err_desc = "invalid PRIORITY_UPDATE frame";
                goto Fail;
            }
        } break;
        default:
            break;
        }
    }

    return;
Fail:
    h2o_quic_close_connection(&conn->h3.super, err, err_desc);
}

static int stream_open_cb(quicly_stream_open_t *self, quicly_stream_t *qs)
{
    static const quicly_stream_callbacks_t callbacks = {on_stream_destroy, on_send_shift, on_send_emit,
                                                        on_send_stop,      on_receive,    on_receive_reset};

    /* handling of unidirectional streams is not server-specific */
    if (quicly_stream_is_unidirectional(qs->stream_id)) {
        h2o_http3_on_create_unidirectional_stream(qs);
        return 0;
    }

    assert(quicly_stream_is_client_initiated(qs->stream_id));

    struct st_h2o_http3_server_conn_t *conn =
        H2O_STRUCT_FROM_MEMBER(struct st_h2o_http3_server_conn_t, h3, *quicly_get_data(qs->conn));

    /* create new stream and start handling the request */
    struct st_h2o_http3_server_stream_t *stream = h2o_mem_alloc(sizeof(*stream));
    stream->quic = qs;
    h2o_buffer_init(&stream->recvbuf.buf, &h2o_socket_buffer_prototype);
    stream->recvbuf.handle_input = handle_input_expect_headers;
    memset(&stream->sendbuf, 0, sizeof(stream->sendbuf));
    stream->state = H2O_HTTP3_SERVER_STREAM_STATE_RECV_HEADERS;
    stream->link = (h2o_linklist_t){NULL};
    stream->ostr_final = (h2o_ostream_t){NULL, do_send, NULL, do_send_informational};
    stream->scheduler.link = (h2o_linklist_t){NULL};
    stream->scheduler.priority = h2o_absprio_default;
    stream->scheduler.call_cnt = 0;

    stream->read_blocked = 0;
    stream->proceed_requested = 0;
    stream->proceed_while_sending = 0;
    stream->received_priority_update = 0;
    stream->req_disposed = 0;
    stream->req_body = NULL;

    h2o_init_request(&stream->req, &conn->super, NULL);
    stream->req.version = 0x0300;
    stream->req._ostr_top = &stream->ostr_final;

    stream->quic->data = stream;
    stream->quic->callbacks = &callbacks;

    ++*get_state_counter(get_conn(stream), stream->state);
    return 0;
}

static quicly_stream_open_t on_stream_open = {stream_open_cb};

static void unblock_conn_blocked_streams(struct st_h2o_http3_server_conn_t *conn)
{
    conn->scheduler.uni.active |= conn->scheduler.uni.conn_blocked;
    conn->scheduler.uni.conn_blocked = 0;
    req_scheduler_unblock_conn_blocked(&conn->scheduler.reqs, req_scheduler_compare_stream_id);
}

static int scheduler_can_send(quicly_stream_scheduler_t *sched, quicly_conn_t *qc, int conn_is_saturated)
{
    struct st_h2o_http3_server_conn_t *conn = H2O_STRUCT_FROM_MEMBER(struct st_h2o_http3_server_conn_t, h3, *quicly_get_data(qc));

    if (!conn_is_saturated) {
        /* not saturated, activate streams marked as being conn-blocked */
        unblock_conn_blocked_streams(conn);
    } else {
        /* TODO lazily move the active request and unidirectional streams to conn_blocked.  Not doing so results in at most one
         * spurious call to quicly_send. */
    }

    if (conn->scheduler.uni.active != 0)
        return 1;
    if (conn->scheduler.reqs.active.smallest_urgency < H2O_ABSPRIO_NUM_URGENCY_LEVELS)
        return 1;

    return 0;
}

static int scheduler_do_send(quicly_stream_scheduler_t *sched, quicly_conn_t *qc, quicly_send_context_t *s)
{
    struct st_h2o_http3_server_conn_t *conn = H2O_STRUCT_FROM_MEMBER(struct st_h2o_http3_server_conn_t, h3, *quicly_get_data(qc));
    int ret = 0;

    while (quicly_can_send_data(conn->h3.super.quic, s)) {
        /* The strategy is:
         *
         * 1. dequeue the first active stream
         * 2. link the stream to the conn_blocked list, if nothing can be sent for the stream due to the connection being capped
         * 3. otherwise, send
         * 4. enqueue to the appropriate place
         */
        if (conn->scheduler.uni.active != 0) {
            static const ptrdiff_t stream_offsets[] = {
                offsetof(struct st_h2o_http3_server_conn_t, h3._control_streams.egress.control),
                offsetof(struct st_h2o_http3_server_conn_t, h3._control_streams.egress.qpack_encoder),
                offsetof(struct st_h2o_http3_server_conn_t, h3._control_streams.egress.qpack_decoder)};
            /* 1. obtain pointer to the offending stream */
            struct st_h2o_http3_egress_unistream_t *stream = NULL;
            size_t i;
            for (i = 0; i != sizeof(stream_offsets) / sizeof(stream_offsets[0]); ++i) {
                stream = *(void **)((char *)conn + stream_offsets[i]);
                if ((conn->scheduler.uni.active & (1 << stream->quic->stream_id)) != 0)
                    break;
            }
            assert(i != sizeof(stream_offsets) / sizeof(stream_offsets[0]) && "we should have found one stream");
            /* 2. move to the conn_blocked list if necessary */
            if (quicly_is_blocked(conn->h3.super.quic) && !quicly_stream_can_send(stream->quic, 0)) {
                conn->scheduler.uni.active &= ~(1 << stream->quic->stream_id);
                conn->scheduler.uni.conn_blocked |= 1 << stream->quic->stream_id;
                continue;
            }
            /* 3. send */
            if ((ret = quicly_send_stream(stream->quic, s)) != 0)
                goto Exit;
            /* 4. update scheduler state */
            conn->scheduler.uni.active &= ~(1 << stream->quic->stream_id);
            if (quicly_stream_can_send(stream->quic, 1)) {
                uint16_t *slot = &conn->scheduler.uni.active;
                if (quicly_is_blocked(conn->h3.super.quic) && !quicly_stream_can_send(stream->quic, 0))
                    slot = &conn->scheduler.uni.conn_blocked;
                *slot |= 1 << stream->quic->stream_id;
            }
        } else if (conn->scheduler.reqs.active.smallest_urgency < H2O_ABSPRIO_NUM_URGENCY_LEVELS) {
            /* 1. obtain pointer to the offending stream */
            h2o_linklist_t *anchor = &conn->scheduler.reqs.active.urgencies[conn->scheduler.reqs.active.smallest_urgency].high;
            if (h2o_linklist_is_empty(anchor)) {
                anchor = &conn->scheduler.reqs.active.urgencies[conn->scheduler.reqs.active.smallest_urgency].low;
                assert(!h2o_linklist_is_empty(anchor));
            }
            struct st_h2o_http3_server_stream_t *stream =
                H2O_STRUCT_FROM_MEMBER(struct st_h2o_http3_server_stream_t, scheduler.link, anchor->next);
            /* 1. link to the conn_blocked list if necessary */
            if (quicly_is_blocked(conn->h3.super.quic) && !quicly_stream_can_send(stream->quic, 0)) {
                req_scheduler_conn_blocked(&conn->scheduler.reqs, &stream->scheduler);
                continue;
            }
            /* 3. send */
            if ((ret = quicly_send_stream(stream->quic, s)) != 0)
                goto Exit;
            ++stream->scheduler.call_cnt;
            /* 4. invoke h2o_proceed_request synchronously, so that we could obtain additional data for the current (i.e. highest)
             *    stream. */
            if (stream->proceed_while_sending) {
                assert(stream->proceed_requested);
                h2o_proceed_response(&stream->req);
                stream->proceed_while_sending = 0;
            }
            /* 5. prepare for next */
            if (quicly_stream_can_send(stream->quic, 1)) {
                if (quicly_is_blocked(conn->h3.super.quic) && !quicly_stream_can_send(stream->quic, 0)) {
                    /* capped by connection-level flow control, move the stream to conn-blocked */
                    req_scheduler_conn_blocked(&conn->scheduler.reqs, &stream->scheduler);
                } else {
                    /* schedule for next emission */
                    req_scheduler_setup_for_next(&conn->scheduler.reqs, &stream->scheduler, req_scheduler_compare_stream_id);
                }
            } else {
                /* nothing to send at this moment */
                req_scheduler_deactivate(&conn->scheduler.reqs, &stream->scheduler);
            }
        } else {
            break;
        }
    }

Exit:
    return ret;
}

static int scheduler_update_state(struct st_quicly_stream_scheduler_t *sched, quicly_stream_t *qs)
{
    struct st_h2o_http3_server_conn_t *conn =
        H2O_STRUCT_FROM_MEMBER(struct st_h2o_http3_server_conn_t, h3, *quicly_get_data(qs->conn));
    enum { DEACTIVATE, ACTIVATE, CONN_BLOCKED } new_state;

    if (quicly_stream_can_send(qs, 1)) {
        if (quicly_is_blocked(conn->h3.super.quic) && !quicly_stream_can_send(qs, 0)) {
            new_state = CONN_BLOCKED;
        } else {
            new_state = ACTIVATE;
        }
    } else {
        new_state = DEACTIVATE;
    }

    if (quicly_stream_is_unidirectional(qs->stream_id)) {
        assert(qs->stream_id < sizeof(uint16_t) * 8);
        uint16_t mask = (uint16_t)1 << qs->stream_id;
        switch (new_state) {
        case DEACTIVATE:
            conn->scheduler.uni.active &= ~mask;
            conn->scheduler.uni.conn_blocked &= ~mask;
            break;
        case ACTIVATE:
            conn->scheduler.uni.active |= mask;
            conn->scheduler.uni.conn_blocked &= ~mask;
            break;
        case CONN_BLOCKED:
            conn->scheduler.uni.active &= ~mask;
            conn->scheduler.uni.conn_blocked |= mask;
            break;
        }
    } else {
        struct st_h2o_http3_server_stream_t *stream = qs->data;
        if (stream->proceed_while_sending)
            return 0;
        switch (new_state) {
        case DEACTIVATE:
            req_scheduler_deactivate(&conn->scheduler.reqs, &stream->scheduler);
            break;
        case ACTIVATE:
            req_scheduler_activate(&conn->scheduler.reqs, &stream->scheduler, req_scheduler_compare_stream_id);
            break;
        case CONN_BLOCKED:
            req_scheduler_conn_blocked(&conn->scheduler.reqs, &stream->scheduler);
            break;
        }
    }

    return 0;
}

static quicly_stream_scheduler_t scheduler = {scheduler_can_send, scheduler_do_send, scheduler_update_state};

static void datagram_frame_receive_cb(quicly_receive_datagram_frame_t *self, quicly_conn_t *quic, ptls_iovec_t datagram)
{
    struct st_h2o_http3_server_conn_t *conn = H2O_STRUCT_FROM_MEMBER(struct st_h2o_http3_server_conn_t, h3, *quicly_get_data(quic));
    uint64_t flow_id;
    h2o_iovec_t payload;

    /* decode */
    if ((flow_id = h2o_http3_decode_h3_datagram(&payload, datagram.base, datagram.len)) == UINT64_MAX) {
        h2o_quic_close_connection(&conn->h3.super, H2O_HTTP3_ERROR_GENERAL_PROTOCOL, "invalid DATAGRAM frame");
        return;
    }

    /* find stream */
    khiter_t iter = kh_get(stream, conn->datagram_flows, flow_id);
    if (iter == kh_end(conn->datagram_flows))
        return;
    struct st_h2o_http3_server_stream_t *stream = kh_val(conn->datagram_flows, iter);
    assert(stream->req.forward_datagram.write_ != NULL);

    /* forward */
    stream->req.forward_datagram.write_(&stream->req, &payload, 1);
}

static quicly_receive_datagram_frame_t on_receive_datagram_frame = {datagram_frame_receive_cb};

static void on_h3_destroy(h2o_quic_conn_t *h3_)
{
    h2o_http3_conn_t *h3 = (h2o_http3_conn_t *)h3_;
    struct st_h2o_http3_server_conn_t *conn = H2O_STRUCT_FROM_MEMBER(struct st_h2o_http3_server_conn_t, h3, h3);

    H2O_PROBE_CONN0(H3S_DESTROY, &conn->super);

    /* unlink and dispose */
    h2o_linklist_unlink(&conn->_conns);
    if (h2o_timer_is_linked(&conn->timeout))
        h2o_timer_unlink(&conn->timeout);
    h2o_http3_dispose_conn(&conn->h3);

    /* check consistency post-disposal */
    assert(conn->num_streams.recv_headers == 0);
    assert(conn->num_streams.req_pending == 0);
    assert(conn->num_streams.send_headers == 0);
    assert(conn->num_streams.send_body == 0);
    assert(conn->num_streams.close_wait == 0);
    assert(conn->num_streams_req_streaming == 0);
    assert(conn->num_streams_tunnelling == 0);
    assert(h2o_linklist_is_empty(&conn->delayed_streams.recv_body_blocked));
    assert(h2o_linklist_is_empty(&conn->delayed_streams.req_streaming));
    assert(h2o_linklist_is_empty(&conn->delayed_streams.pending));
    assert(conn->scheduler.reqs.active.smallest_urgency >= H2O_ABSPRIO_NUM_URGENCY_LEVELS);
    assert(h2o_linklist_is_empty(&conn->scheduler.reqs.conn_blocked));

    /* free memory */
    free(conn);
}

h2o_http3_conn_t *h2o_http3_server_accept(h2o_http3_server_ctx_t *ctx, quicly_address_t *destaddr, quicly_address_t *srcaddr,
                                          quicly_decoded_packet_t *packet, quicly_address_token_plaintext_t *address_token,
                                          int skip_tracing, const h2o_http3_conn_callbacks_t *h3_callbacks)
{
    static const h2o_conn_callbacks_t conn_callbacks = {
        .get_sockname = get_sockname,
        .get_peername = get_peername,
        .get_ptls = get_ptls,
        .skip_tracing = get_skip_tracing,
        .log_ = {{
            .congestion_control =
                {
                    .name_ = log_cc_name,
                },
            .ssl =
                {
                    .protocol_version = log_tls_protocol_version,
                    .session_reused = log_session_reused,
                    .cipher = log_cipher,
                    .cipher_bits = log_cipher_bits,
                    .session_id = log_session_id,
                    .server_name = log_server_name,
                    .negotiated_protocol = log_negotiated_protocol,
                },
            .http3 =
                {
                    .stream_id = log_stream_id,
                    .quic_stats = log_quic_stats,
                },
        }},
    };

    /* setup the structure */
    struct st_h2o_http3_server_conn_t *conn = (void *)h2o_create_connection(
        sizeof(*conn), ctx->accept_ctx->ctx, ctx->accept_ctx->hosts, h2o_gettimeofday(ctx->accept_ctx->ctx->loop), &conn_callbacks);
    h2o_http3_init_conn(&conn->h3, &ctx->super, h3_callbacks, &ctx->qpack);
    conn->handshake_properties = (ptls_handshake_properties_t){{{{NULL}}}};
    h2o_linklist_init_anchor(&conn->delayed_streams.recv_body_blocked);
    h2o_linklist_init_anchor(&conn->delayed_streams.req_streaming);
    h2o_linklist_init_anchor(&conn->delayed_streams.pending);
    h2o_timer_init(&conn->timeout, run_delayed);
    memset(&conn->num_streams, 0, sizeof(conn->num_streams));
    conn->num_streams_req_streaming = 0;
    conn->num_streams_tunnelling = 0;
    req_scheduler_init(&conn->scheduler.reqs);
    conn->scheduler.uni.active = 0;
    conn->scheduler.uni.conn_blocked = 0;
    conn->datagram_flows = kh_init(stream);
    conn->_conns = (h2o_linklist_t){};

    /* accept connection */
#if PICOTLS_USE_DTRACE
    unsigned orig_skip_tracing = ptls_default_skip_tracing;
    ptls_default_skip_tracing = skip_tracing;
#endif
    quicly_conn_t *qconn;
    int accept_ret = quicly_accept(&qconn, ctx->super.quic, &destaddr->sa, &srcaddr->sa, packet, address_token,
                                   &ctx->super.next_cid, &conn->handshake_properties);
#if PICOTLS_USE_DTRACE
    ptls_default_skip_tracing = orig_skip_tracing;
#endif
    if (accept_ret != 0) {
        h2o_http3_conn_t *ret = NULL;
        if (accept_ret == QUICLY_ERROR_DECRYPTION_FAILED)
            ret = (h2o_http3_conn_t *)H2O_QUIC_ACCEPT_CONN_DECRYPTION_FAILED;
        h2o_http3_dispose_conn(&conn->h3);
        free(conn);
        return ret;
    }
    ++ctx->super.next_cid.master_id; /* FIXME check overlap */
    h2o_linklist_insert(&ctx->accept_ctx->ctx->http3._conns, &conn->_conns);
    h2o_http3_setup(&conn->h3, qconn);

    H2O_PROBE_CONN(H3S_ACCEPT, &conn->super, &conn->super, conn->h3.super.quic);

    h2o_quic_send(&conn->h3.super);

    return &conn->h3;
}

void h2o_http3_server_amend_quicly_context(h2o_globalconf_t *conf, quicly_context_t *quic)
{
    quic->transport_params.max_data =
        conf->http3.active_stream_window_size; /* set to a size that does not block the unblocked request stream */
    quic->transport_params.max_streams_uni = 10;
    quic->transport_params.max_stream_data.bidi_remote = H2O_HTTP3_INITIAL_REQUEST_STREAM_WINDOW_SIZE;
    quic->transport_params.max_idle_timeout = conf->http3.idle_timeout;
    quic->transport_params.min_ack_delay_usec = conf->http3.use_delayed_ack ? 0 : UINT64_MAX;
    quic->transport_params.max_datagram_frame_size = 1500; /* accept DATAGRAM frames; let the sender determine MTU, instead of being
                                                            * potentially too restrictive */
    quic->stream_open = &on_stream_open;
    quic->stream_scheduler = &scheduler;
    quic->receive_datagram_frame = &on_receive_datagram_frame;
}

static void graceful_shutdown_close_stragglers(h2o_timer_t *entry)
{
    h2o_context_t *ctx = H2O_STRUCT_FROM_MEMBER(h2o_context_t, http3._graceful_shutdown_timeout, entry);
    h2o_linklist_t *node, *next;

    /* We've sent two GOAWAY frames, close the remaining connections */
    for (node = ctx->http3._conns.next; node != &ctx->http3._conns; node = next) {
        struct st_h2o_http3_server_conn_t *conn = H2O_STRUCT_FROM_MEMBER(struct st_h2o_http3_server_conn_t, _conns, node);
        next = node->next;
        h2o_quic_close_connection(&conn->h3.super, 0, "shutting down");
    }

    ctx->http3._graceful_shutdown_timeout.cb = NULL;
}

static void graceful_shutdown_resend_goaway(h2o_timer_t *entry)
{
    h2o_context_t *ctx = H2O_STRUCT_FROM_MEMBER(h2o_context_t, http3._graceful_shutdown_timeout, entry);
    h2o_linklist_t *node;
    int do_close_stragglers = 0;

    /* HTTP/3 draft section 5.2.8 --
     * "After allowing time for any in-flight requests or pushes to arrive, the endpoint can send another GOAWAY frame
     * indicating which requests or pushes it might accept before the end of the connection.
     * This ensures that a connection can be cleanly shut down without losing requests. */
    for (node = ctx->http3._conns.next; node != &ctx->http3._conns; node = node->next) {
        struct st_h2o_http3_server_conn_t *conn = H2O_STRUCT_FROM_MEMBER(struct st_h2o_http3_server_conn_t, _conns, node);
        if (conn->h3.state < H2O_HTTP3_CONN_STATE_HALF_CLOSED && quicly_get_state(conn->h3.super.quic) == QUICLY_STATE_CONNECTED) {
            quicly_stream_id_t next_stream_id = quicly_get_remote_next_stream_id(conn->h3.super.quic, 0 /* == bidi */);
            /* Section 5.2-1: "This identifier MAY be zero if no requests or pushes were processed."" */
            quicly_stream_id_t max_stream_id = next_stream_id < 4 ? 0 /* we haven't received any stream yet */ : next_stream_id - 4;
            h2o_http3_send_goaway_frame(&conn->h3, max_stream_id);
            conn->h3.state = H2O_HTTP3_CONN_STATE_HALF_CLOSED;
            do_close_stragglers = 1;
        }
    }

    /* After waiting a second, we still had active connections. If configured, wait one
     * final timeout before closing the connections */
    if (do_close_stragglers && ctx->globalconf->http3.graceful_shutdown_timeout > 0) {
        ctx->http3._graceful_shutdown_timeout.cb = graceful_shutdown_close_stragglers;
        h2o_timer_link(ctx->loop, ctx->globalconf->http3.graceful_shutdown_timeout, &ctx->http3._graceful_shutdown_timeout);
    } else {
        ctx->http3._graceful_shutdown_timeout.cb = NULL;
    }
}

static void initiate_graceful_shutdown(h2o_context_t *ctx)
{
    h2o_linklist_t *node;

    /* only doit once */
    if (ctx->http3._graceful_shutdown_timeout.cb != NULL)
        return;
    ctx->http3._graceful_shutdown_timeout.cb = graceful_shutdown_resend_goaway;

    for (node = ctx->http3._conns.next; node != &ctx->http3._conns; node = node->next) {
        struct st_h2o_http3_server_conn_t *conn = H2O_STRUCT_FROM_MEMBER(struct st_h2o_http3_server_conn_t, _conns, node);
        /* There is a moment where the control stream is already closed while st_h2o_http3_server_conn_t is not.
         * Check QUIC connection state to skip sending GOAWAY in such a case. */
        if (conn->h3.state < H2O_HTTP3_CONN_STATE_HALF_CLOSED && quicly_get_state(conn->h3.super.quic) == QUICLY_STATE_CONNECTED) {
            /* advertise the maximum stream ID to indicate that we will no longer accept new requests.
             * HTTP/3 draft section 5.2.8 --
             * "An endpoint that is attempting to gracefully shut down a connection can send a GOAWAY frame with a value set to the
             * maximum possible value (2^62-4 for servers, 2^62-1 for clients). This ensures that the peer stops creating new
             * requests or pushes." */
            h2o_http3_send_goaway_frame(&conn->h3, (UINT64_C(1) << 62) - 4);
        }
    }
    h2o_timer_link(ctx->loop, 1000, &ctx->http3._graceful_shutdown_timeout);
}

struct foreach_request_ctx {
    int (*cb)(h2o_req_t *req, void *cbdata);
    void *cbdata;
};

static int foreach_request_per_conn(void *_ctx, quicly_stream_t *qs)
{
    struct foreach_request_ctx *ctx = _ctx;

    /* skip if the stream is not a request stream (TODO handle push?) */
    if (!(quicly_stream_is_client_initiated(qs->stream_id) && !quicly_stream_is_unidirectional(qs->stream_id)))
        return 0;

    struct st_h2o_http3_server_stream_t *stream = qs->data;
    assert(stream->quic == qs);

    if (stream->state == H2O_HTTP3_SERVER_STREAM_STATE_CLOSE_WAIT)
        return 0;
    return ctx->cb(&stream->req, ctx->cbdata);
}

static int foreach_request(h2o_context_t *ctx, int (*cb)(h2o_req_t *req, void *cbdata), void *cbdata)
{
    struct foreach_request_ctx foreach_ctx = {.cb = cb, .cbdata = cbdata};

    for (h2o_linklist_t *node = ctx->http3._conns.next; node != &ctx->http3._conns; node = node->next) {
        struct st_h2o_http3_server_conn_t *conn = H2O_STRUCT_FROM_MEMBER(struct st_h2o_http3_server_conn_t, _conns, node);
        quicly_foreach_stream(conn->h3.super.quic, &foreach_ctx, foreach_request_per_conn);
    }

    return 0;
}

const h2o_protocol_callbacks_t H2O_HTTP3_SERVER_CALLBACKS = {initiate_graceful_shutdown, foreach_request};
const h2o_http3_conn_callbacks_t H2O_HTTP3_CONN_CALLBACKS = {{on_h3_destroy}, handle_control_stream_frame};<|MERGE_RESOLUTION|>--- conflicted
+++ resolved
@@ -229,13 +229,10 @@
      */
     h2o_buffer_t *req_body;
     /**
-<<<<<<< HEAD
      * flow ID used by masque over H3_DATAGRAMS
      */
     uint64_t datagram_flow_id;
     /**
-=======
->>>>>>> f13ce770
      * the request. Placed at the end, as it holds the pool.
      */
     h2o_req_t req;
@@ -400,16 +397,11 @@
 
     /* clean up request streaming */
     if (stream->req.write_req.cb != NULL && !stream->req.is_tunnel_req) {
-<<<<<<< HEAD
-=======
-        struct st_h2o_http3_server_conn_t *conn = get_conn(stream);
->>>>>>> f13ce770
         assert(conn->num_streams_req_streaming != 0);
         --conn->num_streams_req_streaming;
         check_run_blocked(conn);
     }
 
-<<<<<<< HEAD
     /* remove stream from datagram flow list */
     if (stream->datagram_flow_id != UINT64_MAX) {
         khiter_t iter = kh_get(stream, conn->datagram_flows, stream->datagram_flow_id);
@@ -418,8 +410,6 @@
             kh_del(stream, conn->datagram_flows, iter);
     }
 
-=======
->>>>>>> f13ce770
     if (stream->req.is_tunnel_req)
         --get_conn(stream)->num_streams_tunnelling;
 }
@@ -1226,23 +1216,9 @@
 
     /* special handling of CONNECT method */
     if (is_connect) {
-<<<<<<< HEAD
         return handle_input_expect_headers_process_connect(stream, NULL, err_desc);
     } else if (h2o_memis(stream->req.input.method.base, stream->req.input.method.len, H2O_STRLIT("CONNECT-UDP"))) {
         return handle_input_expect_headers_process_connect(stream, &datagram_flow_id, err_desc);
-=======
-        if (stream->req.content_length != SIZE_MAX)
-            return handle_input_expect_headers_send_http_error(stream, h2o_send_error_400, "Invalid Request",
-                                                               "CONNECT request cannot have request body", err_desc);
-        stream->req.is_tunnel_req = 1;
-        h2o_buffer_init(&stream->req_body, &h2o_socket_buffer_prototype);
-        stream->req.entity = h2o_iovec_init("", 0);
-        stream->req.proceed_req = proceed_request_streaming;
-        ++conn->num_streams_tunnelling;
-        set_state(stream, H2O_HTTP3_SERVER_STREAM_STATE_SEND_HEADERS, 0);
-        h2o_process_request(&stream->req);
-        return 0;
->>>>>>> f13ce770
     }
 
     /* change state */
@@ -1290,7 +1266,6 @@
             quicly_request_stop(stream->quic, H2O_HTTP3_ERROR_EARLY_RESPONSE);
         set_state(stream, H2O_HTTP3_SERVER_STREAM_STATE_CLOSE_WAIT, 0);
     }
-<<<<<<< HEAD
 }
 
 static h2o_iovec_t finalize_do_send_setup_udp_tunnel(struct st_h2o_http3_server_stream_t *stream)
@@ -1316,8 +1291,6 @@
     datagram_flow_id.base = h2o_mem_alloc_pool(&stream->req.pool, char, sizeof(H2O_UINT64_LONGEST_STR));
     datagram_flow_id.len = sprintf(datagram_flow_id.base, "%" PRIu64, stream->datagram_flow_id);
     return datagram_flow_id;
-=======
->>>>>>> f13ce770
 }
 
 static void finalize_do_send(struct st_h2o_http3_server_stream_t *stream)
@@ -1337,11 +1310,7 @@
 
     switch (stream->state) {
     case H2O_HTTP3_SERVER_STREAM_STATE_SEND_HEADERS:
-<<<<<<< HEAD
         write_response(stream, finalize_do_send_setup_udp_tunnel(stream));
-=======
-        write_response(stream);
->>>>>>> f13ce770
         h2o_probe_log_response(&stream->req, stream->quic->stream_id);
         set_state(stream, H2O_HTTP3_SERVER_STREAM_STATE_SEND_BODY, 1);
         break;
