// !$*UTF8*$!
{
	archiveVersion = 1;
	classes = {
	};
	objectVersion = 46;
	objects = {

/* Begin PBXBuildFile section */
		080D35EB1D5E060D0029B7E5 /* http2_debug_state.c in Sources */ = {isa = PBXBuildFile; fileRef = 080D35EA1D5E060D0029B7E5 /* http2_debug_state.c */; };
		0812174E1E07B89600712F36 /* redis.c in Sources */ = {isa = PBXBuildFile; fileRef = 0812174C1E07B89600712F36 /* redis.c */; };
		0812AB201D7FCFEB00004F23 /* async.c in Sources */ = {isa = PBXBuildFile; fileRef = 0812AB1C1D7FCFEB00004F23 /* async.c */; };
		0812AB211D7FCFEB00004F23 /* async.h in Headers */ = {isa = PBXBuildFile; fileRef = 0812AB1D1D7FCFEB00004F23 /* async.h */; };
		0812AB221D7FCFEB00004F23 /* hiredis.c in Sources */ = {isa = PBXBuildFile; fileRef = 0812AB1E1D7FCFEB00004F23 /* hiredis.c */; };
		0812AB231D7FCFEB00004F23 /* hiredis.h in Headers */ = {isa = PBXBuildFile; fileRef = 0812AB1F1D7FCFEB00004F23 /* hiredis.h */; };
		0812AB2B1D7FD54700004F23 /* read.c in Sources */ = {isa = PBXBuildFile; fileRef = 0812AB291D7FD54700004F23 /* read.c */; };
		0812AB2C1D7FD54700004F23 /* read.h in Headers */ = {isa = PBXBuildFile; fileRef = 0812AB2A1D7FD54700004F23 /* read.h */; };
		082195102685262B00E3EFCF /* cc-pico.c in Sources */ = {isa = PBXBuildFile; fileRef = 0821950F2685262B00E3EFCF /* cc-pico.c */; };
		082195112685262B00E3EFCF /* cc-pico.c in Sources */ = {isa = PBXBuildFile; fileRef = 0821950F2685262B00E3EFCF /* cc-pico.c */; };
		082195122685262B00E3EFCF /* cc-pico.c in Sources */ = {isa = PBXBuildFile; fileRef = 0821950F2685262B00E3EFCF /* cc-pico.c */; };
		0829879426E1F3530053638F /* rate.h in Headers */ = {isa = PBXBuildFile; fileRef = 0829879326E1F3530053638F /* rate.h */; };
		0829879626E1F3710053638F /* rate.c in Sources */ = {isa = PBXBuildFile; fileRef = 0829879526E1F3700053638F /* rate.c */; };
		0829879726E1F3710053638F /* rate.c in Sources */ = {isa = PBXBuildFile; fileRef = 0829879526E1F3700053638F /* rate.c */; };
		0829879826E1F3710053638F /* rate.c in Sources */ = {isa = PBXBuildFile; fileRef = 0829879526E1F3700053638F /* rate.c */; };
		084FC7C11D54B90D00E89F66 /* http2_debug_state.c in Sources */ = {isa = PBXBuildFile; fileRef = 084FC7C01D54B90D00E89F66 /* http2_debug_state.c */; };
		084FC7C51D54BB9200E89F66 /* http2_debug_state.c in Sources */ = {isa = PBXBuildFile; fileRef = 084FC7C31D54BB9200E89F66 /* http2_debug_state.c */; };
		08790DDA1D80153600A04BC1 /* net.c in Sources */ = {isa = PBXBuildFile; fileRef = 08790DD91D80153600A04BC1 /* net.c */; };
		08790DDC1D80154C00A04BC1 /* sds.c in Sources */ = {isa = PBXBuildFile; fileRef = 08790DDB1D80154C00A04BC1 /* sds.c */; };
		08790DDF1D8015A400A04BC1 /* net.h in Headers */ = {isa = PBXBuildFile; fileRef = 08790DDD1D8015A400A04BC1 /* net.h */; };
		08790DE01D8015A400A04BC1 /* sds.h in Headers */ = {isa = PBXBuildFile; fileRef = 08790DDE1D8015A400A04BC1 /* sds.h */; };
		08790DE21D8275DE00A04BC1 /* redis.h in Headers */ = {isa = PBXBuildFile; fileRef = 08790DE11D8275C100A04BC1 /* redis.h */; };
		08790DE51D82782900A04BC1 /* redis.c in Sources */ = {isa = PBXBuildFile; fileRef = 08790DE31D8276EA00A04BC1 /* redis.c */; };
		08790E091D8BD7F100A04BC1 /* libh2o.a in Frameworks */ = {isa = PBXBuildFile; fileRef = 1079231519A320A700C52AD6 /* libh2o.a */; };
		08790E111D8BD85700A04BC1 /* redis-client.c in Sources */ = {isa = PBXBuildFile; fileRef = 08790DF41D8BD72500A04BC1 /* redis-client.c */; };
		08819C25218C9FA90057ED23 /* libh2o.a in Frameworks */ = {isa = PBXBuildFile; fileRef = 1079231519A320A700C52AD6 /* libh2o.a */; };
		08819C2E218C9FF70057ED23 /* qif.c in Sources */ = {isa = PBXBuildFile; fileRef = 08819C2D218C9FF70057ED23 /* qif.c */; };
		08CEA9D226701D7600B4BB6B /* rand.c in Sources */ = {isa = PBXBuildFile; fileRef = 08CEA9D126701D7600B4BB6B /* rand.c */; };
		08CEA9D326701D7600B4BB6B /* rand.c in Sources */ = {isa = PBXBuildFile; fileRef = 08CEA9D126701D7600B4BB6B /* rand.c */; };
		08CEA9D526701D8E00B4BB6B /* rand.c in Sources */ = {isa = PBXBuildFile; fileRef = 08CEA9D426701D8E00B4BB6B /* rand.c */; };
		08CEA9D7267AF0EB00B4BB6B /* self_trace.c in Sources */ = {isa = PBXBuildFile; fileRef = 08CEA9D6267AF0EB00B4BB6B /* self_trace.c */; };
		08CEA9D8267AF0EB00B4BB6B /* self_trace.c in Sources */ = {isa = PBXBuildFile; fileRef = 08CEA9D6267AF0EB00B4BB6B /* self_trace.c */; };
		08CEA9D9267AF0EB00B4BB6B /* self_trace.c in Sources */ = {isa = PBXBuildFile; fileRef = 08CEA9D6267AF0EB00B4BB6B /* self_trace.c */; };
		08CEA9DB267B0E3B00B4BB6B /* self_trace.c in Sources */ = {isa = PBXBuildFile; fileRef = 08CEA9DA267B0E3B00B4BB6B /* self_trace.c */; };
		08CEA9DC267B0E3B00B4BB6B /* self_trace.c in Sources */ = {isa = PBXBuildFile; fileRef = 08CEA9DA267B0E3B00B4BB6B /* self_trace.c */; };
		08CEA9DD267B0E3B00B4BB6B /* self_trace.c in Sources */ = {isa = PBXBuildFile; fileRef = 08CEA9DA267B0E3B00B4BB6B /* self_trace.c */; };
		08E9CC4E1E41F6660049DD26 /* embedded.c.h in Headers */ = {isa = PBXBuildFile; fileRef = 08E9CC4D1E41F6660049DD26 /* embedded.c.h */; };
		08F320DD1E7A9CA60038FA5A /* redis.c in Sources */ = {isa = PBXBuildFile; fileRef = 08790DE31D8276EA00A04BC1 /* redis.c */; };
		08F320DE1E7A9CB80038FA5A /* async.c in Sources */ = {isa = PBXBuildFile; fileRef = 0812AB1C1D7FCFEB00004F23 /* async.c */; settings = {COMPILER_FLAGS = "-Wno-conversion"; }; };
		08F320DF1E7A9CBB0038FA5A /* hiredis.c in Sources */ = {isa = PBXBuildFile; fileRef = 0812AB1E1D7FCFEB00004F23 /* hiredis.c */; settings = {COMPILER_FLAGS = "-Wno-conversion"; }; };
		08F320E01E7A9CBD0038FA5A /* net.c in Sources */ = {isa = PBXBuildFile; fileRef = 08790DD91D80153600A04BC1 /* net.c */; settings = {COMPILER_FLAGS = "-Wno-conversion"; }; };
		08F320E11E7A9CBF0038FA5A /* read.c in Sources */ = {isa = PBXBuildFile; fileRef = 0812AB291D7FD54700004F23 /* read.c */; settings = {COMPILER_FLAGS = "-Wno-conversion"; }; };
		08F320E21E7A9CC20038FA5A /* sds.c in Sources */ = {isa = PBXBuildFile; fileRef = 08790DDB1D80154C00A04BC1 /* sds.c */; settings = {COMPILER_FLAGS = "-Wno-conversion"; }; };
		100A55101C2BB15600C4E3E0 /* http_request.c in Sources */ = {isa = PBXBuildFile; fileRef = 100A550E1C2BB15100C4E3E0 /* http_request.c */; };
		101788B219B561AA0084C6D8 /* socket.c in Sources */ = {isa = PBXBuildFile; fileRef = 101788B119B561AA0084C6D8 /* socket.c */; };
		101B670C19ADD3380084A351 /* access_log.c in Sources */ = {isa = PBXBuildFile; fileRef = 101B670B19ADD3380084A351 /* access_log.c */; };
		1022E7C11CA8BC9E00CE2A05 /* send_text.c in Sources */ = {isa = PBXBuildFile; fileRef = 1022E7C01CA8BC9E00CE2A05 /* send_text.c */; };
		1022E7C31CA8BCCE00CE2A05 /* text_mode.c in Sources */ = {isa = PBXBuildFile; fileRef = 1022E7C21CA8BCCE00CE2A05 /* text_mode.c */; };
		1022E7C61CA8BCEB00CE2A05 /* yrmcds_portability.h in Headers */ = {isa = PBXBuildFile; fileRef = 1022E7C41CA8BCEB00CE2A05 /* yrmcds_portability.h */; };
		1022E7C71CA8BCEB00CE2A05 /* yrmcds_text.h in Headers */ = {isa = PBXBuildFile; fileRef = 1022E7C51CA8BCEB00CE2A05 /* yrmcds_text.h */; };
		1024A3FC1D22315000EB13F1 /* cache_digests.c in Sources */ = {isa = PBXBuildFile; fileRef = 1024A3FB1D22315000EB13F1 /* cache_digests.c */; };
		1024A3FE1D22546800EB13F1 /* cache_digests.h in Headers */ = {isa = PBXBuildFile; fileRef = 1024A3FD1D22546800EB13F1 /* cache_digests.h */; };
		1024A4001D23606300EB13F1 /* cache_digests.c in Sources */ = {isa = PBXBuildFile; fileRef = 1024A3FF1D23606300EB13F1 /* cache_digests.c */; };
		103BAB361B130666000694F4 /* socket.c in Sources */ = {isa = PBXBuildFile; fileRef = 103BAB351B130666000694F4 /* socket.c */; };
		1044812E1BFD0FBE0007863F /* filecache.h in Headers */ = {isa = PBXBuildFile; fileRef = 1044812D1BFD0FBE0007863F /* filecache.h */; };
		104481301BFD10450007863F /* filecache.c in Sources */ = {isa = PBXBuildFile; fileRef = 1044812F1BFD10450007863F /* filecache.c */; };
		1047A9FF1D0E6D5900CC4BCE /* rand.h in Headers */ = {isa = PBXBuildFile; fileRef = 1047A9FE1D0E6D5900CC4BCE /* rand.h */; };
		104B9A261A4A5041009EEE64 /* serverutil.h in Headers */ = {isa = PBXBuildFile; fileRef = 104B9A231A4A4FAF009EEE64 /* serverutil.h */; };
		104B9A281A4A5139009EEE64 /* serverutil.c in Sources */ = {isa = PBXBuildFile; fileRef = 104B9A271A4A5139009EEE64 /* serverutil.c */; };
		104B9A2D1A4BE029009EEE64 /* version.h in Headers */ = {isa = PBXBuildFile; fileRef = 104B9A2C1A4BE029009EEE64 /* version.h */; };
		104B9A461A5F608A009EEE64 /* serverutil.c in Sources */ = {isa = PBXBuildFile; fileRef = 104B9A241A4A4FEE009EEE64 /* serverutil.c */; };
		104B9A481A5F9472009EEE64 /* headers.c in Sources */ = {isa = PBXBuildFile; fileRef = 104B9A471A5F9472009EEE64 /* headers.c */; };
		104B9A491A5F9638009EEE64 /* headers.c in Sources */ = {isa = PBXBuildFile; fileRef = 107923B019A3217300C52AD6 /* headers.c */; };
		104B9A511A5FB096009EEE64 /* expires.c in Sources */ = {isa = PBXBuildFile; fileRef = 104B9A501A5FB096009EEE64 /* expires.c */; };
		104B9A531A5FC7C4009EEE64 /* expires.c in Sources */ = {isa = PBXBuildFile; fileRef = 104B9A521A5FC7C4009EEE64 /* expires.c */; };
		105534BE1A3B8F7700627ECB /* file.c in Sources */ = {isa = PBXBuildFile; fileRef = 105534BD1A3B8F7700627ECB /* file.c */; };
		105534C11A3B911300627ECB /* hpack.c in Sources */ = {isa = PBXBuildFile; fileRef = 105534C01A3B911300627ECB /* hpack.c */; };
		105534C31A3B917000627ECB /* mimemap.c in Sources */ = {isa = PBXBuildFile; fileRef = 105534C21A3B917000627ECB /* mimemap.c */; };
		105534C71A3BB29100627ECB /* string.c in Sources */ = {isa = PBXBuildFile; fileRef = 105534C61A3BB29100627ECB /* string.c */; };
		105534C91A3BB41C00627ECB /* proxy.c in Sources */ = {isa = PBXBuildFile; fileRef = 105534C81A3BB41C00627ECB /* proxy.c */; };
		105534CA1A3BB46900627ECB /* string.c in Sources */ = {isa = PBXBuildFile; fileRef = 10D0905A19F230280043D458 /* string.c */; };
		105534D81A3C791B00627ECB /* configurator.h in Headers */ = {isa = PBXBuildFile; fileRef = 105534D71A3C785000627ECB /* configurator.h */; };
		105534DB1A3C7A5400627ECB /* access_log.c in Sources */ = {isa = PBXBuildFile; fileRef = 105534DA1A3C7A5400627ECB /* access_log.c */; };
		105534DD1A3C7AA900627ECB /* file.c in Sources */ = {isa = PBXBuildFile; fileRef = 105534DC1A3C7AA900627ECB /* file.c */; };
		105534DF1A3C7B9800627ECB /* proxy.c in Sources */ = {isa = PBXBuildFile; fileRef = 105534DE1A3C7B9800627ECB /* proxy.c */; };
		105534EB1A42A87E00627ECB /* _templates.c.h in Headers */ = {isa = PBXBuildFile; fileRef = 105534EA1A42A87E00627ECB /* _templates.c.h */; };
		105534ED1A42AD5E00627ECB /* templates.c.h in Headers */ = {isa = PBXBuildFile; fileRef = 105534EC1A42AD5E00627ECB /* templates.c.h */; };
		105534EF1A440FC800627ECB /* config.c in Sources */ = {isa = PBXBuildFile; fileRef = 105534EE1A440FC800627ECB /* config.c */; };
		10583C001AEF368A004A3AD6 /* 293.c in Sources */ = {isa = PBXBuildFile; fileRef = 10583BFF1AEF368A004A3AD6 /* 293.c */; };
		1058C87D1AA41789008D6180 /* headers.c in Sources */ = {isa = PBXBuildFile; fileRef = 1058C87C1AA41789008D6180 /* headers.c */; };
		1058C87E1AA41A1F008D6180 /* headers.c in Sources */ = {isa = PBXBuildFile; fileRef = 10AA2EBD1AA019D8004322AC /* headers.c */; };
		1058C8881AA6DE4B008D6180 /* hostinfo.h in Headers */ = {isa = PBXBuildFile; fileRef = 1058C8871AA6DE4B008D6180 /* hostinfo.h */; };
		1058C88A1AA6E5E3008D6180 /* hostinfo.c in Sources */ = {isa = PBXBuildFile; fileRef = 1058C8891AA6E5E3008D6180 /* hostinfo.c */; };
		1058F6ED1D7CC99B00FFFFA3 /* openssl_backport.h in Headers */ = {isa = PBXBuildFile; fileRef = 1058F6EC1D7CC81E00FFFFA3 /* openssl_backport.h */; };
		106530A71D82C0A6005B2C60 /* percent-encode-zero-byte.c in Sources */ = {isa = PBXBuildFile; fileRef = 106530A51D82C09E005B2C60 /* percent-encode-zero-byte.c */; };
		1065E6ED19B7B9CB00686E72 /* websocket.c in Sources */ = {isa = PBXBuildFile; fileRef = 107923C119A3217300C52AD6 /* websocket.c */; };
		1065E6EE19B7BA5A00686E72 /* websocket.h in Headers */ = {isa = PBXBuildFile; fileRef = 107923A319A3215F00C52AD6 /* websocket.h */; };
		1065E70C19BF664300686E72 /* evloop.h in Headers */ = {isa = PBXBuildFile; fileRef = 1065E70419BF145700686E72 /* evloop.h */; };
		1065E70D19BF6D4600686E72 /* uv-binding.h in Headers */ = {isa = PBXBuildFile; fileRef = 1065E70619BF14E500686E72 /* uv-binding.h */; };
		1065E70E19BF6D9400686E72 /* uv-binding.c.h in Headers */ = {isa = PBXBuildFile; fileRef = 1065E70719BF17FE00686E72 /* uv-binding.c.h */; };
		106C22F81C040F6400405689 /* tunnel.c in Sources */ = {isa = PBXBuildFile; fileRef = 106C22F71C040F6400405689 /* tunnel.c */; };
		106C22FA1C040F7800405689 /* tunnel.h in Headers */ = {isa = PBXBuildFile; fileRef = 106C22F91C040F7800405689 /* tunnel.h */; };
		106C22FF1C05436100405689 /* errordoc.c in Sources */ = {isa = PBXBuildFile; fileRef = 106C22FE1C05436100405689 /* errordoc.c */; };
		106C23011C0544CE00405689 /* errordoc.c in Sources */ = {isa = PBXBuildFile; fileRef = 106C23001C0544CE00405689 /* errordoc.c */; };
		1070866A1B70A00F002B8F18 /* casper.c in Sources */ = {isa = PBXBuildFile; fileRef = 107086691B70A00F002B8F18 /* casper.c */; };
		1070866C1B787D06002B8F18 /* compress.c in Sources */ = {isa = PBXBuildFile; fileRef = 1070866B1B787D06002B8F18 /* compress.c */; };
		107086701B7925D5002B8F18 /* compress.c in Sources */ = {isa = PBXBuildFile; fileRef = 1070866F1B7925D5002B8F18 /* compress.c */; };
		107086721B798488002B8F18 /* compress.c in Sources */ = {isa = PBXBuildFile; fileRef = 107086711B798487002B8F18 /* compress.c */; };
		1070E1631B4508B0001CCAFA /* util.c in Sources */ = {isa = PBXBuildFile; fileRef = 1070E1621B4508B0001CCAFA /* util.c */; };
		10756E2A1AC126420009BF57 /* api.c in Sources */ = {isa = PBXBuildFile; fileRef = 10756E261AC126420009BF57 /* api.c */; settings = {COMPILER_FLAGS = "-Wno-conversion"; }; };
		10756E2B1AC126420009BF57 /* dumper.c in Sources */ = {isa = PBXBuildFile; fileRef = 10756E271AC126420009BF57 /* dumper.c */; };
		10756E2C1AC126420009BF57 /* emitter.c in Sources */ = {isa = PBXBuildFile; fileRef = 10756E281AC126420009BF57 /* emitter.c */; };
		10756E2D1AC126420009BF57 /* loader.c in Sources */ = {isa = PBXBuildFile; fileRef = 10756E291AC126420009BF57 /* loader.c */; settings = {COMPILER_FLAGS = "-Wno-conversion"; }; };
		10756E331AC1264D0009BF57 /* parser.c in Sources */ = {isa = PBXBuildFile; fileRef = 10756E2E1AC1264D0009BF57 /* parser.c */; settings = {COMPILER_FLAGS = "-Wno-uninitialized"; }; };
		10756E341AC1264D0009BF57 /* reader.c in Sources */ = {isa = PBXBuildFile; fileRef = 10756E2F1AC1264D0009BF57 /* reader.c */; };
		10756E351AC1264D0009BF57 /* scanner.c in Sources */ = {isa = PBXBuildFile; fileRef = 10756E301AC1264D0009BF57 /* scanner.c */; settings = {COMPILER_FLAGS = "-Wno-conversion"; }; };
		10756E361AC1264D0009BF57 /* writer.c in Sources */ = {isa = PBXBuildFile; fileRef = 10756E311AC1264D0009BF57 /* writer.c */; };
		1079236A19A3210E00C52AD6 /* khash.h in Headers */ = {isa = PBXBuildFile; fileRef = 1079232619A3210D00C52AD6 /* khash.h */; };
		1079239619A3210E00C52AD6 /* picohttpparser.c in Sources */ = {isa = PBXBuildFile; fileRef = 1079235A19A3210D00C52AD6 /* picohttpparser.c */; };
		1079239719A3210E00C52AD6 /* picohttpparser.h in Headers */ = {isa = PBXBuildFile; fileRef = 1079235B19A3210D00C52AD6 /* picohttpparser.h */; };
		107923A519A3215F00C52AD6 /* http1.h in Headers */ = {isa = PBXBuildFile; fileRef = 107923A019A3215F00C52AD6 /* http1.h */; };
		107923A619A3215F00C52AD6 /* http2.h in Headers */ = {isa = PBXBuildFile; fileRef = 107923A119A3215F00C52AD6 /* http2.h */; };
		107923A719A3215F00C52AD6 /* token.h in Headers */ = {isa = PBXBuildFile; fileRef = 107923A219A3215F00C52AD6 /* token.h */; };
		107923A919A3215F00C52AD6 /* h2o.h in Headers */ = {isa = PBXBuildFile; fileRef = 107923A419A3215F00C52AD6 /* h2o.h */; };
		107923C319A3217300C52AD6 /* file.c in Sources */ = {isa = PBXBuildFile; fileRef = 107923AF19A3217300C52AD6 /* file.c */; };
		107923C519A3217300C52AD6 /* http1.c in Sources */ = {isa = PBXBuildFile; fileRef = 107923B119A3217300C52AD6 /* http1.c */; };
		107923C619A3217300C52AD6 /* connection.c in Sources */ = {isa = PBXBuildFile; fileRef = 107923B319A3217300C52AD6 /* connection.c */; };
		107923C719A3217300C52AD6 /* hpack.c in Sources */ = {isa = PBXBuildFile; fileRef = 107923B419A3217300C52AD6 /* hpack.c */; };
		107923C819A3217300C52AD6 /* hpack_huffman_table.h in Headers */ = {isa = PBXBuildFile; fileRef = 107923B519A3217300C52AD6 /* hpack_huffman_table.h */; };
		107923CB19A3217300C52AD6 /* frame.c in Sources */ = {isa = PBXBuildFile; fileRef = 107923B819A3217300C52AD6 /* frame.c */; };
		107923CC19A3217300C52AD6 /* context.c in Sources */ = {isa = PBXBuildFile; fileRef = 107923B919A3217300C52AD6 /* context.c */; };
		107923CD19A3217300C52AD6 /* memory.c in Sources */ = {isa = PBXBuildFile; fileRef = 107923BA19A3217300C52AD6 /* memory.c */; };
		107923CE19A3217300C52AD6 /* mimemap.c in Sources */ = {isa = PBXBuildFile; fileRef = 107923BB19A3217300C52AD6 /* mimemap.c */; };
		107923CF19A3217300C52AD6 /* request.c in Sources */ = {isa = PBXBuildFile; fileRef = 107923BC19A3217300C52AD6 /* request.c */; };
		107923D219A3217300C52AD6 /* token.c in Sources */ = {isa = PBXBuildFile; fileRef = 107923BF19A3217300C52AD6 /* token.c */; };
		107923D319A3217300C52AD6 /* util.c in Sources */ = {isa = PBXBuildFile; fileRef = 107923C019A3217300C52AD6 /* util.c */; };
		1079240119A3241A00C52AD6 /* libh2o.a in Frameworks */ = {isa = PBXBuildFile; fileRef = 1079231519A320A700C52AD6 /* libh2o.a */; };
		1079240819A3247A00C52AD6 /* libh2o.a in Frameworks */ = {isa = PBXBuildFile; fileRef = 1079231519A320A700C52AD6 /* libh2o.a */; };
		1079241619A324B400C52AD6 /* websocket.c in Sources */ = {isa = PBXBuildFile; fileRef = 1079241319A324B400C52AD6 /* websocket.c */; settings = {COMPILER_FLAGS = "-Wno-deprecated-declarations"; }; };
		1079242919A325BE00C52AD6 /* simple.c in Sources */ = {isa = PBXBuildFile; fileRef = 107923FC19A3238500C52AD6 /* simple.c */; settings = {COMPILER_FLAGS = "-Wno-deprecated-declarations"; }; };
		1079243019A3260E00C52AD6 /* libh2o.a in Frameworks */ = {isa = PBXBuildFile; fileRef = 1079231519A320A700C52AD6 /* libh2o.a */; };
		1079244119A3264300C52AD6 /* picohttpparser.c in Sources */ = {isa = PBXBuildFile; fileRef = 1079235A19A3210D00C52AD6 /* picohttpparser.c */; };
		1079244719A3265C00C52AD6 /* http1.c in Sources */ = {isa = PBXBuildFile; fileRef = 107923B119A3217300C52AD6 /* http1.c */; };
		1079244819A3265C00C52AD6 /* connection.c in Sources */ = {isa = PBXBuildFile; fileRef = 107923B319A3217300C52AD6 /* connection.c */; };
		1079244A19A3266700C52AD6 /* frame.c in Sources */ = {isa = PBXBuildFile; fileRef = 107923B819A3217300C52AD6 /* frame.c */; };
		1079244B19A3266700C52AD6 /* context.c in Sources */ = {isa = PBXBuildFile; fileRef = 107923B919A3217300C52AD6 /* context.c */; };
		1079244C19A3266700C52AD6 /* memory.c in Sources */ = {isa = PBXBuildFile; fileRef = 107923BA19A3217300C52AD6 /* memory.c */; };
		1079244E19A3266700C52AD6 /* request.c in Sources */ = {isa = PBXBuildFile; fileRef = 107923BC19A3217300C52AD6 /* request.c */; };
		1079245119A3266700C52AD6 /* token.c in Sources */ = {isa = PBXBuildFile; fileRef = 107923BF19A3217300C52AD6 /* token.c */; };
		1079245419A32C0800C52AD6 /* token_table.h in Headers */ = {isa = PBXBuildFile; fileRef = 1079245319A32C0800C52AD6 /* token_table.h */; };
		107D4D441B588021004A9B21 /* ssl.c in Sources */ = {isa = PBXBuildFile; fileRef = 107D4D431B588021004A9B21 /* ssl.c */; };
		107D4D451B5880BC004A9B21 /* api.c in Sources */ = {isa = PBXBuildFile; fileRef = 10756E261AC126420009BF57 /* api.c */; };
		107D4D461B5880BC004A9B21 /* dumper.c in Sources */ = {isa = PBXBuildFile; fileRef = 10756E271AC126420009BF57 /* dumper.c */; };
		107D4D471B5880BC004A9B21 /* emitter.c in Sources */ = {isa = PBXBuildFile; fileRef = 10756E281AC126420009BF57 /* emitter.c */; };
		107D4D481B5880BC004A9B21 /* loader.c in Sources */ = {isa = PBXBuildFile; fileRef = 10756E291AC126420009BF57 /* loader.c */; };
		107D4D491B5880BC004A9B21 /* parser.c in Sources */ = {isa = PBXBuildFile; fileRef = 10756E2E1AC1264D0009BF57 /* parser.c */; };
		107D4D4A1B5880BC004A9B21 /* reader.c in Sources */ = {isa = PBXBuildFile; fileRef = 10756E2F1AC1264D0009BF57 /* reader.c */; };
		107D4D4B1B5880BC004A9B21 /* scanner.c in Sources */ = {isa = PBXBuildFile; fileRef = 10756E301AC1264D0009BF57 /* scanner.c */; };
		107D4D4C1B5880BC004A9B21 /* writer.c in Sources */ = {isa = PBXBuildFile; fileRef = 10756E311AC1264D0009BF57 /* writer.c */; };
		107D4D4F1B58970D004A9B21 /* ssl.c in Sources */ = {isa = PBXBuildFile; fileRef = 107D4D4D1B58970D004A9B21 /* ssl.c */; };
		107D4D531B5B2412004A9B21 /* file.h in Headers */ = {isa = PBXBuildFile; fileRef = 107D4D521B5B2412004A9B21 /* file.h */; };
		107D4D551B5B30EE004A9B21 /* file.c in Sources */ = {isa = PBXBuildFile; fileRef = 107D4D541B5B30EE004A9B21 /* file.c */; };
		107E34101C7EB13F00AEF5F8 /* gzip.c in Sources */ = {isa = PBXBuildFile; fileRef = 107E340F1C7EB13F00AEF5F8 /* gzip.c */; };
		107E34131C7FAC2000AEF5F8 /* brotli.c in Sources */ = {isa = PBXBuildFile; fileRef = 107E34111C7EE0D200AEF5F8 /* brotli.c */; };
		107E34221C7FEE2200AEF5F8 /* brotli.c in Sources */ = {isa = PBXBuildFile; fileRef = 107E34111C7EE0D200AEF5F8 /* brotli.c */; };
		10835E011C9A6C2400197E59 /* logconf.c in Sources */ = {isa = PBXBuildFile; fileRef = 10835E001C9A6C2400197E59 /* logconf.c */; };
		10835E031C9A860000197E59 /* status.c in Sources */ = {isa = PBXBuildFile; fileRef = 10835E021C9A860000197E59 /* status.c */; };
		10835E051C9B3C6200197E59 /* status.c in Sources */ = {isa = PBXBuildFile; fileRef = 10835E041C9B3C6200197E59 /* status.c */; };
		108867751AD9069900987967 /* defaults.c.h in Headers */ = {isa = PBXBuildFile; fileRef = 108867741AD9069900987967 /* defaults.c.h */; };
		108DD0861BA22E46004167DC /* mruby.c in Sources */ = {isa = PBXBuildFile; fileRef = 10B38A651B8D345D007DC191 /* mruby.c */; };
		10A3D3D21B4CDBDC00327CF9 /* memcached.c in Sources */ = {isa = PBXBuildFile; fileRef = 10A3D3D11B4CDBDC00327CF9 /* memcached.c */; };
		10A3D3D31B4CDF1200327CF9 /* memcached.h in Headers */ = {isa = PBXBuildFile; fileRef = 10A3D3D01B4CDBC700327CF9 /* memcached.h */; };
		10A3D4081B50DAB700327CF9 /* close.c in Sources */ = {isa = PBXBuildFile; fileRef = 10A3D3ED1B4FAAEC00327CF9 /* close.c */; };
		10A3D4091B50DAB700327CF9 /* connect.c in Sources */ = {isa = PBXBuildFile; fileRef = 10A3D3EE1B4FAAEC00327CF9 /* connect.c */; };
		10A3D40A1B50DAB700327CF9 /* recv.c in Sources */ = {isa = PBXBuildFile; fileRef = 10A3D3F61B4FAAF500327CF9 /* recv.c */; };
		10A3D40B1B50DAB700327CF9 /* send.c in Sources */ = {isa = PBXBuildFile; fileRef = 10A3D3F71B4FAAF500327CF9 /* send.c */; };
		10A3D40C1B50DAB700327CF9 /* socket.c in Sources */ = {isa = PBXBuildFile; fileRef = 10A3D3F91B4FAAF500327CF9 /* socket.c */; };
		10A3D40D1B50DAB700327CF9 /* strerror.c in Sources */ = {isa = PBXBuildFile; fileRef = 10A3D3FA1B4FAAF500327CF9 /* strerror.c */; };
		10AA2E941A80A592004322AC /* time_.h in Headers */ = {isa = PBXBuildFile; fileRef = 10AA2E931A80A592004322AC /* time_.h */; };
		10AA2E961A80A612004322AC /* time.c in Sources */ = {isa = PBXBuildFile; fileRef = 10AA2E951A80A612004322AC /* time.c */; };
		10AA2E991A81F68A004322AC /* time.c in Sources */ = {isa = PBXBuildFile; fileRef = 10AA2E981A81F68A004322AC /* time.c */; };
		10AA2E9F1A8807CF004322AC /* url.h in Headers */ = {isa = PBXBuildFile; fileRef = 10AA2E9E1A8807CF004322AC /* url.h */; };
		10AA2EA11A88082E004322AC /* url.c in Sources */ = {isa = PBXBuildFile; fileRef = 10AA2EA01A88082E004322AC /* url.c */; };
		10AA2EA31A88090B004322AC /* url.c in Sources */ = {isa = PBXBuildFile; fileRef = 10AA2EA21A88090B004322AC /* url.c */; };
		10AA2EA51A8D9999004322AC /* redirect.c in Sources */ = {isa = PBXBuildFile; fileRef = 10AA2EA41A8D9999004322AC /* redirect.c */; };
		10AA2EA71A8DA93C004322AC /* redirect.c in Sources */ = {isa = PBXBuildFile; fileRef = 10AA2EA61A8DA93C004322AC /* redirect.c */; };
		10AA2EAA1A8DDC57004322AC /* multithread.h in Headers */ = {isa = PBXBuildFile; fileRef = 10AA2EA91A8DDC57004322AC /* multithread.h */; };
		10AA2EAC1A8DE0AE004322AC /* multithread.c in Sources */ = {isa = PBXBuildFile; fileRef = 10AA2EAB1A8DE0AE004322AC /* multithread.c */; };
		10AA2EAE1A8E22DA004322AC /* multithread.c in Sources */ = {isa = PBXBuildFile; fileRef = 10AA2EAD1A8E22DA004322AC /* multithread.c */; };
		10AA2EB71A970EFC004322AC /* http2_internal.h in Headers */ = {isa = PBXBuildFile; fileRef = 10AA2EB61A970EFC004322AC /* http2_internal.h */; };
		10AA2EB91A971280004322AC /* http2_scheduler.h in Headers */ = {isa = PBXBuildFile; fileRef = 10AA2EB81A971280004322AC /* http2_scheduler.h */; };
		10AA2EBC1A9EEDF8004322AC /* proxy.c in Sources */ = {isa = PBXBuildFile; fileRef = 10AA2EBB1A9EEDF8004322AC /* proxy.c */; };
		10AA2EC01AA019FC004322AC /* headers.c in Sources */ = {isa = PBXBuildFile; fileRef = 10AA2EBF1AA019FC004322AC /* headers.c */; };
		10AA2EC21AA0402E004322AC /* reproxy.c in Sources */ = {isa = PBXBuildFile; fileRef = 10AA2EC11AA0402E004322AC /* reproxy.c */; };
		10AA2EC41AA0403A004322AC /* reproxy.c in Sources */ = {isa = PBXBuildFile; fileRef = 10AA2EC31AA0403A004322AC /* reproxy.c */; };
		10AAAC631B6C7A7D004487C3 /* http2_casper.h in Headers */ = {isa = PBXBuildFile; fileRef = 10AAAC621B6C7A7D004487C3 /* http2_casper.h */; };
		10AAAC651B6C9275004487C3 /* casper.c in Sources */ = {isa = PBXBuildFile; fileRef = 10AAAC641B6C9275004487C3 /* casper.c */; };
		10B38A721B8D34BB007DC191 /* mruby_.h in Headers */ = {isa = PBXBuildFile; fileRef = 10B38A711B8D34BB007DC191 /* mruby_.h */; };
		10BA72AA19AAD6300059392A /* stream.c in Sources */ = {isa = PBXBuildFile; fileRef = 10BA72A919AAD6300059392A /* stream.c */; };
		10BCF2FD1B168CAE0076939D /* fastcgi.c in Sources */ = {isa = PBXBuildFile; fileRef = 10BCF2FC1B168CAE0076939D /* fastcgi.c */; };
		10BCF2FF1B1A892F0076939D /* fastcgi.c in Sources */ = {isa = PBXBuildFile; fileRef = 10BCF2FE1B1A892F0076939D /* fastcgi.c */; };
		10BCF3011B214C460076939D /* fastcgi.c in Sources */ = {isa = PBXBuildFile; fileRef = 10BCF3001B214C460076939D /* fastcgi.c */; };
		10C45D4F1CFD15FA0096DB06 /* throttle_resp.c in Sources */ = {isa = PBXBuildFile; fileRef = 10C45D4E1CFD15FA0096DB06 /* throttle_resp.c */; };
		10C45D511CFD160A0096DB06 /* throttle_resp.c in Sources */ = {isa = PBXBuildFile; fileRef = 10C45D501CFD160A0096DB06 /* throttle_resp.c */; };
		10C45D551CFE9B300096DB06 /* events.c in Sources */ = {isa = PBXBuildFile; fileRef = 10C45D531CFE9B300096DB06 /* events.c */; };
		10C45D561CFE9B300096DB06 /* requests.c in Sources */ = {isa = PBXBuildFile; fileRef = 10C45D541CFE9B300096DB06 /* requests.c */; };
		10D0903A19F0A51C0043D458 /* memory.h in Headers */ = {isa = PBXBuildFile; fileRef = 10D0903919F0A51C0043D458 /* memory.h */; };
		10D0903E19F0A8190043D458 /* socket.h in Headers */ = {isa = PBXBuildFile; fileRef = 10D0903D19F0A8190043D458 /* socket.h */; };
		10D0904319F0BA780043D458 /* linklist.h in Headers */ = {isa = PBXBuildFile; fileRef = 10D0904219F0BA780043D458 /* linklist.h */; };
		10D0904A19F0CA9C0043D458 /* libh2o.a in Frameworks */ = {isa = PBXBuildFile; fileRef = 1079231519A320A700C52AD6 /* libh2o.a */; };
		10D0905519F102C70043D458 /* http1client.c in Sources */ = {isa = PBXBuildFile; fileRef = 10D0905419F102C70043D458 /* http1client.c */; };
		10D0905919F22FA10043D458 /* string_.h in Headers */ = {isa = PBXBuildFile; fileRef = 10D0905819F22FA10043D458 /* string_.h */; };
		10D0906219F38B2E0043D458 /* libh2o.a in Frameworks */ = {isa = PBXBuildFile; fileRef = 1079231519A320A700C52AD6 /* libh2o.a */; };
		10D0906B19F38B850043D458 /* httpclient.c in Sources */ = {isa = PBXBuildFile; fileRef = 10D0906A19F38B850043D458 /* httpclient.c */; };
		10D0906C19F395FC0043D458 /* socket-client.c in Sources */ = {isa = PBXBuildFile; fileRef = 10D0905219F0CB130043D458 /* socket-client.c */; };
		10D0907019F494CC0043D458 /* test.c in Sources */ = {isa = PBXBuildFile; fileRef = 10D0906E19F494CC0043D458 /* test.c */; };
		10D0907319F633B00043D458 /* proxy.c in Sources */ = {isa = PBXBuildFile; fileRef = 10D0907219F633B00043D458 /* proxy.c */; };
		10DA969C1CD2BF9000679165 /* cache.h in Headers */ = {isa = PBXBuildFile; fileRef = 10DA969B1CD2BF9000679165 /* cache.h */; };
		10DA969E1CD2BFAC00679165 /* cache.c in Sources */ = {isa = PBXBuildFile; fileRef = 10DA969D1CD2BFAC00679165 /* cache.c */; };
		10DA96A01CD2BFEE00679165 /* cache.c in Sources */ = {isa = PBXBuildFile; fileRef = 10DA969F1CD2BFEE00679165 /* cache.c */; };
		10E299581A67E68500701AA6 /* scheduler.c in Sources */ = {isa = PBXBuildFile; fileRef = 10E299571A67E68500701AA6 /* scheduler.c */; };
		10E2995A1A68D03100701AA6 /* scheduler.c in Sources */ = {isa = PBXBuildFile; fileRef = 10E299591A68D03100701AA6 /* scheduler.c */; };
		10E598011CE1683A000D7B94 /* mruby.c in Sources */ = {isa = PBXBuildFile; fileRef = 10B38A731B8D3544007DC191 /* mruby.c */; };
		10EA45D81D0949BF00769A2B /* libh2o.a in Frameworks */ = {isa = PBXBuildFile; fileRef = 1079231519A320A700C52AD6 /* libh2o.a */; };
		10EA45E11D094A1200769A2B /* latency-optimization.c in Sources */ = {isa = PBXBuildFile; fileRef = 10EA45E01D094A1200769A2B /* latency-optimization.c */; };
		10EC2A361A0B4D370083514F /* socketpool.h in Headers */ = {isa = PBXBuildFile; fileRef = 10EC2A351A0B4D370083514F /* socketpool.h */; };
		10EC2A381A0B4DC70083514F /* socketpool.c in Sources */ = {isa = PBXBuildFile; fileRef = 10EC2A371A0B4DC70083514F /* socketpool.c */; };
		10F417D619C190F800B6E31A /* main.c in Sources */ = {isa = PBXBuildFile; fileRef = 10F417D519C190F800B6E31A /* main.c */; settings = {COMPILER_FLAGS = "-Wno-deprecated-declarations"; }; };
		10F417FF19C2D2F800B6E31A /* picotest.c in Sources */ = {isa = PBXBuildFile; fileRef = 10F417FD19C2D2F800B6E31A /* picotest.c */; };
		10F4180119C2D31600B6E31A /* yoml.h in Headers */ = {isa = PBXBuildFile; fileRef = 10F4180019C2D31600B6E31A /* yoml.h */; };
		10F4180519CA75C500B6E31A /* configurator.c in Sources */ = {isa = PBXBuildFile; fileRef = 10F4180419CA75C500B6E31A /* configurator.c */; };
		10F419801B64E70D00BEAEAC /* golombset.h in Headers */ = {isa = PBXBuildFile; fileRef = 10F4197F1B64E70D00BEAEAC /* golombset.h */; };
		10F9F2651AF4795D0056F26B /* redirect.c in Sources */ = {isa = PBXBuildFile; fileRef = 10F9F2641AF4795D0056F26B /* redirect.c */; };
		10F9F2671AFC5F550056F26B /* hostinfo.c in Sources */ = {isa = PBXBuildFile; fileRef = 10F9F2661AFC5F550056F26B /* hostinfo.c */; };
		10FCC13E1B2E4A4500F13674 /* cloexec.c in Sources */ = {isa = PBXBuildFile; fileRef = 10FCC13C1B2E4A4500F13674 /* cloexec.c */; };
		10FCC13F1B2E4A4500F13674 /* cloexec.h in Headers */ = {isa = PBXBuildFile; fileRef = 10FCC13D1B2E4A4500F13674 /* cloexec.h */; };
		10FCC1401B2E59E600F13674 /* cloexec.c in Sources */ = {isa = PBXBuildFile; fileRef = 10FCC13C1B2E4A4500F13674 /* cloexec.c */; };
		10FEF24A1D6FC6F600E11B1D /* durations.c in Sources */ = {isa = PBXBuildFile; fileRef = 10FEF2491D6FC6F600E11B1D /* durations.c */; };
		10FEF24E1D6FC8E200E11B1D /* gkc.c in Sources */ = {isa = PBXBuildFile; fileRef = 10FEF24C1D6FC8E200E11B1D /* gkc.c */; };
		10FEF24F1D6FC8E200E11B1D /* gkc.h in Headers */ = {isa = PBXBuildFile; fileRef = 10FEF24D1D6FC8E200E11B1D /* gkc.h */; };
		10FFEE0A1BB23A8C0087AD75 /* neverbleed.c in Sources */ = {isa = PBXBuildFile; fileRef = 10FFEE081BB23A8C0087AD75 /* neverbleed.c */; };
		7D0285C91EF422D40094292B /* sleep.c in Sources */ = {isa = PBXBuildFile; fileRef = 7D0285C81EF422D40094292B /* sleep.c */; };
		7D0341FB1FE4D5B60052E0A1 /* http2client.c in Sources */ = {isa = PBXBuildFile; fileRef = 7D0341FA1FE4D5B60052E0A1 /* http2client.c */; };
		7D0341FC1FE4D5BD0052E0A1 /* http2client.c in Sources */ = {isa = PBXBuildFile; fileRef = 7D0341FA1FE4D5B60052E0A1 /* http2client.c */; };
		7D0E5D5A20761BD800DA3E5A /* hiredis_.h in Headers */ = {isa = PBXBuildFile; fileRef = 7DF88EF820761972005DB8D8 /* hiredis_.h */; };
		7D25E33C20B288710092C982 /* http2_common.h in Headers */ = {isa = PBXBuildFile; fileRef = 7D25E33B20B270BA0092C982 /* http2_common.h */; };
		7D2DF4EE20297EEF004AD361 /* header.h in Headers */ = {isa = PBXBuildFile; fileRef = 7D2DF4ED20297EE0004AD361 /* header.h */; };
		7D67C721204F8C0E0049E935 /* httpclient.c in Sources */ = {isa = PBXBuildFile; fileRef = 7D67C720204F8C0E0049E935 /* httpclient.c */; };
		7D67C722204F8C0E0049E935 /* httpclient.c in Sources */ = {isa = PBXBuildFile; fileRef = 7D67C720204F8C0E0049E935 /* httpclient.c */; };
		7D67C724204F8CA50049E935 /* httpclient.h in Headers */ = {isa = PBXBuildFile; fileRef = 7D67C723204F8C9B0049E935 /* httpclient.h */; };
		7D9372FE202AC70F005FE6AB /* server_timing.c in Sources */ = {isa = PBXBuildFile; fileRef = 7D9372FD202AC70F005FE6AB /* server_timing.c */; };
		7D9372FF202AC717005FE6AB /* server_timing.c in Sources */ = {isa = PBXBuildFile; fileRef = 7D9372FD202AC70F005FE6AB /* server_timing.c */; };
		7D937300202AC717005FE6AB /* server_timing.c in Sources */ = {isa = PBXBuildFile; fileRef = 7D9372FD202AC70F005FE6AB /* server_timing.c */; };
		7D937302202AC7BA005FE6AB /* server_timing.c in Sources */ = {isa = PBXBuildFile; fileRef = 7D937301202AC7BA005FE6AB /* server_timing.c */; };
		7D937303202AC7BA005FE6AB /* server_timing.c in Sources */ = {isa = PBXBuildFile; fileRef = 7D937301202AC7BA005FE6AB /* server_timing.c */; };
		7D9FA53A1FC323B200189F88 /* channel.c in Sources */ = {isa = PBXBuildFile; fileRef = 7D9FA5381FC323AC00189F88 /* channel.c */; };
		7DA3F5AF20E0B0400000222F /* token_table.h in Headers */ = {isa = PBXBuildFile; fileRef = 7DA3F5AE20E0B03F0000222F /* token_table.h */; };
		7DC64F541FEB78B000587150 /* sender.c in Sources */ = {isa = PBXBuildFile; fileRef = 7DC64F521FEB78AD00587150 /* sender.c */; };
		7DD70D79210F2EC400727A17 /* httpclient.c in Sources */ = {isa = PBXBuildFile; fileRef = 7DD70D77210F2EC400727A17 /* httpclient.c */; };
		7DE1DB37212B1CC00055F500 /* ssl.c in Sources */ = {isa = PBXBuildFile; fileRef = 7DE1DB35212B1CC00055F500 /* ssl.c */; };
		7DE1DB38212B1CC00055F500 /* ssl.c in Sources */ = {isa = PBXBuildFile; fileRef = 7DE1DB35212B1CC00055F500 /* ssl.c */; };
		7DF26B091FBC020600FBE2E7 /* middleware.c in Sources */ = {isa = PBXBuildFile; fileRef = 7DF26B071FBC020600FBE2E7 /* middleware.c */; };
		D081373A1FD400F4004679DF /* least_conn.c in Sources */ = {isa = PBXBuildFile; fileRef = D08137381FD400F4004679DF /* least_conn.c */; };
		D081373B1FD400F4004679DF /* roundrobin.c in Sources */ = {isa = PBXBuildFile; fileRef = D08137391FD400F4004679DF /* roundrobin.c */; };
		D08137421FD408C2004679DF /* balancer.h in Headers */ = {isa = PBXBuildFile; fileRef = D08137411FD408C1004679DF /* balancer.h */; };
		E901C3DA213E1C2E00D17C93 /* quicly.h in Headers */ = {isa = PBXBuildFile; fileRef = E901C3D9213E1C2E00D17C93 /* quicly.h */; };
		E901C3E5213E1C3600D17C93 /* maxsender.h in Headers */ = {isa = PBXBuildFile; fileRef = E901C3DB213E1C3600D17C93 /* maxsender.h */; };
		E901C3E6213E1C3600D17C93 /* ranges.h in Headers */ = {isa = PBXBuildFile; fileRef = E901C3DC213E1C3600D17C93 /* ranges.h */; };
		E901C3E8213E1C3600D17C93 /* loss.h in Headers */ = {isa = PBXBuildFile; fileRef = E901C3DE213E1C3600D17C93 /* loss.h */; };
		E901C3EB213E1C3600D17C93 /* frame.h in Headers */ = {isa = PBXBuildFile; fileRef = E901C3E1213E1C3600D17C93 /* frame.h */; };
		E901C3ED213E1C3600D17C93 /* constants.h in Headers */ = {isa = PBXBuildFile; fileRef = E901C3E3213E1C3600D17C93 /* constants.h */; };
		E901C3EE213E1C3600D17C93 /* linklist.h in Headers */ = {isa = PBXBuildFile; fileRef = E901C3E4213E1C3600D17C93 /* linklist.h */; };
		E901C3F9213E1C4000D17C93 /* frame.c in Sources */ = {isa = PBXBuildFile; fileRef = E901C3F0213E1C4000D17C93 /* frame.c */; };
		E901C3FB213E1C4000D17C93 /* ranges.c in Sources */ = {isa = PBXBuildFile; fileRef = E901C3F2213E1C4000D17C93 /* ranges.c */; };
		E901C3FC213E1C4000D17C93 /* quicly.c in Sources */ = {isa = PBXBuildFile; fileRef = E901C3F3213E1C4000D17C93 /* quicly.c */; };
		E901C403213E1C5400D17C93 /* frame.c in Sources */ = {isa = PBXBuildFile; fileRef = E901C3F0213E1C4000D17C93 /* frame.c */; };
		E901C406213E1C5400D17C93 /* quicly.c in Sources */ = {isa = PBXBuildFile; fileRef = E901C3F3213E1C4000D17C93 /* quicly.c */; };
		E901C407213E1C5400D17C93 /* ranges.c in Sources */ = {isa = PBXBuildFile; fileRef = E901C3F2213E1C4000D17C93 /* ranges.c */; };
		E901C40C213E1C5500D17C93 /* frame.c in Sources */ = {isa = PBXBuildFile; fileRef = E901C3F0213E1C4000D17C93 /* frame.c */; };
		E901C40F213E1C5500D17C93 /* quicly.c in Sources */ = {isa = PBXBuildFile; fileRef = E901C3F3213E1C4000D17C93 /* quicly.c */; };
		E901C410213E1C5500D17C93 /* ranges.c in Sources */ = {isa = PBXBuildFile; fileRef = E901C3F2213E1C4000D17C93 /* ranges.c */; };
		E901C429213E529F00D17C93 /* blockwise.c in Sources */ = {isa = PBXBuildFile; fileRef = E9708AF11E49A2B90029E0A5 /* blockwise.c */; };
		E901C42B213E52A500D17C93 /* chash.c in Sources */ = {isa = PBXBuildFile; fileRef = E9708AF71E49A3130029E0A5 /* chash.c */; };
		E901C42C213E52A800D17C93 /* curve25519.c in Sources */ = {isa = PBXBuildFile; fileRef = E9708AF91E49A3130029E0A5 /* curve25519.c */; };
		E901C42D213E52AB00D17C93 /* drbg.c in Sources */ = {isa = PBXBuildFile; fileRef = E9708AFC1E49A3130029E0A5 /* drbg.c */; };
		E901C430213E52B500D17C93 /* hmac.c in Sources */ = {isa = PBXBuildFile; fileRef = E9708B011E49A3130029E0A5 /* hmac.c */; };
		E901C433213E52BF00D17C93 /* sha256.c in Sources */ = {isa = PBXBuildFile; fileRef = E9708B061E49A3130029E0A5 /* sha256.c */; };
		E901C436213E52CA00D17C93 /* openssl.c in Sources */ = {isa = PBXBuildFile; fileRef = E9708AD91E499E040029E0A5 /* openssl.c */; };
		E901C437213E52CD00D17C93 /* picotls.c in Sources */ = {isa = PBXBuildFile; fileRef = E9708ADA1E499E040029E0A5 /* picotls.c */; };
		E901C43B213E59A000D17C93 /* qpack.c in Sources */ = {isa = PBXBuildFile; fileRef = E901C439213E59A000D17C93 /* qpack.c */; };
		E901C43D213FAE0300D17C93 /* qpack.h in Headers */ = {isa = PBXBuildFile; fileRef = E901C43C213FAE0300D17C93 /* qpack.h */; };
		E901C4402140CCB500D17C93 /* qpack.c in Sources */ = {isa = PBXBuildFile; fileRef = E901C43F2140CCB500D17C93 /* qpack.c */; };
		E90A95F31E30795100483D6C /* headers_util.c in Sources */ = {isa = PBXBuildFile; fileRef = E90A95F21E30795100483D6C /* headers_util.c */; };
		E90A95F51E30797D00483D6C /* headers_util.c in Sources */ = {isa = PBXBuildFile; fileRef = E90A95F41E30797D00483D6C /* headers_util.c */; };
		E90BB43A24F369E4006507EA /* server.c in Sources */ = {isa = PBXBuildFile; fileRef = E90BB43924F369E4006507EA /* server.c */; };
		E918FC322136583F00CCB252 /* libh2o.a in Frameworks */ = {isa = PBXBuildFile; fileRef = 1079231519A320A700C52AD6 /* libh2o.a */; };
		E918FC8721365AB700CCB252 /* theft_autoshrink.c in Sources */ = {isa = PBXBuildFile; fileRef = E918FC542136598400CCB252 /* theft_autoshrink.c */; };
		E918FC8821365AB700CCB252 /* theft_aux_builtin.c in Sources */ = {isa = PBXBuildFile; fileRef = E918FC452136598300CCB252 /* theft_aux_builtin.c */; };
		E918FC8921365AB700CCB252 /* theft_aux.c in Sources */ = {isa = PBXBuildFile; fileRef = E918FC4B2136598300CCB252 /* theft_aux.c */; };
		E918FC8A21365AB700CCB252 /* theft_bloom.c in Sources */ = {isa = PBXBuildFile; fileRef = E918FC532136598400CCB252 /* theft_bloom.c */; };
		E918FC8B21365AB700CCB252 /* theft_call.c in Sources */ = {isa = PBXBuildFile; fileRef = E918FC4F2136598400CCB252 /* theft_call.c */; };
		E918FC8C21365AB700CCB252 /* theft_hash.c in Sources */ = {isa = PBXBuildFile; fileRef = E918FC4D2136598400CCB252 /* theft_hash.c */; };
		E918FC8D21365AB700CCB252 /* theft_random.c in Sources */ = {isa = PBXBuildFile; fileRef = E918FC462136598300CCB252 /* theft_random.c */; };
		E918FC8E21365AB700CCB252 /* theft_rng.c in Sources */ = {isa = PBXBuildFile; fileRef = E918FC502136598400CCB252 /* theft_rng.c */; };
		E918FC8F21365AB700CCB252 /* theft_run.c in Sources */ = {isa = PBXBuildFile; fileRef = E918FC512136598400CCB252 /* theft_run.c */; };
		E918FC9021365AB700CCB252 /* theft_shrink.c in Sources */ = {isa = PBXBuildFile; fileRef = E918FC4E2136598400CCB252 /* theft_shrink.c */; };
		E918FC9121365AB700CCB252 /* theft_trial.c in Sources */ = {isa = PBXBuildFile; fileRef = E918FC552136598400CCB252 /* theft_trial.c */; };
		E918FC9221365AB700CCB252 /* theft.c in Sources */ = {isa = PBXBuildFile; fileRef = E918FC492136598300CCB252 /* theft.c */; };
		E918FC9321365ABC00CCB252 /* prop.c in Sources */ = {isa = PBXBuildFile; fileRef = E918FC3B213658BE00CCB252 /* prop.c */; };
		E919227725C9447D00C2D79B /* connect.c in Sources */ = {isa = PBXBuildFile; fileRef = E919227625C9447D00C2D79B /* connect.c */; };
		E919227925C9447D00C2D79B /* connect.c in Sources */ = {isa = PBXBuildFile; fileRef = E919227625C9447D00C2D79B /* connect.c */; };
		E9316ED824417E0A00C9C127 /* certificate_compression.c in Sources */ = {isa = PBXBuildFile; fileRef = E9316ED724417E0A00C9C127 /* certificate_compression.c */; };
		E9316EE624417EAA00C9C127 /* bit_reader.c in Sources */ = {isa = PBXBuildFile; fileRef = E9316EDB24417EA900C9C127 /* bit_reader.c */; };
		E9316EE724417EAA00C9C127 /* bit_reader.c in Sources */ = {isa = PBXBuildFile; fileRef = E9316EDB24417EA900C9C127 /* bit_reader.c */; };
		E9316EE824417EAA00C9C127 /* decode.c in Sources */ = {isa = PBXBuildFile; fileRef = E9316EDC24417EA900C9C127 /* decode.c */; };
		E9316EE924417EAA00C9C127 /* decode.c in Sources */ = {isa = PBXBuildFile; fileRef = E9316EDC24417EA900C9C127 /* decode.c */; };
		E9316EEA24417EAA00C9C127 /* huffman.c in Sources */ = {isa = PBXBuildFile; fileRef = E9316EDF24417EA900C9C127 /* huffman.c */; };
		E9316EEB24417EAA00C9C127 /* huffman.c in Sources */ = {isa = PBXBuildFile; fileRef = E9316EDF24417EA900C9C127 /* huffman.c */; };
		E9316EEC24417EAA00C9C127 /* state.c in Sources */ = {isa = PBXBuildFile; fileRef = E9316EE324417EA900C9C127 /* state.c */; };
		E9316EED24417EAA00C9C127 /* state.c in Sources */ = {isa = PBXBuildFile; fileRef = E9316EE324417EA900C9C127 /* state.c */; };
		E93BB45D25DA5792009C24D8 /* connect.c in Sources */ = {isa = PBXBuildFile; fileRef = E93BB45C25DA5792009C24D8 /* connect.c */; };
		E93BB58E25DE3988009C24D8 /* pembase64.c in Sources */ = {isa = PBXBuildFile; fileRef = E93BB58D25DE3987009C24D8 /* pembase64.c */; };
		E93BB58F25DE3988009C24D8 /* pembase64.c in Sources */ = {isa = PBXBuildFile; fileRef = E93BB58D25DE3987009C24D8 /* pembase64.c */; };
		E93BB59025DE3988009C24D8 /* pembase64.c in Sources */ = {isa = PBXBuildFile; fileRef = E93BB58D25DE3987009C24D8 /* pembase64.c */; };
		E93C7F96226EBEC9007BF39A /* frame.c in Sources */ = {isa = PBXBuildFile; fileRef = E93C7F95226EBEC9007BF39A /* frame.c */; };
		E93C7F98226EBEC9007BF39A /* frame.c in Sources */ = {isa = PBXBuildFile; fileRef = E93C7F95226EBEC9007BF39A /* frame.c */; };
		E93C7F9A22701806007BF39A /* frame.c in Sources */ = {isa = PBXBuildFile; fileRef = E93C7F9922701806007BF39A /* frame.c */; };
		E9581B9B22F001F300299E8A /* x25519.c in Sources */ = {isa = PBXBuildFile; fileRef = E9581B9922F001EB00299E8A /* x25519.c */; };
		E9581B9E22F0022D00299E8A /* random.c in Sources */ = {isa = PBXBuildFile; fileRef = E9581B9C22F0022900299E8A /* random.c */; };
		E95E954022914F0600215ACD /* picotls-probes.d in Sources */ = {isa = PBXBuildFile; fileRef = E95E953F22914F0600215ACD /* picotls-probes.d */; };
		E95E954122914F1500215ACD /* h2o-probes.d in Sources */ = {isa = PBXBuildFile; fileRef = E95EBCD72281148C0022C32D /* h2o-probes.d */; };
		E95E954222914F1600215ACD /* h2o-probes.d in Sources */ = {isa = PBXBuildFile; fileRef = E95EBCD72281148C0022C32D /* h2o-probes.d */; };
		E95E954322914F1C00215ACD /* picotls-probes.d in Sources */ = {isa = PBXBuildFile; fileRef = E95E953F22914F0600215ACD /* picotls-probes.d */; };
		E95EBCDA228117620022C32D /* probes_.h in Headers */ = {isa = PBXBuildFile; fileRef = E95EBCD9228117620022C32D /* probes_.h */; };
		E96A24CD23E673F400CA970A /* absprio.h in Headers */ = {isa = PBXBuildFile; fileRef = E96A24CC23E673F400CA970A /* absprio.h */; };
		E96A24CF23E6743600CA970A /* absprio.c in Sources */ = {isa = PBXBuildFile; fileRef = E96A24CE23E6743600CA970A /* absprio.c */; };
		E96A24D023E6744900CA970A /* absprio.c in Sources */ = {isa = PBXBuildFile; fileRef = E96A24CE23E6743600CA970A /* absprio.c */; };
		E96A24D323E6747A00CA970A /* absprio.c in Sources */ = {isa = PBXBuildFile; fileRef = E96A24D123E6747500CA970A /* absprio.c */; };
		E9708AE01E49A2120029E0A5 /* picotls.h in Headers */ = {isa = PBXBuildFile; fileRef = E9708ADF1E49A2120029E0A5 /* picotls.h */; };
		E9708AE71E49A2420029E0A5 /* openssl.c in Sources */ = {isa = PBXBuildFile; fileRef = E9708AD91E499E040029E0A5 /* openssl.c */; };
		E9708AE81E49A2420029E0A5 /* picotls.c in Sources */ = {isa = PBXBuildFile; fileRef = E9708ADA1E499E040029E0A5 /* picotls.c */; };
		E9708B1C1E49A3480029E0A5 /* handy.h in Headers */ = {isa = PBXBuildFile; fileRef = E9708B1B1E49A3480029E0A5 /* handy.h */; };
		E9708B1E1E49BAC10029E0A5 /* blockwise.c in Sources */ = {isa = PBXBuildFile; fileRef = E9708AF11E49A2B90029E0A5 /* blockwise.c */; };
		E9708B1F1E49BAC60029E0A5 /* chash.c in Sources */ = {isa = PBXBuildFile; fileRef = E9708AF71E49A3130029E0A5 /* chash.c */; };
		E9708B201E49BACA0029E0A5 /* curve25519.c in Sources */ = {isa = PBXBuildFile; fileRef = E9708AF91E49A3130029E0A5 /* curve25519.c */; settings = {COMPILER_FLAGS = "-Wno-conversion"; }; };
		E9708B221E49BAD00029E0A5 /* drbg.c in Sources */ = {isa = PBXBuildFile; fileRef = E9708AFC1E49A3130029E0A5 /* drbg.c */; settings = {COMPILER_FLAGS = "-Wno-conversion"; }; };
		E9708B251E49BADA0029E0A5 /* hmac.c in Sources */ = {isa = PBXBuildFile; fileRef = E9708B011E49A3130029E0A5 /* hmac.c */; };
		E9708B271E49BAE10029E0A5 /* sha256.c in Sources */ = {isa = PBXBuildFile; fileRef = E9708B061E49A3130029E0A5 /* sha256.c */; };
		E9708B391E52C75A0029E0A5 /* cloexec.c in Sources */ = {isa = PBXBuildFile; fileRef = 10FCC13C1B2E4A4500F13674 /* cloexec.c */; };
		E9708B3A1E52C7640029E0A5 /* gkc.c in Sources */ = {isa = PBXBuildFile; fileRef = 10FEF24C1D6FC8E200E11B1D /* gkc.c */; };
		E9708B3B1E52C7730029E0A5 /* close.c in Sources */ = {isa = PBXBuildFile; fileRef = 10A3D3ED1B4FAAEC00327CF9 /* close.c */; };
		E9708B3C1E52C7860029E0A5 /* connect.c in Sources */ = {isa = PBXBuildFile; fileRef = 10A3D3EE1B4FAAEC00327CF9 /* connect.c */; };
		E9708B3D1E52C7860029E0A5 /* recv.c in Sources */ = {isa = PBXBuildFile; fileRef = 10A3D3F61B4FAAF500327CF9 /* recv.c */; };
		E9708B3E1E52C7860029E0A5 /* send.c in Sources */ = {isa = PBXBuildFile; fileRef = 10A3D3F71B4FAAF500327CF9 /* send.c */; };
		E9708B3F1E52C7860029E0A5 /* send_text.c in Sources */ = {isa = PBXBuildFile; fileRef = 1022E7C01CA8BC9E00CE2A05 /* send_text.c */; };
		E9708B401E52C7860029E0A5 /* socket.c in Sources */ = {isa = PBXBuildFile; fileRef = 10A3D3F91B4FAAF500327CF9 /* socket.c */; };
		E9708B411E52C7860029E0A5 /* strerror.c in Sources */ = {isa = PBXBuildFile; fileRef = 10A3D3FA1B4FAAF500327CF9 /* strerror.c */; };
		E9708B421E52C7860029E0A5 /* text_mode.c in Sources */ = {isa = PBXBuildFile; fileRef = 1022E7C21CA8BCCE00CE2A05 /* text_mode.c */; };
		E9708B431E52C7AA0029E0A5 /* picohttpparser.c in Sources */ = {isa = PBXBuildFile; fileRef = 1079235A19A3210D00C52AD6 /* picohttpparser.c */; };
		E9708B441E52C7DF0029E0A5 /* cache.c in Sources */ = {isa = PBXBuildFile; fileRef = 10DA969D1CD2BFAC00679165 /* cache.c */; };
		E9708B451E52C7DF0029E0A5 /* file.c in Sources */ = {isa = PBXBuildFile; fileRef = 107D4D541B5B30EE004A9B21 /* file.c */; };
		E9708B461E52C7DF0029E0A5 /* filecache.c in Sources */ = {isa = PBXBuildFile; fileRef = 1044812F1BFD10450007863F /* filecache.c */; };
		E9708B471E52C7DF0029E0A5 /* hostinfo.c in Sources */ = {isa = PBXBuildFile; fileRef = 1058C8891AA6E5E3008D6180 /* hostinfo.c */; };
		E9708B481E52C7DF0029E0A5 /* http1client.c in Sources */ = {isa = PBXBuildFile; fileRef = 10D0905419F102C70043D458 /* http1client.c */; };
		E9708B491E52C7DF0029E0A5 /* memcached.c in Sources */ = {isa = PBXBuildFile; fileRef = 10A3D3D11B4CDBDC00327CF9 /* memcached.c */; };
		E9708B4A1E52C7DF0029E0A5 /* memory.c in Sources */ = {isa = PBXBuildFile; fileRef = 107923BA19A3217300C52AD6 /* memory.c */; };
		E9708B4B1E52C7DF0029E0A5 /* multithread.c in Sources */ = {isa = PBXBuildFile; fileRef = 10AA2EAB1A8DE0AE004322AC /* multithread.c */; };
		E9708B4C1E52C7DF0029E0A5 /* serverutil.c in Sources */ = {isa = PBXBuildFile; fileRef = 104B9A241A4A4FEE009EEE64 /* serverutil.c */; };
		E9708B4D1E52C7DF0029E0A5 /* socket.c in Sources */ = {isa = PBXBuildFile; fileRef = 101788B119B561AA0084C6D8 /* socket.c */; };
		E9708B4E1E52C7E50029E0A5 /* socketpool.c in Sources */ = {isa = PBXBuildFile; fileRef = 10EC2A371A0B4DC70083514F /* socketpool.c */; };
		E9708B4F1E52C7E50029E0A5 /* string.c in Sources */ = {isa = PBXBuildFile; fileRef = 10D0905A19F230280043D458 /* string.c */; };
		E9708B501E52C7E50029E0A5 /* time.c in Sources */ = {isa = PBXBuildFile; fileRef = 10AA2E951A80A612004322AC /* time.c */; };
		E9708B521E52C7E50029E0A5 /* url.c in Sources */ = {isa = PBXBuildFile; fileRef = 10AA2EA01A88082E004322AC /* url.c */; };
		E9708B531E52C7EE0029E0A5 /* config.c in Sources */ = {isa = PBXBuildFile; fileRef = 105534EE1A440FC800627ECB /* config.c */; };
		E9708B541E52C7EE0029E0A5 /* configurator.c in Sources */ = {isa = PBXBuildFile; fileRef = 10F4180419CA75C500B6E31A /* configurator.c */; };
		E9708B551E52C7EE0029E0A5 /* context.c in Sources */ = {isa = PBXBuildFile; fileRef = 107923B919A3217300C52AD6 /* context.c */; };
		E9708B561E52C7EE0029E0A5 /* headers.c in Sources */ = {isa = PBXBuildFile; fileRef = 107923B019A3217300C52AD6 /* headers.c */; };
		E9708B571E52C7EE0029E0A5 /* logconf.c in Sources */ = {isa = PBXBuildFile; fileRef = 10835E001C9A6C2400197E59 /* logconf.c */; };
		E9708B581E52C7EE0029E0A5 /* proxy.c in Sources */ = {isa = PBXBuildFile; fileRef = 10AA2EBB1A9EEDF8004322AC /* proxy.c */; };
		E9708B591E52C7EE0029E0A5 /* request.c in Sources */ = {isa = PBXBuildFile; fileRef = 107923BC19A3217300C52AD6 /* request.c */; };
		E9708B5A1E52C7EE0029E0A5 /* token.c in Sources */ = {isa = PBXBuildFile; fileRef = 107923BF19A3217300C52AD6 /* token.c */; };
		E9708B5B1E52C7F30029E0A5 /* util.c in Sources */ = {isa = PBXBuildFile; fileRef = 107923C019A3217300C52AD6 /* util.c */; };
		E9708B5C1E52C80F0029E0A5 /* access_log.c in Sources */ = {isa = PBXBuildFile; fileRef = 105534DA1A3C7A5400627ECB /* access_log.c */; };
		E9708B5D1E52C80F0029E0A5 /* compress.c in Sources */ = {isa = PBXBuildFile; fileRef = 107086711B798487002B8F18 /* compress.c */; };
		E9708B5E1E52C80F0029E0A5 /* expires.c in Sources */ = {isa = PBXBuildFile; fileRef = 104B9A521A5FC7C4009EEE64 /* expires.c */; };
		E9708B5F1E52C80F0029E0A5 /* errordoc.c in Sources */ = {isa = PBXBuildFile; fileRef = 106C23001C0544CE00405689 /* errordoc.c */; };
		E9708B601E52C80F0029E0A5 /* fastcgi.c in Sources */ = {isa = PBXBuildFile; fileRef = 10BCF2FE1B1A892F0076939D /* fastcgi.c */; };
		E9708B611E52C80F0029E0A5 /* file.c in Sources */ = {isa = PBXBuildFile; fileRef = 105534DC1A3C7AA900627ECB /* file.c */; };
		E9708B621E52C80F0029E0A5 /* headers.c in Sources */ = {isa = PBXBuildFile; fileRef = 10AA2EBF1AA019FC004322AC /* headers.c */; };
		E9708B631E52C80F0029E0A5 /* headers_util.c in Sources */ = {isa = PBXBuildFile; fileRef = E90A95F41E30797D00483D6C /* headers_util.c */; };
		E9708B641E52C80F0029E0A5 /* proxy.c in Sources */ = {isa = PBXBuildFile; fileRef = 105534DE1A3C7B9800627ECB /* proxy.c */; };
		E9708B651E52C80F0029E0A5 /* redirect.c in Sources */ = {isa = PBXBuildFile; fileRef = 10AA2EA61A8DA93C004322AC /* redirect.c */; };
		E9708B661E52C80F0029E0A5 /* reproxy.c in Sources */ = {isa = PBXBuildFile; fileRef = 10AA2EC11AA0402E004322AC /* reproxy.c */; };
		E9708B671E52C80F0029E0A5 /* status.c in Sources */ = {isa = PBXBuildFile; fileRef = 10835E041C9B3C6200197E59 /* status.c */; };
		E9708B681E52C80F0029E0A5 /* throttle_resp.c in Sources */ = {isa = PBXBuildFile; fileRef = 10C45D4E1CFD15FA0096DB06 /* throttle_resp.c */; };
		E9708B691E52C80F0029E0A5 /* http2_debug_state.c in Sources */ = {isa = PBXBuildFile; fileRef = 084FC7C31D54BB9200E89F66 /* http2_debug_state.c */; };
		E9708B6A1E52C81D0029E0A5 /* access_log.c in Sources */ = {isa = PBXBuildFile; fileRef = 101B670B19ADD3380084A351 /* access_log.c */; };
		E9708B6C1E52C81D0029E0A5 /* compress.c in Sources */ = {isa = PBXBuildFile; fileRef = 1070866B1B787D06002B8F18 /* compress.c */; };
		E9708B6D1E52C8250029E0A5 /* gzip.c in Sources */ = {isa = PBXBuildFile; fileRef = 107E340F1C7EB13F00AEF5F8 /* gzip.c */; };
		E9708B721E52C82A0029E0A5 /* errordoc.c in Sources */ = {isa = PBXBuildFile; fileRef = 106C22FE1C05436100405689 /* errordoc.c */; };
		E9708B731E52C82A0029E0A5 /* expires.c in Sources */ = {isa = PBXBuildFile; fileRef = 104B9A501A5FB096009EEE64 /* expires.c */; };
		E9708B741E52C82A0029E0A5 /* fastcgi.c in Sources */ = {isa = PBXBuildFile; fileRef = 10BCF2FC1B168CAE0076939D /* fastcgi.c */; };
		E9708B751E52C82A0029E0A5 /* file.c in Sources */ = {isa = PBXBuildFile; fileRef = 107923AF19A3217300C52AD6 /* file.c */; };
		E9708B761E52C8330029E0A5 /* headers.c in Sources */ = {isa = PBXBuildFile; fileRef = 10AA2EBD1AA019D8004322AC /* headers.c */; };
		E9708B771E52C8330029E0A5 /* headers_util.c in Sources */ = {isa = PBXBuildFile; fileRef = E90A95F21E30795100483D6C /* headers_util.c */; };
		E9708B781E52C8330029E0A5 /* mimemap.c in Sources */ = {isa = PBXBuildFile; fileRef = 107923BB19A3217300C52AD6 /* mimemap.c */; };
		E9708B791E52C83D0029E0A5 /* proxy.c in Sources */ = {isa = PBXBuildFile; fileRef = 10D0907219F633B00043D458 /* proxy.c */; };
		E9708B7A1E52C83D0029E0A5 /* redirect.c in Sources */ = {isa = PBXBuildFile; fileRef = 10AA2EA41A8D9999004322AC /* redirect.c */; };
		E9708B7B1E52C83D0029E0A5 /* reproxy.c in Sources */ = {isa = PBXBuildFile; fileRef = 10AA2EC31AA0403A004322AC /* reproxy.c */; };
		E9708B7C1E52C83D0029E0A5 /* status.c in Sources */ = {isa = PBXBuildFile; fileRef = 10835E021C9A860000197E59 /* status.c */; };
		E9708B7D1E52C8430029E0A5 /* durations.c in Sources */ = {isa = PBXBuildFile; fileRef = 10FEF2491D6FC6F600E11B1D /* durations.c */; };
		E9708B7E1E52C8430029E0A5 /* events.c in Sources */ = {isa = PBXBuildFile; fileRef = 10C45D531CFE9B300096DB06 /* events.c */; };
		E9708B7F1E52C8430029E0A5 /* requests.c in Sources */ = {isa = PBXBuildFile; fileRef = 10C45D541CFE9B300096DB06 /* requests.c */; };
		E9708B801E52C84A0029E0A5 /* throttle_resp.c in Sources */ = {isa = PBXBuildFile; fileRef = 10C45D501CFD160A0096DB06 /* throttle_resp.c */; };
		E9708B811E52C84A0029E0A5 /* http2_debug_state.c in Sources */ = {isa = PBXBuildFile; fileRef = 084FC7C01D54B90D00E89F66 /* http2_debug_state.c */; };
		E9708B821E52C84E0029E0A5 /* http1.c in Sources */ = {isa = PBXBuildFile; fileRef = 107923B119A3217300C52AD6 /* http1.c */; };
		E9708B831E52C8560029E0A5 /* cache_digests.c in Sources */ = {isa = PBXBuildFile; fileRef = 1024A3FB1D22315000EB13F1 /* cache_digests.c */; };
		E9708B841E52C8560029E0A5 /* casper.c in Sources */ = {isa = PBXBuildFile; fileRef = 10AAAC641B6C9275004487C3 /* casper.c */; };
		E9708B851E52C8560029E0A5 /* connection.c in Sources */ = {isa = PBXBuildFile; fileRef = 107923B319A3217300C52AD6 /* connection.c */; };
		E9708B861E52C8560029E0A5 /* frame.c in Sources */ = {isa = PBXBuildFile; fileRef = 107923B819A3217300C52AD6 /* frame.c */; };
		E9708B871E52C8560029E0A5 /* hpack.c in Sources */ = {isa = PBXBuildFile; fileRef = 107923B419A3217300C52AD6 /* hpack.c */; };
		E9708B881E52C8560029E0A5 /* stream.c in Sources */ = {isa = PBXBuildFile; fileRef = 10BA72A919AAD6300059392A /* stream.c */; };
		E9708B891E52C8560029E0A5 /* scheduler.c in Sources */ = {isa = PBXBuildFile; fileRef = 10E299571A67E68500701AA6 /* scheduler.c */; };
		E9708B8A1E52C8560029E0A5 /* http2_debug_state.c in Sources */ = {isa = PBXBuildFile; fileRef = 080D35EA1D5E060D0029B7E5 /* http2_debug_state.c */; };
		E9708B8B1E52C85A0029E0A5 /* tunnel.c in Sources */ = {isa = PBXBuildFile; fileRef = 106C22F71C040F6400405689 /* tunnel.c */; };
		E9757709221BB7DC00D1EF74 /* http3_internal.h in Headers */ = {isa = PBXBuildFile; fileRef = E9757708221BB78C00D1EF74 /* http3_internal.h */; };
		E97EC88D213CE3130086AD64 /* hpack.h in Headers */ = {isa = PBXBuildFile; fileRef = E97EC88C213CE3130086AD64 /* hpack.h */; };
		E98042162238D35B008B9745 /* cc-reno.c in Sources */ = {isa = PBXBuildFile; fileRef = E98042152238D35B008B9745 /* cc-reno.c */; };
		E98042172238D362008B9745 /* cc-reno.c in Sources */ = {isa = PBXBuildFile; fileRef = E98042152238D35B008B9745 /* cc-reno.c */; };
		E98042182238D363008B9745 /* cc-reno.c in Sources */ = {isa = PBXBuildFile; fileRef = E98042152238D35B008B9745 /* cc-reno.c */; };
		E980423A22463044008B9745 /* defaults.h in Headers */ = {isa = PBXBuildFile; fileRef = E980423822463044008B9745 /* defaults.h */; };
		E980423B22463044008B9745 /* cc.h in Headers */ = {isa = PBXBuildFile; fileRef = E980423922463044008B9745 /* cc.h */; };
		E980423D2246304F008B9745 /* defaults.c in Sources */ = {isa = PBXBuildFile; fileRef = E980423C2246304F008B9745 /* defaults.c */; };
		E980423E22463057008B9745 /* defaults.c in Sources */ = {isa = PBXBuildFile; fileRef = E980423C2246304F008B9745 /* defaults.c */; };
		E980423F22463058008B9745 /* defaults.c in Sources */ = {isa = PBXBuildFile; fileRef = E980423C2246304F008B9745 /* defaults.c */; };
		E98403C92485172E00E3A6B1 /* local_cid.c in Sources */ = {isa = PBXBuildFile; fileRef = E98403C62485172E00E3A6B1 /* local_cid.c */; };
		E98403CA2485172E00E3A6B1 /* local_cid.c in Sources */ = {isa = PBXBuildFile; fileRef = E98403C62485172E00E3A6B1 /* local_cid.c */; };
		E98403CB2485172E00E3A6B1 /* local_cid.c in Sources */ = {isa = PBXBuildFile; fileRef = E98403C62485172E00E3A6B1 /* local_cid.c */; };
		E98403CC2485172E00E3A6B1 /* remote_cid.c in Sources */ = {isa = PBXBuildFile; fileRef = E98403C72485172E00E3A6B1 /* remote_cid.c */; };
		E98403CD2485172E00E3A6B1 /* remote_cid.c in Sources */ = {isa = PBXBuildFile; fileRef = E98403C72485172E00E3A6B1 /* remote_cid.c */; };
		E98403CE2485172E00E3A6B1 /* remote_cid.c in Sources */ = {isa = PBXBuildFile; fileRef = E98403C72485172E00E3A6B1 /* remote_cid.c */; };
		E98403CF2485172E00E3A6B1 /* retire_cid.c in Sources */ = {isa = PBXBuildFile; fileRef = E98403C82485172E00E3A6B1 /* retire_cid.c */; };
		E98403D02485172E00E3A6B1 /* retire_cid.c in Sources */ = {isa = PBXBuildFile; fileRef = E98403C82485172E00E3A6B1 /* retire_cid.c */; };
		E98403D12485172E00E3A6B1 /* retire_cid.c in Sources */ = {isa = PBXBuildFile; fileRef = E98403C82485172E00E3A6B1 /* retire_cid.c */; };
		E98403D62485174B00E3A6B1 /* remote_cid.h in Headers */ = {isa = PBXBuildFile; fileRef = E98403D22485174A00E3A6B1 /* remote_cid.h */; };
		E98403D72485174B00E3A6B1 /* cid.h in Headers */ = {isa = PBXBuildFile; fileRef = E98403D32485174A00E3A6B1 /* cid.h */; };
		E98403D82485174B00E3A6B1 /* local_cid.h in Headers */ = {isa = PBXBuildFile; fileRef = E98403D42485174B00E3A6B1 /* local_cid.h */; };
		E98403D92485174B00E3A6B1 /* retire_cid.h in Headers */ = {isa = PBXBuildFile; fileRef = E98403D52485174B00E3A6B1 /* retire_cid.h */; };
		E987E5CF1FD7BE8800DE4346 /* utf8_util.c in Sources */ = {isa = PBXBuildFile; fileRef = E987E5861FD7BE2200DE4346 /* utf8_util.c */; };
		E987E5D01FD7BE8D00DE4346 /* static_dict.c in Sources */ = {isa = PBXBuildFile; fileRef = E987E58C1FD7BE2300DE4346 /* static_dict.c */; };
		E987E5D11FD7BE9200DE4346 /* metablock.c in Sources */ = {isa = PBXBuildFile; fileRef = E987E5801FD7BE2100DE4346 /* metablock.c */; };
		E987E5D21FD7BE9500DE4346 /* memory.c in Sources */ = {isa = PBXBuildFile; fileRef = E987E56C1FD7BE1F00DE4346 /* memory.c */; };
		E987E5D31FD7BE9C00DE4346 /* literal_cost.c in Sources */ = {isa = PBXBuildFile; fileRef = E987E5631FD7BE1E00DE4346 /* literal_cost.c */; };
		E987E5D41FD7BE9F00DE4346 /* histogram.c in Sources */ = {isa = PBXBuildFile; fileRef = E987E5741FD7BE2000DE4346 /* histogram.c */; };
		E987E5D51FD7BEB500DE4346 /* backward_references_hq.c in Sources */ = {isa = PBXBuildFile; fileRef = E987E57A1FD7BE2000DE4346 /* backward_references_hq.c */; };
		E987E5D61FD7BEB500DE4346 /* backward_references.c in Sources */ = {isa = PBXBuildFile; fileRef = E987E56F1FD7BE1F00DE4346 /* backward_references.c */; };
		E987E5D71FD7BEB500DE4346 /* bit_cost.c in Sources */ = {isa = PBXBuildFile; fileRef = E987E5551FD7BE1D00DE4346 /* bit_cost.c */; };
		E987E5D81FD7BEB500DE4346 /* block_splitter.c in Sources */ = {isa = PBXBuildFile; fileRef = E987E5731FD7BE2000DE4346 /* block_splitter.c */; };
		E987E5D91FD7BEB500DE4346 /* brotli_bit_stream.c in Sources */ = {isa = PBXBuildFile; fileRef = E987E5871FD7BE2200DE4346 /* brotli_bit_stream.c */; };
		E987E5DA1FD7BEB500DE4346 /* compress_fragment_two_pass.c in Sources */ = {isa = PBXBuildFile; fileRef = E987E5651FD7BE1E00DE4346 /* compress_fragment_two_pass.c */; };
		E987E5DB1FD7BEB500DE4346 /* compress_fragment.c in Sources */ = {isa = PBXBuildFile; fileRef = E987E57D1FD7BE2100DE4346 /* compress_fragment.c */; };
		E987E5DC1FD7BEB500DE4346 /* dictionary_hash.c in Sources */ = {isa = PBXBuildFile; fileRef = E987E55A1FD7BE1D00DE4346 /* dictionary_hash.c */; };
		E987E5DD1FD7BEB500DE4346 /* encode.c in Sources */ = {isa = PBXBuildFile; fileRef = E987E57E1FD7BE2100DE4346 /* encode.c */; };
		E987E5DE1FD7BEB500DE4346 /* entropy_encode.c in Sources */ = {isa = PBXBuildFile; fileRef = E987E5661FD7BE1E00DE4346 /* entropy_encode.c */; };
		E987E5E91FD7EBC700DE4346 /* cluster.c in Sources */ = {isa = PBXBuildFile; fileRef = E987E58B1FD7BE2300DE4346 /* cluster.c */; };
		E987E5EA1FD7EBD100DE4346 /* dictionary.c in Sources */ = {isa = PBXBuildFile; fileRef = E987E5E31FD7EB7E00DE4346 /* dictionary.c */; };
		E987E5EB1FD8C01E00DE4346 /* dictionary.c in Sources */ = {isa = PBXBuildFile; fileRef = E987E5E31FD7EB7E00DE4346 /* dictionary.c */; };
		E987E5EC1FD8C04D00DE4346 /* backward_references_hq.c in Sources */ = {isa = PBXBuildFile; fileRef = E987E57A1FD7BE2000DE4346 /* backward_references_hq.c */; };
		E987E5ED1FD8C04D00DE4346 /* backward_references.c in Sources */ = {isa = PBXBuildFile; fileRef = E987E56F1FD7BE1F00DE4346 /* backward_references.c */; };
		E987E5EE1FD8C04D00DE4346 /* bit_cost.c in Sources */ = {isa = PBXBuildFile; fileRef = E987E5551FD7BE1D00DE4346 /* bit_cost.c */; };
		E987E5EF1FD8C04D00DE4346 /* block_splitter.c in Sources */ = {isa = PBXBuildFile; fileRef = E987E5731FD7BE2000DE4346 /* block_splitter.c */; };
		E987E5F01FD8C04D00DE4346 /* brotli_bit_stream.c in Sources */ = {isa = PBXBuildFile; fileRef = E987E5871FD7BE2200DE4346 /* brotli_bit_stream.c */; };
		E987E5F11FD8C04D00DE4346 /* cluster.c in Sources */ = {isa = PBXBuildFile; fileRef = E987E58B1FD7BE2300DE4346 /* cluster.c */; };
		E987E5F21FD8C04D00DE4346 /* compress_fragment_two_pass.c in Sources */ = {isa = PBXBuildFile; fileRef = E987E5651FD7BE1E00DE4346 /* compress_fragment_two_pass.c */; };
		E987E5F31FD8C04D00DE4346 /* compress_fragment.c in Sources */ = {isa = PBXBuildFile; fileRef = E987E57D1FD7BE2100DE4346 /* compress_fragment.c */; };
		E987E5F41FD8C04D00DE4346 /* dictionary_hash.c in Sources */ = {isa = PBXBuildFile; fileRef = E987E55A1FD7BE1D00DE4346 /* dictionary_hash.c */; };
		E987E5F51FD8C04D00DE4346 /* encode.c in Sources */ = {isa = PBXBuildFile; fileRef = E987E57E1FD7BE2100DE4346 /* encode.c */; };
		E987E5F61FD8C04D00DE4346 /* entropy_encode.c in Sources */ = {isa = PBXBuildFile; fileRef = E987E5661FD7BE1E00DE4346 /* entropy_encode.c */; };
		E987E5F71FD8C04D00DE4346 /* histogram.c in Sources */ = {isa = PBXBuildFile; fileRef = E987E5741FD7BE2000DE4346 /* histogram.c */; };
		E987E5F81FD8C04D00DE4346 /* literal_cost.c in Sources */ = {isa = PBXBuildFile; fileRef = E987E5631FD7BE1E00DE4346 /* literal_cost.c */; };
		E987E5F91FD8C04D00DE4346 /* memory.c in Sources */ = {isa = PBXBuildFile; fileRef = E987E56C1FD7BE1F00DE4346 /* memory.c */; };
		E987E5FA1FD8C04D00DE4346 /* metablock.c in Sources */ = {isa = PBXBuildFile; fileRef = E987E5801FD7BE2100DE4346 /* metablock.c */; };
		E987E5FB1FD8C04D00DE4346 /* static_dict.c in Sources */ = {isa = PBXBuildFile; fileRef = E987E58C1FD7BE2300DE4346 /* static_dict.c */; };
		E987E5FC1FD8C04D00DE4346 /* utf8_util.c in Sources */ = {isa = PBXBuildFile; fileRef = E987E5861FD7BE2200DE4346 /* utf8_util.c */; };
		E98884C721E7F3AF0060F010 /* recvstate.h in Headers */ = {isa = PBXBuildFile; fileRef = E98884C321E7F3AE0060F010 /* recvstate.h */; };
		E98884C821E7F3AF0060F010 /* sendstate.h in Headers */ = {isa = PBXBuildFile; fileRef = E98884C421E7F3AE0060F010 /* sendstate.h */; };
		E98884C921E7F3AF0060F010 /* streambuf.h in Headers */ = {isa = PBXBuildFile; fileRef = E98884C521E7F3AF0060F010 /* streambuf.h */; };
		E98884CA21E7F3AF0060F010 /* sentmap.h in Headers */ = {isa = PBXBuildFile; fileRef = E98884C621E7F3AF0060F010 /* sentmap.h */; };
		E98884CF21E7F3C80060F010 /* streambuf.c in Sources */ = {isa = PBXBuildFile; fileRef = E98884CB21E7F3C80060F010 /* streambuf.c */; };
		E98884D021E7F3C80060F010 /* sentmap.c in Sources */ = {isa = PBXBuildFile; fileRef = E98884CC21E7F3C80060F010 /* sentmap.c */; };
		E98884D121E7F3C80060F010 /* sendstate.c in Sources */ = {isa = PBXBuildFile; fileRef = E98884CD21E7F3C80060F010 /* sendstate.c */; };
		E98884D221E7F3C80060F010 /* recvstate.c in Sources */ = {isa = PBXBuildFile; fileRef = E98884CE21E7F3C80060F010 /* recvstate.c */; };
		E98884D321E7F3D80060F010 /* recvstate.c in Sources */ = {isa = PBXBuildFile; fileRef = E98884CE21E7F3C80060F010 /* recvstate.c */; };
		E98884D421E7F3D80060F010 /* sendstate.c in Sources */ = {isa = PBXBuildFile; fileRef = E98884CD21E7F3C80060F010 /* sendstate.c */; };
		E98884D521E7F3D80060F010 /* sentmap.c in Sources */ = {isa = PBXBuildFile; fileRef = E98884CC21E7F3C80060F010 /* sentmap.c */; };
		E98884D621E7F3D80060F010 /* streambuf.c in Sources */ = {isa = PBXBuildFile; fileRef = E98884CB21E7F3C80060F010 /* streambuf.c */; };
		E98884D721E7F3D90060F010 /* recvstate.c in Sources */ = {isa = PBXBuildFile; fileRef = E98884CE21E7F3C80060F010 /* recvstate.c */; };
		E98884D821E7F3D90060F010 /* sendstate.c in Sources */ = {isa = PBXBuildFile; fileRef = E98884CD21E7F3C80060F010 /* sendstate.c */; };
		E98884D921E7F3D90060F010 /* sentmap.c in Sources */ = {isa = PBXBuildFile; fileRef = E98884CC21E7F3C80060F010 /* sentmap.c */; };
		E98884DA21E7F3D90060F010 /* streambuf.c in Sources */ = {isa = PBXBuildFile; fileRef = E98884CB21E7F3C80060F010 /* streambuf.c */; };
		E9A8351524B1340D007D06C2 /* loss.c in Sources */ = {isa = PBXBuildFile; fileRef = E9A8351424B1340C007D06C2 /* loss.c */; };
		E9A8351624B13417007D06C2 /* loss.c in Sources */ = {isa = PBXBuildFile; fileRef = E9A8351424B1340C007D06C2 /* loss.c */; };
		E9A8351724B13417007D06C2 /* loss.c in Sources */ = {isa = PBXBuildFile; fileRef = E9A8351424B1340C007D06C2 /* loss.c */; };
		E9BCE68A1FF0CF85003CEA11 /* timerwheel.h in Headers */ = {isa = PBXBuildFile; fileRef = E9BCE6891FF0CF84003CEA11 /* timerwheel.h */; };
		E9BCE68C1FF0CF98003CEA11 /* timerwheel.c in Sources */ = {isa = PBXBuildFile; fileRef = E9BCE68B1FF0CF98003CEA11 /* timerwheel.c */; };
		E9BCE68D1FF0CFBB003CEA11 /* timerwheel.c in Sources */ = {isa = PBXBuildFile; fileRef = E9BCE68B1FF0CF98003CEA11 /* timerwheel.c */; };
		E9BCE6901FF0CFEC003CEA11 /* timerwheel.c in Sources */ = {isa = PBXBuildFile; fileRef = E9BCE68E1FF0CFE4003CEA11 /* timerwheel.c */; };
		E9DF012824E4CDEE0002EEC7 /* cc-cubic.c in Sources */ = {isa = PBXBuildFile; fileRef = E9DF012724E4CDEE0002EEC7 /* cc-cubic.c */; };
		E9DF012924E4CDF60002EEC7 /* cc-cubic.c in Sources */ = {isa = PBXBuildFile; fileRef = E9DF012724E4CDEE0002EEC7 /* cc-cubic.c */; };
		E9DF012A24E4CDF60002EEC7 /* cc-cubic.c in Sources */ = {isa = PBXBuildFile; fileRef = E9DF012724E4CDEE0002EEC7 /* cc-cubic.c */; };
		E9E50473214A5B8A004DC170 /* http3client.c in Sources */ = {isa = PBXBuildFile; fileRef = E9E50472214A5B8A004DC170 /* http3client.c */; };
		E9E50474214A5B9D004DC170 /* http3client.c in Sources */ = {isa = PBXBuildFile; fileRef = E9E50472214A5B8A004DC170 /* http3client.c */; };
		E9E50479214C0385004DC170 /* common.c in Sources */ = {isa = PBXBuildFile; fileRef = E9E50476214C0385004DC170 /* common.c */; };
		E9E5047A214EB26D004DC170 /* http3_common.h in Headers */ = {isa = PBXBuildFile; fileRef = E9E50475214B3D28004DC170 /* http3_common.h */; };
		E9E5048B214EC57A004DC170 /* common.c in Sources */ = {isa = PBXBuildFile; fileRef = E9E50476214C0385004DC170 /* common.c */; };
		E9E5048C214EC57D004DC170 /* qpack.c in Sources */ = {isa = PBXBuildFile; fileRef = E901C439213E59A000D17C93 /* qpack.c */; };
		E9E5048D214EC5DE004DC170 /* openssl.c in Sources */ = {isa = PBXBuildFile; fileRef = E9708AD91E499E040029E0A5 /* openssl.c */; };
		E9E5048E214EC5E2004DC170 /* picotls.c in Sources */ = {isa = PBXBuildFile; fileRef = E9708ADA1E499E040029E0A5 /* picotls.c */; };
		E9E5049021501BBA004DC170 /* server.c in Sources */ = {isa = PBXBuildFile; fileRef = E9E5048F21501BBA004DC170 /* server.c */; };
		E9E5049121501BBA004DC170 /* server.c in Sources */ = {isa = PBXBuildFile; fileRef = E9E5048F21501BBA004DC170 /* server.c */; };
		E9E5049421501CA5004DC170 /* http3_server.h in Headers */ = {isa = PBXBuildFile; fileRef = E9E5049321501CA5004DC170 /* http3_server.h */; };
		E9F20BDD22E03FD00018D260 /* send_state.h in Headers */ = {isa = PBXBuildFile; fileRef = 7D027BEE2242283B007ACE09 /* send_state.h */; };
		E9F677D42007476D006476D3 /* least_conn.c in Sources */ = {isa = PBXBuildFile; fileRef = D08137381FD400F4004679DF /* least_conn.c */; };
		E9F677D520074770006476D3 /* roundrobin.c in Sources */ = {isa = PBXBuildFile; fileRef = D08137391FD400F4004679DF /* roundrobin.c */; };
		E9F677D6200775FF006476D3 /* least_conn.c in Sources */ = {isa = PBXBuildFile; fileRef = D081373D1FD40431004679DF /* least_conn.c */; };
		E9F677D720077603006476D3 /* roundrobin.c in Sources */ = {isa = PBXBuildFile; fileRef = D081373E1FD40431004679DF /* roundrobin.c */; };
		E9FB8DC423991D08007BFC59 /* ebpf.h in Headers */ = {isa = PBXBuildFile; fileRef = E908A2A923163CB70039BCEE /* ebpf.h */; };
		E9FF84BC24C5AA47002577CA /* quicly-probes.d in Sources */ = {isa = PBXBuildFile; fileRef = E9FF84BB24C5AA46002577CA /* quicly-probes.d */; };
		E9FF84BD24C5AA47002577CA /* quicly-probes.d in Sources */ = {isa = PBXBuildFile; fileRef = E9FF84BB24C5AA46002577CA /* quicly-probes.d */; };
		E9FF84BE24C5AA52002577CA /* quicly-probes.d in Sources */ = {isa = PBXBuildFile; fileRef = E9FF84BB24C5AA46002577CA /* quicly-probes.d */; };
/* End PBXBuildFile section */

/* Begin PBXContainerItemProxy section */
		08790E051D8BD7F100A04BC1 /* PBXContainerItemProxy */ = {
			isa = PBXContainerItemProxy;
			containerPortal = 1079230D19A320A700C52AD6 /* Project object */;
			proxyType = 1;
			remoteGlobalIDString = 1079231419A320A700C52AD6;
			remoteInfo = h2o;
		};
		08819C21218C9FA90057ED23 /* PBXContainerItemProxy */ = {
			isa = PBXContainerItemProxy;
			containerPortal = 1079230D19A320A700C52AD6 /* Project object */;
			proxyType = 1;
			remoteGlobalIDString = 1079231419A320A700C52AD6;
			remoteInfo = h2o;
		};
		107923FF19A3241000C52AD6 /* PBXContainerItemProxy */ = {
			isa = PBXContainerItemProxy;
			containerPortal = 1079230D19A320A700C52AD6 /* Project object */;
			proxyType = 1;
			remoteGlobalIDString = 1079231419A320A700C52AD6;
			remoteInfo = h2o;
		};
		10D0904619F0CA9C0043D458 /* PBXContainerItemProxy */ = {
			isa = PBXContainerItemProxy;
			containerPortal = 1079230D19A320A700C52AD6 /* Project object */;
			proxyType = 1;
			remoteGlobalIDString = 1079231419A320A700C52AD6;
			remoteInfo = h2o;
		};
		10D0905E19F38B2E0043D458 /* PBXContainerItemProxy */ = {
			isa = PBXContainerItemProxy;
			containerPortal = 1079230D19A320A700C52AD6 /* Project object */;
			proxyType = 1;
			remoteGlobalIDString = 1079231419A320A700C52AD6;
			remoteInfo = h2o;
		};
		10EA45D41D0949BF00769A2B /* PBXContainerItemProxy */ = {
			isa = PBXContainerItemProxy;
			containerPortal = 1079230D19A320A700C52AD6 /* Project object */;
			proxyType = 1;
			remoteGlobalIDString = 1079231419A320A700C52AD6;
			remoteInfo = h2o;
		};
		E918FC8521365A8C00CCB252 /* PBXContainerItemProxy */ = {
			isa = PBXContainerItemProxy;
			containerPortal = 1079230D19A320A700C52AD6 /* Project object */;
			proxyType = 1;
			remoteGlobalIDString = 1079231419A320A700C52AD6;
			remoteInfo = h2o;
		};
/* End PBXContainerItemProxy section */

/* Begin PBXCopyFilesBuildPhase section */
		08790E0A1D8BD7F100A04BC1 /* CopyFiles */ = {
			isa = PBXCopyFilesBuildPhase;
			buildActionMask = 2147483647;
			dstPath = /usr/share/man/man1/;
			dstSubfolderSpec = 0;
			files = (
			);
			runOnlyForDeploymentPostprocessing = 1;
		};
		08819C26218C9FA90057ED23 /* CopyFiles */ = {
			isa = PBXCopyFilesBuildPhase;
			buildActionMask = 2147483647;
			dstPath = /usr/share/man/man1/;
			dstSubfolderSpec = 0;
			files = (
			);
			runOnlyForDeploymentPostprocessing = 1;
		};
		107923D719A321F400C52AD6 /* CopyFiles */ = {
			isa = PBXCopyFilesBuildPhase;
			buildActionMask = 2147483647;
			dstPath = /usr/share/man/man1/;
			dstSubfolderSpec = 0;
			files = (
			);
			runOnlyForDeploymentPostprocessing = 1;
		};
		1079240919A3247A00C52AD6 /* CopyFiles */ = {
			isa = PBXCopyFilesBuildPhase;
			buildActionMask = 2147483647;
			dstPath = /usr/share/man/man1/;
			dstSubfolderSpec = 0;
			files = (
			);
			runOnlyForDeploymentPostprocessing = 1;
		};
		1079243119A3260E00C52AD6 /* CopyFiles */ = {
			isa = PBXCopyFilesBuildPhase;
			buildActionMask = 2147483647;
			dstPath = /usr/share/man/man1/;
			dstSubfolderSpec = 0;
			files = (
			);
			runOnlyForDeploymentPostprocessing = 1;
		};
		10D0904B19F0CA9C0043D458 /* CopyFiles */ = {
			isa = PBXCopyFilesBuildPhase;
			buildActionMask = 2147483647;
			dstPath = /usr/share/man/man1/;
			dstSubfolderSpec = 0;
			files = (
			);
			runOnlyForDeploymentPostprocessing = 1;
		};
		10D0906319F38B2E0043D458 /* CopyFiles */ = {
			isa = PBXCopyFilesBuildPhase;
			buildActionMask = 2147483647;
			dstPath = /usr/share/man/man1/;
			dstSubfolderSpec = 0;
			files = (
			);
			runOnlyForDeploymentPostprocessing = 1;
		};
		10EA45D91D0949BF00769A2B /* CopyFiles */ = {
			isa = PBXCopyFilesBuildPhase;
			buildActionMask = 2147483647;
			dstPath = /usr/share/man/man1/;
			dstSubfolderSpec = 0;
			files = (
			);
			runOnlyForDeploymentPostprocessing = 1;
		};
		10F417CD19C1907B00B6E31A /* CopyFiles */ = {
			isa = PBXCopyFilesBuildPhase;
			buildActionMask = 2147483647;
			dstPath = /usr/share/man/man1/;
			dstSubfolderSpec = 0;
			files = (
			);
			runOnlyForDeploymentPostprocessing = 1;
		};
		E918FC332136583F00CCB252 /* CopyFiles */ = {
			isa = PBXCopyFilesBuildPhase;
			buildActionMask = 2147483647;
			dstPath = /usr/share/man/man1/;
			dstSubfolderSpec = 0;
			files = (
			);
			runOnlyForDeploymentPostprocessing = 1;
		};
/* End PBXCopyFilesBuildPhase section */

/* Begin PBXFileReference section */
		080D35EA1D5E060D0029B7E5 /* http2_debug_state.c */ = {isa = PBXFileReference; fileEncoding = 4; lastKnownFileType = sourcecode.c.c; path = http2_debug_state.c; sourceTree = "<group>"; };
		0812174C1E07B89600712F36 /* redis.c */ = {isa = PBXFileReference; fileEncoding = 4; lastKnownFileType = sourcecode.c.c; path = redis.c; sourceTree = "<group>"; };
		0812AB1C1D7FCFEB00004F23 /* async.c */ = {isa = PBXFileReference; fileEncoding = 4; lastKnownFileType = sourcecode.c.c; path = async.c; sourceTree = "<group>"; };
		0812AB1D1D7FCFEB00004F23 /* async.h */ = {isa = PBXFileReference; fileEncoding = 4; lastKnownFileType = sourcecode.c.h; path = async.h; sourceTree = "<group>"; };
		0812AB1E1D7FCFEB00004F23 /* hiredis.c */ = {isa = PBXFileReference; fileEncoding = 4; lastKnownFileType = sourcecode.c.c; path = hiredis.c; sourceTree = "<group>"; };
		0812AB1F1D7FCFEB00004F23 /* hiredis.h */ = {isa = PBXFileReference; fileEncoding = 4; lastKnownFileType = sourcecode.c.h; path = hiredis.h; sourceTree = "<group>"; };
		0812AB291D7FD54700004F23 /* read.c */ = {isa = PBXFileReference; fileEncoding = 4; lastKnownFileType = sourcecode.c.c; path = read.c; sourceTree = "<group>"; };
		0812AB2A1D7FD54700004F23 /* read.h */ = {isa = PBXFileReference; fileEncoding = 4; lastKnownFileType = sourcecode.c.h; path = read.h; sourceTree = "<group>"; };
		0821950F2685262B00E3EFCF /* cc-pico.c */ = {isa = PBXFileReference; fileEncoding = 4; lastKnownFileType = sourcecode.c.c; path = "cc-pico.c"; sourceTree = "<group>"; };
		0829879326E1F3530053638F /* rate.h */ = {isa = PBXFileReference; fileEncoding = 4; lastKnownFileType = sourcecode.c.h; path = rate.h; sourceTree = "<group>"; };
		0829879526E1F3700053638F /* rate.c */ = {isa = PBXFileReference; fileEncoding = 4; lastKnownFileType = sourcecode.c.c; path = rate.c; sourceTree = "<group>"; };
		082E148C2692F51000603AED /* driver.cc */ = {isa = PBXFileReference; lastKnownFileType = sourcecode.cpp.cpp; path = driver.cc; sourceTree = "<group>"; };
		082E1B402692F52100603AED /* driver_common.h */ = {isa = PBXFileReference; lastKnownFileType = sourcecode.c.h; path = driver_common.h; sourceTree = "<group>"; };
		082E1B412692F52100603AED /* quicly_mock.h */ = {isa = PBXFileReference; lastKnownFileType = sourcecode.c.h; path = quicly_mock.h; sourceTree = "<group>"; };
		082E1B422692F52100603AED /* driver_h3.cc */ = {isa = PBXFileReference; lastKnownFileType = sourcecode.cpp.cpp; path = driver_h3.cc; sourceTree = "<group>"; };
		082E1C832692F52200603AED /* README.md */ = {isa = PBXFileReference; lastKnownFileType = net.daringfireball.markdown; path = README.md; sourceTree = "<group>"; };
		082E1CCC2692F52200603AED /* driver_url.cc */ = {isa = PBXFileReference; lastKnownFileType = sourcecode.cpp.cpp; path = driver_url.cc; sourceTree = "<group>"; };
		082E1CCD2692F52200603AED /* driver_common.cc */ = {isa = PBXFileReference; lastKnownFileType = sourcecode.cpp.cpp; path = driver_common.cc; sourceTree = "<group>"; };
		082E1CCE2692F52200603AED /* h3_header_generator.c */ = {isa = PBXFileReference; lastKnownFileType = sourcecode.c.c; path = h3_header_generator.c; sourceTree = "<group>"; };
		082E224A2692F52E00603AED /* quicly_mock.c */ = {isa = PBXFileReference; lastKnownFileType = sourcecode.c.c; path = quicly_mock.c; sourceTree = "<group>"; };
		084FC7C01D54B90D00E89F66 /* http2_debug_state.c */ = {isa = PBXFileReference; fileEncoding = 4; lastKnownFileType = sourcecode.c.c; path = http2_debug_state.c; sourceTree = "<group>"; };
		084FC7C31D54BB9200E89F66 /* http2_debug_state.c */ = {isa = PBXFileReference; fileEncoding = 4; lastKnownFileType = sourcecode.c.c; path = http2_debug_state.c; sourceTree = "<group>"; };
		086001BD2730B4450043886F /* 90h2olog-selective-tracing.t */ = {isa = PBXFileReference; lastKnownFileType = text; path = "90h2olog-selective-tracing.t"; sourceTree = "<group>"; xcLanguageSpecificationIdentifier = xcode.lang.perl; };
		086001BE2730B6E30043886F /* 40http3-corrupted-scid-initial.t */ = {isa = PBXFileReference; lastKnownFileType = text; path = "40http3-corrupted-scid-initial.t"; sourceTree = "<group>"; xcLanguageSpecificationIdentifier = xcode.lang.perl; };
		086001C02730B6E30043886F /* forever_ticket.yaml */ = {isa = PBXFileReference; lastKnownFileType = text.yaml; path = forever_ticket.yaml; sourceTree = "<group>"; };
		086001C12730B6E30043886F /* 40reuse-port.t */ = {isa = PBXFileReference; lastKnownFileType = text; path = "40reuse-port.t"; sourceTree = "<group>"; xcLanguageSpecificationIdentifier = xcode.lang.perl; };
		086001C22730B6E30043886F /* 50access-log-delivery-rate.t */ = {isa = PBXFileReference; lastKnownFileType = text; path = "50access-log-delivery-rate.t"; sourceTree = "<group>"; xcLanguageSpecificationIdentifier = xcode.lang.perl; };
		086001C42730B7170043886F /* 50dnsresolver.t */ = {isa = PBXFileReference; lastKnownFileType = text; path = 50dnsresolver.t; sourceTree = "<group>"; xcLanguageSpecificationIdentifier = xcode.lang.perl; };
		086001C72730B8290043886F /* index.html */ = {isa = PBXFileReference; lastKnownFileType = text.html; path = index.html; sourceTree = "<group>"; };
		086001C82730B8290043886F /* hello.rb */ = {isa = PBXFileReference; lastKnownFileType = text.script.ruby; path = hello.rb; sourceTree = "<group>"; };
		086001C92730B8E20043886F /* 50mruby-h2-rtt.t */ = {isa = PBXFileReference; lastKnownFileType = text; path = "50mruby-h2-rtt.t"; sourceTree = "<group>"; xcLanguageSpecificationIdentifier = xcode.lang.perl; };
		086001CA2730B9B20043886F /* udp-generator.pl */ = {isa = PBXFileReference; lastKnownFileType = text.script.perl; path = "udp-generator.pl"; sourceTree = "<group>"; };
<<<<<<< HEAD
		086001CC273BBBCF0043886F /* 40tls-multiple-certs.t */ = {isa = PBXFileReference; lastKnownFileType = text; path = "40tls-multiple-certs.t"; sourceTree = "<group>"; xcLanguageSpecificationIdentifier = xcode.lang.perl; };
=======
		086850B9274C6D7D00F8CAD1 /* run-tests */ = {isa = PBXFileReference; lastKnownFileType = text; path = "run-tests"; sourceTree = "<group>"; xcLanguageSpecificationIdentifier = xcode.lang.perl; };
		086850BA274CA3CD00F8CAD1 /* 99fuzzer-url.t */ = {isa = PBXFileReference; lastKnownFileType = text; path = "99fuzzer-url.t"; sourceTree = "<group>"; xcLanguageSpecificationIdentifier = xcode.lang.perl; };
		086850BB274CA3CD00F8CAD1 /* 99fuzzer-http3.t */ = {isa = PBXFileReference; lastKnownFileType = text; path = "99fuzzer-http3.t"; sourceTree = "<group>"; xcLanguageSpecificationIdentifier = xcode.lang.perl; };
		086850BC274CA3CE00F8CAD1 /* 99fuzzer-http2.t */ = {isa = PBXFileReference; lastKnownFileType = text; path = "99fuzzer-http2.t"; sourceTree = "<group>"; xcLanguageSpecificationIdentifier = xcode.lang.perl; };
		086850BD274CA3CE00F8CAD1 /* 99fuzzer-http1.t */ = {isa = PBXFileReference; lastKnownFileType = text; path = "99fuzzer-http1.t"; sourceTree = "<group>"; xcLanguageSpecificationIdentifier = xcode.lang.perl; };
>>>>>>> 08f0fcad
		08790DD91D80153600A04BC1 /* net.c */ = {isa = PBXFileReference; fileEncoding = 4; lastKnownFileType = sourcecode.c.c; path = net.c; sourceTree = "<group>"; };
		08790DDB1D80154C00A04BC1 /* sds.c */ = {isa = PBXFileReference; fileEncoding = 4; lastKnownFileType = sourcecode.c.c; path = sds.c; sourceTree = "<group>"; };
		08790DDD1D8015A400A04BC1 /* net.h */ = {isa = PBXFileReference; fileEncoding = 4; lastKnownFileType = sourcecode.c.h; path = net.h; sourceTree = "<group>"; };
		08790DDE1D8015A400A04BC1 /* sds.h */ = {isa = PBXFileReference; fileEncoding = 4; lastKnownFileType = sourcecode.c.h; path = sds.h; sourceTree = "<group>"; };
		08790DE11D8275C100A04BC1 /* redis.h */ = {isa = PBXFileReference; lastKnownFileType = sourcecode.c.h; path = redis.h; sourceTree = "<group>"; };
		08790DE31D8276EA00A04BC1 /* redis.c */ = {isa = PBXFileReference; fileEncoding = 4; lastKnownFileType = sourcecode.c.c; path = redis.c; sourceTree = "<group>"; };
		08790DF41D8BD72500A04BC1 /* redis-client.c */ = {isa = PBXFileReference; fileEncoding = 4; lastKnownFileType = sourcecode.c.c; path = "redis-client.c"; sourceTree = "<group>"; };
		08790E101D8BD7F100A04BC1 /* examples-redis-client */ = {isa = PBXFileReference; explicitFileType = "compiled.mach-o.executable"; includeInIndex = 0; path = "examples-redis-client"; sourceTree = BUILT_PRODUCTS_DIR; };
		0879B8CC2724DBF400F77220 /* 10socket.t */ = {isa = PBXFileReference; lastKnownFileType = text; path = 10socket.t; sourceTree = "<group>"; xcLanguageSpecificationIdentifier = xcode.lang.perl; };
		08819C2C218C9FA90057ED23 /* qif */ = {isa = PBXFileReference; explicitFileType = "compiled.mach-o.executable"; includeInIndex = 0; path = qif; sourceTree = BUILT_PRODUCTS_DIR; };
		08819C2D218C9FF70057ED23 /* qif.c */ = {isa = PBXFileReference; lastKnownFileType = sourcecode.c.c; path = qif.c; sourceTree = "<group>"; };
		08C7C365262AB30F009C944C /* 40mtls.t */ = {isa = PBXFileReference; lastKnownFileType = text; path = 40mtls.t; sourceTree = "<group>"; xcLanguageSpecificationIdentifier = xcode.lang.perl; };
		08CEA9CF2662136B00B4BB6B /* 80http3-header-linefeed.t */ = {isa = PBXFileReference; lastKnownFileType = text; path = "80http3-header-linefeed.t"; sourceTree = "<group>"; xcLanguageSpecificationIdentifier = xcode.lang.perl; };
		08CEA9D026643C4700B4BB6B /* 50timeout-on-max-concurrent-requests.t */ = {isa = PBXFileReference; lastKnownFileType = text; path = "50timeout-on-max-concurrent-requests.t"; sourceTree = "<group>"; xcLanguageSpecificationIdentifier = xcode.lang.perl; };
		08CEA9D126701D7600B4BB6B /* rand.c */ = {isa = PBXFileReference; fileEncoding = 4; lastKnownFileType = sourcecode.c.c; path = rand.c; sourceTree = "<group>"; };
		08CEA9D426701D8E00B4BB6B /* rand.c */ = {isa = PBXFileReference; fileEncoding = 4; lastKnownFileType = sourcecode.c.c; path = rand.c; sourceTree = "<group>"; };
		08CEA9D6267AF0EB00B4BB6B /* self_trace.c */ = {isa = PBXFileReference; lastKnownFileType = sourcecode.c.c; path = self_trace.c; sourceTree = "<group>"; };
		08CEA9DA267B0E3B00B4BB6B /* self_trace.c */ = {isa = PBXFileReference; lastKnownFileType = sourcecode.c.c; path = self_trace.c; sourceTree = "<group>"; };
		08E9CC4D1E41F6660049DD26 /* embedded.c.h */ = {isa = PBXFileReference; fileEncoding = 4; lastKnownFileType = sourcecode.c.h; path = embedded.c.h; sourceTree = "<group>"; };
		100A550C1C22857B00C4E3E0 /* 50mruby-htpasswd.t */ = {isa = PBXFileReference; lastKnownFileType = text; path = "50mruby-htpasswd.t"; sourceTree = "<group>"; xcLanguageSpecificationIdentifier = xcode.lang.perl; };
		100A550E1C2BB15100C4E3E0 /* http_request.c */ = {isa = PBXFileReference; fileEncoding = 4; lastKnownFileType = sourcecode.c.c; path = http_request.c; sourceTree = "<group>"; };
		100A55131C2E5FAC00C4E3E0 /* 50mruby-http-request.t */ = {isa = PBXFileReference; lastKnownFileType = text; path = "50mruby-http-request.t"; sourceTree = "<group>"; xcLanguageSpecificationIdentifier = xcode.lang.perl; };
		100AE41A1B27D74800CE18BB /* 50file-range.t */ = {isa = PBXFileReference; lastKnownFileType = text; path = "50file-range.t"; sourceTree = "<group>"; xcLanguageSpecificationIdentifier = xcode.lang.perl; };
		101788B119B561AA0084C6D8 /* socket.c */ = {isa = PBXFileReference; fileEncoding = 4; lastKnownFileType = sourcecode.c.c; path = socket.c; sourceTree = "<group>"; };
		101B670B19ADD3380084A351 /* access_log.c */ = {isa = PBXFileReference; fileEncoding = 4; lastKnownFileType = sourcecode.c.c; path = access_log.c; sourceTree = "<group>"; };
		1022E7C01CA8BC9E00CE2A05 /* send_text.c */ = {isa = PBXFileReference; fileEncoding = 4; lastKnownFileType = sourcecode.c.c; path = send_text.c; sourceTree = "<group>"; };
		1022E7C21CA8BCCE00CE2A05 /* text_mode.c */ = {isa = PBXFileReference; fileEncoding = 4; lastKnownFileType = sourcecode.c.c; path = text_mode.c; sourceTree = "<group>"; };
		1022E7C41CA8BCEB00CE2A05 /* yrmcds_portability.h */ = {isa = PBXFileReference; fileEncoding = 4; lastKnownFileType = sourcecode.c.h; path = yrmcds_portability.h; sourceTree = "<group>"; };
		1022E7C51CA8BCEB00CE2A05 /* yrmcds_text.h */ = {isa = PBXFileReference; fileEncoding = 4; lastKnownFileType = sourcecode.c.h; path = yrmcds_text.h; sourceTree = "<group>"; };
		1024A3FB1D22315000EB13F1 /* cache_digests.c */ = {isa = PBXFileReference; fileEncoding = 4; lastKnownFileType = sourcecode.c.c; path = cache_digests.c; sourceTree = "<group>"; };
		1024A3FD1D22546800EB13F1 /* cache_digests.h */ = {isa = PBXFileReference; fileEncoding = 4; lastKnownFileType = sourcecode.c.h; path = cache_digests.h; sourceTree = "<group>"; };
		1024A3FF1D23606300EB13F1 /* cache_digests.c */ = {isa = PBXFileReference; fileEncoding = 4; lastKnownFileType = sourcecode.c.c; path = cache_digests.c; sourceTree = "<group>"; };
		1039A20A1BB89531005D3B8F /* mruby_directives.mt */ = {isa = PBXFileReference; lastKnownFileType = text; path = mruby_directives.mt; sourceTree = "<group>"; };
		103BAB351B130666000694F4 /* socket.c */ = {isa = PBXFileReference; fileEncoding = 4; lastKnownFileType = sourcecode.c.c; path = socket.c; sourceTree = "<group>"; };
		104481271BFC05FC0007863F /* 80issues595.t */ = {isa = PBXFileReference; lastKnownFileType = text; path = 80issues595.t; sourceTree = "<group>"; xcLanguageSpecificationIdentifier = xcode.lang.perl; };
		1044812D1BFD0FBE0007863F /* filecache.h */ = {isa = PBXFileReference; fileEncoding = 4; lastKnownFileType = sourcecode.c.h; path = filecache.h; sourceTree = "<group>"; };
		1044812F1BFD10450007863F /* filecache.c */ = {isa = PBXFileReference; fileEncoding = 4; lastKnownFileType = sourcecode.c.c; path = filecache.c; sourceTree = "<group>"; };
		1047A9FE1D0E6D5900CC4BCE /* rand.h */ = {isa = PBXFileReference; fileEncoding = 4; lastKnownFileType = sourcecode.c.h; path = rand.h; sourceTree = "<group>"; };
		104960151B9D3F9100FF136D /* dump-github-repository.pl */ = {isa = PBXFileReference; lastKnownFileType = text.script.perl; path = "dump-github-repository.pl"; sourceTree = "<group>"; };
		104B9A221A47BBA1009EEE64 /* 40unix-socket.t */ = {isa = PBXFileReference; lastKnownFileType = text.script.sh; path = "40unix-socket.t"; sourceTree = "<group>"; xcLanguageSpecificationIdentifier = xcode.lang.perl; };
		104B9A231A4A4FAF009EEE64 /* serverutil.h */ = {isa = PBXFileReference; lastKnownFileType = sourcecode.c.h; path = serverutil.h; sourceTree = "<group>"; };
		104B9A241A4A4FEE009EEE64 /* serverutil.c */ = {isa = PBXFileReference; fileEncoding = 4; lastKnownFileType = sourcecode.c.c; path = serverutil.c; sourceTree = "<group>"; };
		104B9A271A4A5139009EEE64 /* serverutil.c */ = {isa = PBXFileReference; fileEncoding = 4; lastKnownFileType = sourcecode.c.c; path = serverutil.c; sourceTree = "<group>"; };
		104B9A2B1A4BBDA4009EEE64 /* 50server-starter.t */ = {isa = PBXFileReference; lastKnownFileType = text; path = "50server-starter.t"; sourceTree = "<group>"; xcLanguageSpecificationIdentifier = xcode.lang.perl; };
		104B9A2C1A4BE029009EEE64 /* version.h */ = {isa = PBXFileReference; fileEncoding = 4; lastKnownFileType = sourcecode.c.h; path = version.h; sourceTree = "<group>"; };
		104B9A301A58F55E009EEE64 /* 40max-connections.t */ = {isa = PBXFileReference; lastKnownFileType = text; path = "40max-connections.t"; sourceTree = "<group>"; xcLanguageSpecificationIdentifier = xcode.lang.perl; };
		104B9A311A59D7A2009EEE64 /* 40running-user.t */ = {isa = PBXFileReference; lastKnownFileType = text; path = "40running-user.t"; sourceTree = "<group>"; xcLanguageSpecificationIdentifier = xcode.lang.perl; };
		104B9A321A59E27A009EEE64 /* 40ssl-cipher-suite.t */ = {isa = PBXFileReference; lastKnownFileType = text; path = "40ssl-cipher-suite.t"; sourceTree = "<group>"; xcLanguageSpecificationIdentifier = xcode.lang.perl; };
		104B9A401A5CD69B009EEE64 /* fetch-ocsp-response */ = {isa = PBXFileReference; fileEncoding = 4; lastKnownFileType = text.script.perl; path = "fetch-ocsp-response"; sourceTree = "<group>"; };
		104B9A451A5D1004009EEE64 /* 90live-fetch-ocsp-response.t */ = {isa = PBXFileReference; lastKnownFileType = text; path = "90live-fetch-ocsp-response.t"; sourceTree = "<group>"; xcLanguageSpecificationIdentifier = xcode.lang.perl; };
		104B9A471A5F9472009EEE64 /* headers.c */ = {isa = PBXFileReference; fileEncoding = 4; lastKnownFileType = sourcecode.c.c; path = headers.c; sourceTree = "<group>"; };
		104B9A501A5FB096009EEE64 /* expires.c */ = {isa = PBXFileReference; fileEncoding = 4; lastKnownFileType = sourcecode.c.c; path = expires.c; sourceTree = "<group>"; };
		104B9A521A5FC7C4009EEE64 /* expires.c */ = {isa = PBXFileReference; fileEncoding = 4; lastKnownFileType = sourcecode.c.c; path = expires.c; sourceTree = "<group>"; };
		104B9A541A60773E009EEE64 /* 50expires.t */ = {isa = PBXFileReference; lastKnownFileType = text; path = 50expires.t; sourceTree = "<group>"; xcLanguageSpecificationIdentifier = xcode.lang.perl; };
		104C65021A6DF36B000AC190 /* 50reverse-proxy-config.t */ = {isa = PBXFileReference; lastKnownFileType = text; path = "50reverse-proxy-config.t"; sourceTree = "<group>"; xcLanguageSpecificationIdentifier = xcode.lang.perl; };
		104CD5021CC465AF0057C62F /* 40env.t */ = {isa = PBXFileReference; lastKnownFileType = text; path = 40env.t; sourceTree = "<group>"; xcLanguageSpecificationIdentifier = xcode.lang.perl; };
		1054DF471BBBB038008347C9 /* benchmarks.mt */ = {isa = PBXFileReference; lastKnownFileType = text; path = benchmarks.mt; sourceTree = "<group>"; };
		105534BD1A3B8F7700627ECB /* file.c */ = {isa = PBXFileReference; fileEncoding = 4; lastKnownFileType = sourcecode.c.c; path = file.c; sourceTree = "<group>"; };
		105534C01A3B911300627ECB /* hpack.c */ = {isa = PBXFileReference; fileEncoding = 4; lastKnownFileType = sourcecode.c.c; path = hpack.c; sourceTree = "<group>"; };
		105534C21A3B917000627ECB /* mimemap.c */ = {isa = PBXFileReference; fileEncoding = 4; lastKnownFileType = sourcecode.c.c; path = mimemap.c; sourceTree = "<group>"; };
		105534C61A3BB29100627ECB /* string.c */ = {isa = PBXFileReference; fileEncoding = 4; lastKnownFileType = sourcecode.c.c; path = string.c; sourceTree = "<group>"; };
		105534C81A3BB41C00627ECB /* proxy.c */ = {isa = PBXFileReference; fileEncoding = 4; lastKnownFileType = sourcecode.c.c; path = proxy.c; sourceTree = "<group>"; };
		105534D71A3C785000627ECB /* configurator.h */ = {isa = PBXFileReference; lastKnownFileType = sourcecode.c.h; path = configurator.h; sourceTree = "<group>"; };
		105534DA1A3C7A5400627ECB /* access_log.c */ = {isa = PBXFileReference; fileEncoding = 4; lastKnownFileType = sourcecode.c.c; path = access_log.c; sourceTree = "<group>"; };
		105534DC1A3C7AA900627ECB /* file.c */ = {isa = PBXFileReference; fileEncoding = 4; lastKnownFileType = sourcecode.c.c; path = file.c; sourceTree = "<group>"; };
		105534DE1A3C7B9800627ECB /* proxy.c */ = {isa = PBXFileReference; fileEncoding = 4; lastKnownFileType = sourcecode.c.c; path = proxy.c; sourceTree = "<group>"; };
		105534EA1A42A87E00627ECB /* _templates.c.h */ = {isa = PBXFileReference; fileEncoding = 4; lastKnownFileType = sourcecode.c.h; path = _templates.c.h; sourceTree = "<group>"; };
		105534EC1A42AD5E00627ECB /* templates.c.h */ = {isa = PBXFileReference; fileEncoding = 4; lastKnownFileType = sourcecode.c.h; path = templates.c.h; sourceTree = "<group>"; };
		105534EE1A440FC800627ECB /* config.c */ = {isa = PBXFileReference; fileEncoding = 4; lastKnownFileType = sourcecode.c.c; path = config.c; sourceTree = "<group>"; };
		105534F21A460EF600627ECB /* 00unit.evloop.t */ = {isa = PBXFileReference; fileEncoding = 4; lastKnownFileType = text.script.perl; path = 00unit.evloop.t; sourceTree = "<group>"; xcLanguageSpecificationIdentifier = xcode.lang.perl; };
		105534F31A460EF600627ECB /* 00unit.libuv.t */ = {isa = PBXFileReference; fileEncoding = 4; lastKnownFileType = text.script.perl; path = 00unit.libuv.t; sourceTree = "<group>"; xcLanguageSpecificationIdentifier = xcode.lang.perl; };
		105534F41A460EF600627ECB /* 10httpclient.t */ = {isa = PBXFileReference; fileEncoding = 4; lastKnownFileType = text; path = 10httpclient.t; sourceTree = "<group>"; xcLanguageSpecificationIdentifier = xcode.lang.perl; };
		105534F51A460EF600627ECB /* 40protocol.t */ = {isa = PBXFileReference; fileEncoding = 4; lastKnownFileType = text; path = 40protocol.t; sourceTree = "<group>"; xcLanguageSpecificationIdentifier = xcode.lang.perl; };
		105534F61A460EF600627ECB /* 50file-config.t */ = {isa = PBXFileReference; fileEncoding = 4; lastKnownFileType = text; path = "50file-config.t"; sourceTree = "<group>"; xcLanguageSpecificationIdentifier = xcode.lang.perl; };
		105534F71A460F2E00627ECB /* 50mimemap.t */ = {isa = PBXFileReference; fileEncoding = 4; lastKnownFileType = text; path = 50mimemap.t; sourceTree = "<group>"; xcLanguageSpecificationIdentifier = xcode.lang.perl; };
		105534F81A460F2E00627ECB /* 50post-size-limit.t */ = {isa = PBXFileReference; fileEncoding = 4; lastKnownFileType = text; path = "50post-size-limit.t"; sourceTree = "<group>"; xcLanguageSpecificationIdentifier = xcode.lang.perl; };
		105534FB1A460F4200627ECB /* Util.pm */ = {isa = PBXFileReference; fileEncoding = 4; lastKnownFileType = text.script.perl; path = Util.pm; sourceTree = "<group>"; };
		105534FE1A46134A00627ECB /* 80issues61.t */ = {isa = PBXFileReference; fileEncoding = 4; lastKnownFileType = text; path = 80issues61.t; sourceTree = "<group>"; xcLanguageSpecificationIdentifier = xcode.lang.perl; };
		10583BE01AE5A222004A3AD6 /* wrapper.mt */ = {isa = PBXFileReference; lastKnownFileType = text; path = wrapper.mt; sourceTree = "<group>"; };
		10583BE11AE5A22D004A3AD6 /* configure.mt */ = {isa = PBXFileReference; lastKnownFileType = text; path = configure.mt; sourceTree = "<group>"; };
		10583BE21AE5A22D004A3AD6 /* faq.mt */ = {isa = PBXFileReference; lastKnownFileType = text; path = faq.mt; sourceTree = "<group>"; };
		10583BE31AE5A22D004A3AD6 /* index.mt */ = {isa = PBXFileReference; lastKnownFileType = text; path = index.mt; sourceTree = "<group>"; };
		10583BE41AE5A22D004A3AD6 /* install.mt */ = {isa = PBXFileReference; lastKnownFileType = text; path = install.mt; sourceTree = "<group>"; };
		10583BE61AE5A322004A3AD6 /* clang-format-all.sh */ = {isa = PBXFileReference; fileEncoding = 4; lastKnownFileType = text.script.sh; path = "clang-format-all.sh"; sourceTree = "<group>"; };
		10583BE71AE5A322004A3AD6 /* install-perl-module.pl */ = {isa = PBXFileReference; fileEncoding = 4; lastKnownFileType = text.script.perl; path = "install-perl-module.pl"; sourceTree = "<group>"; };
		10583BE91AE5A330004A3AD6 /* makedoc.pl */ = {isa = PBXFileReference; fileEncoding = 4; lastKnownFileType = text.script.perl; path = makedoc.pl; sourceTree = "<group>"; };
		10583BEA1AE5A341004A3AD6 /* picotemplate-conf.pl */ = {isa = PBXFileReference; fileEncoding = 4; lastKnownFileType = text.script.perl; path = "picotemplate-conf.pl"; sourceTree = "<group>"; };
		10583BEB1AE5A341004A3AD6 /* regen.mk */ = {isa = PBXFileReference; fileEncoding = 4; lastKnownFileType = text; path = regen.mk; sourceTree = "<group>"; xcLanguageSpecificationIdentifier = "<none>"; };
		10583BED1AE5A37B004A3AD6 /* Makefile */ = {isa = PBXFileReference; fileEncoding = 4; lastKnownFileType = sourcecode.make; path = Makefile; sourceTree = "<group>"; };
		10583BEE1AE5A37B004A3AD6 /* README.md */ = {isa = PBXFileReference; fileEncoding = 4; lastKnownFileType = net.daringfireball.markdown; path = README.md; sourceTree = "<group>"; };
		10583BF51AE765E0004A3AD6 /* command_options.mt */ = {isa = PBXFileReference; lastKnownFileType = text; path = command_options.mt; sourceTree = "<group>"; };
		10583BF61AE765E0004A3AD6 /* quick_start.mt */ = {isa = PBXFileReference; lastKnownFileType = text; path = quick_start.mt; sourceTree = "<group>"; };
		10583BF81AE783BE004A3AD6 /* remotebench.png */ = {isa = PBXFileReference; lastKnownFileType = image.png; name = remotebench.png; path = assets/remotebench.png; sourceTree = "<group>"; };
		10583BF91AE783BE004A3AD6 /* searchstyle.css */ = {isa = PBXFileReference; lastKnownFileType = text.css; name = searchstyle.css; path = assets/searchstyle.css; sourceTree = "<group>"; };
		10583BFA1AE783BE004A3AD6 /* style.css */ = {isa = PBXFileReference; lastKnownFileType = text.css; name = style.css; path = assets/style.css; sourceTree = "<group>"; };
		10583BFB1AE78DCC004A3AD6 /* syntax_and_structure.mt */ = {isa = PBXFileReference; fileEncoding = 4; lastKnownFileType = text; path = syntax_and_structure.mt; sourceTree = "<group>"; };
		10583BFC1AE88782004A3AD6 /* base_directives.mt */ = {isa = PBXFileReference; lastKnownFileType = text; path = base_directives.mt; sourceTree = "<group>"; };
		10583BFD1AE8A7E1004A3AD6 /* directive.mt */ = {isa = PBXFileReference; lastKnownFileType = text; path = directive.mt; sourceTree = "<group>"; };
		10583BFF1AEF368A004A3AD6 /* 293.c */ = {isa = PBXFileReference; fileEncoding = 4; lastKnownFileType = sourcecode.c.c; path = 293.c; sourceTree = "<group>"; };
		10583C011AEF86E6004A3AD6 /* http1_directives.mt */ = {isa = PBXFileReference; lastKnownFileType = text; path = http1_directives.mt; sourceTree = "<group>"; };
		10583C021AEF8C7D004A3AD6 /* http2_directives.mt */ = {isa = PBXFileReference; lastKnownFileType = text; path = http2_directives.mt; sourceTree = "<group>"; };
		10583C031AF1D7D5004A3AD6 /* access_log_directives.mt */ = {isa = PBXFileReference; lastKnownFileType = text; path = access_log_directives.mt; sourceTree = "<group>"; };
		10583C041AF1F315004A3AD6 /* expires_directives.mt */ = {isa = PBXFileReference; lastKnownFileType = text; path = expires_directives.mt; sourceTree = "<group>"; };
		10583C051AF1F893004A3AD6 /* file_directives.mt */ = {isa = PBXFileReference; lastKnownFileType = text; path = file_directives.mt; sourceTree = "<group>"; };
		10583C061AF20BE5004A3AD6 /* headers_directives.mt */ = {isa = PBXFileReference; lastKnownFileType = text; path = headers_directives.mt; sourceTree = "<group>"; };
		10583C071AF21539004A3AD6 /* proxy_directives.mt */ = {isa = PBXFileReference; lastKnownFileType = text; path = proxy_directives.mt; sourceTree = "<group>"; };
		10583C081AF2188E004A3AD6 /* redirect_directives.mt */ = {isa = PBXFileReference; lastKnownFileType = text; path = redirect_directives.mt; sourceTree = "<group>"; };
		10583C091AF2D302004A3AD6 /* reproxy_directives.mt */ = {isa = PBXFileReference; lastKnownFileType = text; path = reproxy_directives.mt; sourceTree = "<group>"; };
		1058C87C1AA41789008D6180 /* headers.c */ = {isa = PBXFileReference; fileEncoding = 4; lastKnownFileType = sourcecode.c.c; path = headers.c; sourceTree = "<group>"; };
		1058C87F1AA42568008D6180 /* 50headers.t */ = {isa = PBXFileReference; lastKnownFileType = text; path = 50headers.t; sourceTree = "<group>"; xcLanguageSpecificationIdentifier = xcode.lang.perl; };
		1058C8871AA6DE4B008D6180 /* hostinfo.h */ = {isa = PBXFileReference; fileEncoding = 4; lastKnownFileType = sourcecode.c.h; path = hostinfo.h; sourceTree = "<group>"; };
		1058C8891AA6E5E3008D6180 /* hostinfo.c */ = {isa = PBXFileReference; fileEncoding = 4; lastKnownFileType = sourcecode.c.c; path = hostinfo.c; sourceTree = "<group>"; };
		1058F6EC1D7CC81E00FFFFA3 /* openssl_backport.h */ = {isa = PBXFileReference; lastKnownFileType = sourcecode.c.h; path = openssl_backport.h; sourceTree = "<group>"; };
		1063FE901BB291300064D9C7 /* compress_directives.mt */ = {isa = PBXFileReference; lastKnownFileType = text; path = compress_directives.mt; sourceTree = "<group>"; };
		106530A51D82C09E005B2C60 /* percent-encode-zero-byte.c */ = {isa = PBXFileReference; fileEncoding = 4; lastKnownFileType = sourcecode.c.c; path = "percent-encode-zero-byte.c"; sourceTree = "<group>"; };
		106530A81D8A21A7005B2C60 /* 80reverse-proxy-missing-content-length-for-post.t */ = {isa = PBXFileReference; fileEncoding = 4; lastKnownFileType = text; path = "80reverse-proxy-missing-content-length-for-post.t"; sourceTree = "<group>"; xcLanguageSpecificationIdentifier = xcode.lang.perl; };
		1065E6EF19B8C64200686E72 /* evloop.c.h */ = {isa = PBXFileReference; fileEncoding = 4; lastKnownFileType = sourcecode.c.h; path = evloop.c.h; sourceTree = "<group>"; };
		1065E6F619B99E6D00686E72 /* kqueue.c.h */ = {isa = PBXFileReference; lastKnownFileType = sourcecode.c.h; path = kqueue.c.h; sourceTree = "<group>"; };
		1065E6F719B9B1AC00686E72 /* epoll.c.h */ = {isa = PBXFileReference; lastKnownFileType = sourcecode.c.h; path = epoll.c.h; sourceTree = "<group>"; };
		1065E70419BF145700686E72 /* evloop.h */ = {isa = PBXFileReference; lastKnownFileType = sourcecode.c.h; path = evloop.h; sourceTree = "<group>"; };
		1065E70619BF14E500686E72 /* uv-binding.h */ = {isa = PBXFileReference; lastKnownFileType = sourcecode.c.h; path = "uv-binding.h"; sourceTree = "<group>"; };
		1065E70719BF17FE00686E72 /* uv-binding.c.h */ = {isa = PBXFileReference; fileEncoding = 4; lastKnownFileType = sourcecode.c.h; path = "uv-binding.c.h"; sourceTree = "<group>"; };
		106C22F71C040F6400405689 /* tunnel.c */ = {isa = PBXFileReference; fileEncoding = 4; lastKnownFileType = sourcecode.c.c; path = tunnel.c; sourceTree = "<group>"; };
		106C22F91C040F7800405689 /* tunnel.h */ = {isa = PBXFileReference; fileEncoding = 4; lastKnownFileType = sourcecode.c.h; path = tunnel.h; sourceTree = "<group>"; };
		106C22FB1C0413DA00405689 /* 40tunnel.t */ = {isa = PBXFileReference; lastKnownFileType = text; path = 40tunnel.t; sourceTree = "<group>"; xcLanguageSpecificationIdentifier = xcode.lang.perl; };
		106C22FE1C05436100405689 /* errordoc.c */ = {isa = PBXFileReference; fileEncoding = 4; lastKnownFileType = sourcecode.c.c; path = errordoc.c; sourceTree = "<group>"; };
		106C23001C0544CE00405689 /* errordoc.c */ = {isa = PBXFileReference; fileEncoding = 4; lastKnownFileType = sourcecode.c.c; path = errordoc.c; sourceTree = "<group>"; };
		106C23021C06AB2F00405689 /* 50errordoc.t */ = {isa = PBXFileReference; lastKnownFileType = text; path = 50errordoc.t; sourceTree = "<group>"; xcLanguageSpecificationIdentifier = xcode.lang.perl; };
		106C23041C1132E000405689 /* errordoc_directives.mt */ = {isa = PBXFileReference; fileEncoding = 4; lastKnownFileType = text; path = errordoc_directives.mt; sourceTree = "<group>"; };
		107086691B70A00F002B8F18 /* casper.c */ = {isa = PBXFileReference; fileEncoding = 4; lastKnownFileType = sourcecode.c.c; path = casper.c; sourceTree = "<group>"; };
		1070866B1B787D06002B8F18 /* compress.c */ = {isa = PBXFileReference; fileEncoding = 4; lastKnownFileType = sourcecode.c.c; path = compress.c; sourceTree = "<group>"; };
		1070866F1B7925D5002B8F18 /* compress.c */ = {isa = PBXFileReference; fileEncoding = 4; lastKnownFileType = sourcecode.c.c; path = compress.c; sourceTree = "<group>"; };
		107086711B798487002B8F18 /* compress.c */ = {isa = PBXFileReference; fileEncoding = 4; lastKnownFileType = sourcecode.c.c; path = compress.c; sourceTree = "<group>"; };
		107086741B79A08D002B8F18 /* 50compress.t */ = {isa = PBXFileReference; lastKnownFileType = text; path = 50compress.t; sourceTree = "<group>"; xcLanguageSpecificationIdentifier = xcode.lang.perl; };
		1070E15C1B438E8F001CCAFA /* poll.c.h */ = {isa = PBXFileReference; fileEncoding = 4; lastKnownFileType = sourcecode.c.h; path = poll.c.h; sourceTree = "<group>"; };
		1070E1621B4508B0001CCAFA /* util.c */ = {isa = PBXFileReference; fileEncoding = 4; lastKnownFileType = sourcecode.c.c; path = util.c; sourceTree = "<group>"; };
		1070E1641B451D43001CCAFA /* 40proxy-protocol.t */ = {isa = PBXFileReference; lastKnownFileType = text; path = "40proxy-protocol.t"; sourceTree = "<group>"; xcLanguageSpecificationIdentifier = xcode.lang.perl; };
		10756E251AC126250009BF57 /* yaml.h */ = {isa = PBXFileReference; fileEncoding = 4; lastKnownFileType = sourcecode.c.h; path = yaml.h; sourceTree = "<group>"; };
		10756E261AC126420009BF57 /* api.c */ = {isa = PBXFileReference; fileEncoding = 4; lastKnownFileType = sourcecode.c.c; path = api.c; sourceTree = "<group>"; };
		10756E271AC126420009BF57 /* dumper.c */ = {isa = PBXFileReference; fileEncoding = 4; lastKnownFileType = sourcecode.c.c; path = dumper.c; sourceTree = "<group>"; };
		10756E281AC126420009BF57 /* emitter.c */ = {isa = PBXFileReference; fileEncoding = 4; lastKnownFileType = sourcecode.c.c; path = emitter.c; sourceTree = "<group>"; };
		10756E291AC126420009BF57 /* loader.c */ = {isa = PBXFileReference; fileEncoding = 4; lastKnownFileType = sourcecode.c.c; path = loader.c; sourceTree = "<group>"; };
		10756E2E1AC1264D0009BF57 /* parser.c */ = {isa = PBXFileReference; fileEncoding = 4; lastKnownFileType = sourcecode.c.c; path = parser.c; sourceTree = "<group>"; };
		10756E2F1AC1264D0009BF57 /* reader.c */ = {isa = PBXFileReference; fileEncoding = 4; lastKnownFileType = sourcecode.c.c; path = reader.c; sourceTree = "<group>"; };
		10756E301AC1264D0009BF57 /* scanner.c */ = {isa = PBXFileReference; fileEncoding = 4; lastKnownFileType = sourcecode.c.c; path = scanner.c; sourceTree = "<group>"; };
		10756E311AC1264D0009BF57 /* writer.c */ = {isa = PBXFileReference; fileEncoding = 4; lastKnownFileType = sourcecode.c.c; path = writer.c; sourceTree = "<group>"; };
		10756E321AC1264D0009BF57 /* yaml_private.h */ = {isa = PBXFileReference; fileEncoding = 4; lastKnownFileType = sourcecode.c.h; path = yaml_private.h; sourceTree = "<group>"; };
		1079231519A320A700C52AD6 /* libh2o.a */ = {isa = PBXFileReference; explicitFileType = archive.ar; includeInIndex = 0; path = libh2o.a; sourceTree = BUILT_PRODUCTS_DIR; };
		1079232619A3210D00C52AD6 /* khash.h */ = {isa = PBXFileReference; fileEncoding = 4; lastKnownFileType = sourcecode.c.h; path = khash.h; sourceTree = "<group>"; };
		1079235A19A3210D00C52AD6 /* picohttpparser.c */ = {isa = PBXFileReference; fileEncoding = 4; lastKnownFileType = sourcecode.c.c; path = picohttpparser.c; sourceTree = "<group>"; };
		1079235B19A3210D00C52AD6 /* picohttpparser.h */ = {isa = PBXFileReference; fileEncoding = 4; lastKnownFileType = sourcecode.c.h; path = picohttpparser.h; sourceTree = "<group>"; };
		107923A019A3215F00C52AD6 /* http1.h */ = {isa = PBXFileReference; fileEncoding = 4; lastKnownFileType = sourcecode.c.h; path = http1.h; sourceTree = "<group>"; };
		107923A119A3215F00C52AD6 /* http2.h */ = {isa = PBXFileReference; fileEncoding = 4; lastKnownFileType = sourcecode.c.h; path = http2.h; sourceTree = "<group>"; };
		107923A219A3215F00C52AD6 /* token.h */ = {isa = PBXFileReference; fileEncoding = 4; lastKnownFileType = sourcecode.c.h; path = token.h; sourceTree = "<group>"; };
		107923A319A3215F00C52AD6 /* websocket.h */ = {isa = PBXFileReference; fileEncoding = 4; lastKnownFileType = sourcecode.c.h; path = websocket.h; sourceTree = "<group>"; };
		107923A419A3215F00C52AD6 /* h2o.h */ = {isa = PBXFileReference; fileEncoding = 4; lastKnownFileType = sourcecode.c.h; path = h2o.h; sourceTree = "<group>"; };
		107923AB19A3216B00C52AD6 /* tokens.pl */ = {isa = PBXFileReference; fileEncoding = 4; lastKnownFileType = text.script.perl; path = tokens.pl; sourceTree = "<group>"; };
		107923AF19A3217300C52AD6 /* file.c */ = {isa = PBXFileReference; fileEncoding = 4; lastKnownFileType = sourcecode.c.c; path = file.c; sourceTree = "<group>"; };
		107923B019A3217300C52AD6 /* headers.c */ = {isa = PBXFileReference; fileEncoding = 4; lastKnownFileType = sourcecode.c.c; path = headers.c; sourceTree = "<group>"; };
		107923B119A3217300C52AD6 /* http1.c */ = {isa = PBXFileReference; fileEncoding = 4; lastKnownFileType = sourcecode.c.c; path = http1.c; sourceTree = "<group>"; };
		107923B319A3217300C52AD6 /* connection.c */ = {isa = PBXFileReference; fileEncoding = 4; lastKnownFileType = sourcecode.c.c; path = connection.c; sourceTree = "<group>"; };
		107923B419A3217300C52AD6 /* hpack.c */ = {isa = PBXFileReference; fileEncoding = 4; lastKnownFileType = sourcecode.c.c; path = hpack.c; sourceTree = "<group>"; };
		107923B519A3217300C52AD6 /* hpack_huffman_table.h */ = {isa = PBXFileReference; fileEncoding = 4; lastKnownFileType = sourcecode.c.h; path = hpack_huffman_table.h; sourceTree = "<group>"; };
		107923B819A3217300C52AD6 /* frame.c */ = {isa = PBXFileReference; fileEncoding = 4; lastKnownFileType = sourcecode.c.c; path = frame.c; sourceTree = "<group>"; };
		107923B919A3217300C52AD6 /* context.c */ = {isa = PBXFileReference; fileEncoding = 4; lastKnownFileType = sourcecode.c.c; path = context.c; sourceTree = "<group>"; };
		107923BA19A3217300C52AD6 /* memory.c */ = {isa = PBXFileReference; fileEncoding = 4; lastKnownFileType = sourcecode.c.c; path = memory.c; sourceTree = "<group>"; };
		107923BB19A3217300C52AD6 /* mimemap.c */ = {isa = PBXFileReference; fileEncoding = 4; lastKnownFileType = sourcecode.c.c; path = mimemap.c; sourceTree = "<group>"; };
		107923BC19A3217300C52AD6 /* request.c */ = {isa = PBXFileReference; fileEncoding = 4; lastKnownFileType = sourcecode.c.c; path = request.c; sourceTree = "<group>"; };
		107923BF19A3217300C52AD6 /* token.c */ = {isa = PBXFileReference; fileEncoding = 4; lastKnownFileType = sourcecode.c.c; path = token.c; sourceTree = "<group>"; };
		107923C019A3217300C52AD6 /* util.c */ = {isa = PBXFileReference; fileEncoding = 4; lastKnownFileType = sourcecode.c.c; path = util.c; sourceTree = "<group>"; };
		107923C119A3217300C52AD6 /* websocket.c */ = {isa = PBXFileReference; fileEncoding = 4; lastKnownFileType = sourcecode.c.c; path = websocket.c; sourceTree = "<group>"; };
		107923D919A321F400C52AD6 /* examples-simple */ = {isa = PBXFileReference; explicitFileType = "compiled.mach-o.executable"; includeInIndex = 0; path = "examples-simple"; sourceTree = BUILT_PRODUCTS_DIR; };
		107923FC19A3238500C52AD6 /* simple.c */ = {isa = PBXFileReference; fileEncoding = 4; lastKnownFileType = sourcecode.c.c; path = simple.c; sourceTree = "<group>"; };
		1079240D19A3247A00C52AD6 /* websocket */ = {isa = PBXFileReference; explicitFileType = "compiled.mach-o.executable"; includeInIndex = 0; path = websocket; sourceTree = BUILT_PRODUCTS_DIR; };
		1079241319A324B400C52AD6 /* websocket.c */ = {isa = PBXFileReference; fileEncoding = 4; lastKnownFileType = sourcecode.c.c; path = websocket.c; sourceTree = "<group>"; };
		1079243519A3260E00C52AD6 /* unittest */ = {isa = PBXFileReference; explicitFileType = "compiled.mach-o.executable"; includeInIndex = 0; path = unittest; sourceTree = BUILT_PRODUCTS_DIR; };
		1079245319A32C0800C52AD6 /* token_table.h */ = {isa = PBXFileReference; fileEncoding = 4; lastKnownFileType = sourcecode.c.h; path = token_table.h; sourceTree = "<group>"; };
		107D4D431B588021004A9B21 /* ssl.c */ = {isa = PBXFileReference; fileEncoding = 4; lastKnownFileType = sourcecode.c.c; path = ssl.c; sourceTree = "<group>"; };
		107D4D4D1B58970D004A9B21 /* ssl.c */ = {isa = PBXFileReference; fileEncoding = 4; lastKnownFileType = sourcecode.c.c; path = ssl.c; sourceTree = "<group>"; };
		107D4D501B58B342004A9B21 /* 40session-ticket.t */ = {isa = PBXFileReference; lastKnownFileType = text; path = "40session-ticket.t"; sourceTree = "<group>"; xcLanguageSpecificationIdentifier = xcode.lang.perl; };
		107D4D521B5B2412004A9B21 /* file.h */ = {isa = PBXFileReference; fileEncoding = 4; lastKnownFileType = sourcecode.c.h; path = file.h; sourceTree = "<group>"; };
		107D4D541B5B30EE004A9B21 /* file.c */ = {isa = PBXFileReference; fileEncoding = 4; lastKnownFileType = sourcecode.c.c; path = file.c; sourceTree = "<group>"; };
		107D4D5D1B5F143B004A9B21 /* setuidgid.c */ = {isa = PBXFileReference; lastKnownFileType = sourcecode.c.c; path = setuidgid.c; sourceTree = "<group>"; };
		107E340F1C7EB13F00AEF5F8 /* gzip.c */ = {isa = PBXFileReference; fileEncoding = 4; lastKnownFileType = sourcecode.c.c; path = gzip.c; sourceTree = "<group>"; };
		107E34111C7EE0D200AEF5F8 /* brotli.c */ = {isa = PBXFileReference; fileEncoding = 4; lastKnownFileType = sourcecode.c.c; path = brotli.c; sourceTree = "<group>"; };
		107E34231C86801E00AEF5F8 /* 50file-file.t */ = {isa = PBXFileReference; lastKnownFileType = text; path = "50file-file.t"; sourceTree = "<group>"; xcLanguageSpecificationIdentifier = xcode.lang.perl; };
		108102151C3DB05100C024CD /* 50reverse-proxy-disconnected-keepalive.t */ = {isa = PBXFileReference; lastKnownFileType = text; path = "50reverse-proxy-disconnected-keepalive.t"; sourceTree = "<group>"; xcLanguageSpecificationIdentifier = xcode.lang.perl; };
		108214FE1AAD34DD00D27E66 /* 50reverse-proxy-0.t */ = {isa = PBXFileReference; lastKnownFileType = text; path = "50reverse-proxy-0.t"; sourceTree = "<group>"; xcLanguageSpecificationIdentifier = xcode.lang.perl; };
		108215071AAD41CE00D27E66 /* test.pl */ = {isa = PBXFileReference; lastKnownFileType = text.script.perl; name = test.pl; path = "50reverse-proxy/test.pl"; sourceTree = "<group>"; };
		108215081AB14B1100D27E66 /* 40server-push.t */ = {isa = PBXFileReference; lastKnownFileType = text; path = "40server-push.t"; sourceTree = "<group>"; xcLanguageSpecificationIdentifier = xcode.lang.perl; };
		1082150A1AB26F2A00D27E66 /* CMakeLists.txt */ = {isa = PBXFileReference; lastKnownFileType = text; path = CMakeLists.txt; sourceTree = "<group>"; };
		1082150C1AB26F4700D27E66 /* FindWslay.cmake */ = {isa = PBXFileReference; lastKnownFileType = text; path = FindWslay.cmake; sourceTree = "<group>"; };
		1082150D1AB26F4700D27E66 /* FindLibYAML.cmake */ = {isa = PBXFileReference; lastKnownFileType = text; path = FindLibYAML.cmake; sourceTree = "<group>"; };
		1082150E1AB26F4700D27E66 /* FindLibUV.cmake */ = {isa = PBXFileReference; lastKnownFileType = text; path = FindLibUV.cmake; sourceTree = "<group>"; };
		10835E001C9A6C2400197E59 /* logconf.c */ = {isa = PBXFileReference; fileEncoding = 4; lastKnownFileType = sourcecode.c.c; path = logconf.c; sourceTree = "<group>"; };
		10835E021C9A860000197E59 /* status.c */ = {isa = PBXFileReference; fileEncoding = 4; lastKnownFileType = sourcecode.c.c; path = status.c; sourceTree = "<group>"; };
		10835E041C9B3C6200197E59 /* status.c */ = {isa = PBXFileReference; fileEncoding = 4; lastKnownFileType = sourcecode.c.c; path = status.c; sourceTree = "<group>"; };
		10835E071C9B8EA700197E59 /* index.html */ = {isa = PBXFileReference; lastKnownFileType = text.html; path = index.html; sourceTree = "<group>"; };
		10835E081CA2204E00197E59 /* status_directives.mt */ = {isa = PBXFileReference; fileEncoding = 4; lastKnownFileType = text; path = status_directives.mt; sourceTree = "<group>"; };
		108867741AD9069900987967 /* defaults.c.h */ = {isa = PBXFileReference; fileEncoding = 4; lastKnownFileType = sourcecode.c.h; path = defaults.c.h; sourceTree = "<group>"; };
		1092E0011BEB1DDC001074BF /* 80issues579.t */ = {isa = PBXFileReference; lastKnownFileType = text; path = 80issues579.t; sourceTree = "<group>"; xcLanguageSpecificationIdentifier = xcode.lang.perl; };
		109428AB1CC6C4C700E676CB /* openssl_hostname_validation.c */ = {isa = PBXFileReference; lastKnownFileType = sourcecode.c.c; path = openssl_hostname_validation.c; sourceTree = "<group>"; };
		109428AC1CC6C4C700E676CB /* openssl_hostname_validation.h */ = {isa = PBXFileReference; lastKnownFileType = sourcecode.c.h; path = openssl_hostname_validation.h; sourceTree = "<group>"; };
		10952D591C5082F7000D664C /* 80issues-from-proxy-reproxy-to-different-host.t */ = {isa = PBXFileReference; lastKnownFileType = text; path = "80issues-from-proxy-reproxy-to-different-host.t"; sourceTree = "<group>"; xcLanguageSpecificationIdentifier = xcode.lang.perl; };
		10952D5B1C608A6B000D664C /* cgi.mt */ = {isa = PBXFileReference; lastKnownFileType = text; path = cgi.mt; sourceTree = "<group>"; };
		10952D5C1C608D19000D664C /* basic_auth.mt */ = {isa = PBXFileReference; lastKnownFileType = text; path = basic_auth.mt; sourceTree = "<group>"; };
		10952D5D1C62D4DC000D664C /* mruby.mt */ = {isa = PBXFileReference; lastKnownFileType = text; path = mruby.mt; sourceTree = "<group>"; };
		10955C2C1D1BA47100935796 /* throttle_response_directives.mt */ = {isa = PBXFileReference; fileEncoding = 4; lastKnownFileType = text; path = throttle_response_directives.mt; sourceTree = "<group>"; };
		109EEFD81D77B336001F11D1 /* 80one-byte-window.t */ = {isa = PBXFileReference; fileEncoding = 4; lastKnownFileType = text; path = "80one-byte-window.t"; sourceTree = "<group>"; xcLanguageSpecificationIdentifier = xcode.lang.perl; };
		109EEFD91D77B336001F11D1 /* 50chunked-encoding-proxying.t */ = {isa = PBXFileReference; fileEncoding = 4; lastKnownFileType = text; path = "50chunked-encoding-proxying.t"; sourceTree = "<group>"; xcLanguageSpecificationIdentifier = xcode.lang.perl; };
		109EEFDB1D77B336001F11D1 /* 50http2_debug_state.t */ = {isa = PBXFileReference; fileEncoding = 4; lastKnownFileType = text; path = 50http2_debug_state.t; sourceTree = "<group>"; xcLanguageSpecificationIdentifier = xcode.lang.perl; };
		109EEFDC1D77B350001F11D1 /* 00unit.mruby.t */ = {isa = PBXFileReference; fileEncoding = 4; lastKnownFileType = text; path = 00unit.mruby.t; sourceTree = "<group>"; xcLanguageSpecificationIdentifier = xcode.lang.perl; };
		109EEFDD1D77B350001F11D1 /* 50mruby-acl.t */ = {isa = PBXFileReference; fileEncoding = 4; lastKnownFileType = text; path = "50mruby-acl.t"; sourceTree = "<group>"; xcLanguageSpecificationIdentifier = xcode.lang.perl; };
		109EEFDE1D77B350001F11D1 /* 40server-push-multiple.t */ = {isa = PBXFileReference; fileEncoding = 4; lastKnownFileType = text; path = "40server-push-multiple.t"; sourceTree = "<group>"; xcLanguageSpecificationIdentifier = xcode.lang.perl; };
		109EEFDF1D77B350001F11D1 /* 50mruby-dos-detector.t */ = {isa = PBXFileReference; fileEncoding = 4; lastKnownFileType = text; path = "50mruby-dos-detector.t"; sourceTree = "<group>"; xcLanguageSpecificationIdentifier = xcode.lang.perl; };
		109EEFE11D77B350001F11D1 /* 80dup-host-headers.t */ = {isa = PBXFileReference; fileEncoding = 4; lastKnownFileType = text; path = "80dup-host-headers.t"; sourceTree = "<group>"; xcLanguageSpecificationIdentifier = xcode.lang.perl; };
		109EEFE21D77B350001F11D1 /* 80invalid-h2-chars-in-headers.t */ = {isa = PBXFileReference; fileEncoding = 4; lastKnownFileType = text; path = "80invalid-h2-chars-in-headers.t"; sourceTree = "<group>"; xcLanguageSpecificationIdentifier = xcode.lang.perl; };
		109EEFE31D77B350001F11D1 /* 90live-sni.t */ = {isa = PBXFileReference; fileEncoding = 4; lastKnownFileType = text; path = "90live-sni.t"; sourceTree = "<group>"; xcLanguageSpecificationIdentifier = xcode.lang.perl; };
		109EEFE41D77B360001F11D1 /* 50file.t */ = {isa = PBXFileReference; fileEncoding = 4; lastKnownFileType = text; path = 50file.t; sourceTree = "<group>"; xcLanguageSpecificationIdentifier = xcode.lang.perl; };
		109EEFE51D77B36C001F11D1 /* 50servername.t */ = {isa = PBXFileReference; fileEncoding = 4; lastKnownFileType = text; path = 50servername.t; sourceTree = "<group>"; xcLanguageSpecificationIdentifier = xcode.lang.perl; };
		109EEFE61D77B376001F11D1 /* README.md */ = {isa = PBXFileReference; fileEncoding = 4; lastKnownFileType = net.daringfireball.markdown; path = README.md; sourceTree = "<group>"; };
		10A3D3D01B4CDBC700327CF9 /* memcached.h */ = {isa = PBXFileReference; lastKnownFileType = sourcecode.c.h; path = memcached.h; sourceTree = "<group>"; };
		10A3D3D11B4CDBDC00327CF9 /* memcached.c */ = {isa = PBXFileReference; fileEncoding = 4; lastKnownFileType = sourcecode.c.c; path = memcached.c; sourceTree = "<group>"; };
		10A3D3D61B4F1E3200327CF9 /* 50mruby.t */ = {isa = PBXFileReference; lastKnownFileType = text; path = 50mruby.t; sourceTree = "<group>"; xcLanguageSpecificationIdentifier = xcode.lang.perl; };
		10A3D3D71B4F4D0900327CF9 /* 40memcached-session-resumption.t */ = {isa = PBXFileReference; lastKnownFileType = text; path = "40memcached-session-resumption.t"; sourceTree = "<group>"; xcLanguageSpecificationIdentifier = xcode.lang.perl; };
		10A3D3ED1B4FAAEC00327CF9 /* close.c */ = {isa = PBXFileReference; fileEncoding = 4; lastKnownFileType = sourcecode.c.c; path = close.c; sourceTree = "<group>"; };
		10A3D3EE1B4FAAEC00327CF9 /* connect.c */ = {isa = PBXFileReference; fileEncoding = 4; lastKnownFileType = sourcecode.c.c; path = connect.c; sourceTree = "<group>"; };
		10A3D3F61B4FAAF500327CF9 /* recv.c */ = {isa = PBXFileReference; fileEncoding = 4; lastKnownFileType = sourcecode.c.c; path = recv.c; sourceTree = "<group>"; };
		10A3D3F71B4FAAF500327CF9 /* send.c */ = {isa = PBXFileReference; fileEncoding = 4; lastKnownFileType = sourcecode.c.c; path = send.c; sourceTree = "<group>"; };
		10A3D3F91B4FAAF500327CF9 /* socket.c */ = {isa = PBXFileReference; fileEncoding = 4; lastKnownFileType = sourcecode.c.c; path = socket.c; sourceTree = "<group>"; };
		10A3D3FA1B4FAAF500327CF9 /* strerror.c */ = {isa = PBXFileReference; fileEncoding = 4; lastKnownFileType = sourcecode.c.c; path = strerror.c; sourceTree = "<group>"; };
		10A3D3FE1B4FAAF500327CF9 /* yrmcds.h */ = {isa = PBXFileReference; fileEncoding = 4; lastKnownFileType = sourcecode.c.h; path = yrmcds.h; sourceTree = "<group>"; };
		10A3D40E1B584BEC00327CF9 /* standalone.h */ = {isa = PBXFileReference; fileEncoding = 4; lastKnownFileType = sourcecode.c.h; path = standalone.h; sourceTree = "<group>"; };
		10A60DE91B0D87FE006E38EC /* annotate-backtrace-symbols */ = {isa = PBXFileReference; lastKnownFileType = text; path = "annotate-backtrace-symbols"; sourceTree = "<group>"; };
		10AA2E931A80A592004322AC /* time_.h */ = {isa = PBXFileReference; fileEncoding = 4; lastKnownFileType = sourcecode.c.h; path = time_.h; sourceTree = "<group>"; };
		10AA2E951A80A612004322AC /* time.c */ = {isa = PBXFileReference; fileEncoding = 4; lastKnownFileType = sourcecode.c.c; path = time.c; sourceTree = "<group>"; };
		10AA2E981A81F68A004322AC /* time.c */ = {isa = PBXFileReference; fileEncoding = 4; lastKnownFileType = sourcecode.c.c; path = time.c; sourceTree = "<group>"; };
		10AA2E9E1A8807CF004322AC /* url.h */ = {isa = PBXFileReference; fileEncoding = 4; lastKnownFileType = sourcecode.c.h; path = url.h; sourceTree = "<group>"; };
		10AA2EA01A88082E004322AC /* url.c */ = {isa = PBXFileReference; fileEncoding = 4; lastKnownFileType = sourcecode.c.c; path = url.c; sourceTree = "<group>"; };
		10AA2EA21A88090B004322AC /* url.c */ = {isa = PBXFileReference; fileEncoding = 4; lastKnownFileType = sourcecode.c.c; path = url.c; sourceTree = "<group>"; };
		10AA2EA41A8D9999004322AC /* redirect.c */ = {isa = PBXFileReference; fileEncoding = 4; lastKnownFileType = sourcecode.c.c; path = redirect.c; sourceTree = "<group>"; };
		10AA2EA61A8DA93C004322AC /* redirect.c */ = {isa = PBXFileReference; fileEncoding = 4; lastKnownFileType = sourcecode.c.c; path = redirect.c; sourceTree = "<group>"; };
		10AA2EA81A8DAFD4004322AC /* 50redirect.t */ = {isa = PBXFileReference; lastKnownFileType = text; path = 50redirect.t; sourceTree = "<group>"; xcLanguageSpecificationIdentifier = xcode.lang.perl; };
		10AA2EA91A8DDC57004322AC /* multithread.h */ = {isa = PBXFileReference; fileEncoding = 4; lastKnownFileType = sourcecode.c.h; path = multithread.h; sourceTree = "<group>"; };
		10AA2EAB1A8DE0AE004322AC /* multithread.c */ = {isa = PBXFileReference; fileEncoding = 4; lastKnownFileType = sourcecode.c.c; path = multithread.c; sourceTree = "<group>"; };
		10AA2EAD1A8E22DA004322AC /* multithread.c */ = {isa = PBXFileReference; fileEncoding = 4; lastKnownFileType = sourcecode.c.c; path = multithread.c; sourceTree = "<group>"; };
		10AA2EB11A931409004322AC /* 50access-log.t */ = {isa = PBXFileReference; fileEncoding = 4; lastKnownFileType = text; path = "50access-log.t"; sourceTree = "<group>"; xcLanguageSpecificationIdentifier = xcode.lang.perl; };
		10AA2EB21A9479B4004322AC /* 50reverse-proxy-upstream-down.t */ = {isa = PBXFileReference; lastKnownFileType = text; path = "50reverse-proxy-upstream-down.t"; sourceTree = "<group>"; xcLanguageSpecificationIdentifier = xcode.lang.perl; };
		10AA2EB31A94B66D004322AC /* 40virtual-host.t */ = {isa = PBXFileReference; lastKnownFileType = text; path = "40virtual-host.t"; sourceTree = "<group>"; xcLanguageSpecificationIdentifier = xcode.lang.perl; };
		10AA2EB61A970EFC004322AC /* http2_internal.h */ = {isa = PBXFileReference; fileEncoding = 4; lastKnownFileType = sourcecode.c.h; path = http2_internal.h; sourceTree = "<group>"; };
		10AA2EB81A971280004322AC /* http2_scheduler.h */ = {isa = PBXFileReference; fileEncoding = 4; lastKnownFileType = sourcecode.c.h; path = http2_scheduler.h; sourceTree = "<group>"; };
		10AA2EBB1A9EEDF8004322AC /* proxy.c */ = {isa = PBXFileReference; fileEncoding = 4; lastKnownFileType = sourcecode.c.c; path = proxy.c; sourceTree = "<group>"; };
		10AA2EBD1AA019D8004322AC /* headers.c */ = {isa = PBXFileReference; fileEncoding = 4; lastKnownFileType = sourcecode.c.c; path = headers.c; sourceTree = "<group>"; };
		10AA2EBF1AA019FC004322AC /* headers.c */ = {isa = PBXFileReference; fileEncoding = 4; lastKnownFileType = sourcecode.c.c; path = headers.c; sourceTree = "<group>"; };
		10AA2EC11AA0402E004322AC /* reproxy.c */ = {isa = PBXFileReference; fileEncoding = 4; lastKnownFileType = sourcecode.c.c; path = reproxy.c; sourceTree = "<group>"; };
		10AA2EC31AA0403A004322AC /* reproxy.c */ = {isa = PBXFileReference; fileEncoding = 4; lastKnownFileType = sourcecode.c.c; path = reproxy.c; sourceTree = "<group>"; };
		10AA2EC61AA05598004322AC /* upstream.psgi */ = {isa = PBXFileReference; lastKnownFileType = text; path = upstream.psgi; sourceTree = "<group>"; xcLanguageSpecificationIdentifier = xcode.lang.perl; };
		10AAAC621B6C7A7D004487C3 /* http2_casper.h */ = {isa = PBXFileReference; fileEncoding = 4; lastKnownFileType = sourcecode.c.h; path = http2_casper.h; sourceTree = "<group>"; };
		10AAAC641B6C9275004487C3 /* casper.c */ = {isa = PBXFileReference; fileEncoding = 4; lastKnownFileType = sourcecode.c.c; path = casper.c; sourceTree = "<group>"; };
		10B38A651B8D345D007DC191 /* mruby.c */ = {isa = PBXFileReference; fileEncoding = 4; lastKnownFileType = sourcecode.c.c; path = mruby.c; sourceTree = "<group>"; };
		10B38A711B8D34BB007DC191 /* mruby_.h */ = {isa = PBXFileReference; fileEncoding = 4; lastKnownFileType = sourcecode.c.h; path = mruby_.h; sourceTree = "<group>"; };
		10B38A731B8D3544007DC191 /* mruby.c */ = {isa = PBXFileReference; fileEncoding = 4; lastKnownFileType = sourcecode.c.c; path = mruby.c; sourceTree = "<group>"; };
		10B6D4501C727315005F0CF8 /* 80yaml-merge.t */ = {isa = PBXFileReference; fileEncoding = 4; lastKnownFileType = text; path = "80yaml-merge.t"; sourceTree = "<group>"; xcLanguageSpecificationIdentifier = xcode.lang.perl; };
		10BA72A919AAD6300059392A /* stream.c */ = {isa = PBXFileReference; fileEncoding = 4; lastKnownFileType = sourcecode.c.c; path = stream.c; sourceTree = "<group>"; };
		10BCF2FC1B168CAE0076939D /* fastcgi.c */ = {isa = PBXFileReference; fileEncoding = 4; lastKnownFileType = sourcecode.c.c; path = fastcgi.c; sourceTree = "<group>"; };
		10BCF2FE1B1A892F0076939D /* fastcgi.c */ = {isa = PBXFileReference; fileEncoding = 4; lastKnownFileType = sourcecode.c.c; path = fastcgi.c; sourceTree = "<group>"; };
		10BCF3001B214C460076939D /* fastcgi.c */ = {isa = PBXFileReference; fileEncoding = 4; lastKnownFileType = sourcecode.c.c; path = fastcgi.c; sourceTree = "<group>"; };
		10C2117C1B8164B1005A9D02 /* 90root-fastcgi-php.t */ = {isa = PBXFileReference; fileEncoding = 4; lastKnownFileType = text; path = "90root-fastcgi-php.t"; sourceTree = "<group>"; xcLanguageSpecificationIdentifier = xcode.lang.perl; };
		10C45D4D1CFD15890096DB06 /* 50throttle-response.t */ = {isa = PBXFileReference; fileEncoding = 4; lastKnownFileType = text; path = "50throttle-response.t"; sourceTree = "<group>"; xcLanguageSpecificationIdentifier = xcode.lang.perl; };
		10C45D4E1CFD15FA0096DB06 /* throttle_resp.c */ = {isa = PBXFileReference; fileEncoding = 4; lastKnownFileType = sourcecode.c.c; path = throttle_resp.c; sourceTree = "<group>"; };
		10C45D501CFD160A0096DB06 /* throttle_resp.c */ = {isa = PBXFileReference; fileEncoding = 4; lastKnownFileType = sourcecode.c.c; path = throttle_resp.c; sourceTree = "<group>"; };
		10C45D531CFE9B300096DB06 /* events.c */ = {isa = PBXFileReference; fileEncoding = 4; lastKnownFileType = sourcecode.c.c; path = events.c; sourceTree = "<group>"; };
		10C45D541CFE9B300096DB06 /* requests.c */ = {isa = PBXFileReference; fileEncoding = 4; lastKnownFileType = sourcecode.c.c; path = requests.c; sourceTree = "<group>"; };
		10C45D571CFE9BB60096DB06 /* 50status.t */ = {isa = PBXFileReference; fileEncoding = 4; lastKnownFileType = text; path = 50status.t; sourceTree = "<group>"; xcLanguageSpecificationIdentifier = xcode.lang.perl; };
		10C5A6311B268632006094A6 /* 50fastcgi.t */ = {isa = PBXFileReference; lastKnownFileType = text; path = 50fastcgi.t; sourceTree = "<group>"; xcLanguageSpecificationIdentifier = xcode.lang.perl; };
		10D0903919F0A51C0043D458 /* memory.h */ = {isa = PBXFileReference; fileEncoding = 4; lastKnownFileType = sourcecode.c.h; path = memory.h; sourceTree = "<group>"; };
		10D0903D19F0A8190043D458 /* socket.h */ = {isa = PBXFileReference; fileEncoding = 4; lastKnownFileType = sourcecode.c.h; path = socket.h; sourceTree = "<group>"; };
		10D0904219F0BA780043D458 /* linklist.h */ = {isa = PBXFileReference; fileEncoding = 4; lastKnownFileType = sourcecode.c.h; path = linklist.h; sourceTree = "<group>"; };
		10D0905119F0CA9C0043D458 /* examples-socket-server */ = {isa = PBXFileReference; explicitFileType = "compiled.mach-o.executable"; includeInIndex = 0; path = "examples-socket-server"; sourceTree = BUILT_PRODUCTS_DIR; };
		10D0905219F0CB130043D458 /* socket-client.c */ = {isa = PBXFileReference; fileEncoding = 4; lastKnownFileType = sourcecode.c.c; path = "socket-client.c"; sourceTree = "<group>"; };
		10D0905419F102C70043D458 /* http1client.c */ = {isa = PBXFileReference; fileEncoding = 4; lastKnownFileType = sourcecode.c.c; path = http1client.c; sourceTree = "<group>"; };
		10D0905819F22FA10043D458 /* string_.h */ = {isa = PBXFileReference; fileEncoding = 4; lastKnownFileType = sourcecode.c.h; path = string_.h; sourceTree = "<group>"; };
		10D0905A19F230280043D458 /* string.c */ = {isa = PBXFileReference; fileEncoding = 4; lastKnownFileType = sourcecode.c.c; path = string.c; sourceTree = "<group>"; };
		10D0906919F38B2E0043D458 /* examples-httpclient */ = {isa = PBXFileReference; explicitFileType = "compiled.mach-o.executable"; includeInIndex = 0; path = "examples-httpclient"; sourceTree = BUILT_PRODUCTS_DIR; };
		10D0906A19F38B850043D458 /* httpclient.c */ = {isa = PBXFileReference; fileEncoding = 4; lastKnownFileType = sourcecode.c.c; path = httpclient.c; sourceTree = "<group>"; };
		10D0906E19F494CC0043D458 /* test.c */ = {isa = PBXFileReference; fileEncoding = 4; lastKnownFileType = sourcecode.c.c; path = test.c; sourceTree = "<group>"; };
		10D0906F19F494CC0043D458 /* test.h */ = {isa = PBXFileReference; fileEncoding = 4; lastKnownFileType = sourcecode.c.h; path = test.h; sourceTree = "<group>"; };
		10D0907219F633B00043D458 /* proxy.c */ = {isa = PBXFileReference; fileEncoding = 4; lastKnownFileType = sourcecode.c.c; path = proxy.c; sourceTree = "<group>"; };
		10DA969A1CCEF2C200679165 /* 50reverse-proxy-https.t */ = {isa = PBXFileReference; fileEncoding = 4; lastKnownFileType = text; path = "50reverse-proxy-https.t"; sourceTree = "<group>"; xcLanguageSpecificationIdentifier = xcode.lang.perl; };
		10DA969B1CD2BF9000679165 /* cache.h */ = {isa = PBXFileReference; fileEncoding = 4; lastKnownFileType = sourcecode.c.h; path = cache.h; sourceTree = "<group>"; };
		10DA969D1CD2BFAC00679165 /* cache.c */ = {isa = PBXFileReference; fileEncoding = 4; lastKnownFileType = sourcecode.c.c; path = cache.c; sourceTree = "<group>"; };
		10DA969F1CD2BFEE00679165 /* cache.c */ = {isa = PBXFileReference; fileEncoding = 4; lastKnownFileType = sourcecode.c.c; path = cache.c; sourceTree = "<group>"; };
		10E299571A67E68500701AA6 /* scheduler.c */ = {isa = PBXFileReference; fileEncoding = 4; lastKnownFileType = sourcecode.c.c; path = scheduler.c; sourceTree = "<group>"; };
		10E299591A68D03100701AA6 /* scheduler.c */ = {isa = PBXFileReference; fileEncoding = 4; lastKnownFileType = sourcecode.c.c; path = scheduler.c; sourceTree = "<group>"; };
		10EA45DF1D0949BF00769A2B /* examples-latency-optimization */ = {isa = PBXFileReference; explicitFileType = "compiled.mach-o.executable"; includeInIndex = 0; path = "examples-latency-optimization"; sourceTree = BUILT_PRODUCTS_DIR; };
		10EA45E01D094A1200769A2B /* latency-optimization.c */ = {isa = PBXFileReference; fileEncoding = 4; lastKnownFileType = sourcecode.c.c; path = "latency-optimization.c"; sourceTree = "<group>"; };
		10EC2A351A0B4D370083514F /* socketpool.h */ = {isa = PBXFileReference; fileEncoding = 4; lastKnownFileType = sourcecode.c.h; path = socketpool.h; sourceTree = "<group>"; };
		10EC2A371A0B4DC70083514F /* socketpool.c */ = {isa = PBXFileReference; fileEncoding = 4; lastKnownFileType = sourcecode.c.c; path = socketpool.c; sourceTree = "<group>"; };
		10F417D319C1907B00B6E31A /* h2o */ = {isa = PBXFileReference; explicitFileType = "compiled.mach-o.executable"; includeInIndex = 0; path = h2o; sourceTree = BUILT_PRODUCTS_DIR; };
		10F417D519C190F800B6E31A /* main.c */ = {isa = PBXFileReference; fileEncoding = 4; lastKnownFileType = sourcecode.c.c; path = main.c; sourceTree = "<group>"; };
		10F417FD19C2D2F800B6E31A /* picotest.c */ = {isa = PBXFileReference; fileEncoding = 4; lastKnownFileType = sourcecode.c.c; path = picotest.c; sourceTree = "<group>"; };
		10F417FE19C2D2F800B6E31A /* picotest.h */ = {isa = PBXFileReference; fileEncoding = 4; lastKnownFileType = sourcecode.c.h; path = picotest.h; sourceTree = "<group>"; };
		10F4180019C2D31600B6E31A /* yoml.h */ = {isa = PBXFileReference; fileEncoding = 4; lastKnownFileType = sourcecode.c.h; name = yoml.h; path = yoml/yoml.h; sourceTree = "<group>"; };
		10F4180219C2D32100B6E31A /* yoml-parser.h */ = {isa = PBXFileReference; fileEncoding = 4; lastKnownFileType = sourcecode.c.h; name = "yoml-parser.h"; path = "yoml/yoml-parser.h"; sourceTree = "<group>"; };
		10F4180419CA75C500B6E31A /* configurator.c */ = {isa = PBXFileReference; fileEncoding = 4; lastKnownFileType = sourcecode.c.c; path = configurator.c; sourceTree = "<group>"; };
		10F4197F1B64E70D00BEAEAC /* golombset.h */ = {isa = PBXFileReference; fileEncoding = 4; lastKnownFileType = sourcecode.c.h; path = golombset.h; sourceTree = "<group>"; };
		10F4EB831C165B92003DA150 /* fastcgi-cgi.pl */ = {isa = PBXFileReference; lastKnownFileType = text.script.perl; path = "fastcgi-cgi.pl"; sourceTree = "<group>"; };
		10F4EB841C16BADD003DA150 /* 50fastcgi-cgi.t */ = {isa = PBXFileReference; lastKnownFileType = text; path = "50fastcgi-cgi.t"; sourceTree = "<group>"; xcLanguageSpecificationIdentifier = xcode.lang.perl; };
		10F4EB861C177A12003DA150 /* hello.cgi */ = {isa = PBXFileReference; lastKnownFileType = text; path = hello.cgi; sourceTree = "<group>"; xcLanguageSpecificationIdentifier = xcode.lang.perl; };
		10F4EB891C195B9E003DA150 /* htpasswd.rb */ = {isa = PBXFileReference; lastKnownFileType = text.script.ruby; path = htpasswd.rb; sourceTree = "<group>"; };
		10F9F2641AF4795D0056F26B /* redirect.c */ = {isa = PBXFileReference; fileEncoding = 4; lastKnownFileType = sourcecode.c.c; path = redirect.c; sourceTree = "<group>"; };
		10F9F2661AFC5F550056F26B /* hostinfo.c */ = {isa = PBXFileReference; fileEncoding = 4; lastKnownFileType = sourcecode.c.c; path = hostinfo.c; sourceTree = "<group>"; };
		10FCC13C1B2E4A4500F13674 /* cloexec.c */ = {isa = PBXFileReference; fileEncoding = 4; lastKnownFileType = sourcecode.c.c; path = cloexec.c; sourceTree = "<group>"; };
		10FCC13D1B2E4A4500F13674 /* cloexec.h */ = {isa = PBXFileReference; fileEncoding = 4; lastKnownFileType = sourcecode.c.h; path = cloexec.h; sourceTree = "<group>"; };
		10FCC1411B2FCC6B00F13674 /* kill-on-close */ = {isa = PBXFileReference; fileEncoding = 4; lastKnownFileType = text.script.perl; path = "kill-on-close"; sourceTree = "<group>"; };
		10FCC1421B300A6800F13674 /* 50fastcgi-php.t */ = {isa = PBXFileReference; lastKnownFileType = text; path = "50fastcgi-php.t"; sourceTree = "<group>"; xcLanguageSpecificationIdentifier = xcode.lang.perl; };
		10FCC1431B31408B00F13674 /* fastcgi_directives.mt */ = {isa = PBXFileReference; fileEncoding = 4; lastKnownFileType = text; path = fastcgi_directives.mt; sourceTree = "<group>"; };
		10FEF2441D6444E900E11B1D /* 50reverse-proxy-proxy-protocol.t */ = {isa = PBXFileReference; fileEncoding = 4; lastKnownFileType = text; path = "50reverse-proxy-proxy-protocol.t"; sourceTree = "<group>"; xcLanguageSpecificationIdentifier = xcode.lang.perl; };
		10FEF2481D6EC30800E11B1D /* 40bad-request.t */ = {isa = PBXFileReference; fileEncoding = 4; lastKnownFileType = text; path = "40bad-request.t"; sourceTree = "<group>"; xcLanguageSpecificationIdentifier = xcode.lang.perl; };
		10FEF2491D6FC6F600E11B1D /* durations.c */ = {isa = PBXFileReference; fileEncoding = 4; lastKnownFileType = sourcecode.c.c; path = durations.c; sourceTree = "<group>"; };
		10FEF24C1D6FC8E200E11B1D /* gkc.c */ = {isa = PBXFileReference; fileEncoding = 4; lastKnownFileType = sourcecode.c.c; path = gkc.c; sourceTree = "<group>"; };
		10FEF24D1D6FC8E200E11B1D /* gkc.h */ = {isa = PBXFileReference; fileEncoding = 4; lastKnownFileType = sourcecode.c.h; path = gkc.h; sourceTree = "<group>"; };
		10FFEE081BB23A8C0087AD75 /* neverbleed.c */ = {isa = PBXFileReference; fileEncoding = 4; lastKnownFileType = sourcecode.c.c; path = neverbleed.c; sourceTree = "<group>"; };
		10FFEE091BB23A8C0087AD75 /* neverbleed.h */ = {isa = PBXFileReference; fileEncoding = 4; lastKnownFileType = sourcecode.c.h; path = neverbleed.h; sourceTree = "<group>"; };
		7D027BEE2242283B007ACE09 /* send_state.h */ = {isa = PBXFileReference; lastKnownFileType = sourcecode.c.h; path = send_state.h; sourceTree = "<group>"; };
		7D0285C81EF422D40094292B /* sleep.c */ = {isa = PBXFileReference; fileEncoding = 4; lastKnownFileType = sourcecode.c.c; path = sleep.c; sourceTree = "<group>"; };
		7D0341FA1FE4D5B60052E0A1 /* http2client.c */ = {isa = PBXFileReference; fileEncoding = 4; lastKnownFileType = sourcecode.c.c; path = http2client.c; sourceTree = "<group>"; };
		7D25E33B20B270BA0092C982 /* http2_common.h */ = {isa = PBXFileReference; lastKnownFileType = sourcecode.c.h; path = http2_common.h; sourceTree = "<group>"; };
		7D2DF4ED20297EE0004AD361 /* header.h */ = {isa = PBXFileReference; lastKnownFileType = sourcecode.c.h; path = header.h; sourceTree = "<group>"; };
		7D67C720204F8C0E0049E935 /* httpclient.c */ = {isa = PBXFileReference; fileEncoding = 4; lastKnownFileType = sourcecode.c.c; path = httpclient.c; sourceTree = "<group>"; };
		7D67C723204F8C9B0049E935 /* httpclient.h */ = {isa = PBXFileReference; lastKnownFileType = sourcecode.c.h; path = httpclient.h; sourceTree = "<group>"; };
		7D9372FD202AC70F005FE6AB /* server_timing.c */ = {isa = PBXFileReference; fileEncoding = 4; lastKnownFileType = sourcecode.c.c; path = server_timing.c; sourceTree = "<group>"; };
		7D937301202AC7BA005FE6AB /* server_timing.c */ = {isa = PBXFileReference; fileEncoding = 4; lastKnownFileType = sourcecode.c.c; path = server_timing.c; sourceTree = "<group>"; };
		7D9FA5381FC323AC00189F88 /* channel.c */ = {isa = PBXFileReference; fileEncoding = 4; lastKnownFileType = sourcecode.c.c; path = channel.c; sourceTree = "<group>"; };
		7DA3F5AE20E0B03F0000222F /* token_table.h */ = {isa = PBXFileReference; fileEncoding = 4; lastKnownFileType = sourcecode.c.h; path = token_table.h; sourceTree = "<group>"; };
		7DC64F521FEB78AD00587150 /* sender.c */ = {isa = PBXFileReference; fileEncoding = 4; lastKnownFileType = sourcecode.c.c; path = sender.c; sourceTree = "<group>"; };
		7DD70D77210F2EC400727A17 /* httpclient.c */ = {isa = PBXFileReference; lastKnownFileType = sourcecode.c.c; path = httpclient.c; sourceTree = "<group>"; };
		7DE1DB35212B1CC00055F500 /* ssl.c */ = {isa = PBXFileReference; lastKnownFileType = sourcecode.c.c; path = ssl.c; sourceTree = "<group>"; };
		7DF26B071FBC020600FBE2E7 /* middleware.c */ = {isa = PBXFileReference; fileEncoding = 4; lastKnownFileType = sourcecode.c.c; path = middleware.c; sourceTree = "<group>"; };
		7DF88EF820761972005DB8D8 /* hiredis_.h */ = {isa = PBXFileReference; lastKnownFileType = sourcecode.c.h; path = hiredis_.h; sourceTree = "<group>"; };
		D08137381FD400F4004679DF /* least_conn.c */ = {isa = PBXFileReference; fileEncoding = 4; lastKnownFileType = sourcecode.c.c; path = least_conn.c; sourceTree = "<group>"; };
		D08137391FD400F4004679DF /* roundrobin.c */ = {isa = PBXFileReference; fileEncoding = 4; lastKnownFileType = sourcecode.c.c; path = roundrobin.c; sourceTree = "<group>"; };
		D081373D1FD40431004679DF /* least_conn.c */ = {isa = PBXFileReference; fileEncoding = 4; lastKnownFileType = sourcecode.c.c; path = least_conn.c; sourceTree = "<group>"; };
		D081373E1FD40431004679DF /* roundrobin.c */ = {isa = PBXFileReference; fileEncoding = 4; lastKnownFileType = sourcecode.c.c; path = roundrobin.c; sourceTree = "<group>"; };
		D08137411FD408C1004679DF /* balancer.h */ = {isa = PBXFileReference; fileEncoding = 4; lastKnownFileType = sourcecode.c.h; path = balancer.h; sourceTree = "<group>"; };
		E901C3D9213E1C2E00D17C93 /* quicly.h */ = {isa = PBXFileReference; fileEncoding = 4; lastKnownFileType = sourcecode.c.h; path = quicly.h; sourceTree = "<group>"; };
		E901C3DB213E1C3600D17C93 /* maxsender.h */ = {isa = PBXFileReference; fileEncoding = 4; lastKnownFileType = sourcecode.c.h; path = maxsender.h; sourceTree = "<group>"; };
		E901C3DC213E1C3600D17C93 /* ranges.h */ = {isa = PBXFileReference; fileEncoding = 4; lastKnownFileType = sourcecode.c.h; path = ranges.h; sourceTree = "<group>"; };
		E901C3DE213E1C3600D17C93 /* loss.h */ = {isa = PBXFileReference; fileEncoding = 4; lastKnownFileType = sourcecode.c.h; path = loss.h; sourceTree = "<group>"; };
		E901C3E1213E1C3600D17C93 /* frame.h */ = {isa = PBXFileReference; fileEncoding = 4; lastKnownFileType = sourcecode.c.h; path = frame.h; sourceTree = "<group>"; };
		E901C3E3213E1C3600D17C93 /* constants.h */ = {isa = PBXFileReference; fileEncoding = 4; lastKnownFileType = sourcecode.c.h; path = constants.h; sourceTree = "<group>"; };
		E901C3E4213E1C3600D17C93 /* linklist.h */ = {isa = PBXFileReference; fileEncoding = 4; lastKnownFileType = sourcecode.c.h; path = linklist.h; sourceTree = "<group>"; };
		E901C3F0213E1C4000D17C93 /* frame.c */ = {isa = PBXFileReference; fileEncoding = 4; lastKnownFileType = sourcecode.c.c; path = frame.c; sourceTree = "<group>"; };
		E901C3F2213E1C4000D17C93 /* ranges.c */ = {isa = PBXFileReference; fileEncoding = 4; lastKnownFileType = sourcecode.c.c; path = ranges.c; sourceTree = "<group>"; };
		E901C3F3213E1C4000D17C93 /* quicly.c */ = {isa = PBXFileReference; fileEncoding = 4; lastKnownFileType = sourcecode.c.c; path = quicly.c; sourceTree = "<group>"; };
		E901C439213E59A000D17C93 /* qpack.c */ = {isa = PBXFileReference; lastKnownFileType = sourcecode.c.c; path = qpack.c; sourceTree = "<group>"; };
		E901C43C213FAE0300D17C93 /* qpack.h */ = {isa = PBXFileReference; lastKnownFileType = sourcecode.c.h; path = qpack.h; sourceTree = "<group>"; };
		E901C43F2140CCB500D17C93 /* qpack.c */ = {isa = PBXFileReference; lastKnownFileType = sourcecode.c.c; path = qpack.c; sourceTree = "<group>"; };
		E904232E24AB2C9B0072C5B7 /* json.cc */ = {isa = PBXFileReference; lastKnownFileType = sourcecode.cpp.cpp; path = json.cc; sourceTree = "<group>"; };
		E904233024AB2C9C0072C5B7 /* json.h */ = {isa = PBXFileReference; lastKnownFileType = sourcecode.c.h; path = json.h; sourceTree = "<group>"; };
		E904233224AB2C9C0072C5B7 /* h2olog.cc */ = {isa = PBXFileReference; lastKnownFileType = sourcecode.cpp.cpp; path = h2olog.cc; sourceTree = "<group>"; };
		E904233424AB2C9C0072C5B7 /* h2olog.h */ = {isa = PBXFileReference; lastKnownFileType = sourcecode.c.h; path = h2olog.h; sourceTree = "<group>"; };
		E904233524AB2C9C0072C5B7 /* pyproject.toml */ = {isa = PBXFileReference; lastKnownFileType = text; path = pyproject.toml; sourceTree = "<group>"; };
		E908A2A923163CB70039BCEE /* ebpf.h */ = {isa = PBXFileReference; fileEncoding = 4; lastKnownFileType = sourcecode.c.h; path = ebpf.h; sourceTree = "<group>"; };
		E908A2AB231CF3D10039BCEE /* 50reverse-proxy-chunked-post-termination.t */ = {isa = PBXFileReference; fileEncoding = 4; lastKnownFileType = text; path = "50reverse-proxy-chunked-post-termination.t"; sourceTree = "<group>"; xcLanguageSpecificationIdentifier = xcode.lang.perl; };
		E908A2AD2320AE4C0039BCEE /* Dockerfile */ = {isa = PBXFileReference; fileEncoding = 4; lastKnownFileType = text; path = Dockerfile; sourceTree = "<group>"; };
		E908A2AE2320AE4C0039BCEE /* check.mk */ = {isa = PBXFileReference; fileEncoding = 4; lastKnownFileType = text; path = check.mk; sourceTree = "<group>"; };
		E908A2AF2320AE4D0039BCEE /* Dockerfile.ubuntu1904 */ = {isa = PBXFileReference; fileEncoding = 4; lastKnownFileType = text; path = Dockerfile.ubuntu1904; sourceTree = "<group>"; };
		E90A95F21E30795100483D6C /* headers_util.c */ = {isa = PBXFileReference; fileEncoding = 4; lastKnownFileType = sourcecode.c.c; path = headers_util.c; sourceTree = "<group>"; };
		E90A95F41E30797D00483D6C /* headers_util.c */ = {isa = PBXFileReference; fileEncoding = 4; lastKnownFileType = sourcecode.c.c; path = headers_util.c; sourceTree = "<group>"; };
		E90BB43924F369E4006507EA /* server.c */ = {isa = PBXFileReference; lastKnownFileType = sourcecode.c.c; path = server.c; sourceTree = "<group>"; };
		E90BB43B24F38937006507EA /* 40http3-concurrency.t */ = {isa = PBXFileReference; lastKnownFileType = text; path = "40http3-concurrency.t"; sourceTree = "<group>"; xcLanguageSpecificationIdentifier = xcode.lang.perl; };
		E90BB43C24F4834D006507EA /* 40http3-forward.t */ = {isa = PBXFileReference; lastKnownFileType = text; path = "40http3-forward.t"; sourceTree = "<group>"; xcLanguageSpecificationIdentifier = xcode.lang.perl; };
		E90C514D230BB28800D6AD8E /* 90dtrace.t */ = {isa = PBXFileReference; fileEncoding = 4; lastKnownFileType = text; path = 90dtrace.t; sourceTree = "<group>"; xcLanguageSpecificationIdentifier = xcode.lang.perl; };
		E915E87325D4A88D00FB20F7 /* http_tracer.cc */ = {isa = PBXFileReference; lastKnownFileType = sourcecode.cpp.cpp; path = http_tracer.cc; sourceTree = "<group>"; };
		E915E87425D4A89700FB20F7 /* generated_raw_tracer.cc */ = {isa = PBXFileReference; lastKnownFileType = sourcecode.cpp.cpp; path = generated_raw_tracer.cc; sourceTree = "<group>"; };
		E915E87525D4A89700FB20F7 /* raw_tracer.cc.h */ = {isa = PBXFileReference; lastKnownFileType = sourcecode.c.h; path = raw_tracer.cc.h; sourceTree = "<group>"; };
		E915E87625D4A8B700FB20F7 /* gen_raw_tracer.py */ = {isa = PBXFileReference; lastKnownFileType = text.script.python; path = gen_raw_tracer.py; sourceTree = "<group>"; };
		E918FC392136583F00CCB252 /* proptest */ = {isa = PBXFileReference; explicitFileType = "compiled.mach-o.executable"; includeInIndex = 0; path = proptest; sourceTree = BUILT_PRODUCTS_DIR; };
		E918FC3B213658BE00CCB252 /* prop.c */ = {isa = PBXFileReference; fileEncoding = 4; lastKnownFileType = sourcecode.c.c; path = prop.c; sourceTree = "<group>"; };
		E918FC412136597200CCB252 /* theft.h */ = {isa = PBXFileReference; fileEncoding = 4; lastKnownFileType = sourcecode.c.h; path = theft.h; sourceTree = "<group>"; };
		E918FC422136597200CCB252 /* theft_types.h */ = {isa = PBXFileReference; fileEncoding = 4; lastKnownFileType = sourcecode.c.h; path = theft_types.h; sourceTree = "<group>"; };
		E918FC452136598300CCB252 /* theft_aux_builtin.c */ = {isa = PBXFileReference; fileEncoding = 4; lastKnownFileType = sourcecode.c.c; path = theft_aux_builtin.c; sourceTree = "<group>"; };
		E918FC462136598300CCB252 /* theft_random.c */ = {isa = PBXFileReference; fileEncoding = 4; lastKnownFileType = sourcecode.c.c; path = theft_random.c; sourceTree = "<group>"; };
		E918FC472136598300CCB252 /* theft_random.h */ = {isa = PBXFileReference; fileEncoding = 4; lastKnownFileType = sourcecode.c.h; path = theft_random.h; sourceTree = "<group>"; };
		E918FC482136598300CCB252 /* theft_run_internal.h */ = {isa = PBXFileReference; fileEncoding = 4; lastKnownFileType = sourcecode.c.h; path = theft_run_internal.h; sourceTree = "<group>"; };
		E918FC492136598300CCB252 /* theft.c */ = {isa = PBXFileReference; fileEncoding = 4; lastKnownFileType = sourcecode.c.c; path = theft.c; sourceTree = "<group>"; };
		E918FC4A2136598300CCB252 /* theft_call_internal.h */ = {isa = PBXFileReference; fileEncoding = 4; lastKnownFileType = sourcecode.c.h; path = theft_call_internal.h; sourceTree = "<group>"; };
		E918FC4B2136598300CCB252 /* theft_aux.c */ = {isa = PBXFileReference; fileEncoding = 4; lastKnownFileType = sourcecode.c.c; path = theft_aux.c; sourceTree = "<group>"; };
		E918FC4C2136598400CCB252 /* theft_types_internal.h */ = {isa = PBXFileReference; fileEncoding = 4; lastKnownFileType = sourcecode.c.h; path = theft_types_internal.h; sourceTree = "<group>"; };
		E918FC4D2136598400CCB252 /* theft_hash.c */ = {isa = PBXFileReference; fileEncoding = 4; lastKnownFileType = sourcecode.c.c; path = theft_hash.c; sourceTree = "<group>"; };
		E918FC4E2136598400CCB252 /* theft_shrink.c */ = {isa = PBXFileReference; fileEncoding = 4; lastKnownFileType = sourcecode.c.c; path = theft_shrink.c; sourceTree = "<group>"; };
		E918FC4F2136598400CCB252 /* theft_call.c */ = {isa = PBXFileReference; fileEncoding = 4; lastKnownFileType = sourcecode.c.c; path = theft_call.c; sourceTree = "<group>"; };
		E918FC502136598400CCB252 /* theft_rng.c */ = {isa = PBXFileReference; fileEncoding = 4; lastKnownFileType = sourcecode.c.c; path = theft_rng.c; sourceTree = "<group>"; };
		E918FC512136598400CCB252 /* theft_run.c */ = {isa = PBXFileReference; fileEncoding = 4; lastKnownFileType = sourcecode.c.c; path = theft_run.c; sourceTree = "<group>"; };
		E918FC522136598400CCB252 /* theft_shrink.h */ = {isa = PBXFileReference; fileEncoding = 4; lastKnownFileType = sourcecode.c.h; path = theft_shrink.h; sourceTree = "<group>"; };
		E918FC532136598400CCB252 /* theft_bloom.c */ = {isa = PBXFileReference; fileEncoding = 4; lastKnownFileType = sourcecode.c.c; path = theft_bloom.c; sourceTree = "<group>"; };
		E918FC542136598400CCB252 /* theft_autoshrink.c */ = {isa = PBXFileReference; fileEncoding = 4; lastKnownFileType = sourcecode.c.c; path = theft_autoshrink.c; sourceTree = "<group>"; };
		E918FC552136598400CCB252 /* theft_trial.c */ = {isa = PBXFileReference; fileEncoding = 4; lastKnownFileType = sourcecode.c.c; path = theft_trial.c; sourceTree = "<group>"; };
		E918FC562136598500CCB252 /* theft_rng.h */ = {isa = PBXFileReference; fileEncoding = 4; lastKnownFileType = sourcecode.c.h; path = theft_rng.h; sourceTree = "<group>"; };
		E918FC572136598500CCB252 /* theft_autoshrink.h */ = {isa = PBXFileReference; fileEncoding = 4; lastKnownFileType = sourcecode.c.h; path = theft_autoshrink.h; sourceTree = "<group>"; };
		E918FC582136598500CCB252 /* theft_call.h */ = {isa = PBXFileReference; fileEncoding = 4; lastKnownFileType = sourcecode.c.h; path = theft_call.h; sourceTree = "<group>"; };
		E918FC592136598500CCB252 /* theft_trial_internal.h */ = {isa = PBXFileReference; fileEncoding = 4; lastKnownFileType = sourcecode.c.h; path = theft_trial_internal.h; sourceTree = "<group>"; };
		E918FC5A2136598500CCB252 /* theft_bloom.h */ = {isa = PBXFileReference; fileEncoding = 4; lastKnownFileType = sourcecode.c.h; path = theft_bloom.h; sourceTree = "<group>"; };
		E918FC5B2136598500CCB252 /* theft_run.h */ = {isa = PBXFileReference; fileEncoding = 4; lastKnownFileType = sourcecode.c.h; path = theft_run.h; sourceTree = "<group>"; };
		E918FC5C2136598500CCB252 /* theft_trial.h */ = {isa = PBXFileReference; fileEncoding = 4; lastKnownFileType = sourcecode.c.h; path = theft_trial.h; sourceTree = "<group>"; };
		E918FC5D2136598500CCB252 /* theft_autoshrink_internal.h */ = {isa = PBXFileReference; fileEncoding = 4; lastKnownFileType = sourcecode.c.h; path = theft_autoshrink_internal.h; sourceTree = "<group>"; };
		E918FC5E2136598600CCB252 /* theft_shrink_internal.h */ = {isa = PBXFileReference; fileEncoding = 4; lastKnownFileType = sourcecode.c.h; path = theft_shrink_internal.h; sourceTree = "<group>"; };
		E919227625C9447D00C2D79B /* connect.c */ = {isa = PBXFileReference; fileEncoding = 4; lastKnownFileType = sourcecode.c.c; path = connect.c; sourceTree = "<group>"; };
		E9316ED724417E0A00C9C127 /* certificate_compression.c */ = {isa = PBXFileReference; fileEncoding = 4; lastKnownFileType = sourcecode.c.c; path = certificate_compression.c; sourceTree = "<group>"; };
		E9316EDB24417EA900C9C127 /* bit_reader.c */ = {isa = PBXFileReference; fileEncoding = 4; lastKnownFileType = sourcecode.c.c; path = bit_reader.c; sourceTree = "<group>"; };
		E9316EDC24417EA900C9C127 /* decode.c */ = {isa = PBXFileReference; fileEncoding = 4; lastKnownFileType = sourcecode.c.c; path = decode.c; sourceTree = "<group>"; };
		E9316EDD24417EA900C9C127 /* huffman.h */ = {isa = PBXFileReference; fileEncoding = 4; lastKnownFileType = sourcecode.c.h; path = huffman.h; sourceTree = "<group>"; };
		E9316EDE24417EA900C9C127 /* port.h */ = {isa = PBXFileReference; fileEncoding = 4; lastKnownFileType = sourcecode.c.h; path = port.h; sourceTree = "<group>"; };
		E9316EDF24417EA900C9C127 /* huffman.c */ = {isa = PBXFileReference; fileEncoding = 4; lastKnownFileType = sourcecode.c.c; path = huffman.c; sourceTree = "<group>"; };
		E9316EE024417EA900C9C127 /* context.h */ = {isa = PBXFileReference; fileEncoding = 4; lastKnownFileType = sourcecode.c.h; path = context.h; sourceTree = "<group>"; };
		E9316EE124417EA900C9C127 /* prefix.h */ = {isa = PBXFileReference; fileEncoding = 4; lastKnownFileType = sourcecode.c.h; path = prefix.h; sourceTree = "<group>"; };
		E9316EE224417EA900C9C127 /* bit_reader.h */ = {isa = PBXFileReference; fileEncoding = 4; lastKnownFileType = sourcecode.c.h; path = bit_reader.h; sourceTree = "<group>"; };
		E9316EE324417EA900C9C127 /* state.c */ = {isa = PBXFileReference; fileEncoding = 4; lastKnownFileType = sourcecode.c.c; path = state.c; sourceTree = "<group>"; };
		E9316EE424417EAA00C9C127 /* state.h */ = {isa = PBXFileReference; fileEncoding = 4; lastKnownFileType = sourcecode.c.h; path = state.h; sourceTree = "<group>"; };
		E9316EE524417EAA00C9C127 /* transform.h */ = {isa = PBXFileReference; fileEncoding = 4; lastKnownFileType = sourcecode.c.h; path = transform.h; sourceTree = "<group>"; };
		E9316EEE2441C08100C9C127 /* certificate_compression.h */ = {isa = PBXFileReference; fileEncoding = 4; lastKnownFileType = sourcecode.c.h; path = certificate_compression.h; sourceTree = "<group>"; };
		E93BB45025DA530E009C24D8 /* 50connect.t */ = {isa = PBXFileReference; lastKnownFileType = text; path = 50connect.t; sourceTree = "<group>"; xcLanguageSpecificationIdentifier = xcode.lang.perl; };
		E93BB45C25DA5792009C24D8 /* connect.c */ = {isa = PBXFileReference; lastKnownFileType = sourcecode.c.c; path = connect.c; sourceTree = "<group>"; };
		E93BB58D25DE3987009C24D8 /* pembase64.c */ = {isa = PBXFileReference; fileEncoding = 4; lastKnownFileType = sourcecode.c.c; path = pembase64.c; sourceTree = "<group>"; };
		E93BB6D025E09504009C24D8 /* 40tls-raw-pubkey.t */ = {isa = PBXFileReference; lastKnownFileType = text; path = "40tls-raw-pubkey.t"; sourceTree = "<group>"; xcLanguageSpecificationIdentifier = xcode.lang.perl; };
		E93C7F95226EBEC9007BF39A /* frame.c */ = {isa = PBXFileReference; lastKnownFileType = sourcecode.c.c; path = frame.c; sourceTree = "<group>"; };
		E93C7F9922701806007BF39A /* frame.c */ = {isa = PBXFileReference; lastKnownFileType = sourcecode.c.c; path = frame.c; sourceTree = "<group>"; };
		E9414F8D24EBFBDA00273C59 /* 40http3-reconnect.t */ = {isa = PBXFileReference; lastKnownFileType = text; path = "40http3-reconnect.t"; sourceTree = "<group>"; xcLanguageSpecificationIdentifier = xcode.lang.perl; };
		E9414F8E24ED1CD700273C59 /* 40http3-shutdown.t */ = {isa = PBXFileReference; fileEncoding = 4; lastKnownFileType = text; path = "40http3-shutdown.t"; sourceTree = "<group>"; xcLanguageSpecificationIdentifier = xcode.lang.perl; };
		E9414F8F24ED1D5300273C59 /* 80reverse-proxy-truncated-chunked.t */ = {isa = PBXFileReference; fileEncoding = 4; lastKnownFileType = text; path = "80reverse-proxy-truncated-chunked.t"; sourceTree = "<group>"; xcLanguageSpecificationIdentifier = xcode.lang.perl; };
		E9414F9024ED1D7400273C59 /* 50proxy-forward-close-connection.t */ = {isa = PBXFileReference; lastKnownFileType = text; path = "50proxy-forward-close-connection.t"; sourceTree = "<group>"; xcLanguageSpecificationIdentifier = xcode.lang.perl; };
		E9414F9124ED1D7400273C59 /* 50reverse-proxy-header-filtering.t */ = {isa = PBXFileReference; lastKnownFileType = text; path = "50reverse-proxy-header-filtering.t"; sourceTree = "<group>"; xcLanguageSpecificationIdentifier = xcode.lang.perl; };
		E9414F9224ED1D7500273C59 /* 50priority-headers.t */ = {isa = PBXFileReference; lastKnownFileType = text; path = "50priority-headers.t"; sourceTree = "<group>"; xcLanguageSpecificationIdentifier = xcode.lang.perl; };
		E9414F9324ED1D7500273C59 /* 50reverse-proxy-http2.t */ = {isa = PBXFileReference; lastKnownFileType = text; path = "50reverse-proxy-http2.t"; sourceTree = "<group>"; xcLanguageSpecificationIdentifier = xcode.lang.perl; };
		E9414F9424ED1D7500273C59 /* 40error-log-escape.t */ = {isa = PBXFileReference; lastKnownFileType = text; path = "40error-log-escape.t"; sourceTree = "<group>"; xcLanguageSpecificationIdentifier = xcode.lang.perl; };
		E9414F9524ED1D7500273C59 /* 50reverse-proxy-response-bytes.t */ = {isa = PBXFileReference; lastKnownFileType = text; path = "50reverse-proxy-response-bytes.t"; sourceTree = "<group>"; xcLanguageSpecificationIdentifier = xcode.lang.perl; };
		E9414F9624ED1D7500273C59 /* 50reverse-proxy-early-response.t */ = {isa = PBXFileReference; lastKnownFileType = text; path = "50reverse-proxy-early-response.t"; sourceTree = "<group>"; xcLanguageSpecificationIdentifier = xcode.lang.perl; };
		E9414F9724ED1D7500273C59 /* 40http2-h2spec-client.t */ = {isa = PBXFileReference; lastKnownFileType = text; path = "40http2-h2spec-client.t"; sourceTree = "<group>"; xcLanguageSpecificationIdentifier = xcode.lang.perl; };
		E9414F9824ED1D7500273C59 /* 50reverse-proxy-request-bytes.t */ = {isa = PBXFileReference; lastKnownFileType = text; path = "50reverse-proxy-request-bytes.t"; sourceTree = "<group>"; xcLanguageSpecificationIdentifier = xcode.lang.perl; };
		E9414F9924ED1D7500273C59 /* 40http1-timeouts.t */ = {isa = PBXFileReference; lastKnownFileType = text; path = "40http1-timeouts.t"; sourceTree = "<group>"; xcLanguageSpecificationIdentifier = xcode.lang.perl; };
		E9414F9A24ED1D7600273C59 /* 50mruby-prometheus.t */ = {isa = PBXFileReference; lastKnownFileType = text; path = "50mruby-prometheus.t"; sourceTree = "<group>"; xcLanguageSpecificationIdentifier = xcode.lang.perl; };
		E9414F9B24ED1D7600273C59 /* 50priority-overwrite.t */ = {isa = PBXFileReference; lastKnownFileType = text; path = "50priority-overwrite.t"; sourceTree = "<group>"; xcLanguageSpecificationIdentifier = xcode.lang.perl; };
		E9414F9C24ED1D7600273C59 /* 50reverse-proxy-multiline-header.t */ = {isa = PBXFileReference; lastKnownFileType = text; path = "50reverse-proxy-multiline-header.t"; sourceTree = "<group>"; xcLanguageSpecificationIdentifier = xcode.lang.perl; };
		E9414F9D24ED4DD300273C59 /* 40http3-shutdown-reject-conn.t */ = {isa = PBXFileReference; fileEncoding = 4; lastKnownFileType = text; path = "40http3-shutdown-reject-conn.t"; sourceTree = "<group>"; xcLanguageSpecificationIdentifier = xcode.lang.perl; };
		E9581B9922F001EB00299E8A /* x25519.c */ = {isa = PBXFileReference; fileEncoding = 4; lastKnownFileType = sourcecode.c.c; path = x25519.c; sourceTree = "<group>"; };
		E9581B9C22F0022900299E8A /* random.c */ = {isa = PBXFileReference; fileEncoding = 4; lastKnownFileType = sourcecode.c.c; path = random.c; sourceTree = "<group>"; };
		E95E953F22914F0600215ACD /* picotls-probes.d */ = {isa = PBXFileReference; fileEncoding = 4; lastKnownFileType = sourcecode.dtrace; path = "picotls-probes.d"; sourceTree = "<group>"; };
		E95EBCD72281148C0022C32D /* h2o-probes.d */ = {isa = PBXFileReference; fileEncoding = 4; lastKnownFileType = sourcecode.dtrace; path = "h2o-probes.d"; sourceTree = "<group>"; };
		E95EBCD9228117620022C32D /* probes_.h */ = {isa = PBXFileReference; lastKnownFileType = sourcecode.c.h; path = probes_.h; sourceTree = "<group>"; };
		E96A24CC23E673F400CA970A /* absprio.h */ = {isa = PBXFileReference; fileEncoding = 4; lastKnownFileType = sourcecode.c.h; path = absprio.h; sourceTree = "<group>"; };
		E96A24CE23E6743600CA970A /* absprio.c */ = {isa = PBXFileReference; fileEncoding = 4; lastKnownFileType = sourcecode.c.c; path = absprio.c; sourceTree = "<group>"; };
		E96A24D123E6747500CA970A /* absprio.c */ = {isa = PBXFileReference; fileEncoding = 4; lastKnownFileType = sourcecode.c.c; path = absprio.c; sourceTree = "<group>"; };
		E9708AD91E499E040029E0A5 /* openssl.c */ = {isa = PBXFileReference; fileEncoding = 4; lastKnownFileType = sourcecode.c.c; path = openssl.c; sourceTree = "<group>"; };
		E9708ADA1E499E040029E0A5 /* picotls.c */ = {isa = PBXFileReference; fileEncoding = 4; lastKnownFileType = sourcecode.c.c; path = picotls.c; sourceTree = "<group>"; };
		E9708ADF1E49A2120029E0A5 /* picotls.h */ = {isa = PBXFileReference; fileEncoding = 4; lastKnownFileType = sourcecode.c.h; path = picotls.h; sourceTree = "<group>"; };
		E9708AE21E49A2260029E0A5 /* minicrypto.h */ = {isa = PBXFileReference; fileEncoding = 4; lastKnownFileType = sourcecode.c.h; path = minicrypto.h; sourceTree = "<group>"; };
		E9708AE31E49A2260029E0A5 /* openssl.h */ = {isa = PBXFileReference; fileEncoding = 4; lastKnownFileType = sourcecode.c.h; path = openssl.h; sourceTree = "<group>"; };
		E9708AF01E49A2B90029E0A5 /* bitops.h */ = {isa = PBXFileReference; fileEncoding = 4; lastKnownFileType = sourcecode.c.h; path = bitops.h; sourceTree = "<group>"; };
		E9708AF11E49A2B90029E0A5 /* blockwise.c */ = {isa = PBXFileReference; fileEncoding = 4; lastKnownFileType = sourcecode.c.c; path = blockwise.c; sourceTree = "<group>"; };
		E9708AF21E49A2B90029E0A5 /* blockwise.h */ = {isa = PBXFileReference; fileEncoding = 4; lastKnownFileType = sourcecode.c.h; path = blockwise.h; sourceTree = "<group>"; };
		E9708AF61E49A3130029E0A5 /* cf_config.h */ = {isa = PBXFileReference; fileEncoding = 4; lastKnownFileType = sourcecode.c.h; path = cf_config.h; sourceTree = "<group>"; };
		E9708AF71E49A3130029E0A5 /* chash.c */ = {isa = PBXFileReference; fileEncoding = 4; lastKnownFileType = sourcecode.c.c; path = chash.c; sourceTree = "<group>"; };
		E9708AF81E49A3130029E0A5 /* chash.h */ = {isa = PBXFileReference; fileEncoding = 4; lastKnownFileType = sourcecode.c.h; path = chash.h; sourceTree = "<group>"; };
		E9708AF91E49A3130029E0A5 /* curve25519.c */ = {isa = PBXFileReference; fileEncoding = 4; lastKnownFileType = sourcecode.c.c; path = curve25519.c; sourceTree = "<group>"; };
		E9708AFA1E49A3130029E0A5 /* curve25519.h */ = {isa = PBXFileReference; fileEncoding = 4; lastKnownFileType = sourcecode.c.h; path = curve25519.h; sourceTree = "<group>"; };
		E9708AFC1E49A3130029E0A5 /* drbg.c */ = {isa = PBXFileReference; fileEncoding = 4; lastKnownFileType = sourcecode.c.c; path = drbg.c; sourceTree = "<group>"; };
		E9708AFD1E49A3130029E0A5 /* drbg.h */ = {isa = PBXFileReference; fileEncoding = 4; lastKnownFileType = sourcecode.c.h; path = drbg.h; sourceTree = "<group>"; };
		E9708B011E49A3130029E0A5 /* hmac.c */ = {isa = PBXFileReference; fileEncoding = 4; lastKnownFileType = sourcecode.c.c; path = hmac.c; sourceTree = "<group>"; };
		E9708B021E49A3130029E0A5 /* hmac.h */ = {isa = PBXFileReference; fileEncoding = 4; lastKnownFileType = sourcecode.c.h; path = hmac.h; sourceTree = "<group>"; };
		E9708B051E49A3130029E0A5 /* sha2.h */ = {isa = PBXFileReference; fileEncoding = 4; lastKnownFileType = sourcecode.c.h; path = sha2.h; sourceTree = "<group>"; };
		E9708B061E49A3130029E0A5 /* sha256.c */ = {isa = PBXFileReference; fileEncoding = 4; lastKnownFileType = sourcecode.c.c; path = sha256.c; sourceTree = "<group>"; };
		E9708B071E49A3130029E0A5 /* tassert.h */ = {isa = PBXFileReference; fileEncoding = 4; lastKnownFileType = sourcecode.c.h; path = tassert.h; sourceTree = "<group>"; };
		E9708B1B1E49A3480029E0A5 /* handy.h */ = {isa = PBXFileReference; fileEncoding = 4; lastKnownFileType = sourcecode.c.h; path = handy.h; sourceTree = "<group>"; };
		E9757708221BB78C00D1EF74 /* http3_internal.h */ = {isa = PBXFileReference; lastKnownFileType = sourcecode.c.h; path = http3_internal.h; sourceTree = "<group>"; };
		E97EC88C213CE3130086AD64 /* hpack.h */ = {isa = PBXFileReference; lastKnownFileType = sourcecode.c.h; path = hpack.h; sourceTree = "<group>"; };
		E98041C22230C45E008B9745 /* 40http3.t */ = {isa = PBXFileReference; lastKnownFileType = text; path = 40http3.t; sourceTree = "<group>"; xcLanguageSpecificationIdentifier = xcode.lang.perl; };
		E98042152238D35B008B9745 /* cc-reno.c */ = {isa = PBXFileReference; fileEncoding = 4; lastKnownFileType = sourcecode.c.c; path = "cc-reno.c"; sourceTree = "<group>"; };
		E980423822463044008B9745 /* defaults.h */ = {isa = PBXFileReference; fileEncoding = 4; lastKnownFileType = sourcecode.c.h; path = defaults.h; sourceTree = "<group>"; };
		E980423922463044008B9745 /* cc.h */ = {isa = PBXFileReference; fileEncoding = 4; lastKnownFileType = sourcecode.c.h; path = cc.h; sourceTree = "<group>"; };
		E980423C2246304F008B9745 /* defaults.c */ = {isa = PBXFileReference; fileEncoding = 4; lastKnownFileType = sourcecode.c.c; path = defaults.c; sourceTree = "<group>"; };
		E98403C62485172E00E3A6B1 /* local_cid.c */ = {isa = PBXFileReference; fileEncoding = 4; lastKnownFileType = sourcecode.c.c; path = local_cid.c; sourceTree = "<group>"; };
		E98403C72485172E00E3A6B1 /* remote_cid.c */ = {isa = PBXFileReference; fileEncoding = 4; lastKnownFileType = sourcecode.c.c; path = remote_cid.c; sourceTree = "<group>"; };
		E98403C82485172E00E3A6B1 /* retire_cid.c */ = {isa = PBXFileReference; fileEncoding = 4; lastKnownFileType = sourcecode.c.c; path = retire_cid.c; sourceTree = "<group>"; };
		E98403D22485174A00E3A6B1 /* remote_cid.h */ = {isa = PBXFileReference; fileEncoding = 4; lastKnownFileType = sourcecode.c.h; path = remote_cid.h; sourceTree = "<group>"; };
		E98403D32485174A00E3A6B1 /* cid.h */ = {isa = PBXFileReference; fileEncoding = 4; lastKnownFileType = sourcecode.c.h; path = cid.h; sourceTree = "<group>"; };
		E98403D42485174B00E3A6B1 /* local_cid.h */ = {isa = PBXFileReference; fileEncoding = 4; lastKnownFileType = sourcecode.c.h; path = local_cid.h; sourceTree = "<group>"; };
		E98403D52485174B00E3A6B1 /* retire_cid.h */ = {isa = PBXFileReference; fileEncoding = 4; lastKnownFileType = sourcecode.c.h; path = retire_cid.h; sourceTree = "<group>"; };
		E987E5551FD7BE1D00DE4346 /* bit_cost.c */ = {isa = PBXFileReference; fileEncoding = 4; lastKnownFileType = sourcecode.c.c; path = bit_cost.c; sourceTree = "<group>"; };
		E987E5561FD7BE1D00DE4346 /* memory.h */ = {isa = PBXFileReference; fileEncoding = 4; lastKnownFileType = sourcecode.c.h; path = memory.h; sourceTree = "<group>"; };
		E987E5571FD7BE1D00DE4346 /* brotli_bit_stream.h */ = {isa = PBXFileReference; fileEncoding = 4; lastKnownFileType = sourcecode.c.h; path = brotli_bit_stream.h; sourceTree = "<group>"; };
		E987E5581FD7BE1D00DE4346 /* command.h */ = {isa = PBXFileReference; fileEncoding = 4; lastKnownFileType = sourcecode.c.h; path = command.h; sourceTree = "<group>"; };
		E987E5591FD7BE1D00DE4346 /* context.h */ = {isa = PBXFileReference; fileEncoding = 4; lastKnownFileType = sourcecode.c.h; path = context.h; sourceTree = "<group>"; };
		E987E55A1FD7BE1D00DE4346 /* dictionary_hash.c */ = {isa = PBXFileReference; fileEncoding = 4; lastKnownFileType = sourcecode.c.c; path = dictionary_hash.c; sourceTree = "<group>"; };
		E987E55B1FD7BE1E00DE4346 /* hash_to_binary_tree_inc.h */ = {isa = PBXFileReference; fileEncoding = 4; lastKnownFileType = sourcecode.c.h; path = hash_to_binary_tree_inc.h; sourceTree = "<group>"; };
		E987E55C1FD7BE1E00DE4346 /* histogram_inc.h */ = {isa = PBXFileReference; fileEncoding = 4; lastKnownFileType = sourcecode.c.h; path = histogram_inc.h; sourceTree = "<group>"; };
		E987E55D1FD7BE1E00DE4346 /* metablock_inc.h */ = {isa = PBXFileReference; fileEncoding = 4; lastKnownFileType = sourcecode.c.h; path = metablock_inc.h; sourceTree = "<group>"; };
		E987E55E1FD7BE1E00DE4346 /* hash_longest_match_inc.h */ = {isa = PBXFileReference; fileEncoding = 4; lastKnownFileType = sourcecode.c.h; path = hash_longest_match_inc.h; sourceTree = "<group>"; };
		E987E55F1FD7BE1E00DE4346 /* bit_cost.h */ = {isa = PBXFileReference; fileEncoding = 4; lastKnownFileType = sourcecode.c.h; path = bit_cost.h; sourceTree = "<group>"; };
		E987E5601FD7BE1E00DE4346 /* bit_cost_inc.h */ = {isa = PBXFileReference; fileEncoding = 4; lastKnownFileType = sourcecode.c.h; path = bit_cost_inc.h; sourceTree = "<group>"; };
		E987E5611FD7BE1E00DE4346 /* backward_references.h */ = {isa = PBXFileReference; fileEncoding = 4; lastKnownFileType = sourcecode.c.h; path = backward_references.h; sourceTree = "<group>"; };
		E987E5621FD7BE1E00DE4346 /* cluster_inc.h */ = {isa = PBXFileReference; fileEncoding = 4; lastKnownFileType = sourcecode.c.h; path = cluster_inc.h; sourceTree = "<group>"; };
		E987E5631FD7BE1E00DE4346 /* literal_cost.c */ = {isa = PBXFileReference; fileEncoding = 4; lastKnownFileType = sourcecode.c.c; path = literal_cost.c; sourceTree = "<group>"; };
		E987E5641FD7BE1E00DE4346 /* static_dict_lut.h */ = {isa = PBXFileReference; fileEncoding = 4; lastKnownFileType = sourcecode.c.h; path = static_dict_lut.h; sourceTree = "<group>"; };
		E987E5651FD7BE1E00DE4346 /* compress_fragment_two_pass.c */ = {isa = PBXFileReference; fileEncoding = 4; lastKnownFileType = sourcecode.c.c; path = compress_fragment_two_pass.c; sourceTree = "<group>"; };
		E987E5661FD7BE1E00DE4346 /* entropy_encode.c */ = {isa = PBXFileReference; fileEncoding = 4; lastKnownFileType = sourcecode.c.c; path = entropy_encode.c; sourceTree = "<group>"; };
		E987E5671FD7BE1E00DE4346 /* ringbuffer.h */ = {isa = PBXFileReference; fileEncoding = 4; lastKnownFileType = sourcecode.c.h; path = ringbuffer.h; sourceTree = "<group>"; };
		E987E5681FD7BE1F00DE4346 /* hash.h */ = {isa = PBXFileReference; fileEncoding = 4; lastKnownFileType = sourcecode.c.h; path = hash.h; sourceTree = "<group>"; };
		E987E5691FD7BE1F00DE4346 /* compress_fragment_two_pass.h */ = {isa = PBXFileReference; fileEncoding = 4; lastKnownFileType = sourcecode.c.h; path = compress_fragment_two_pass.h; sourceTree = "<group>"; };
		E987E56A1FD7BE1F00DE4346 /* utf8_util.h */ = {isa = PBXFileReference; fileEncoding = 4; lastKnownFileType = sourcecode.c.h; path = utf8_util.h; sourceTree = "<group>"; };
		E987E56B1FD7BE1F00DE4346 /* entropy_encode_static.h */ = {isa = PBXFileReference; fileEncoding = 4; lastKnownFileType = sourcecode.c.h; path = entropy_encode_static.h; sourceTree = "<group>"; };
		E987E56C1FD7BE1F00DE4346 /* memory.c */ = {isa = PBXFileReference; fileEncoding = 4; lastKnownFileType = sourcecode.c.c; path = memory.c; sourceTree = "<group>"; };
		E987E56D1FD7BE1F00DE4346 /* find_match_length.h */ = {isa = PBXFileReference; fileEncoding = 4; lastKnownFileType = sourcecode.c.h; path = find_match_length.h; sourceTree = "<group>"; };
		E987E56E1FD7BE1F00DE4346 /* prefix.h */ = {isa = PBXFileReference; fileEncoding = 4; lastKnownFileType = sourcecode.c.h; path = prefix.h; sourceTree = "<group>"; };
		E987E56F1FD7BE1F00DE4346 /* backward_references.c */ = {isa = PBXFileReference; fileEncoding = 4; lastKnownFileType = sourcecode.c.c; path = backward_references.c; sourceTree = "<group>"; };
		E987E5701FD7BE1F00DE4346 /* cluster.h */ = {isa = PBXFileReference; fileEncoding = 4; lastKnownFileType = sourcecode.c.h; path = cluster.h; sourceTree = "<group>"; };
		E987E5711FD7BE1F00DE4346 /* hash_longest_match64_inc.h */ = {isa = PBXFileReference; fileEncoding = 4; lastKnownFileType = sourcecode.c.h; path = hash_longest_match64_inc.h; sourceTree = "<group>"; };
		E987E5721FD7BE2000DE4346 /* backward_references_hq.h */ = {isa = PBXFileReference; fileEncoding = 4; lastKnownFileType = sourcecode.c.h; path = backward_references_hq.h; sourceTree = "<group>"; };
		E987E5731FD7BE2000DE4346 /* block_splitter.c */ = {isa = PBXFileReference; fileEncoding = 4; lastKnownFileType = sourcecode.c.c; path = block_splitter.c; sourceTree = "<group>"; };
		E987E5741FD7BE2000DE4346 /* histogram.c */ = {isa = PBXFileReference; fileEncoding = 4; lastKnownFileType = sourcecode.c.c; path = histogram.c; sourceTree = "<group>"; };
		E987E5751FD7BE2000DE4346 /* metablock.h */ = {isa = PBXFileReference; fileEncoding = 4; lastKnownFileType = sourcecode.c.h; path = metablock.h; sourceTree = "<group>"; };
		E987E5761FD7BE2000DE4346 /* block_encoder_inc.h */ = {isa = PBXFileReference; fileEncoding = 4; lastKnownFileType = sourcecode.c.h; path = block_encoder_inc.h; sourceTree = "<group>"; };
		E987E5771FD7BE2000DE4346 /* compress_fragment.h */ = {isa = PBXFileReference; fileEncoding = 4; lastKnownFileType = sourcecode.c.h; path = compress_fragment.h; sourceTree = "<group>"; };
		E987E5781FD7BE2000DE4346 /* quality.h */ = {isa = PBXFileReference; fileEncoding = 4; lastKnownFileType = sourcecode.c.h; path = quality.h; sourceTree = "<group>"; };
		E987E5791FD7BE2000DE4346 /* hash_forgetful_chain_inc.h */ = {isa = PBXFileReference; fileEncoding = 4; lastKnownFileType = sourcecode.c.h; path = hash_forgetful_chain_inc.h; sourceTree = "<group>"; };
		E987E57A1FD7BE2000DE4346 /* backward_references_hq.c */ = {isa = PBXFileReference; fileEncoding = 4; lastKnownFileType = sourcecode.c.c; path = backward_references_hq.c; sourceTree = "<group>"; };
		E987E57B1FD7BE2000DE4346 /* entropy_encode.h */ = {isa = PBXFileReference; fileEncoding = 4; lastKnownFileType = sourcecode.c.h; path = entropy_encode.h; sourceTree = "<group>"; };
		E987E57C1FD7BE2100DE4346 /* static_dict.h */ = {isa = PBXFileReference; fileEncoding = 4; lastKnownFileType = sourcecode.c.h; path = static_dict.h; sourceTree = "<group>"; };
		E987E57D1FD7BE2100DE4346 /* compress_fragment.c */ = {isa = PBXFileReference; fileEncoding = 4; lastKnownFileType = sourcecode.c.c; path = compress_fragment.c; sourceTree = "<group>"; };
		E987E57E1FD7BE2100DE4346 /* encode.c */ = {isa = PBXFileReference; fileEncoding = 4; lastKnownFileType = sourcecode.c.c; path = encode.c; sourceTree = "<group>"; };
		E987E57F1FD7BE2100DE4346 /* write_bits.h */ = {isa = PBXFileReference; fileEncoding = 4; lastKnownFileType = sourcecode.c.h; path = write_bits.h; sourceTree = "<group>"; };
		E987E5801FD7BE2100DE4346 /* metablock.c */ = {isa = PBXFileReference; fileEncoding = 4; lastKnownFileType = sourcecode.c.c; path = metablock.c; sourceTree = "<group>"; };
		E987E5811FD7BE2100DE4346 /* block_splitter.h */ = {isa = PBXFileReference; fileEncoding = 4; lastKnownFileType = sourcecode.c.h; path = block_splitter.h; sourceTree = "<group>"; };
		E987E5821FD7BE2100DE4346 /* dictionary_hash.h */ = {isa = PBXFileReference; fileEncoding = 4; lastKnownFileType = sourcecode.c.h; path = dictionary_hash.h; sourceTree = "<group>"; };
		E987E5831FD7BE2200DE4346 /* histogram.h */ = {isa = PBXFileReference; fileEncoding = 4; lastKnownFileType = sourcecode.c.h; path = histogram.h; sourceTree = "<group>"; };
		E987E5841FD7BE2200DE4346 /* block_splitter_inc.h */ = {isa = PBXFileReference; fileEncoding = 4; lastKnownFileType = sourcecode.c.h; path = block_splitter_inc.h; sourceTree = "<group>"; };
		E987E5851FD7BE2200DE4346 /* hash_longest_match_quickly_inc.h */ = {isa = PBXFileReference; fileEncoding = 4; lastKnownFileType = sourcecode.c.h; path = hash_longest_match_quickly_inc.h; sourceTree = "<group>"; };
		E987E5861FD7BE2200DE4346 /* utf8_util.c */ = {isa = PBXFileReference; fileEncoding = 4; lastKnownFileType = sourcecode.c.c; path = utf8_util.c; sourceTree = "<group>"; };
		E987E5871FD7BE2200DE4346 /* brotli_bit_stream.c */ = {isa = PBXFileReference; fileEncoding = 4; lastKnownFileType = sourcecode.c.c; path = brotli_bit_stream.c; sourceTree = "<group>"; };
		E987E5881FD7BE2200DE4346 /* literal_cost.h */ = {isa = PBXFileReference; fileEncoding = 4; lastKnownFileType = sourcecode.c.h; path = literal_cost.h; sourceTree = "<group>"; };
		E987E5891FD7BE2200DE4346 /* port.h */ = {isa = PBXFileReference; fileEncoding = 4; lastKnownFileType = sourcecode.c.h; path = port.h; sourceTree = "<group>"; };
		E987E58A1FD7BE2300DE4346 /* fast_log.h */ = {isa = PBXFileReference; fileEncoding = 4; lastKnownFileType = sourcecode.c.h; path = fast_log.h; sourceTree = "<group>"; };
		E987E58B1FD7BE2300DE4346 /* cluster.c */ = {isa = PBXFileReference; fileEncoding = 4; lastKnownFileType = sourcecode.c.c; path = cluster.c; sourceTree = "<group>"; };
		E987E58C1FD7BE2300DE4346 /* static_dict.c */ = {isa = PBXFileReference; fileEncoding = 4; lastKnownFileType = sourcecode.c.c; path = static_dict.c; sourceTree = "<group>"; };
		E987E58D1FD7BE2300DE4346 /* backward_references_inc.h */ = {isa = PBXFileReference; fileEncoding = 4; lastKnownFileType = sourcecode.c.h; path = backward_references_inc.h; sourceTree = "<group>"; };
		E987E5C91FD7BE5700DE4346 /* types.h */ = {isa = PBXFileReference; fileEncoding = 4; lastKnownFileType = sourcecode.c.h; path = types.h; sourceTree = "<group>"; };
		E987E5CA1FD7BE5700DE4346 /* encode.h */ = {isa = PBXFileReference; fileEncoding = 4; lastKnownFileType = sourcecode.c.h; path = encode.h; sourceTree = "<group>"; };
		E987E5CB1FD7BE5700DE4346 /* port.h */ = {isa = PBXFileReference; fileEncoding = 4; lastKnownFileType = sourcecode.c.h; path = port.h; sourceTree = "<group>"; };
		E987E5E01FD7EB7800DE4346 /* constants.h */ = {isa = PBXFileReference; fileEncoding = 4; lastKnownFileType = sourcecode.c.h; path = constants.h; sourceTree = "<group>"; };
		E987E5E21FD7EB7E00DE4346 /* version.h */ = {isa = PBXFileReference; fileEncoding = 4; lastKnownFileType = sourcecode.c.h; path = version.h; sourceTree = "<group>"; };
		E987E5E31FD7EB7E00DE4346 /* dictionary.c */ = {isa = PBXFileReference; fileEncoding = 4; lastKnownFileType = sourcecode.c.c; path = dictionary.c; sourceTree = "<group>"; };
		E987E5E41FD7EB7F00DE4346 /* dictionary.h */ = {isa = PBXFileReference; fileEncoding = 4; lastKnownFileType = sourcecode.c.h; path = dictionary.h; sourceTree = "<group>"; };
		E98884C321E7F3AE0060F010 /* recvstate.h */ = {isa = PBXFileReference; fileEncoding = 4; lastKnownFileType = sourcecode.c.h; path = recvstate.h; sourceTree = "<group>"; };
		E98884C421E7F3AE0060F010 /* sendstate.h */ = {isa = PBXFileReference; fileEncoding = 4; lastKnownFileType = sourcecode.c.h; path = sendstate.h; sourceTree = "<group>"; };
		E98884C521E7F3AF0060F010 /* streambuf.h */ = {isa = PBXFileReference; fileEncoding = 4; lastKnownFileType = sourcecode.c.h; path = streambuf.h; sourceTree = "<group>"; };
		E98884C621E7F3AF0060F010 /* sentmap.h */ = {isa = PBXFileReference; fileEncoding = 4; lastKnownFileType = sourcecode.c.h; path = sentmap.h; sourceTree = "<group>"; };
		E98884CB21E7F3C80060F010 /* streambuf.c */ = {isa = PBXFileReference; fileEncoding = 4; lastKnownFileType = sourcecode.c.c; path = streambuf.c; sourceTree = "<group>"; };
		E98884CC21E7F3C80060F010 /* sentmap.c */ = {isa = PBXFileReference; fileEncoding = 4; lastKnownFileType = sourcecode.c.c; path = sentmap.c; sourceTree = "<group>"; };
		E98884CD21E7F3C80060F010 /* sendstate.c */ = {isa = PBXFileReference; fileEncoding = 4; lastKnownFileType = sourcecode.c.c; path = sendstate.c; sourceTree = "<group>"; };
		E98884CE21E7F3C80060F010 /* recvstate.c */ = {isa = PBXFileReference; fileEncoding = 4; lastKnownFileType = sourcecode.c.c; path = recvstate.c; sourceTree = "<group>"; };
		E9A410951F9EA2E400D9B0FB /* 50reverse-proxy-multiple-backends-with-down.t */ = {isa = PBXFileReference; fileEncoding = 4; lastKnownFileType = text; path = "50reverse-proxy-multiple-backends-with-down.t"; sourceTree = "<group>"; xcLanguageSpecificationIdentifier = xcode.lang.perl; };
		E9A410961F9EA2F100D9B0FB /* 50reverse-proxy-multiple-backends.t */ = {isa = PBXFileReference; fileEncoding = 4; lastKnownFileType = text; path = "50reverse-proxy-multiple-backends.t"; sourceTree = "<group>"; xcLanguageSpecificationIdentifier = xcode.lang.perl; };
		E9A410971F9EA2F200D9B0FB /* 50reverse-proxy-round-robin.t */ = {isa = PBXFileReference; fileEncoding = 4; lastKnownFileType = text; path = "50reverse-proxy-round-robin.t"; sourceTree = "<group>"; xcLanguageSpecificationIdentifier = xcode.lang.perl; };
		E9A8351424B1340C007D06C2 /* loss.c */ = {isa = PBXFileReference; fileEncoding = 4; lastKnownFileType = sourcecode.c.c; path = loss.c; sourceTree = "<group>"; };
		E9AFBF10212A97AD000F5DB8 /* 50mruby-redis.t */ = {isa = PBXFileReference; fileEncoding = 4; lastKnownFileType = text; path = "50mruby-redis.t"; sourceTree = "<group>"; xcLanguageSpecificationIdentifier = xcode.lang.perl; };
		E9AFBF11212A9801000F5DB8 /* 50date-header.t */ = {isa = PBXFileReference; fileEncoding = 4; lastKnownFileType = text; path = "50date-header.t"; sourceTree = "<group>"; xcLanguageSpecificationIdentifier = xcode.lang.perl; };
		E9AFBF12212A9801000F5DB8 /* 50file-custom-handler.t */ = {isa = PBXFileReference; fileEncoding = 4; lastKnownFileType = text; path = "50file-custom-handler.t"; sourceTree = "<group>"; xcLanguageSpecificationIdentifier = xcode.lang.perl; };
		E9AFBF13212A9801000F5DB8 /* 50graceful-shutdown.t */ = {isa = PBXFileReference; fileEncoding = 4; lastKnownFileType = text; path = "50graceful-shutdown.t"; sourceTree = "<group>"; xcLanguageSpecificationIdentifier = xcode.lang.perl; };
		E9AFBF14212A9801000F5DB8 /* 50mruby-error-log.t */ = {isa = PBXFileReference; fileEncoding = 4; lastKnownFileType = text; path = "50mruby-error-log.t"; sourceTree = "<group>"; xcLanguageSpecificationIdentifier = xcode.lang.perl; };
		E9AFBF15212A9801000F5DB8 /* 50mruby-middleware.t */ = {isa = PBXFileReference; fileEncoding = 4; lastKnownFileType = text; path = "50mruby-middleware.t"; sourceTree = "<group>"; xcLanguageSpecificationIdentifier = xcode.lang.perl; };
		E9AFBF16212A9801000F5DB8 /* 50origin-frame.t */ = {isa = PBXFileReference; fileEncoding = 4; lastKnownFileType = text; path = "50origin-frame.t"; sourceTree = "<group>"; xcLanguageSpecificationIdentifier = xcode.lang.perl; };
		E9AFBF17212A9802000F5DB8 /* 40chunked.t */ = {isa = PBXFileReference; fileEncoding = 4; lastKnownFileType = text; path = 40chunked.t; sourceTree = "<group>"; xcLanguageSpecificationIdentifier = xcode.lang.perl; };
		E9AFBF18212A9802000F5DB8 /* 50config.t */ = {isa = PBXFileReference; fileEncoding = 4; lastKnownFileType = text; path = 50config.t; sourceTree = "<group>"; xcLanguageSpecificationIdentifier = xcode.lang.perl; };
		E9AFBF19212A9813000F5DB8 /* 50suspend-body.t */ = {isa = PBXFileReference; fileEncoding = 4; lastKnownFileType = text; path = "50suspend-body.t"; sourceTree = "<group>"; xcLanguageSpecificationIdentifier = xcode.lang.perl; };
		E9AFBF1A212A9813000F5DB8 /* 50reverse-proxy-round-robin-weighted.t */ = {isa = PBXFileReference; fileEncoding = 4; lastKnownFileType = text; path = "50reverse-proxy-round-robin-weighted.t"; sourceTree = "<group>"; xcLanguageSpecificationIdentifier = xcode.lang.perl; };
		E9AFBF1B212A9814000F5DB8 /* 50reverse-proxy-informational.t */ = {isa = PBXFileReference; fileEncoding = 4; lastKnownFileType = text; path = "50reverse-proxy-informational.t"; sourceTree = "<group>"; xcLanguageSpecificationIdentifier = xcode.lang.perl; };
		E9AFBF1C212A9814000F5DB8 /* 50unexpected-upstream-body.t */ = {isa = PBXFileReference; fileEncoding = 4; lastKnownFileType = text; path = "50unexpected-upstream-body.t"; sourceTree = "<group>"; xcLanguageSpecificationIdentifier = xcode.lang.perl; };
		E9AFBF1D212A9814000F5DB8 /* 50reverse-proxy-invalid-transfer-encoding.t */ = {isa = PBXFileReference; fileEncoding = 4; lastKnownFileType = text; path = "50reverse-proxy-invalid-transfer-encoding.t"; sourceTree = "<group>"; xcLanguageSpecificationIdentifier = xcode.lang.perl; };
		E9AFBF1E212A9814000F5DB8 /* 50stop-opening-new-push-streams.t */ = {isa = PBXFileReference; fileEncoding = 4; lastKnownFileType = text; path = "50stop-opening-new-push-streams.t"; sourceTree = "<group>"; xcLanguageSpecificationIdentifier = xcode.lang.perl; };
		E9AFBF1F212A9814000F5DB8 /* 50server-timing.t */ = {isa = PBXFileReference; fileEncoding = 4; lastKnownFileType = text; path = "50server-timing.t"; sourceTree = "<group>"; xcLanguageSpecificationIdentifier = xcode.lang.perl; };
		E9AFBF20212A9814000F5DB8 /* 50reverse-proxy-multiple-balancers.t */ = {isa = PBXFileReference; fileEncoding = 4; lastKnownFileType = text; path = "50reverse-proxy-multiple-balancers.t"; sourceTree = "<group>"; xcLanguageSpecificationIdentifier = xcode.lang.perl; };
		E9AFBF21212A9814000F5DB8 /* 50reverse-proxy-timings.t */ = {isa = PBXFileReference; fileEncoding = 4; lastKnownFileType = text; path = "50reverse-proxy-timings.t"; sourceTree = "<group>"; xcLanguageSpecificationIdentifier = xcode.lang.perl; };
		E9AFBF22212A982D000F5DB8 /* 50internal-redirect.t */ = {isa = PBXFileReference; fileEncoding = 4; lastKnownFileType = text; path = "50internal-redirect.t"; sourceTree = "<group>"; xcLanguageSpecificationIdentifier = xcode.lang.perl; };
		E9AFBF23212A982E000F5DB8 /* 50mruby-task.t */ = {isa = PBXFileReference; fileEncoding = 4; lastKnownFileType = text; path = "50mruby-task.t"; sourceTree = "<group>"; xcLanguageSpecificationIdentifier = xcode.lang.perl; };
		E9AFBF24212A984B000F5DB8 /* 50mruby-sleep.t */ = {isa = PBXFileReference; fileEncoding = 4; lastKnownFileType = text; path = "50mruby-sleep.t"; sourceTree = "<group>"; xcLanguageSpecificationIdentifier = xcode.lang.perl; };
		E9AFBF26212A984B000F5DB8 /* 50proxy-max-buffer-size.t */ = {isa = PBXFileReference; fileEncoding = 4; lastKnownFileType = text; path = "50proxy-max-buffer-size.t"; sourceTree = "<group>"; xcLanguageSpecificationIdentifier = xcode.lang.perl; };
		E9AFBF27212A985D000F5DB8 /* 50zero-sized-streaming-body.t */ = {isa = PBXFileReference; fileEncoding = 4; lastKnownFileType = text; path = "50zero-sized-streaming-body.t"; sourceTree = "<group>"; xcLanguageSpecificationIdentifier = xcode.lang.perl; };
		E9AFBF28212A985E000F5DB8 /* 50reverse-proxy-timeouts.t */ = {isa = PBXFileReference; fileEncoding = 4; lastKnownFileType = text; path = "50reverse-proxy-timeouts.t"; sourceTree = "<group>"; xcLanguageSpecificationIdentifier = xcode.lang.perl; };
		E9AFBF29212A985E000F5DB8 /* 50uncompressed-headers.t */ = {isa = PBXFileReference; fileEncoding = 4; lastKnownFileType = text; path = "50uncompressed-headers.t"; sourceTree = "<group>"; xcLanguageSpecificationIdentifier = xcode.lang.perl; };
		E9AFBF2A212A985E000F5DB8 /* 50too-much-data.t */ = {isa = PBXFileReference; fileEncoding = 4; lastKnownFileType = text; path = "50too-much-data.t"; sourceTree = "<group>"; xcLanguageSpecificationIdentifier = xcode.lang.perl; };
		E9AFBF2B212A985E000F5DB8 /* 50too-much-headers.t */ = {isa = PBXFileReference; fileEncoding = 4; lastKnownFileType = text; path = "50too-much-headers.t"; sourceTree = "<group>"; xcLanguageSpecificationIdentifier = xcode.lang.perl; };
		E9AFBF2C212A985E000F5DB8 /* 80http2-idle-timeout-for-zero-window.t */ = {isa = PBXFileReference; fileEncoding = 4; lastKnownFileType = text; path = "80http2-idle-timeout-for-zero-window.t"; sourceTree = "<group>"; xcLanguageSpecificationIdentifier = xcode.lang.perl; };
		E9BC76BF1EE3D71000EB7A09 /* 40redis-session-resumption.t */ = {isa = PBXFileReference; fileEncoding = 4; lastKnownFileType = text; path = "40redis-session-resumption.t"; sourceTree = "<group>"; xcLanguageSpecificationIdentifier = xcode.lang.perl; };
		E9BC76C01EE3D8A100EB7A09 /* 40server-push-attrs.t */ = {isa = PBXFileReference; fileEncoding = 4; lastKnownFileType = text; path = "40server-push-attrs.t"; sourceTree = "<group>"; xcLanguageSpecificationIdentifier = xcode.lang.perl; };
		E9BC76C11EE3D9A900EB7A09 /* 50compress-hint.t */ = {isa = PBXFileReference; fileEncoding = 4; lastKnownFileType = text; path = "50compress-hint.t"; sourceTree = "<group>"; xcLanguageSpecificationIdentifier = xcode.lang.perl; };
		E9BC76C21EE3DAA900EB7A09 /* 50reverse-proxy-added-headers.t */ = {isa = PBXFileReference; fileEncoding = 4; lastKnownFileType = text; path = "50reverse-proxy-added-headers.t"; sourceTree = "<group>"; xcLanguageSpecificationIdentifier = xcode.lang.perl; };
		E9BC76C31EE4AA4600EB7A09 /* 50reverse-proxy-preserve-case.t */ = {isa = PBXFileReference; fileEncoding = 4; lastKnownFileType = text; path = "50reverse-proxy-preserve-case.t"; sourceTree = "<group>"; xcLanguageSpecificationIdentifier = xcode.lang.perl; };
		E9BC76C41EE4AA9700EB7A09 /* 50reverse-proxy-session-resumption.t */ = {isa = PBXFileReference; fileEncoding = 4; lastKnownFileType = text; path = "50reverse-proxy-session-resumption.t"; sourceTree = "<group>"; xcLanguageSpecificationIdentifier = xcode.lang.perl; };
		E9BC76C51EE4AB6C00EB7A09 /* 80graceful-shutdown.t */ = {isa = PBXFileReference; fileEncoding = 4; lastKnownFileType = text; path = "80graceful-shutdown.t"; sourceTree = "<group>"; xcLanguageSpecificationIdentifier = xcode.lang.perl; };
		E9BCE6891FF0CF84003CEA11 /* timerwheel.h */ = {isa = PBXFileReference; fileEncoding = 4; lastKnownFileType = sourcecode.c.h; path = timerwheel.h; sourceTree = "<group>"; };
		E9BCE68B1FF0CF98003CEA11 /* timerwheel.c */ = {isa = PBXFileReference; fileEncoding = 4; lastKnownFileType = sourcecode.c.c; path = timerwheel.c; sourceTree = "<group>"; };
		E9BCE68E1FF0CFE4003CEA11 /* timerwheel.c */ = {isa = PBXFileReference; fileEncoding = 4; lastKnownFileType = sourcecode.c.c; path = timerwheel.c; sourceTree = "<group>"; };
		E9BCE6911FF326AC003CEA11 /* 80no-handler-vs-h2-post.t */ = {isa = PBXFileReference; fileEncoding = 4; lastKnownFileType = text; path = "80no-handler-vs-h2-post.t"; sourceTree = "<group>"; xcLanguageSpecificationIdentifier = xcode.lang.perl; };
		E9BCE6921FF344D4003CEA11 /* 40http2-request-window-size.t */ = {isa = PBXFileReference; fileEncoding = 4; lastKnownFileType = text; path = "40http2-request-window-size.t"; sourceTree = "<group>"; xcLanguageSpecificationIdentifier = xcode.lang.perl; };
		E9BCE6931FF35502003CEA11 /* 50mruby-channel.t */ = {isa = PBXFileReference; fileEncoding = 4; lastKnownFileType = text; path = "50mruby-channel.t"; sourceTree = "<group>"; xcLanguageSpecificationIdentifier = xcode.lang.perl; };
		E9CD04271F8F1D5D00524877 /* Changes */ = {isa = PBXFileReference; fileEncoding = 4; lastKnownFileType = text; path = Changes; sourceTree = "<group>"; };
		E9CD04281F8F1D7500524877 /* CONTRIBUTING.md */ = {isa = PBXFileReference; fileEncoding = 4; lastKnownFileType = net.daringfireball.markdown; path = CONTRIBUTING.md; sourceTree = "<group>"; };
		E9CD04291F8F1D7F00524877 /* README.md */ = {isa = PBXFileReference; fileEncoding = 4; lastKnownFileType = net.daringfireball.markdown; path = README.md; sourceTree = "<group>"; };
		E9CD042A1F8F1D8A00524877 /* LICENSE */ = {isa = PBXFileReference; fileEncoding = 4; lastKnownFileType = text; path = LICENSE; sourceTree = "<group>"; };
		E9D4978E25E49FCA00F4A80D /* 40http1-pipeline.t */ = {isa = PBXFileReference; lastKnownFileType = text; path = "40http1-pipeline.t"; sourceTree = "<group>"; xcLanguageSpecificationIdentifier = xcode.lang.perl; };
		E9D497C625E4DE1E00F4A80D /* 80chunked.t */ = {isa = PBXFileReference; lastKnownFileType = text; path = 80chunked.t; sourceTree = "<group>"; xcLanguageSpecificationIdentifier = xcode.lang.perl; };
		E9D498B725EE684500F4A80D /* 50reverse-proxy-h3-early-response.t */ = {isa = PBXFileReference; lastKnownFileType = text; path = "50reverse-proxy-h3-early-response.t"; sourceTree = "<group>"; xcLanguageSpecificationIdentifier = xcode.lang.perl; };
		E9D49A4F25FB561A00F4A80D /* 40http1-streaming-framing.t */ = {isa = PBXFileReference; lastKnownFileType = text; path = "40http1-streaming-framing.t"; sourceTree = "<group>"; };
		E9D49A5025FB561A00F4A80D /* 40http3-forward-initial.t */ = {isa = PBXFileReference; lastKnownFileType = text; path = "40http3-forward-initial.t"; sourceTree = "<group>"; };
		E9D49A5125FB562800F4A80D /* 50http1-proxy-full-uri.t */ = {isa = PBXFileReference; lastKnownFileType = text; path = "50http1-proxy-full-uri.t"; sourceTree = "<group>"; xcLanguageSpecificationIdentifier = xcode.lang.perl; };
		E9D49A5225FB562800F4A80D /* 90h2olog.t */ = {isa = PBXFileReference; lastKnownFileType = text; path = 90h2olog.t; sourceTree = "<group>"; };
		E9D49A5325FB562800F4A80D /* quic-ndec-initial-gen.c */ = {isa = PBXFileReference; lastKnownFileType = sourcecode.c.c; path = "quic-ndec-initial-gen.c"; sourceTree = "<group>"; };
		E9DF012724E4CDEE0002EEC7 /* cc-cubic.c */ = {isa = PBXFileReference; fileEncoding = 4; lastKnownFileType = sourcecode.c.c; path = "cc-cubic.c"; sourceTree = "<group>"; };
		E9E50472214A5B8A004DC170 /* http3client.c */ = {isa = PBXFileReference; lastKnownFileType = sourcecode.c.c; path = http3client.c; sourceTree = "<group>"; };
		E9E50475214B3D28004DC170 /* http3_common.h */ = {isa = PBXFileReference; lastKnownFileType = sourcecode.c.h; path = http3_common.h; sourceTree = "<group>"; };
		E9E50476214C0385004DC170 /* common.c */ = {isa = PBXFileReference; lastKnownFileType = sourcecode.c.c; path = common.c; sourceTree = "<group>"; };
		E9E5048F21501BBA004DC170 /* server.c */ = {isa = PBXFileReference; lastKnownFileType = sourcecode.c.c; path = server.c; sourceTree = "<group>"; };
		E9E5049321501CA5004DC170 /* http3_server.h */ = {isa = PBXFileReference; lastKnownFileType = sourcecode.c.h; path = http3_server.h; sourceTree = "<group>"; };
		E9F677CA1FF47BD0006476D3 /* 40http2-h2spec.t */ = {isa = PBXFileReference; fileEncoding = 4; lastKnownFileType = text; path = "40http2-h2spec.t"; sourceTree = "<group>"; xcLanguageSpecificationIdentifier = xcode.lang.perl; };
		E9F677CB1FF62216006476D3 /* 50reverse-proxy-chunk-trailing-headers.t */ = {isa = PBXFileReference; fileEncoding = 4; lastKnownFileType = text; path = "50reverse-proxy-chunk-trailing-headers.t"; sourceTree = "<group>"; xcLanguageSpecificationIdentifier = xcode.lang.perl; };
		E9F677CC1FF62216006476D3 /* 50reverse-proxy-chunk-timeout-2.t */ = {isa = PBXFileReference; fileEncoding = 4; lastKnownFileType = text; path = "50reverse-proxy-chunk-timeout-2.t"; sourceTree = "<group>"; xcLanguageSpecificationIdentifier = xcode.lang.perl; };
		E9F677CD1FF62216006476D3 /* 50reverse-proxy-drop-headers.t */ = {isa = PBXFileReference; fileEncoding = 4; lastKnownFileType = text; path = "50reverse-proxy-drop-headers.t"; sourceTree = "<group>"; xcLanguageSpecificationIdentifier = xcode.lang.perl; };
		E9F677CE1FF62217006476D3 /* 50reverse-proxy-chunk-sizes.t */ = {isa = PBXFileReference; fileEncoding = 4; lastKnownFileType = text; path = "50reverse-proxy-chunk-sizes.t"; sourceTree = "<group>"; xcLanguageSpecificationIdentifier = xcode.lang.perl; };
		E9F677CF1FF62217006476D3 /* 50reverse-proxy-chunk-timeout-1.t */ = {isa = PBXFileReference; fileEncoding = 4; lastKnownFileType = text; path = "50reverse-proxy-chunk-timeout-1.t"; sourceTree = "<group>"; xcLanguageSpecificationIdentifier = xcode.lang.perl; };
		E9F677D01FF62228006476D3 /* 50reverse-proxy-serialize-posts-3.t */ = {isa = PBXFileReference; fileEncoding = 4; lastKnownFileType = text; path = "50reverse-proxy-serialize-posts-3.t"; sourceTree = "<group>"; xcLanguageSpecificationIdentifier = xcode.lang.perl; };
		E9F677D11FF62228006476D3 /* 50reverse-proxy-serialize-posts.t */ = {isa = PBXFileReference; fileEncoding = 4; lastKnownFileType = text; path = "50reverse-proxy-serialize-posts.t"; sourceTree = "<group>"; xcLanguageSpecificationIdentifier = xcode.lang.perl; };
		E9F677D21FF62228006476D3 /* 50reverse-proxy-serialize-posts-2.t */ = {isa = PBXFileReference; fileEncoding = 4; lastKnownFileType = text; path = "50reverse-proxy-serialize-posts-2.t"; sourceTree = "<group>"; xcLanguageSpecificationIdentifier = xcode.lang.perl; };
		E9F677D32004CCCA006476D3 /* 50zero-sized-timeout.t */ = {isa = PBXFileReference; fileEncoding = 4; lastKnownFileType = text; path = "50zero-sized-timeout.t"; sourceTree = "<group>"; xcLanguageSpecificationIdentifier = xcode.lang.perl; };
		E9F677D82008686B006476D3 /* 40tls13-early-data.t */ = {isa = PBXFileReference; fileEncoding = 4; lastKnownFileType = text; path = "40tls13-early-data.t"; sourceTree = "<group>"; xcLanguageSpecificationIdentifier = xcode.lang.perl; };
		E9FC525C234B0A630076F35D /* 40http3-retry.t */ = {isa = PBXFileReference; fileEncoding = 4; lastKnownFileType = text; path = "40http3-retry.t"; sourceTree = "<group>"; xcLanguageSpecificationIdentifier = xcode.lang.perl; };
		E9FF84BB24C5AA46002577CA /* quicly-probes.d */ = {isa = PBXFileReference; fileEncoding = 4; lastKnownFileType = sourcecode.dtrace; path = "quicly-probes.d"; sourceTree = "<group>"; };
/* End PBXFileReference section */

/* Begin PBXFrameworksBuildPhase section */
		08790E081D8BD7F100A04BC1 /* Frameworks */ = {
			isa = PBXFrameworksBuildPhase;
			buildActionMask = 2147483647;
			files = (
				08790E091D8BD7F100A04BC1 /* libh2o.a in Frameworks */,
			);
			runOnlyForDeploymentPostprocessing = 0;
		};
		08819C24218C9FA90057ED23 /* Frameworks */ = {
			isa = PBXFrameworksBuildPhase;
			buildActionMask = 2147483647;
			files = (
				08819C25218C9FA90057ED23 /* libh2o.a in Frameworks */,
			);
			runOnlyForDeploymentPostprocessing = 0;
		};
		1079231219A320A700C52AD6 /* Frameworks */ = {
			isa = PBXFrameworksBuildPhase;
			buildActionMask = 2147483647;
			files = (
			);
			runOnlyForDeploymentPostprocessing = 0;
		};
		107923D619A321F400C52AD6 /* Frameworks */ = {
			isa = PBXFrameworksBuildPhase;
			buildActionMask = 2147483647;
			files = (
				1079240119A3241A00C52AD6 /* libh2o.a in Frameworks */,
			);
			runOnlyForDeploymentPostprocessing = 0;
		};
		1079240719A3247A00C52AD6 /* Frameworks */ = {
			isa = PBXFrameworksBuildPhase;
			buildActionMask = 2147483647;
			files = (
				1079240819A3247A00C52AD6 /* libh2o.a in Frameworks */,
			);
			runOnlyForDeploymentPostprocessing = 0;
		};
		1079242F19A3260E00C52AD6 /* Frameworks */ = {
			isa = PBXFrameworksBuildPhase;
			buildActionMask = 2147483647;
			files = (
				1079243019A3260E00C52AD6 /* libh2o.a in Frameworks */,
			);
			runOnlyForDeploymentPostprocessing = 0;
		};
		10D0904919F0CA9C0043D458 /* Frameworks */ = {
			isa = PBXFrameworksBuildPhase;
			buildActionMask = 2147483647;
			files = (
				10D0904A19F0CA9C0043D458 /* libh2o.a in Frameworks */,
			);
			runOnlyForDeploymentPostprocessing = 0;
		};
		10D0906119F38B2E0043D458 /* Frameworks */ = {
			isa = PBXFrameworksBuildPhase;
			buildActionMask = 2147483647;
			files = (
				10D0906219F38B2E0043D458 /* libh2o.a in Frameworks */,
			);
			runOnlyForDeploymentPostprocessing = 0;
		};
		10EA45D71D0949BF00769A2B /* Frameworks */ = {
			isa = PBXFrameworksBuildPhase;
			buildActionMask = 2147483647;
			files = (
				10EA45D81D0949BF00769A2B /* libh2o.a in Frameworks */,
			);
			runOnlyForDeploymentPostprocessing = 0;
		};
		10F417CB19C1907B00B6E31A /* Frameworks */ = {
			isa = PBXFrameworksBuildPhase;
			buildActionMask = 2147483647;
			files = (
			);
			runOnlyForDeploymentPostprocessing = 0;
		};
		E918FC312136583F00CCB252 /* Frameworks */ = {
			isa = PBXFrameworksBuildPhase;
			buildActionMask = 2147483647;
			files = (
				E918FC322136583F00CCB252 /* libh2o.a in Frameworks */,
			);
			runOnlyForDeploymentPostprocessing = 0;
		};
/* End PBXFrameworksBuildPhase section */

/* Begin PBXGroup section */
		082E148B2692F51000603AED /* fuzz */ = {
			isa = PBXGroup;
			children = (
				082E148C2692F51000603AED /* driver.cc */,
				082E1B422692F52100603AED /* driver_h3.cc */,
				082E1B402692F52100603AED /* driver_common.h */,
				082E1CCC2692F52200603AED /* driver_url.cc */,
				082E1CCD2692F52200603AED /* driver_common.cc */,
				082E1CCE2692F52200603AED /* h3_header_generator.c */,
				082E1B412692F52100603AED /* quicly_mock.h */,
				082E224A2692F52E00603AED /* quicly_mock.c */,
				082E1C832692F52200603AED /* README.md */,
			);
			path = fuzz;
			sourceTree = "<group>";
		};
		086001BF2730B6E30043886F /* 40session-ticket */ = {
			isa = PBXGroup;
			children = (
				086001C02730B6E30043886F /* forever_ticket.yaml */,
			);
			path = "40session-ticket";
			sourceTree = "<group>";
		};
		086001C62730B8290043886F /* 50mruby */ = {
			isa = PBXGroup;
			children = (
				086001C72730B8290043886F /* index.html */,
				086001C82730B8290043886F /* hello.rb */,
			);
			path = 50mruby;
			sourceTree = "<group>";
		};
		08B4D4391D75A2950079DFB5 /* hiredis */ = {
			isa = PBXGroup;
			children = (
				0812AB1C1D7FCFEB00004F23 /* async.c */,
				0812AB1D1D7FCFEB00004F23 /* async.h */,
				0812AB1E1D7FCFEB00004F23 /* hiredis.c */,
				0812AB1F1D7FCFEB00004F23 /* hiredis.h */,
				08790DD91D80153600A04BC1 /* net.c */,
				08790DDD1D8015A400A04BC1 /* net.h */,
				0812AB291D7FD54700004F23 /* read.c */,
				0812AB2A1D7FD54700004F23 /* read.h */,
				08790DDB1D80154C00A04BC1 /* sds.c */,
				08790DDE1D8015A400A04BC1 /* sds.h */,
			);
			path = hiredis;
			sourceTree = "<group>";
		};
		100A550D1C2BB12A00C4E3E0 /* mruby */ = {
			isa = PBXGroup;
			children = (
				7DC64F521FEB78AD00587150 /* sender.c */,
				08E9CC4D1E41F6660049DD26 /* embedded.c.h */,
				100A550E1C2BB15100C4E3E0 /* http_request.c */,
				0812174C1E07B89600712F36 /* redis.c */,
				7D0285C81EF422D40094292B /* sleep.c */,
				7DF26B071FBC020600FBE2E7 /* middleware.c */,
				7D9FA5381FC323AC00189F88 /* channel.c */,
			);
			path = mruby;
			sourceTree = "<group>";
		};
		104B9A3F1A5CD684009EEE64 /* share */ = {
			isa = PBXGroup;
			children = (
				104B9A431A5D0028009EEE64 /* h2o */,
			);
			path = share;
			sourceTree = "<group>";
		};
		104B9A431A5D0028009EEE64 /* h2o */ = {
			isa = PBXGroup;
			children = (
				10F4EB881C195B5C003DA150 /* mruby */,
				10835E061C9B8E8000197E59 /* status */,
				10A60DE91B0D87FE006E38EC /* annotate-backtrace-symbols */,
				104B9A401A5CD69B009EEE64 /* fetch-ocsp-response */,
				10FCC1411B2FCC6B00F13674 /* kill-on-close */,
			);
			path = h2o;
			sourceTree = "<group>";
		};
		104B9A4A1A5FA7E5009EEE64 /* common */ = {
			isa = PBXGroup;
			children = (
				E96A24CE23E6743600CA970A /* absprio.c */,
				D08137371FD400F4004679DF /* balancer */,
				10DA969D1CD2BFAC00679165 /* cache.c */,
				107D4D541B5B30EE004A9B21 /* file.c */,
				1044812F1BFD10450007863F /* filecache.c */,
				1058C8891AA6E5E3008D6180 /* hostinfo.c */,
				7D67C720204F8C0E0049E935 /* httpclient.c */,
				10D0905419F102C70043D458 /* http1client.c */,
				7D0341FA1FE4D5B60052E0A1 /* http2client.c */,
				E9E50472214A5B8A004DC170 /* http3client.c */,
				10A3D3D11B4CDBDC00327CF9 /* memcached.c */,
				08CEA9D126701D7600B4BB6B /* rand.c */,
				08790DE31D8276EA00A04BC1 /* redis.c */,
				107923BA19A3217300C52AD6 /* memory.c */,
				10AA2EAB1A8DE0AE004322AC /* multithread.c */,
				104B9A241A4A4FEE009EEE64 /* serverutil.c */,
				101788B119B561AA0084C6D8 /* socket.c */,
				107923BF19A3217300C52AD6 /* token.c */,
				1079245319A32C0800C52AD6 /* token_table.h */,
				1065E70919BF18A600686E72 /* socket */,
				10EC2A371A0B4DC70083514F /* socketpool.c */,
				10D0905A19F230280043D458 /* string.c */,
				10AA2E951A80A612004322AC /* time.c */,
				E9BCE68B1FF0CF98003CEA11 /* timerwheel.c */,
				10AA2EA01A88082E004322AC /* url.c */,
			);
			path = common;
			sourceTree = "<group>";
		};
		104B9A4B1A5FA804009EEE64 /* handler */ = {
			isa = PBXGroup;
			children = (
				105534D91A3C7A2000627ECB /* configurator */,
				101B670B19ADD3380084A351 /* access_log.c */,
				7D9372FD202AC70F005FE6AB /* server_timing.c */,
				1070866B1B787D06002B8F18 /* compress.c */,
				107E340E1C7EB10700AEF5F8 /* compress */,
				E919227625C9447D00C2D79B /* connect.c */,
				106C22FE1C05436100405689 /* errordoc.c */,
				104B9A501A5FB096009EEE64 /* expires.c */,
				10BCF2FC1B168CAE0076939D /* fastcgi.c */,
				107923AF19A3217300C52AD6 /* file.c */,
				105534E91A42A83700627ECB /* file */,
				10AA2EBD1AA019D8004322AC /* headers.c */,
				E90A95F21E30795100483D6C /* headers_util.c */,
				084FC7C01D54B90D00E89F66 /* http2_debug_state.c */,
				107923BB19A3217300C52AD6 /* mimemap.c */,
				108867731AD9061100987967 /* mimemap */,
				10B38A651B8D345D007DC191 /* mruby.c */,
				100A550D1C2BB12A00C4E3E0 /* mruby */,
				10D0907219F633B00043D458 /* proxy.c */,
				10AA2EA41A8D9999004322AC /* redirect.c */,
				10AA2EC31AA0403A004322AC /* reproxy.c */,
				08CEA9D6267AF0EB00B4BB6B /* self_trace.c */,
				10835E021C9A860000197E59 /* status.c */,
				10C45D521CFE9B180096DB06 /* status */,
				10C45D501CFD160A0096DB06 /* throttle_resp.c */,
			);
			path = handler;
			sourceTree = "<group>";
		};
		104B9A4C1A5FA8B5009EEE64 /* core */ = {
			isa = PBXGroup;
			children = (
				105534EE1A440FC800627ECB /* config.c */,
				10F4180419CA75C500B6E31A /* configurator.c */,
				107923B919A3217300C52AD6 /* context.c */,
				107923B019A3217300C52AD6 /* headers.c */,
				10835E001C9A6C2400197E59 /* logconf.c */,
				10AA2EBB1A9EEDF8004322AC /* proxy.c */,
				107923BC19A3217300C52AD6 /* request.c */,
				107923C019A3217300C52AD6 /* util.c */,
			);
			path = core;
			sourceTree = "<group>";
		};
		104B9A4D1A5FAA7B009EEE64 /* common */ = {
			isa = PBXGroup;
			children = (
				E96A24D123E6747500CA970A /* absprio.c */,
				D081373C1FD40431004679DF /* balancer */,
				10DA969F1CD2BFEE00679165 /* cache.c */,
				10F9F2661AFC5F550056F26B /* hostinfo.c */,
				10AA2EAD1A8E22DA004322AC /* multithread.c */,
				08CEA9D426701D8E00B4BB6B /* rand.c */,
				104B9A271A4A5139009EEE64 /* serverutil.c */,
				103BAB351B130666000694F4 /* socket.c */,
				105534C61A3BB29100627ECB /* string.c */,
				10AA2E981A81F68A004322AC /* time.c */,
				E9BCE68E1FF0CFE4003CEA11 /* timerwheel.c */,
				10AA2EA21A88090B004322AC /* url.c */,
				7DD70D77210F2EC400727A17 /* httpclient.c */,
			);
			path = common;
			sourceTree = "<group>";
		};
		104B9A4E1A5FAA91009EEE64 /* core */ = {
			isa = PBXGroup;
			children = (
				104B9A471A5F9472009EEE64 /* headers.c */,
				105534C81A3BB41C00627ECB /* proxy.c */,
				1070E1621B4508B0001CCAFA /* util.c */,
			);
			path = core;
			sourceTree = "<group>";
		};
		104B9A4F1A5FAAA5009EEE64 /* handler */ = {
			isa = PBXGroup;
			children = (
				1070866F1B7925D5002B8F18 /* compress.c */,
				E93BB45C25DA5792009C24D8 /* connect.c */,
				10BCF3001B214C460076939D /* fastcgi.c */,
				105534BD1A3B8F7700627ECB /* file.c */,
				105534C21A3B917000627ECB /* mimemap.c */,
				1058C87C1AA41789008D6180 /* headers.c */,
				10F9F2641AF4795D0056F26B /* redirect.c */,
			);
			path = handler;
			sourceTree = "<group>";
		};
		105534BF1A3B90E600627ECB /* http2 */ = {
			isa = PBXGroup;
			children = (
				1024A3FF1D23606300EB13F1 /* cache_digests.c */,
				107086691B70A00F002B8F18 /* casper.c */,
				105534C01A3B911300627ECB /* hpack.c */,
				10E299591A68D03100701AA6 /* scheduler.c */,
			);
			path = http2;
			sourceTree = "<group>";
		};
		105534C41A3BB1C300627ECB /* 00unit */ = {
			isa = PBXGroup;
			children = (
				10583BFE1AEF3652004A3AD6 /* issues */,
				105534C51A3BB1E700627ECB /* lib */,
				107D4D421B587ED6004A9B21 /* src */,
				10D0906F19F494CC0043D458 /* test.h */,
				10D0906E19F494CC0043D458 /* test.c */,
			);
			path = 00unit;
			sourceTree = "<group>";
		};
		105534C51A3BB1E700627ECB /* lib */ = {
			isa = PBXGroup;
			children = (
				104B9A4D1A5FAA7B009EEE64 /* common */,
				104B9A4E1A5FAA91009EEE64 /* core */,
				104B9A4F1A5FAAA5009EEE64 /* handler */,
				105534BF1A3B90E600627ECB /* http2 */,
				E901C43E2140CC9000D17C93 /* http3 */,
			);
			path = lib;
			sourceTree = "<group>";
		};
		105534D91A3C7A2000627ECB /* configurator */ = {
			isa = PBXGroup;
			children = (
				105534DA1A3C7A5400627ECB /* access_log.c */,
				107086711B798487002B8F18 /* compress.c */,
				104B9A521A5FC7C4009EEE64 /* expires.c */,
				106C23001C0544CE00405689 /* errordoc.c */,
				10BCF2FE1B1A892F0076939D /* fastcgi.c */,
				105534DC1A3C7AA900627ECB /* file.c */,
				10AA2EBF1AA019FC004322AC /* headers.c */,
				E90A95F41E30797D00483D6C /* headers_util.c */,
				10B38A731B8D3544007DC191 /* mruby.c */,
				105534DE1A3C7B9800627ECB /* proxy.c */,
				10AA2EA61A8DA93C004322AC /* redirect.c */,
				10AA2EC11AA0402E004322AC /* reproxy.c */,
				10835E041C9B3C6200197E59 /* status.c */,
				10C45D4E1CFD15FA0096DB06 /* throttle_resp.c */,
				084FC7C31D54BB9200E89F66 /* http2_debug_state.c */,
				7D937301202AC7BA005FE6AB /* server_timing.c */,
				08CEA9DA267B0E3B00B4BB6B /* self_trace.c */,
			);
			path = configurator;
			sourceTree = "<group>";
		};
		105534E91A42A83700627ECB /* file */ = {
			isa = PBXGroup;
			children = (
				105534EC1A42AD5E00627ECB /* templates.c.h */,
				105534EA1A42A87E00627ECB /* _templates.c.h */,
			);
			path = file;
			sourceTree = "<group>";
		};
		10583BDB1AE5A1E3004A3AD6 /* srcdoc */ = {
			isa = PBXGroup;
			children = (
				10583BF31AE764A7004A3AD6 /* configure */,
				1054DF471BBBB038008347C9 /* benchmarks.mt */,
				10583BE11AE5A22D004A3AD6 /* configure.mt */,
				10583BE21AE5A22D004A3AD6 /* faq.mt */,
				10583BE31AE5A22D004A3AD6 /* index.mt */,
				10583BE41AE5A22D004A3AD6 /* install.mt */,
				10583BDC1AE5A20A004A3AD6 /* snippets */,
			);
			path = srcdoc;
			sourceTree = "<group>";
		};
		10583BDC1AE5A20A004A3AD6 /* snippets */ = {
			isa = PBXGroup;
			children = (
				10583BE01AE5A222004A3AD6 /* wrapper.mt */,
				10583BFD1AE8A7E1004A3AD6 /* directive.mt */,
			);
			path = snippets;
			sourceTree = "<group>";
		};
		10583BEC1AE5A353004A3AD6 /* doc */ = {
			isa = PBXGroup;
			children = (
				10583BF71AE783AB004A3AD6 /* assets */,
				10583BED1AE5A37B004A3AD6 /* Makefile */,
				10583BEE1AE5A37B004A3AD6 /* README.md */,
			);
			path = doc;
			sourceTree = "<group>";
		};
		10583BF31AE764A7004A3AD6 /* configure */ = {
			isa = PBXGroup;
			children = (
				10583BFB1AE78DCC004A3AD6 /* syntax_and_structure.mt */,
				10583BF51AE765E0004A3AD6 /* command_options.mt */,
				10583BF61AE765E0004A3AD6 /* quick_start.mt */,
				10583BFC1AE88782004A3AD6 /* base_directives.mt */,
				10583C011AEF86E6004A3AD6 /* http1_directives.mt */,
				10583C021AEF8C7D004A3AD6 /* http2_directives.mt */,
				10583C031AF1D7D5004A3AD6 /* access_log_directives.mt */,
				106C23041C1132E000405689 /* errordoc_directives.mt */,
				10583C041AF1F315004A3AD6 /* expires_directives.mt */,
				10FCC1431B31408B00F13674 /* fastcgi_directives.mt */,
				10583C051AF1F893004A3AD6 /* file_directives.mt */,
				1063FE901BB291300064D9C7 /* compress_directives.mt */,
				10583C061AF20BE5004A3AD6 /* headers_directives.mt */,
				1039A20A1BB89531005D3B8F /* mruby_directives.mt */,
				10583C071AF21539004A3AD6 /* proxy_directives.mt */,
				10583C081AF2188E004A3AD6 /* redirect_directives.mt */,
				10583C091AF2D302004A3AD6 /* reproxy_directives.mt */,
				10835E081CA2204E00197E59 /* status_directives.mt */,
				10955C2C1D1BA47100935796 /* throttle_response_directives.mt */,
				10952D5C1C608D19000D664C /* basic_auth.mt */,
				10952D5B1C608A6B000D664C /* cgi.mt */,
				10952D5D1C62D4DC000D664C /* mruby.mt */,
			);
			path = configure;
			sourceTree = "<group>";
		};
		10583BF71AE783AB004A3AD6 /* assets */ = {
			isa = PBXGroup;
			children = (
				10583BF81AE783BE004A3AD6 /* remotebench.png */,
				10583BF91AE783BE004A3AD6 /* searchstyle.css */,
				10583BFA1AE783BE004A3AD6 /* style.css */,
			);
			name = assets;
			sourceTree = "<group>";
		};
		10583BFE1AEF3652004A3AD6 /* issues */ = {
			isa = PBXGroup;
			children = (
				10583BFF1AEF368A004A3AD6 /* 293.c */,
				106530A51D82C09E005B2C60 /* percent-encode-zero-byte.c */,
			);
			path = issues;
			sourceTree = "<group>";
		};
		1065E6F319B9969000686E72 /* evloop */ = {
			isa = PBXGroup;
			children = (
				1070E15C1B438E8F001CCAFA /* poll.c.h */,
				1065E6F619B99E6D00686E72 /* kqueue.c.h */,
				1065E6F719B9B1AC00686E72 /* epoll.c.h */,
			);
			path = evloop;
			sourceTree = "<group>";
		};
		1065E70919BF18A600686E72 /* socket */ = {
			isa = PBXGroup;
			children = (
				1065E6EF19B8C64200686E72 /* evloop.c.h */,
				1065E6F319B9969000686E72 /* evloop */,
				1065E70719BF17FE00686E72 /* uv-binding.c.h */,
			);
			path = socket;
			sourceTree = "<group>";
		};
		10756E221AC125E00009BF57 /* yaml */ = {
			isa = PBXGroup;
			children = (
				10756E231AC126020009BF57 /* include */,
				10756E241AC126080009BF57 /* src */,
			);
			path = yaml;
			sourceTree = "<group>";
		};
		10756E231AC126020009BF57 /* include */ = {
			isa = PBXGroup;
			children = (
				10756E251AC126250009BF57 /* yaml.h */,
			);
			path = include;
			sourceTree = "<group>";
		};
		10756E241AC126080009BF57 /* src */ = {
			isa = PBXGroup;
			children = (
				10756E261AC126420009BF57 /* api.c */,
				10756E271AC126420009BF57 /* dumper.c */,
				10756E281AC126420009BF57 /* emitter.c */,
				10756E291AC126420009BF57 /* loader.c */,
				10756E2E1AC1264D0009BF57 /* parser.c */,
				10756E2F1AC1264D0009BF57 /* reader.c */,
				10756E301AC1264D0009BF57 /* scanner.c */,
				10756E311AC1264D0009BF57 /* writer.c */,
				10756E321AC1264D0009BF57 /* yaml_private.h */,
			);
			path = src;
			sourceTree = "<group>";
		};
		1079230C19A320A700C52AD6 = {
			isa = PBXGroup;
			children = (
				E9CD04271F8F1D5D00524877 /* Changes */,
				1082150B1AB26F2F00D27E66 /* cmake */,
				1082150A1AB26F2A00D27E66 /* CMakeLists.txt */,
				E9CD04281F8F1D7500524877 /* CONTRIBUTING.md */,
				E9CD042A1F8F1D8A00524877 /* LICENSE */,
				E9CD04291F8F1D7F00524877 /* README.md */,
				E95EBCD72281148C0022C32D /* h2o-probes.d */,
				1079231E19A3210D00C52AD6 /* deps */,
				10583BEC1AE5A353004A3AD6 /* doc */,
				082E148B2692F51000603AED /* fuzz */,
				1079239E19A3215F00C52AD6 /* include */,
				107923AD19A3217300C52AD6 /* lib */,
				107923AA19A3216B00C52AD6 /* misc */,
				104B9A3F1A5CD684009EEE64 /* share */,
				10F417D419C190DD00B6E31A /* src */,
				10583BDB1AE5A1E3004A3AD6 /* srcdoc */,
				10D0906D19F494990043D458 /* t */,
				107923FE19A3239200C52AD6 /* examples */,
				1079231619A320A700C52AD6 /* Products */,
			);
			sourceTree = "<group>";
		};
		1079231619A320A700C52AD6 /* Products */ = {
			isa = PBXGroup;
			children = (
				1079231519A320A700C52AD6 /* libh2o.a */,
				107923D919A321F400C52AD6 /* examples-simple */,
				1079240D19A3247A00C52AD6 /* websocket */,
				1079243519A3260E00C52AD6 /* unittest */,
				10F417D319C1907B00B6E31A /* h2o */,
				10D0905119F0CA9C0043D458 /* examples-socket-server */,
				10D0906919F38B2E0043D458 /* examples-httpclient */,
				10EA45DF1D0949BF00769A2B /* examples-latency-optimization */,
				08790E101D8BD7F100A04BC1 /* examples-redis-client */,
				E918FC392136583F00CCB252 /* proptest */,
				08819C2C218C9FA90057ED23 /* qif */,
			);
			name = Products;
			sourceTree = "<group>";
		};
		1079231E19A3210D00C52AD6 /* deps */ = {
			isa = PBXGroup;
			children = (
				107E33ED1C7EAECD00AEF5F8 /* brotli */,
				10FCC13B1B2E4A2C00F13674 /* cloexec */,
				10F4197E1B64E6C300BEAEAC /* golombset */,
				08B4D4391D75A2950079DFB5 /* hiredis */,
				10FEF24B1D6FC8C800E11B1D /* libgkc */,
				1079231F19A3210D00C52AD6 /* klib */,
				10A3D3DC1B4FAA5900327CF9 /* libyrmcds */,
				10FFEE071BB23A730087AD75 /* neverbleed */,
				1079235619A3210D00C52AD6 /* picohttpparser */,
				10F417FB19C2D2B400B6E31A /* picotest */,
				E9708AD01E499D8B0029E0A5 /* picotls */,
				E901C3D5213E1BAF00D17C93 /* quicly */,
				109428A91CC6C48C00E676CB /* ssl-conservatory */,
				E918FC3E2136592500CCB252 /* theft */,
				10756E221AC125E00009BF57 /* yaml */,
				10F417FC19C2D2BA00B6E31A /* yoml */,
			);
			path = deps;
			sourceTree = "<group>";
		};
		1079231F19A3210D00C52AD6 /* klib */ = {
			isa = PBXGroup;
			children = (
				1079232619A3210D00C52AD6 /* khash.h */,
			);
			path = klib;
			sourceTree = "<group>";
		};
		1079235619A3210D00C52AD6 /* picohttpparser */ = {
			isa = PBXGroup;
			children = (
				1079235A19A3210D00C52AD6 /* picohttpparser.c */,
				1079235B19A3210D00C52AD6 /* picohttpparser.h */,
			);
			path = picohttpparser;
			sourceTree = "<group>";
		};
		1079239E19A3215F00C52AD6 /* include */ = {
			isa = PBXGroup;
			children = (
				107923A419A3215F00C52AD6 /* h2o.h */,
				1079239F19A3215F00C52AD6 /* h2o */,
			);
			path = include;
			sourceTree = "<group>";
		};
		1079239F19A3215F00C52AD6 /* h2o */ = {
			isa = PBXGroup;
			children = (
				E96A24CC23E673F400CA970A /* absprio.h */,
				D08137411FD408C1004679DF /* balancer.h */,
				10DA969B1CD2BF9000679165 /* cache.h */,
				1024A3FD1D22546800EB13F1 /* cache_digests.h */,
				105534D71A3C785000627ECB /* configurator.h */,
				E908A2A923163CB70039BCEE /* ebpf.h */,
				107D4D521B5B2412004A9B21 /* file.h */,
				1044812D1BFD0FBE0007863F /* filecache.h */,
				7D2DF4ED20297EE0004AD361 /* header.h */,
				7DF88EF820761972005DB8D8 /* hiredis_.h */,
				1058C8871AA6DE4B008D6180 /* hostinfo.h */,
				E97EC88C213CE3130086AD64 /* hpack.h */,
				107923A019A3215F00C52AD6 /* http1.h */,
				7D67C723204F8C9B0049E935 /* httpclient.h */,
				107923A119A3215F00C52AD6 /* http2.h */,
				7D25E33B20B270BA0092C982 /* http2_common.h */,
				10AAAC621B6C7A7D004487C3 /* http2_casper.h */,
				10AA2EB61A970EFC004322AC /* http2_internal.h */,
				10AA2EB81A971280004322AC /* http2_scheduler.h */,
				E9E50475214B3D28004DC170 /* http3_common.h */,
				E9757708221BB78C00D1EF74 /* http3_internal.h */,
				E9E5049321501CA5004DC170 /* http3_server.h */,
				10A3D3D01B4CDBC700327CF9 /* memcached.h */,
				10D0904219F0BA780043D458 /* linklist.h */,
				10D0903919F0A51C0043D458 /* memory.h */,
				10AA2EA91A8DDC57004322AC /* multithread.h */,
				10B38A711B8D34BB007DC191 /* mruby_.h */,
				1058F6EC1D7CC81E00FFFFA3 /* openssl_backport.h */,
				E901C43C213FAE0300D17C93 /* qpack.h */,
				1047A9FE1D0E6D5900CC4BCE /* rand.h */,
				08790DE11D8275C100A04BC1 /* redis.h */,
				7D027BEE2242283B007ACE09 /* send_state.h */,
				104B9A231A4A4FAF009EEE64 /* serverutil.h */,
				10D0903F19F0B90A0043D458 /* socket */,
				10D0903D19F0A8190043D458 /* socket.h */,
				10EC2A351A0B4D370083514F /* socketpool.h */,
				10D0905819F22FA10043D458 /* string_.h */,
				10AA2E931A80A592004322AC /* time_.h */,
				E9BCE6891FF0CF84003CEA11 /* timerwheel.h */,
				107923A219A3215F00C52AD6 /* token.h */,
				7DA3F5AE20E0B03F0000222F /* token_table.h */,
				106C22F91C040F7800405689 /* tunnel.h */,
				10AA2E9E1A8807CF004322AC /* url.h */,
				107923A319A3215F00C52AD6 /* websocket.h */,
				104B9A2C1A4BE029009EEE64 /* version.h */,
			);
			path = h2o;
			sourceTree = "<group>";
		};
		107923AA19A3216B00C52AD6 /* misc */ = {
			isa = PBXGroup;
			children = (
				10583BE61AE5A322004A3AD6 /* clang-format-all.sh */,
				E908A2AC2320AE210039BCEE /* docker-ci */,
				104960151B9D3F9100FF136D /* dump-github-repository.pl */,
				10F4EB831C165B92003DA150 /* fastcgi-cgi.pl */,
				10583BE71AE5A322004A3AD6 /* install-perl-module.pl */,
				10583BE91AE5A330004A3AD6 /* makedoc.pl */,
				10583BEA1AE5A341004A3AD6 /* picotemplate-conf.pl */,
				10583BEB1AE5A341004A3AD6 /* regen.mk */,
				107923AB19A3216B00C52AD6 /* tokens.pl */,
			);
			path = misc;
			sourceTree = "<group>";
		};
		107923AD19A3217300C52AD6 /* lib */ = {
			isa = PBXGroup;
			children = (
				104B9A4A1A5FA7E5009EEE64 /* common */,
				104B9A4C1A5FA8B5009EEE64 /* core */,
				104B9A4B1A5FA804009EEE64 /* handler */,
				107923B119A3217300C52AD6 /* http1.c */,
				107923B219A3217300C52AD6 /* http2 */,
				E901C438213E593D00D17C93 /* http3 */,
				E95EBCD9228117620022C32D /* probes_.h */,
				106C22F71C040F6400405689 /* tunnel.c */,
				107923C119A3217300C52AD6 /* websocket.c */,
			);
			path = lib;
			sourceTree = "<group>";
		};
		107923B219A3217300C52AD6 /* http2 */ = {
			isa = PBXGroup;
			children = (
				107923B519A3217300C52AD6 /* hpack_huffman_table.h */,
				1024A3FB1D22315000EB13F1 /* cache_digests.c */,
				10AAAC641B6C9275004487C3 /* casper.c */,
				107923B319A3217300C52AD6 /* connection.c */,
				107923B819A3217300C52AD6 /* frame.c */,
				107923B419A3217300C52AD6 /* hpack.c */,
				10BA72A919AAD6300059392A /* stream.c */,
				10E299571A67E68500701AA6 /* scheduler.c */,
				080D35EA1D5E060D0029B7E5 /* http2_debug_state.c */,
			);
			path = http2;
			sourceTree = "<group>";
		};
		107923FE19A3239200C52AD6 /* examples */ = {
			isa = PBXGroup;
			children = (
				10BF213E1A087CDF008F7129 /* libh2o */,
			);
			path = examples;
			sourceTree = "<group>";
		};
		107D4D421B587ED6004A9B21 /* src */ = {
			isa = PBXGroup;
			children = (
				107D4D431B588021004A9B21 /* ssl.c */,
			);
			path = src;
			sourceTree = "<group>";
		};
		107E33ED1C7EAECD00AEF5F8 /* brotli */ = {
			isa = PBXGroup;
			children = (
				E987E5531FD7BDBB00DE4346 /* c */,
			);
			path = brotli;
			sourceTree = "<group>";
		};
		107E340E1C7EB10700AEF5F8 /* compress */ = {
			isa = PBXGroup;
			children = (
				107E340F1C7EB13F00AEF5F8 /* gzip.c */,
				107E34111C7EE0D200AEF5F8 /* brotli.c */,
			);
			path = compress;
			sourceTree = "<group>";
		};
		108215061AAD41A000D27E66 /* 50reverse-proxy */ = {
			isa = PBXGroup;
			children = (
				108215071AAD41CE00D27E66 /* test.pl */,
			);
			name = "50reverse-proxy";
			sourceTree = "<group>";
		};
		1082150B1AB26F2F00D27E66 /* cmake */ = {
			isa = PBXGroup;
			children = (
				1082150C1AB26F4700D27E66 /* FindWslay.cmake */,
				1082150D1AB26F4700D27E66 /* FindLibYAML.cmake */,
				1082150E1AB26F4700D27E66 /* FindLibUV.cmake */,
			);
			path = cmake;
			sourceTree = "<group>";
		};
		10835E061C9B8E8000197E59 /* status */ = {
			isa = PBXGroup;
			children = (
				10835E071C9B8EA700197E59 /* index.html */,
			);
			path = status;
			sourceTree = "<group>";
		};
		108867731AD9061100987967 /* mimemap */ = {
			isa = PBXGroup;
			children = (
				108867741AD9069900987967 /* defaults.c.h */,
			);
			path = mimemap;
			sourceTree = "<group>";
		};
		109428A91CC6C48C00E676CB /* ssl-conservatory */ = {
			isa = PBXGroup;
			children = (
				109428AA1CC6C4B600E676CB /* openssl */,
			);
			path = "ssl-conservatory";
			sourceTree = "<group>";
		};
		109428AA1CC6C4B600E676CB /* openssl */ = {
			isa = PBXGroup;
			children = (
				109428AB1CC6C4C700E676CB /* openssl_hostname_validation.c */,
				109428AC1CC6C4C700E676CB /* openssl_hostname_validation.h */,
			);
			path = openssl;
			sourceTree = "<group>";
		};
		10A3D3DC1B4FAA5900327CF9 /* libyrmcds */ = {
			isa = PBXGroup;
			children = (
				10A3D3FE1B4FAAF500327CF9 /* yrmcds.h */,
				1022E7C41CA8BCEB00CE2A05 /* yrmcds_portability.h */,
				1022E7C51CA8BCEB00CE2A05 /* yrmcds_text.h */,
				10A3D3ED1B4FAAEC00327CF9 /* close.c */,
				10A3D3EE1B4FAAEC00327CF9 /* connect.c */,
				10A3D3F61B4FAAF500327CF9 /* recv.c */,
				10A3D3F71B4FAAF500327CF9 /* send.c */,
				1022E7C01CA8BC9E00CE2A05 /* send_text.c */,
				10A3D3F91B4FAAF500327CF9 /* socket.c */,
				10A3D3FA1B4FAAF500327CF9 /* strerror.c */,
				1022E7C21CA8BCCE00CE2A05 /* text_mode.c */,
			);
			path = libyrmcds;
			sourceTree = "<group>";
		};
		10AA2EC51AA0557A004322AC /* assets */ = {
			isa = PBXGroup;
			children = (
				10F4EB851C1779F8003DA150 /* doc_root */,
				10AA2EC61AA05598004322AC /* upstream.psgi */,
			);
			path = assets;
			sourceTree = "<group>";
		};
		10BF213E1A087CDF008F7129 /* libh2o */ = {
			isa = PBXGroup;
			children = (
				10D0905219F0CB130043D458 /* socket-client.c */,
				08790DF41D8BD72500A04BC1 /* redis-client.c */,
				107923FC19A3238500C52AD6 /* simple.c */,
				1079241319A324B400C52AD6 /* websocket.c */,
				10EA45E01D094A1200769A2B /* latency-optimization.c */,
			);
			path = libh2o;
			sourceTree = "<group>";
		};
		10C45D521CFE9B180096DB06 /* status */ = {
			isa = PBXGroup;
			children = (
				10FEF2491D6FC6F600E11B1D /* durations.c */,
				10C45D531CFE9B300096DB06 /* events.c */,
				10C45D541CFE9B300096DB06 /* requests.c */,
				7DE1DB35212B1CC00055F500 /* ssl.c */,
			);
			path = status;
			sourceTree = "<group>";
		};
		10D0903F19F0B90A0043D458 /* socket */ = {
			isa = PBXGroup;
			children = (
				1065E70419BF145700686E72 /* evloop.h */,
				1065E70619BF14E500686E72 /* uv-binding.h */,
			);
			path = socket;
			sourceTree = "<group>";
		};
		10D0906D19F494990043D458 /* t */ = {
			isa = PBXGroup;
			children = (
				109EEFE61D77B376001F11D1 /* README.md */,
				E918FC3A2136589900CCB252 /* 00prop */,
				105534C41A3BB1C300627ECB /* 00unit */,
				105534F21A460EF600627ECB /* 00unit.evloop.t */,
				105534F31A460EF600627ECB /* 00unit.libuv.t */,
				109EEFDC1D77B350001F11D1 /* 00unit.mruby.t */,
				105534F41A460EF600627ECB /* 10httpclient.t */,
				0879B8CC2724DBF400F77220 /* 10socket.t */,
				10FEF2481D6EC30800E11B1D /* 40bad-request.t */,
				E9AFBF17212A9802000F5DB8 /* 40chunked.t */,
				104CD5021CC465AF0057C62F /* 40env.t */,
				E9414F9424ED1D7500273C59 /* 40error-log-escape.t */,
				E9D4978E25E49FCA00F4A80D /* 40http1-pipeline.t */,
				E9414F9924ED1D7500273C59 /* 40http1-timeouts.t */,
				E9D49A4F25FB561A00F4A80D /* 40http1-streaming-framing.t */,
				E9414F9724ED1D7500273C59 /* 40http2-h2spec-client.t */,
				E9F677CA1FF47BD0006476D3 /* 40http2-h2spec.t */,
				E9BCE6921FF344D4003CEA11 /* 40http2-request-window-size.t */,
				E98041C22230C45E008B9745 /* 40http3.t */,
				086001BE2730B6E30043886F /* 40http3-corrupted-scid-initial.t */,
				E90BB43B24F38937006507EA /* 40http3-concurrency.t */,
				E90BB43C24F4834D006507EA /* 40http3-forward.t */,
				E9D49A5025FB561A00F4A80D /* 40http3-forward-initial.t */,
				E9414F8D24EBFBDA00273C59 /* 40http3-reconnect.t */,
				E9FC525C234B0A630076F35D /* 40http3-retry.t */,
				E9414F8E24ED1CD700273C59 /* 40http3-shutdown.t */,
				E9414F9D24ED4DD300273C59 /* 40http3-shutdown-reject-conn.t */,
				104B9A301A58F55E009EEE64 /* 40max-connections.t */,
				10A3D3D71B4F4D0900327CF9 /* 40memcached-session-resumption.t */,
				08C7C365262AB30F009C944C /* 40mtls.t */,
				105534F51A460EF600627ECB /* 40protocol.t */,
				1070E1641B451D43001CCAFA /* 40proxy-protocol.t */,
				E9BC76BF1EE3D71000EB7A09 /* 40redis-session-resumption.t */,
				086001C12730B6E30043886F /* 40reuse-port.t */,
				104B9A311A59D7A2009EEE64 /* 40running-user.t */,
				108215081AB14B1100D27E66 /* 40server-push.t */,
				E9BC76C01EE3D8A100EB7A09 /* 40server-push-attrs.t */,
				109EEFDE1D77B350001F11D1 /* 40server-push-multiple.t */,
				086001BF2730B6E30043886F /* 40session-ticket */,
				107D4D501B58B342004A9B21 /* 40session-ticket.t */,
				104B9A321A59E27A009EEE64 /* 40ssl-cipher-suite.t */,
				086001CC273BBBCF0043886F /* 40tls-multiple-certs.t */,
				E93BB6D025E09504009C24D8 /* 40tls-raw-pubkey.t */,
				E9F677D82008686B006476D3 /* 40tls13-early-data.t */,
				106C22FB1C0413DA00405689 /* 40tunnel.t */,
				104B9A221A47BBA1009EEE64 /* 40unix-socket.t */,
				10AA2EB31A94B66D004322AC /* 40virtual-host.t */,
				10AA2EB11A931409004322AC /* 50access-log.t */,
				086001C22730B6E30043886F /* 50access-log-delivery-rate.t */,
				109EEFD91D77B336001F11D1 /* 50chunked-encoding-proxying.t */,
				107086741B79A08D002B8F18 /* 50compress.t */,
				E9BC76C11EE3D9A900EB7A09 /* 50compress-hint.t */,
				E9AFBF18212A9802000F5DB8 /* 50config.t */,
				E93BB45025DA530E009C24D8 /* 50connect.t */,
				E9AFBF11212A9801000F5DB8 /* 50date-header.t */,
				086001C42730B7170043886F /* 50dnsresolver.t */,
				106C23021C06AB2F00405689 /* 50errordoc.t */,
				104B9A541A60773E009EEE64 /* 50expires.t */,
				10C5A6311B268632006094A6 /* 50fastcgi.t */,
				10F4EB841C16BADD003DA150 /* 50fastcgi-cgi.t */,
				10FCC1421B300A6800F13674 /* 50fastcgi-php.t */,
				109EEFE41D77B360001F11D1 /* 50file.t */,
				105534F61A460EF600627ECB /* 50file-config.t */,
				E9AFBF12212A9801000F5DB8 /* 50file-custom-handler.t */,
				107E34231C86801E00AEF5F8 /* 50file-file.t */,
				100AE41A1B27D74800CE18BB /* 50file-range.t */,
				E9AFBF13212A9801000F5DB8 /* 50graceful-shutdown.t */,
				1058C87F1AA42568008D6180 /* 50headers.t */,
				E9D49A5125FB562800F4A80D /* 50http1-proxy-full-uri.t */,
				109EEFDB1D77B336001F11D1 /* 50http2_debug_state.t */,
				E9AFBF22212A982D000F5DB8 /* 50internal-redirect.t */,
				105534F71A460F2E00627ECB /* 50mimemap.t */,
				086001C62730B8290043886F /* 50mruby */,
				10A3D3D61B4F1E3200327CF9 /* 50mruby.t */,
				109EEFDD1D77B350001F11D1 /* 50mruby-acl.t */,
				086001C92730B8E20043886F /* 50mruby-h2-rtt.t */,
				E9BCE6931FF35502003CEA11 /* 50mruby-channel.t */,
				109EEFDF1D77B350001F11D1 /* 50mruby-dos-detector.t */,
				E9AFBF14212A9801000F5DB8 /* 50mruby-error-log.t */,
				100A550C1C22857B00C4E3E0 /* 50mruby-htpasswd.t */,
				100A55131C2E5FAC00C4E3E0 /* 50mruby-http-request.t */,
				E9AFBF15212A9801000F5DB8 /* 50mruby-middleware.t */,
				E9414F9A24ED1D7600273C59 /* 50mruby-prometheus.t */,
				E9AFBF10212A97AD000F5DB8 /* 50mruby-redis.t */,
				E9AFBF24212A984B000F5DB8 /* 50mruby-sleep.t */,
				E9AFBF23212A982E000F5DB8 /* 50mruby-task.t */,
				E9AFBF16212A9801000F5DB8 /* 50origin-frame.t */,
				105534F81A460F2E00627ECB /* 50post-size-limit.t */,
				E9414F9224ED1D7500273C59 /* 50priority-headers.t */,
				E9414F9B24ED1D7600273C59 /* 50priority-overwrite.t */,
				E9414F9024ED1D7400273C59 /* 50proxy-forward-close-connection.t */,
				E9AFBF26212A984B000F5DB8 /* 50proxy-max-buffer-size.t */,
				10AA2EA81A8DAFD4004322AC /* 50redirect.t */,
				108215061AAD41A000D27E66 /* 50reverse-proxy */,
				108214FE1AAD34DD00D27E66 /* 50reverse-proxy-0.t */,
				E9BC76C21EE3DAA900EB7A09 /* 50reverse-proxy-added-headers.t */,
				E9F677CE1FF62217006476D3 /* 50reverse-proxy-chunk-sizes.t */,
				E908A2AB231CF3D10039BCEE /* 50reverse-proxy-chunked-post-termination.t */,
				E9F677CF1FF62217006476D3 /* 50reverse-proxy-chunk-timeout-1.t */,
				E9F677CC1FF62216006476D3 /* 50reverse-proxy-chunk-timeout-2.t */,
				E9F677CB1FF62216006476D3 /* 50reverse-proxy-chunk-trailing-headers.t */,
				104C65021A6DF36B000AC190 /* 50reverse-proxy-config.t */,
				108102151C3DB05100C024CD /* 50reverse-proxy-disconnected-keepalive.t */,
				E9F677CD1FF62216006476D3 /* 50reverse-proxy-drop-headers.t */,
				E9414F9624ED1D7500273C59 /* 50reverse-proxy-early-response.t */,
				E9D498B725EE684500F4A80D /* 50reverse-proxy-h3-early-response.t */,
				E9414F9124ED1D7400273C59 /* 50reverse-proxy-header-filtering.t */,
				E9414F9324ED1D7500273C59 /* 50reverse-proxy-http2.t */,
				10DA969A1CCEF2C200679165 /* 50reverse-proxy-https.t */,
				E9AFBF1B212A9814000F5DB8 /* 50reverse-proxy-informational.t */,
				E9AFBF1D212A9814000F5DB8 /* 50reverse-proxy-invalid-transfer-encoding.t */,
				E9414F9C24ED1D7600273C59 /* 50reverse-proxy-multiline-header.t */,
				E9A410961F9EA2F100D9B0FB /* 50reverse-proxy-multiple-backends.t */,
				E9A410951F9EA2E400D9B0FB /* 50reverse-proxy-multiple-backends-with-down.t */,
				E9AFBF20212A9814000F5DB8 /* 50reverse-proxy-multiple-balancers.t */,
				E9BC76C31EE4AA4600EB7A09 /* 50reverse-proxy-preserve-case.t */,
				10FEF2441D6444E900E11B1D /* 50reverse-proxy-proxy-protocol.t */,
				E9414F9824ED1D7500273C59 /* 50reverse-proxy-request-bytes.t */,
				E9414F9524ED1D7500273C59 /* 50reverse-proxy-response-bytes.t */,
				E9A410971F9EA2F200D9B0FB /* 50reverse-proxy-round-robin.t */,
				E9AFBF1A212A9813000F5DB8 /* 50reverse-proxy-round-robin-weighted.t */,
				E9F677D11FF62228006476D3 /* 50reverse-proxy-serialize-posts.t */,
				E9F677D21FF62228006476D3 /* 50reverse-proxy-serialize-posts-2.t */,
				E9F677D01FF62228006476D3 /* 50reverse-proxy-serialize-posts-3.t */,
				E9BC76C41EE4AA9700EB7A09 /* 50reverse-proxy-session-resumption.t */,
				E9AFBF21212A9814000F5DB8 /* 50reverse-proxy-timings.t */,
				E9AFBF28212A985E000F5DB8 /* 50reverse-proxy-timeouts.t */,
				10AA2EB21A9479B4004322AC /* 50reverse-proxy-upstream-down.t */,
				104B9A2B1A4BBDA4009EEE64 /* 50server-starter.t */,
				E9AFBF1F212A9814000F5DB8 /* 50server-timing.t */,
				109EEFE51D77B36C001F11D1 /* 50servername.t */,
				10C45D571CFE9BB60096DB06 /* 50status.t */,
				E9AFBF1E212A9814000F5DB8 /* 50stop-opening-new-push-streams.t */,
				E9AFBF19212A9813000F5DB8 /* 50suspend-body.t */,
				10C45D4D1CFD15890096DB06 /* 50throttle-response.t */,
				08CEA9D026643C4700B4BB6B /* 50timeout-on-max-concurrent-requests.t */,
				E9AFBF2A212A985E000F5DB8 /* 50too-much-data.t */,
				E9AFBF2B212A985E000F5DB8 /* 50too-much-headers.t */,
				E9AFBF29212A985E000F5DB8 /* 50uncompressed-headers.t */,
				E9AFBF1C212A9814000F5DB8 /* 50unexpected-upstream-body.t */,
				E9AFBF27212A985D000F5DB8 /* 50zero-sized-streaming-body.t */,
				E9F677D32004CCCA006476D3 /* 50zero-sized-timeout.t */,
				E9D497C625E4DE1E00F4A80D /* 80chunked.t */,
				109EEFE11D77B350001F11D1 /* 80dup-host-headers.t */,
				E9BC76C51EE4AB6C00EB7A09 /* 80graceful-shutdown.t */,
				E9AFBF2C212A985E000F5DB8 /* 80http2-idle-timeout-for-zero-window.t */,
				08CEA9CF2662136B00B4BB6B /* 80http3-header-linefeed.t */,
				109EEFE21D77B350001F11D1 /* 80invalid-h2-chars-in-headers.t */,
				105534FE1A46134A00627ECB /* 80issues61.t */,
				1092E0011BEB1DDC001074BF /* 80issues579.t */,
				104481271BFC05FC0007863F /* 80issues595.t */,
				10952D591C5082F7000D664C /* 80issues-from-proxy-reproxy-to-different-host.t */,
				E9BCE6911FF326AC003CEA11 /* 80no-handler-vs-h2-post.t */,
				109EEFD81D77B336001F11D1 /* 80one-byte-window.t */,
				106530A81D8A21A7005B2C60 /* 80reverse-proxy-missing-content-length-for-post.t */,
				E9414F8F24ED1D5300273C59 /* 80reverse-proxy-truncated-chunked.t */,
				10B6D4501C727315005F0CF8 /* 80yaml-merge.t */,
				E90C514D230BB28800D6AD8E /* 90dtrace.t */,
				E9D49A5225FB562800F4A80D /* 90h2olog.t */,
				086001BD2730B4450043886F /* 90h2olog-selective-tracing.t */,
				104B9A451A5D1004009EEE64 /* 90live-fetch-ocsp-response.t */,
				109EEFE31D77B350001F11D1 /* 90live-sni.t */,
				10C2117C1B8164B1005A9D02 /* 90root-fastcgi-php.t */,
				086850BD274CA3CE00F8CAD1 /* 99fuzzer-http1.t */,
				086850BC274CA3CE00F8CAD1 /* 99fuzzer-http2.t */,
				086850BB274CA3CD00F8CAD1 /* 99fuzzer-http3.t */,
				086850BA274CA3CD00F8CAD1 /* 99fuzzer-url.t */,
				10AA2EC51AA0557A004322AC /* assets */,
				086850B9274C6D7D00F8CAD1 /* run-tests */,
				105534FB1A460F4200627ECB /* Util.pm */,
				08819C2D218C9FF70057ED23 /* qif.c */,
				E9D49A5325FB562800F4A80D /* quic-ndec-initial-gen.c */,
				086001CA2730B9B20043886F /* udp-generator.pl */,
			);
			path = t;
			sourceTree = "<group>";
		};
		10F417D419C190DD00B6E31A /* src */ = {
			isa = PBXGroup;
			children = (
				E904232D24AB2C740072C5B7 /* h2olog */,
				10D0906A19F38B850043D458 /* httpclient.c */,
				10A3D40E1B584BEC00327CF9 /* standalone.h */,
				10F417D519C190F800B6E31A /* main.c */,
				107D4D4D1B58970D004A9B21 /* ssl.c */,
				107D4D5D1B5F143B004A9B21 /* setuidgid.c */,
			);
			path = src;
			sourceTree = "<group>";
		};
		10F417FB19C2D2B400B6E31A /* picotest */ = {
			isa = PBXGroup;
			children = (
				10F417FD19C2D2F800B6E31A /* picotest.c */,
				10F417FE19C2D2F800B6E31A /* picotest.h */,
			);
			path = picotest;
			sourceTree = "<group>";
		};
		10F417FC19C2D2BA00B6E31A /* yoml */ = {
			isa = PBXGroup;
			children = (
				10F4180219C2D32100B6E31A /* yoml-parser.h */,
				10F4180019C2D31600B6E31A /* yoml.h */,
			);
			name = yoml;
			sourceTree = "<group>";
		};
		10F4197E1B64E6C300BEAEAC /* golombset */ = {
			isa = PBXGroup;
			children = (
				10F4197F1B64E70D00BEAEAC /* golombset.h */,
			);
			path = golombset;
			sourceTree = "<group>";
		};
		10F4EB851C1779F8003DA150 /* doc_root */ = {
			isa = PBXGroup;
			children = (
				10F4EB861C177A12003DA150 /* hello.cgi */,
			);
			path = doc_root;
			sourceTree = "<group>";
		};
		10F4EB881C195B5C003DA150 /* mruby */ = {
			isa = PBXGroup;
			children = (
				10F4EB891C195B9E003DA150 /* htpasswd.rb */,
			);
			path = mruby;
			sourceTree = "<group>";
		};
		10FCC13B1B2E4A2C00F13674 /* cloexec */ = {
			isa = PBXGroup;
			children = (
				10FCC13C1B2E4A4500F13674 /* cloexec.c */,
				10FCC13D1B2E4A4500F13674 /* cloexec.h */,
			);
			path = cloexec;
			sourceTree = "<group>";
		};
		10FEF24B1D6FC8C800E11B1D /* libgkc */ = {
			isa = PBXGroup;
			children = (
				10FEF24C1D6FC8E200E11B1D /* gkc.c */,
				10FEF24D1D6FC8E200E11B1D /* gkc.h */,
			);
			path = libgkc;
			sourceTree = "<group>";
		};
		10FFEE071BB23A730087AD75 /* neverbleed */ = {
			isa = PBXGroup;
			children = (
				10FFEE081BB23A8C0087AD75 /* neverbleed.c */,
				10FFEE091BB23A8C0087AD75 /* neverbleed.h */,
			);
			path = neverbleed;
			sourceTree = "<group>";
		};
		D08137371FD400F4004679DF /* balancer */ = {
			isa = PBXGroup;
			children = (
				D08137381FD400F4004679DF /* least_conn.c */,
				D08137391FD400F4004679DF /* roundrobin.c */,
			);
			path = balancer;
			sourceTree = "<group>";
		};
		D081373C1FD40431004679DF /* balancer */ = {
			isa = PBXGroup;
			children = (
				D081373D1FD40431004679DF /* least_conn.c */,
				D081373E1FD40431004679DF /* roundrobin.c */,
			);
			path = balancer;
			sourceTree = "<group>";
		};
		E901C3D5213E1BAF00D17C93 /* quicly */ = {
			isa = PBXGroup;
			children = (
				E901C3D6213E1BE700D17C93 /* include */,
				E901C3D7213E1BED00D17C93 /* lib */,
				E9FF84BB24C5AA46002577CA /* quicly-probes.d */,
			);
			path = quicly;
			sourceTree = "<group>";
		};
		E901C3D6213E1BE700D17C93 /* include */ = {
			isa = PBXGroup;
			children = (
				E901C3D9213E1C2E00D17C93 /* quicly.h */,
				E901C3D8213E1C1D00D17C93 /* quicly */,
			);
			path = include;
			sourceTree = "<group>";
		};
		E901C3D7213E1BED00D17C93 /* lib */ = {
			isa = PBXGroup;
			children = (
				E9DF012724E4CDEE0002EEC7 /* cc-cubic.c */,
				0821950F2685262B00E3EFCF /* cc-pico.c */,
				E98042152238D35B008B9745 /* cc-reno.c */,
				E980423C2246304F008B9745 /* defaults.c */,
				E901C3F0213E1C4000D17C93 /* frame.c */,
				E98403C62485172E00E3A6B1 /* local_cid.c */,
				E9A8351424B1340C007D06C2 /* loss.c */,
				E901C3F3213E1C4000D17C93 /* quicly.c */,
				E901C3F2213E1C4000D17C93 /* ranges.c */,
				0829879526E1F3700053638F /* rate.c */,
				E98884CE21E7F3C80060F010 /* recvstate.c */,
				E98403C72485172E00E3A6B1 /* remote_cid.c */,
				E98403C82485172E00E3A6B1 /* retire_cid.c */,
				E98884CD21E7F3C80060F010 /* sendstate.c */,
				E98884CC21E7F3C80060F010 /* sentmap.c */,
				E98884CB21E7F3C80060F010 /* streambuf.c */,
			);
			path = lib;
			sourceTree = "<group>";
		};
		E901C3D8213E1C1D00D17C93 /* quicly */ = {
			isa = PBXGroup;
			children = (
				E980423922463044008B9745 /* cc.h */,
				E98403D32485174A00E3A6B1 /* cid.h */,
				E901C3E3213E1C3600D17C93 /* constants.h */,
				E980423822463044008B9745 /* defaults.h */,
				E901C3E1213E1C3600D17C93 /* frame.h */,
				E901C3E4213E1C3600D17C93 /* linklist.h */,
				E98403D42485174B00E3A6B1 /* local_cid.h */,
				E901C3DE213E1C3600D17C93 /* loss.h */,
				E901C3DB213E1C3600D17C93 /* maxsender.h */,
				E901C3DC213E1C3600D17C93 /* ranges.h */,
				0829879326E1F3530053638F /* rate.h */,
				E98884C321E7F3AE0060F010 /* recvstate.h */,
				E98403D22485174A00E3A6B1 /* remote_cid.h */,
				E98403D52485174B00E3A6B1 /* retire_cid.h */,
				E98884C421E7F3AE0060F010 /* sendstate.h */,
				E98884C621E7F3AF0060F010 /* sentmap.h */,
				E98884C521E7F3AF0060F010 /* streambuf.h */,
			);
			path = quicly;
			sourceTree = "<group>";
		};
		E901C438213E593D00D17C93 /* http3 */ = {
			isa = PBXGroup;
			children = (
				E93C7F95226EBEC9007BF39A /* frame.c */,
				E901C439213E59A000D17C93 /* qpack.c */,
				E9E50476214C0385004DC170 /* common.c */,
				E9E5048F21501BBA004DC170 /* server.c */,
			);
			path = http3;
			sourceTree = "<group>";
		};
		E901C43E2140CC9000D17C93 /* http3 */ = {
			isa = PBXGroup;
			children = (
				E901C43F2140CCB500D17C93 /* qpack.c */,
				E93C7F9922701806007BF39A /* frame.c */,
				E90BB43924F369E4006507EA /* server.c */,
			);
			path = http3;
			sourceTree = "<group>";
		};
		E904232D24AB2C740072C5B7 /* h2olog */ = {
			isa = PBXGroup;
			children = (
				E915E87425D4A89700FB20F7 /* generated_raw_tracer.cc */,
				E904233224AB2C9C0072C5B7 /* h2olog.cc */,
				E904233424AB2C9C0072C5B7 /* h2olog.h */,
				E915E87325D4A88D00FB20F7 /* http_tracer.cc */,
				E904232E24AB2C9B0072C5B7 /* json.cc */,
				E904233024AB2C9C0072C5B7 /* json.h */,
				E904233624AB2CA80072C5B7 /* misc */,
				E915E87525D4A89700FB20F7 /* raw_tracer.cc.h */,
				E904233524AB2C9C0072C5B7 /* pyproject.toml */,
			);
			path = h2olog;
			sourceTree = "<group>";
		};
		E904233624AB2CA80072C5B7 /* misc */ = {
			isa = PBXGroup;
			children = (
				E915E87625D4A8B700FB20F7 /* gen_raw_tracer.py */,
			);
			path = misc;
			sourceTree = "<group>";
		};
		E908A2AC2320AE210039BCEE /* docker-ci */ = {
			isa = PBXGroup;
			children = (
				E908A2AE2320AE4C0039BCEE /* check.mk */,
				E908A2AD2320AE4C0039BCEE /* Dockerfile */,
				E908A2AF2320AE4D0039BCEE /* Dockerfile.ubuntu1904 */,
			);
			path = "docker-ci";
			sourceTree = "<group>";
		};
		E918FC3A2136589900CCB252 /* 00prop */ = {
			isa = PBXGroup;
			children = (
				E918FC3B213658BE00CCB252 /* prop.c */,
			);
			path = 00prop;
			sourceTree = "<group>";
		};
		E918FC3E2136592500CCB252 /* theft */ = {
			isa = PBXGroup;
			children = (
				E918FC3F2136594900CCB252 /* inc */,
				E918FC402136594E00CCB252 /* src */,
			);
			path = theft;
			sourceTree = "<group>";
		};
		E918FC3F2136594900CCB252 /* inc */ = {
			isa = PBXGroup;
			children = (
				E918FC422136597200CCB252 /* theft_types.h */,
				E918FC412136597200CCB252 /* theft.h */,
			);
			path = inc;
			sourceTree = "<group>";
		};
		E918FC402136594E00CCB252 /* src */ = {
			isa = PBXGroup;
			children = (
				E918FC5D2136598500CCB252 /* theft_autoshrink_internal.h */,
				E918FC542136598400CCB252 /* theft_autoshrink.c */,
				E918FC572136598500CCB252 /* theft_autoshrink.h */,
				E918FC452136598300CCB252 /* theft_aux_builtin.c */,
				E918FC4B2136598300CCB252 /* theft_aux.c */,
				E918FC532136598400CCB252 /* theft_bloom.c */,
				E918FC5A2136598500CCB252 /* theft_bloom.h */,
				E918FC4A2136598300CCB252 /* theft_call_internal.h */,
				E918FC4F2136598400CCB252 /* theft_call.c */,
				E918FC582136598500CCB252 /* theft_call.h */,
				E918FC4D2136598400CCB252 /* theft_hash.c */,
				E918FC462136598300CCB252 /* theft_random.c */,
				E918FC472136598300CCB252 /* theft_random.h */,
				E918FC502136598400CCB252 /* theft_rng.c */,
				E918FC562136598500CCB252 /* theft_rng.h */,
				E918FC482136598300CCB252 /* theft_run_internal.h */,
				E918FC512136598400CCB252 /* theft_run.c */,
				E918FC5B2136598500CCB252 /* theft_run.h */,
				E918FC5E2136598600CCB252 /* theft_shrink_internal.h */,
				E918FC4E2136598400CCB252 /* theft_shrink.c */,
				E918FC522136598400CCB252 /* theft_shrink.h */,
				E918FC592136598500CCB252 /* theft_trial_internal.h */,
				E918FC552136598400CCB252 /* theft_trial.c */,
				E918FC5C2136598500CCB252 /* theft_trial.h */,
				E918FC4C2136598400CCB252 /* theft_types_internal.h */,
				E918FC492136598300CCB252 /* theft.c */,
			);
			path = src;
			sourceTree = "<group>";
		};
		E9316EDA24417E8000C9C127 /* dec */ = {
			isa = PBXGroup;
			children = (
				E9316EDB24417EA900C9C127 /* bit_reader.c */,
				E9316EE224417EA900C9C127 /* bit_reader.h */,
				E9316EE024417EA900C9C127 /* context.h */,
				E9316EDC24417EA900C9C127 /* decode.c */,
				E9316EDF24417EA900C9C127 /* huffman.c */,
				E9316EDD24417EA900C9C127 /* huffman.h */,
				E9316EDE24417EA900C9C127 /* port.h */,
				E9316EE124417EA900C9C127 /* prefix.h */,
				E9316EE324417EA900C9C127 /* state.c */,
				E9316EE424417EAA00C9C127 /* state.h */,
				E9316EE524417EAA00C9C127 /* transform.h */,
			);
			path = dec;
			sourceTree = "<group>";
		};
		E9581B9822F001C000299E8A /* cifra */ = {
			isa = PBXGroup;
			children = (
				E9581B9C22F0022900299E8A /* random.c */,
				E9581B9922F001EB00299E8A /* x25519.c */,
			);
			path = cifra;
			sourceTree = "<group>";
		};
		E9708AD01E499D8B0029E0A5 /* picotls */ = {
			isa = PBXGroup;
			children = (
				E9708AE91E49A2610029E0A5 /* deps */,
				E9708ADE1E499E100029E0A5 /* include */,
				E9708AD71E499DEA0029E0A5 /* lib */,
				E95E953F22914F0600215ACD /* picotls-probes.d */,
			);
			path = picotls;
			sourceTree = "<group>";
		};
		E9708AD71E499DEA0029E0A5 /* lib */ = {
			isa = PBXGroup;
			children = (
				E9316ED724417E0A00C9C127 /* certificate_compression.c */,
				E9581B9822F001C000299E8A /* cifra */,
				E9708AD91E499E040029E0A5 /* openssl.c */,
				E93BB58D25DE3987009C24D8 /* pembase64.c */,
				E9708ADA1E499E040029E0A5 /* picotls.c */,
			);
			path = lib;
			sourceTree = "<group>";
		};
		E9708ADE1E499E100029E0A5 /* include */ = {
			isa = PBXGroup;
			children = (
				E9708AE11E49A2160029E0A5 /* picotls */,
				E9708ADF1E49A2120029E0A5 /* picotls.h */,
			);
			path = include;
			sourceTree = "<group>";
		};
		E9708AE11E49A2160029E0A5 /* picotls */ = {
			isa = PBXGroup;
			children = (
				E9316EEE2441C08100C9C127 /* certificate_compression.h */,
				E9708AE21E49A2260029E0A5 /* minicrypto.h */,
				E9708AE31E49A2260029E0A5 /* openssl.h */,
			);
			path = picotls;
			sourceTree = "<group>";
		};
		E9708AE91E49A2610029E0A5 /* deps */ = {
			isa = PBXGroup;
			children = (
				E9708AEA1E49A26E0029E0A5 /* cifra */,
			);
			path = deps;
			sourceTree = "<group>";
		};
		E9708AEA1E49A26E0029E0A5 /* cifra */ = {
			isa = PBXGroup;
			children = (
				E9708AEB1E49A2800029E0A5 /* src */,
			);
			path = cifra;
			sourceTree = "<group>";
		};
		E9708AEB1E49A2800029E0A5 /* src */ = {
			isa = PBXGroup;
			children = (
				E9708B1A1E49A3380029E0A5 /* ext */,
				E9708AF01E49A2B90029E0A5 /* bitops.h */,
				E9708AF11E49A2B90029E0A5 /* blockwise.c */,
				E9708AF21E49A2B90029E0A5 /* blockwise.h */,
				E9708AF61E49A3130029E0A5 /* cf_config.h */,
				E9708AF71E49A3130029E0A5 /* chash.c */,
				E9708AF81E49A3130029E0A5 /* chash.h */,
				E9708AF91E49A3130029E0A5 /* curve25519.c */,
				E9708AFA1E49A3130029E0A5 /* curve25519.h */,
				E9708AFC1E49A3130029E0A5 /* drbg.c */,
				E9708AFD1E49A3130029E0A5 /* drbg.h */,
				E9708B011E49A3130029E0A5 /* hmac.c */,
				E9708B021E49A3130029E0A5 /* hmac.h */,
				E9708B051E49A3130029E0A5 /* sha2.h */,
				E9708B061E49A3130029E0A5 /* sha256.c */,
				E9708B071E49A3130029E0A5 /* tassert.h */,
			);
			path = src;
			sourceTree = "<group>";
		};
		E9708B1A1E49A3380029E0A5 /* ext */ = {
			isa = PBXGroup;
			children = (
				E9708B1B1E49A3480029E0A5 /* handy.h */,
			);
			path = ext;
			sourceTree = "<group>";
		};
		E987E5531FD7BDBB00DE4346 /* c */ = {
			isa = PBXGroup;
			children = (
				E987E5DF1FD7EB5300DE4346 /* common */,
				E9316EDA24417E8000C9C127 /* dec */,
				E987E5541FD7BDF100DE4346 /* enc */,
				E987E5C71FD7BE3400DE4346 /* include */,
			);
			path = c;
			sourceTree = "<group>";
		};
		E987E5541FD7BDF100DE4346 /* enc */ = {
			isa = PBXGroup;
			children = (
				E987E57A1FD7BE2000DE4346 /* backward_references_hq.c */,
				E987E5721FD7BE2000DE4346 /* backward_references_hq.h */,
				E987E58D1FD7BE2300DE4346 /* backward_references_inc.h */,
				E987E56F1FD7BE1F00DE4346 /* backward_references.c */,
				E987E5611FD7BE1E00DE4346 /* backward_references.h */,
				E987E5601FD7BE1E00DE4346 /* bit_cost_inc.h */,
				E987E5551FD7BE1D00DE4346 /* bit_cost.c */,
				E987E55F1FD7BE1E00DE4346 /* bit_cost.h */,
				E987E5761FD7BE2000DE4346 /* block_encoder_inc.h */,
				E987E5841FD7BE2200DE4346 /* block_splitter_inc.h */,
				E987E5731FD7BE2000DE4346 /* block_splitter.c */,
				E987E5811FD7BE2100DE4346 /* block_splitter.h */,
				E987E5871FD7BE2200DE4346 /* brotli_bit_stream.c */,
				E987E5571FD7BE1D00DE4346 /* brotli_bit_stream.h */,
				E987E5621FD7BE1E00DE4346 /* cluster_inc.h */,
				E987E58B1FD7BE2300DE4346 /* cluster.c */,
				E987E5701FD7BE1F00DE4346 /* cluster.h */,
				E987E5581FD7BE1D00DE4346 /* command.h */,
				E987E5651FD7BE1E00DE4346 /* compress_fragment_two_pass.c */,
				E987E5691FD7BE1F00DE4346 /* compress_fragment_two_pass.h */,
				E987E57D1FD7BE2100DE4346 /* compress_fragment.c */,
				E987E5771FD7BE2000DE4346 /* compress_fragment.h */,
				E987E5591FD7BE1D00DE4346 /* context.h */,
				E987E55A1FD7BE1D00DE4346 /* dictionary_hash.c */,
				E987E5821FD7BE2100DE4346 /* dictionary_hash.h */,
				E987E57E1FD7BE2100DE4346 /* encode.c */,
				E987E56B1FD7BE1F00DE4346 /* entropy_encode_static.h */,
				E987E5661FD7BE1E00DE4346 /* entropy_encode.c */,
				E987E57B1FD7BE2000DE4346 /* entropy_encode.h */,
				E987E58A1FD7BE2300DE4346 /* fast_log.h */,
				E987E56D1FD7BE1F00DE4346 /* find_match_length.h */,
				E987E5791FD7BE2000DE4346 /* hash_forgetful_chain_inc.h */,
				E987E55E1FD7BE1E00DE4346 /* hash_longest_match_inc.h */,
				E987E5851FD7BE2200DE4346 /* hash_longest_match_quickly_inc.h */,
				E987E5711FD7BE1F00DE4346 /* hash_longest_match64_inc.h */,
				E987E55B1FD7BE1E00DE4346 /* hash_to_binary_tree_inc.h */,
				E987E5681FD7BE1F00DE4346 /* hash.h */,
				E987E55C1FD7BE1E00DE4346 /* histogram_inc.h */,
				E987E5741FD7BE2000DE4346 /* histogram.c */,
				E987E5831FD7BE2200DE4346 /* histogram.h */,
				E987E5631FD7BE1E00DE4346 /* literal_cost.c */,
				E987E5881FD7BE2200DE4346 /* literal_cost.h */,
				E987E56C1FD7BE1F00DE4346 /* memory.c */,
				E987E5561FD7BE1D00DE4346 /* memory.h */,
				E987E55D1FD7BE1E00DE4346 /* metablock_inc.h */,
				E987E5801FD7BE2100DE4346 /* metablock.c */,
				E987E5751FD7BE2000DE4346 /* metablock.h */,
				E987E5891FD7BE2200DE4346 /* port.h */,
				E987E56E1FD7BE1F00DE4346 /* prefix.h */,
				E987E5781FD7BE2000DE4346 /* quality.h */,
				E987E5671FD7BE1E00DE4346 /* ringbuffer.h */,
				E987E5641FD7BE1E00DE4346 /* static_dict_lut.h */,
				E987E58C1FD7BE2300DE4346 /* static_dict.c */,
				E987E57C1FD7BE2100DE4346 /* static_dict.h */,
				E987E5861FD7BE2200DE4346 /* utf8_util.c */,
				E987E56A1FD7BE1F00DE4346 /* utf8_util.h */,
				E987E57F1FD7BE2100DE4346 /* write_bits.h */,
			);
			path = enc;
			sourceTree = "<group>";
		};
		E987E5C71FD7BE3400DE4346 /* include */ = {
			isa = PBXGroup;
			children = (
				E987E5C81FD7BE4400DE4346 /* brotli */,
			);
			path = include;
			sourceTree = "<group>";
		};
		E987E5C81FD7BE4400DE4346 /* brotli */ = {
			isa = PBXGroup;
			children = (
				E987E5CA1FD7BE5700DE4346 /* encode.h */,
				E987E5CB1FD7BE5700DE4346 /* port.h */,
				E987E5C91FD7BE5700DE4346 /* types.h */,
			);
			path = brotli;
			sourceTree = "<group>";
		};
		E987E5DF1FD7EB5300DE4346 /* common */ = {
			isa = PBXGroup;
			children = (
				E987E5E01FD7EB7800DE4346 /* constants.h */,
				E987E5E31FD7EB7E00DE4346 /* dictionary.c */,
				E987E5E41FD7EB7F00DE4346 /* dictionary.h */,
				E987E5E21FD7EB7E00DE4346 /* version.h */,
			);
			path = common;
			sourceTree = "<group>";
		};
/* End PBXGroup section */

/* Begin PBXHeadersBuildPhase section */
		1079231319A320A700C52AD6 /* Headers */ = {
			isa = PBXHeadersBuildPhase;
			buildActionMask = 2147483647;
			files = (
				10AAAC631B6C7A7D004487C3 /* http2_casper.h in Headers */,
				08E9CC4E1E41F6660049DD26 /* embedded.c.h in Headers */,
				1022E7C61CA8BCEB00CE2A05 /* yrmcds_portability.h in Headers */,
				10D0904319F0BA780043D458 /* linklist.h in Headers */,
				10EC2A361A0B4D370083514F /* socketpool.h in Headers */,
				105534EB1A42A87E00627ECB /* _templates.c.h in Headers */,
				7D67C724204F8CA50049E935 /* httpclient.h in Headers */,
				E98403D92485174B00E3A6B1 /* retire_cid.h in Headers */,
				1079236A19A3210E00C52AD6 /* khash.h in Headers */,
				E98884C721E7F3AF0060F010 /* recvstate.h in Headers */,
				E98403D62485174B00E3A6B1 /* remote_cid.h in Headers */,
				1022E7C71CA8BCEB00CE2A05 /* yrmcds_text.h in Headers */,
				105534D81A3C791B00627ECB /* configurator.h in Headers */,
				10AA2EAA1A8DDC57004322AC /* multithread.h in Headers */,
				E901C3E5213E1C3600D17C93 /* maxsender.h in Headers */,
				10AA2E9F1A8807CF004322AC /* url.h in Headers */,
				E9F20BDD22E03FD00018D260 /* send_state.h in Headers */,
				10B38A721B8D34BB007DC191 /* mruby_.h in Headers */,
				10FCC13F1B2E4A4500F13674 /* cloexec.h in Headers */,
				E9708B1C1E49A3480029E0A5 /* handy.h in Headers */,
				D08137421FD408C2004679DF /* balancer.h in Headers */,
				E901C3EE213E1C3600D17C93 /* linklist.h in Headers */,
				E98403D82485174B00E3A6B1 /* local_cid.h in Headers */,
				E98884C921E7F3AF0060F010 /* streambuf.h in Headers */,
				1024A3FE1D22546800EB13F1 /* cache_digests.h in Headers */,
				10DA969C1CD2BF9000679165 /* cache.h in Headers */,
				E901C43D213FAE0300D17C93 /* qpack.h in Headers */,
				1044812E1BFD0FBE0007863F /* filecache.h in Headers */,
				107923A619A3215F00C52AD6 /* http2.h in Headers */,
				107923A719A3215F00C52AD6 /* token.h in Headers */,
				E901C3E8213E1C3600D17C93 /* loss.h in Headers */,
				107923A919A3215F00C52AD6 /* h2o.h in Headers */,
				0829879426E1F3530053638F /* rate.h in Headers */,
				E96A24CD23E673F400CA970A /* absprio.h in Headers */,
				108867751AD9069900987967 /* defaults.c.h in Headers */,
				1058C8881AA6DE4B008D6180 /* hostinfo.h in Headers */,
				7D2DF4EE20297EEF004AD361 /* header.h in Headers */,
				1047A9FF1D0E6D5900CC4BCE /* rand.h in Headers */,
				E9BCE68A1FF0CF85003CEA11 /* timerwheel.h in Headers */,
				10AA2E941A80A592004322AC /* time_.h in Headers */,
				0812AB2C1D7FD54700004F23 /* read.h in Headers */,
				107923A519A3215F00C52AD6 /* http1.h in Headers */,
				E901C3E6213E1C3600D17C93 /* ranges.h in Headers */,
				E98884CA21E7F3AF0060F010 /* sentmap.h in Headers */,
				E9FB8DC423991D08007BFC59 /* ebpf.h in Headers */,
				10A3D3D31B4CDF1200327CF9 /* memcached.h in Headers */,
				E901C3ED213E1C3600D17C93 /* constants.h in Headers */,
				08790DE01D8015A400A04BC1 /* sds.h in Headers */,
				7D0E5D5A20761BD800DA3E5A /* hiredis_.h in Headers */,
				106C22FA1C040F7800405689 /* tunnel.h in Headers */,
				08790DE21D8275DE00A04BC1 /* redis.h in Headers */,
				0812AB211D7FCFEB00004F23 /* async.h in Headers */,
				10D0903A19F0A51C0043D458 /* memory.h in Headers */,
				7DA3F5AF20E0B0400000222F /* token_table.h in Headers */,
				104B9A2D1A4BE029009EEE64 /* version.h in Headers */,
				E980423B22463044008B9745 /* cc.h in Headers */,
				E9E5049421501CA5004DC170 /* http3_server.h in Headers */,
				1058F6ED1D7CC99B00FFFFA3 /* openssl_backport.h in Headers */,
				E98884C821E7F3AF0060F010 /* sendstate.h in Headers */,
				E901C3DA213E1C2E00D17C93 /* quicly.h in Headers */,
				E901C3EB213E1C3600D17C93 /* frame.h in Headers */,
				10D0905919F22FA10043D458 /* string_.h in Headers */,
				E95EBCDA228117620022C32D /* probes_.h in Headers */,
				E98403D72485174B00E3A6B1 /* cid.h in Headers */,
				10FEF24F1D6FC8E200E11B1D /* gkc.h in Headers */,
				E9757709221BB7DC00D1EF74 /* http3_internal.h in Headers */,
				08790DDF1D8015A400A04BC1 /* net.h in Headers */,
				10AA2EB71A970EFC004322AC /* http2_internal.h in Headers */,
				E97EC88D213CE3130086AD64 /* hpack.h in Headers */,
				10F419801B64E70D00BEAEAC /* golombset.h in Headers */,
				104B9A261A4A5041009EEE64 /* serverutil.h in Headers */,
				1079239719A3210E00C52AD6 /* picohttpparser.h in Headers */,
				1065E70C19BF664300686E72 /* evloop.h in Headers */,
				E9E5047A214EB26D004DC170 /* http3_common.h in Headers */,
				107923C819A3217300C52AD6 /* hpack_huffman_table.h in Headers */,
				107D4D531B5B2412004A9B21 /* file.h in Headers */,
				E9708AE01E49A2120029E0A5 /* picotls.h in Headers */,
				105534ED1A42AD5E00627ECB /* templates.c.h in Headers */,
				7D25E33C20B288710092C982 /* http2_common.h in Headers */,
				10AA2EB91A971280004322AC /* http2_scheduler.h in Headers */,
				10D0903E19F0A8190043D458 /* socket.h in Headers */,
				10F4180119C2D31600B6E31A /* yoml.h in Headers */,
				1065E6EE19B7BA5A00686E72 /* websocket.h in Headers */,
				0812AB231D7FCFEB00004F23 /* hiredis.h in Headers */,
				1079245419A32C0800C52AD6 /* token_table.h in Headers */,
				E980423A22463044008B9745 /* defaults.h in Headers */,
				1065E70D19BF6D4600686E72 /* uv-binding.h in Headers */,
				1065E70E19BF6D9400686E72 /* uv-binding.c.h in Headers */,
			);
			runOnlyForDeploymentPostprocessing = 0;
		};
/* End PBXHeadersBuildPhase section */

/* Begin PBXNativeTarget section */
		08790E031D8BD7F100A04BC1 /* examples-redis-client */ = {
			isa = PBXNativeTarget;
			buildConfigurationList = 08790E0B1D8BD7F100A04BC1 /* Build configuration list for PBXNativeTarget "examples-redis-client" */;
			buildPhases = (
				08790E061D8BD7F100A04BC1 /* Sources */,
				08790E081D8BD7F100A04BC1 /* Frameworks */,
				08790E0A1D8BD7F100A04BC1 /* CopyFiles */,
			);
			buildRules = (
			);
			dependencies = (
				08790E041D8BD7F100A04BC1 /* PBXTargetDependency */,
			);
			name = "examples-redis-client";
			productName = simple;
			productReference = 08790E101D8BD7F100A04BC1 /* examples-redis-client */;
			productType = "com.apple.product-type.tool";
		};
		08819C1F218C9FA90057ED23 /* qif */ = {
			isa = PBXNativeTarget;
			buildConfigurationList = 08819C27218C9FA90057ED23 /* Build configuration list for PBXNativeTarget "qif" */;
			buildPhases = (
				08819C22218C9FA90057ED23 /* Sources */,
				08819C24218C9FA90057ED23 /* Frameworks */,
				08819C26218C9FA90057ED23 /* CopyFiles */,
			);
			buildRules = (
			);
			dependencies = (
				08819C20218C9FA90057ED23 /* PBXTargetDependency */,
			);
			name = qif;
			productName = simple;
			productReference = 08819C2C218C9FA90057ED23 /* qif */;
			productType = "com.apple.product-type.tool";
		};
		1079231419A320A700C52AD6 /* h2o */ = {
			isa = PBXNativeTarget;
			buildConfigurationList = 1079231919A320A700C52AD6 /* Build configuration list for PBXNativeTarget "h2o" */;
			buildPhases = (
				08CEA9E1267B620800B4BB6B /* ShellScript */,
				1079231119A320A700C52AD6 /* Sources */,
				1079231219A320A700C52AD6 /* Frameworks */,
				1079231319A320A700C52AD6 /* Headers */,
			);
			buildRules = (
			);
			dependencies = (
			);
			name = h2o;
			productName = h2o;
			productReference = 1079231519A320A700C52AD6 /* libh2o.a */;
			productType = "com.apple.product-type.library.static";
		};
		107923D819A321F400C52AD6 /* examples-simple */ = {
			isa = PBXNativeTarget;
			buildConfigurationList = 107923DF19A321F400C52AD6 /* Build configuration list for PBXNativeTarget "examples-simple" */;
			buildPhases = (
				107923D519A321F400C52AD6 /* Sources */,
				107923D619A321F400C52AD6 /* Frameworks */,
				107923D719A321F400C52AD6 /* CopyFiles */,
			);
			buildRules = (
			);
			dependencies = (
				1079240019A3241000C52AD6 /* PBXTargetDependency */,
			);
			name = "examples-simple";
			productName = simple;
			productReference = 107923D919A321F400C52AD6 /* examples-simple */;
			productType = "com.apple.product-type.tool";
		};
		1079240219A3247A00C52AD6 /* examples-websocket */ = {
			isa = PBXNativeTarget;
			buildConfigurationList = 1079240A19A3247A00C52AD6 /* Build configuration list for PBXNativeTarget "examples-websocket" */;
			buildPhases = (
				1079240519A3247A00C52AD6 /* Sources */,
				1079240719A3247A00C52AD6 /* Frameworks */,
				1079240919A3247A00C52AD6 /* CopyFiles */,
			);
			buildRules = (
			);
			dependencies = (
			);
			name = "examples-websocket";
			productName = simple;
			productReference = 1079240D19A3247A00C52AD6 /* websocket */;
			productType = "com.apple.product-type.tool";
		};
		1079242A19A3260E00C52AD6 /* unittest */ = {
			isa = PBXNativeTarget;
			buildConfigurationList = 1079243219A3260E00C52AD6 /* Build configuration list for PBXNativeTarget "unittest" */;
			buildPhases = (
				1079242D19A3260E00C52AD6 /* Sources */,
				1079242F19A3260E00C52AD6 /* Frameworks */,
				1079243119A3260E00C52AD6 /* CopyFiles */,
			);
			buildRules = (
			);
			dependencies = (
			);
			name = unittest;
			productName = simple;
			productReference = 1079243519A3260E00C52AD6 /* unittest */;
			productType = "com.apple.product-type.tool";
		};
		10D0904419F0CA9C0043D458 /* examples-socket-client */ = {
			isa = PBXNativeTarget;
			buildConfigurationList = 10D0904C19F0CA9C0043D458 /* Build configuration list for PBXNativeTarget "examples-socket-client" */;
			buildPhases = (
				10D0904719F0CA9C0043D458 /* Sources */,
				10D0904919F0CA9C0043D458 /* Frameworks */,
				10D0904B19F0CA9C0043D458 /* CopyFiles */,
			);
			buildRules = (
			);
			dependencies = (
				10D0904519F0CA9C0043D458 /* PBXTargetDependency */,
			);
			name = "examples-socket-client";
			productName = simple;
			productReference = 10D0905119F0CA9C0043D458 /* examples-socket-server */;
			productType = "com.apple.product-type.tool";
		};
		10D0905C19F38B2E0043D458 /* examples-httpclient */ = {
			isa = PBXNativeTarget;
			buildConfigurationList = 10D0906419F38B2E0043D458 /* Build configuration list for PBXNativeTarget "examples-httpclient" */;
			buildPhases = (
				10D0905F19F38B2E0043D458 /* Sources */,
				10D0906119F38B2E0043D458 /* Frameworks */,
				10D0906319F38B2E0043D458 /* CopyFiles */,
			);
			buildRules = (
			);
			dependencies = (
				10D0905D19F38B2E0043D458 /* PBXTargetDependency */,
			);
			name = "examples-httpclient";
			productName = simple;
			productReference = 10D0906919F38B2E0043D458 /* examples-httpclient */;
			productType = "com.apple.product-type.tool";
		};
		10EA45D21D0949BF00769A2B /* examples-latency-optimization */ = {
			isa = PBXNativeTarget;
			buildConfigurationList = 10EA45DA1D0949BF00769A2B /* Build configuration list for PBXNativeTarget "examples-latency-optimization" */;
			buildPhases = (
				10EA45D51D0949BF00769A2B /* Sources */,
				10EA45D71D0949BF00769A2B /* Frameworks */,
				10EA45D91D0949BF00769A2B /* CopyFiles */,
			);
			buildRules = (
			);
			dependencies = (
				10EA45D31D0949BF00769A2B /* PBXTargetDependency */,
			);
			name = "examples-latency-optimization";
			productName = simple;
			productReference = 10EA45DF1D0949BF00769A2B /* examples-latency-optimization */;
			productType = "com.apple.product-type.tool";
		};
		10F417C619C1907B00B6E31A /* server */ = {
			isa = PBXNativeTarget;
			buildConfigurationList = 10F417CE19C1907B00B6E31A /* Build configuration list for PBXNativeTarget "server" */;
			buildPhases = (
				08CEA9E2267B626F00B4BB6B /* ShellScript */,
				10F417C919C1907B00B6E31A /* Sources */,
				10F417CB19C1907B00B6E31A /* Frameworks */,
				10F417CD19C1907B00B6E31A /* CopyFiles */,
			);
			buildRules = (
			);
			dependencies = (
			);
			name = server;
			productName = simple;
			productReference = 10F417D319C1907B00B6E31A /* h2o */;
			productType = "com.apple.product-type.tool";
		};
		E918FBED2136583F00CCB252 /* proptest */ = {
			isa = PBXNativeTarget;
			buildConfigurationList = E918FC342136583F00CCB252 /* Build configuration list for PBXNativeTarget "proptest" */;
			buildPhases = (
				E918FBEE2136583F00CCB252 /* Sources */,
				E918FC312136583F00CCB252 /* Frameworks */,
				E918FC332136583F00CCB252 /* CopyFiles */,
			);
			buildRules = (
			);
			dependencies = (
				E918FC8621365A8C00CCB252 /* PBXTargetDependency */,
			);
			name = proptest;
			productName = simple;
			productReference = E918FC392136583F00CCB252 /* proptest */;
			productType = "com.apple.product-type.tool";
		};
/* End PBXNativeTarget section */

/* Begin PBXProject section */
		1079230D19A320A700C52AD6 /* Project object */ = {
			isa = PBXProject;
			attributes = {
				LastUpgradeCheck = 0610;
				ORGANIZATIONNAME = "Kazuho Oku";
			};
			buildConfigurationList = 1079231019A320A700C52AD6 /* Build configuration list for PBXProject "h2o" */;
			compatibilityVersion = "Xcode 3.2";
			developmentRegion = English;
			hasScannedForEncodings = 0;
			knownRegions = (
				English,
				en,
			);
			mainGroup = 1079230C19A320A700C52AD6;
			productRefGroup = 1079231619A320A700C52AD6 /* Products */;
			projectDirPath = "";
			projectRoot = "";
			targets = (
				1079231419A320A700C52AD6 /* h2o */,
				1079242A19A3260E00C52AD6 /* unittest */,
				E918FBED2136583F00CCB252 /* proptest */,
				10F417C619C1907B00B6E31A /* server */,
				107923D819A321F400C52AD6 /* examples-simple */,
				1079240219A3247A00C52AD6 /* examples-websocket */,
				10D0904419F0CA9C0043D458 /* examples-socket-client */,
				08790E031D8BD7F100A04BC1 /* examples-redis-client */,
				10D0905C19F38B2E0043D458 /* examples-httpclient */,
				10EA45D21D0949BF00769A2B /* examples-latency-optimization */,
				08819C1F218C9FA90057ED23 /* qif */,
			);
		};
/* End PBXProject section */

/* Begin PBXShellScriptBuildPhase section */
		08CEA9E1267B620800B4BB6B /* ShellScript */ = {
			isa = PBXShellScriptBuildPhase;
			buildActionMask = 2147483647;
			files = (
			);
			inputFileListPaths = (
			);
			inputPaths = (
				"$(SRCROOT)/deps/quicly/quicly-probes.d",
			);
			outputFileListPaths = (
			);
			outputPaths = (
				"$(DERIVED_FILE_DIR)/quicly-tracer.h",
			);
			runOnlyForDeploymentPostprocessing = 0;
			shellPath = /bin/sh;
			shellScript = "# Type a script or drag a script file from your workspace to insert its path.\n\nexec $SRCROOT/deps/quicly/misc/probe2trace.pl -a tracer < $SRCROOT/deps/quicly/quicly-probes.d > $DERIVED_FILES_DIR/quicly-tracer.h\n";
		};
		08CEA9E2267B626F00B4BB6B /* ShellScript */ = {
			isa = PBXShellScriptBuildPhase;
			buildActionMask = 2147483647;
			files = (
			);
			inputFileListPaths = (
			);
			inputPaths = (
				"$(SRCROOT)/deps/quicly/quicly-probes.d",
			);
			outputFileListPaths = (
			);
			outputPaths = (
				"$(DERIVED_FILE_DIR)/quicly-tracer.h",
			);
			runOnlyForDeploymentPostprocessing = 0;
			shellPath = /bin/sh;
			shellScript = "# Type a script or drag a script file from your workspace to insert its path.\n\nexec $SRCROOT/deps/quicly/misc/probe2trace.pl -a tracer < $SRCROOT/deps/quicly/quicly-probes.d > $DERIVED_FILES_DIR/quicly-tracer.h\n";
		};
/* End PBXShellScriptBuildPhase section */

/* Begin PBXSourcesBuildPhase section */
		08790E061D8BD7F100A04BC1 /* Sources */ = {
			isa = PBXSourcesBuildPhase;
			buildActionMask = 2147483647;
			files = (
				08790E111D8BD85700A04BC1 /* redis-client.c in Sources */,
			);
			runOnlyForDeploymentPostprocessing = 0;
		};
		08819C22218C9FA90057ED23 /* Sources */ = {
			isa = PBXSourcesBuildPhase;
			buildActionMask = 2147483647;
			files = (
				08819C2E218C9FF70057ED23 /* qif.c in Sources */,
			);
			runOnlyForDeploymentPostprocessing = 0;
		};
		1079231119A320A700C52AD6 /* Sources */ = {
			isa = PBXSourcesBuildPhase;
			buildActionMask = 2147483647;
			files = (
				D081373A1FD400F4004679DF /* least_conn.c in Sources */,
				08790DDC1D80154C00A04BC1 /* sds.c in Sources */,
				107E34101C7EB13F00AEF5F8 /* gzip.c in Sources */,
				E95E954222914F1600215ACD /* h2o-probes.d in Sources */,
				107923C719A3217300C52AD6 /* hpack.c in Sources */,
				10A3D40A1B50DAB700327CF9 /* recv.c in Sources */,
				101788B219B561AA0084C6D8 /* socket.c in Sources */,
				1024A3FC1D22315000EB13F1 /* cache_digests.c in Sources */,
				E9E50473214A5B8A004DC170 /* http3client.c in Sources */,
				E90A95F51E30797D00483D6C /* headers_util.c in Sources */,
				10D0905519F102C70043D458 /* http1client.c in Sources */,
				E98403CC2485172E00E3A6B1 /* remote_cid.c in Sources */,
				E98884D121E7F3C80060F010 /* sendstate.c in Sources */,
				10DA969E1CD2BFAC00679165 /* cache.c in Sources */,
				107923D219A3217300C52AD6 /* token.c in Sources */,
				10C45D551CFE9B300096DB06 /* events.c in Sources */,
				E9FF84BC24C5AA47002577CA /* quicly-probes.d in Sources */,
				1058C88A1AA6E5E3008D6180 /* hostinfo.c in Sources */,
				10AA2EBC1A9EEDF8004322AC /* proxy.c in Sources */,
				7D67C721204F8C0E0049E935 /* httpclient.c in Sources */,
				10AA2EC01AA019FC004322AC /* headers.c in Sources */,
				E901C3FC213E1C4000D17C93 /* quicly.c in Sources */,
				104B9A511A5FB096009EEE64 /* expires.c in Sources */,
				105534DB1A3C7A5400627ECB /* access_log.c in Sources */,
				107923CE19A3217300C52AD6 /* mimemap.c in Sources */,
				107923C619A3217300C52AD6 /* connection.c in Sources */,
				1022E7C31CA8BCCE00CE2A05 /* text_mode.c in Sources */,
				080D35EB1D5E060D0029B7E5 /* http2_debug_state.c in Sources */,
				08CEA9D7267AF0EB00B4BB6B /* self_trace.c in Sources */,
				10835E051C9B3C6200197E59 /* status.c in Sources */,
				7D937302202AC7BA005FE6AB /* server_timing.c in Sources */,
				E901C3F9213E1C4000D17C93 /* frame.c in Sources */,
				1058C87E1AA41A1F008D6180 /* headers.c in Sources */,
				E9E5048B214EC57A004DC170 /* common.c in Sources */,
				D081373B1FD400F4004679DF /* roundrobin.c in Sources */,
				10835E031C9A860000197E59 /* status.c in Sources */,
				084FC7C51D54BB9200E89F66 /* http2_debug_state.c in Sources */,
				E9E5048D214EC5DE004DC170 /* openssl.c in Sources */,
				10AA2E961A80A612004322AC /* time.c in Sources */,
				0812AB2B1D7FD54700004F23 /* read.c in Sources */,
				107923C319A3217300C52AD6 /* file.c in Sources */,
				106C22F81C040F6400405689 /* tunnel.c in Sources */,
				E9A8351524B1340D007D06C2 /* loss.c in Sources */,
				107923CD19A3217300C52AD6 /* memory.c in Sources */,
				107923CC19A3217300C52AD6 /* context.c in Sources */,
				10C45D561CFE9B300096DB06 /* requests.c in Sources */,
				10A3D40C1B50DAB700327CF9 /* socket.c in Sources */,
				10AA2EC21AA0402E004322AC /* reproxy.c in Sources */,
				7D9372FF202AC717005FE6AB /* server_timing.c in Sources */,
				10835E011C9A6C2400197E59 /* logconf.c in Sources */,
				107923C519A3217300C52AD6 /* http1.c in Sources */,
				10AA2EA71A8DA93C004322AC /* redirect.c in Sources */,
				10FEF24A1D6FC6F600E11B1D /* durations.c in Sources */,
				10AA2EA11A88082E004322AC /* url.c in Sources */,
				0812AB201D7FCFEB00004F23 /* async.c in Sources */,
				E9BCE68C1FF0CF98003CEA11 /* timerwheel.c in Sources */,
				E919227725C9447D00C2D79B /* connect.c in Sources */,
				10EC2A381A0B4DC70083514F /* socketpool.c in Sources */,
				1079239619A3210E00C52AD6 /* picohttpparser.c in Sources */,
				E98403C92485172E00E3A6B1 /* local_cid.c in Sources */,
				10AAAC651B6C9275004487C3 /* casper.c in Sources */,
				E98403CF2485172E00E3A6B1 /* retire_cid.c in Sources */,
				10AA2EC41AA0403A004322AC /* reproxy.c in Sources */,
				0829879626E1F3710053638F /* rate.c in Sources */,
				E96A24CF23E6743600CA970A /* absprio.c in Sources */,
				10AA2EAC1A8DE0AE004322AC /* multithread.c in Sources */,
				08790DDA1D80153600A04BC1 /* net.c in Sources */,
				10F4180519CA75C500B6E31A /* configurator.c in Sources */,
				E98042162238D35B008B9745 /* cc-reno.c in Sources */,
				10FEF24E1D6FC8E200E11B1D /* gkc.c in Sources */,
				E95E954022914F0600215ACD /* picotls-probes.d in Sources */,
				E901C3FB213E1C4000D17C93 /* ranges.c in Sources */,
				104B9A461A5F608A009EEE64 /* serverutil.c in Sources */,
				1065E6ED19B7B9CB00686E72 /* websocket.c in Sources */,
				10C45D511CFD160A0096DB06 /* throttle_resp.c in Sources */,
				10AA2EA51A8D9999004322AC /* redirect.c in Sources */,
				E98884CF21E7F3C80060F010 /* streambuf.c in Sources */,
				E93C7F96226EBEC9007BF39A /* frame.c in Sources */,
				E980423D2246304F008B9745 /* defaults.c in Sources */,
				101B670C19ADD3380084A351 /* access_log.c in Sources */,
				10BA72AA19AAD6300059392A /* stream.c in Sources */,
				E98884D221E7F3C80060F010 /* recvstate.c in Sources */,
				E9E5048E214EC5E2004DC170 /* picotls.c in Sources */,
				107D4D551B5B30EE004A9B21 /* file.c in Sources */,
				10D0907319F633B00043D458 /* proxy.c in Sources */,
				10A3D3D21B4CDBDC00327CF9 /* memcached.c in Sources */,
				08CEA9DB267B0E3B00B4BB6B /* self_trace.c in Sources */,
				0812AB221D7FCFEB00004F23 /* hiredis.c in Sources */,
				7D0341FB1FE4D5B60052E0A1 /* http2client.c in Sources */,
				107923CF19A3217300C52AD6 /* request.c in Sources */,
				E9E5048C214EC57D004DC170 /* qpack.c in Sources */,
				1070866C1B787D06002B8F18 /* compress.c in Sources */,
				107086721B798488002B8F18 /* compress.c in Sources */,
				10BCF2FF1B1A892F0076939D /* fastcgi.c in Sources */,
				E90A95F31E30795100483D6C /* headers_util.c in Sources */,
				104B9A531A5FC7C4009EEE64 /* expires.c in Sources */,
				10A3D40D1B50DAB700327CF9 /* strerror.c in Sources */,
				107923CB19A3217300C52AD6 /* frame.c in Sources */,
				104B9A491A5F9638009EEE64 /* headers.c in Sources */,
				106C22FF1C05436100405689 /* errordoc.c in Sources */,
				10C45D4F1CFD15FA0096DB06 /* throttle_resp.c in Sources */,
				E9E5049021501BBA004DC170 /* server.c in Sources */,
				10A3D4081B50DAB700327CF9 /* close.c in Sources */,
				08CEA9D226701D7600B4BB6B /* rand.c in Sources */,
				105534EF1A440FC800627ECB /* config.c in Sources */,
				10E299581A67E68500701AA6 /* scheduler.c in Sources */,
				082195102685262B00E3EFCF /* cc-pico.c in Sources */,
				107923D319A3217300C52AD6 /* util.c in Sources */,
				105534CA1A3BB46900627ECB /* string.c in Sources */,
				1022E7C11CA8BC9E00CE2A05 /* send_text.c in Sources */,
				104481301BFD10450007863F /* filecache.c in Sources */,
				10BCF2FD1B168CAE0076939D /* fastcgi.c in Sources */,
				084FC7C11D54B90D00E89F66 /* http2_debug_state.c in Sources */,
				10A3D40B1B50DAB700327CF9 /* send.c in Sources */,
				08790DE51D82782900A04BC1 /* redis.c in Sources */,
				7DE1DB37212B1CC00055F500 /* ssl.c in Sources */,
				E98884D021E7F3C80060F010 /* sentmap.c in Sources */,
				106C23011C0544CE00405689 /* errordoc.c in Sources */,
				E93BB58E25DE3988009C24D8 /* pembase64.c in Sources */,
				E9DF012824E4CDEE0002EEC7 /* cc-cubic.c in Sources */,
				10FCC13E1B2E4A4500F13674 /* cloexec.c in Sources */,
				105534DF1A3C7B9800627ECB /* proxy.c in Sources */,
				10A3D4091B50DAB700327CF9 /* connect.c in Sources */,
				105534DD1A3C7AA900627ECB /* file.c in Sources */,
			);
			runOnlyForDeploymentPostprocessing = 0;
		};
		107923D519A321F400C52AD6 /* Sources */ = {
			isa = PBXSourcesBuildPhase;
			buildActionMask = 2147483647;
			files = (
				1079242919A325BE00C52AD6 /* simple.c in Sources */,
			);
			runOnlyForDeploymentPostprocessing = 0;
		};
		1079240519A3247A00C52AD6 /* Sources */ = {
			isa = PBXSourcesBuildPhase;
			buildActionMask = 2147483647;
			files = (
				1079241619A324B400C52AD6 /* websocket.c in Sources */,
			);
			runOnlyForDeploymentPostprocessing = 0;
		};
		1079242D19A3260E00C52AD6 /* Sources */ = {
			isa = PBXSourcesBuildPhase;
			buildActionMask = 2147483647;
			files = (
				E98403D02485172E00E3A6B1 /* retire_cid.c in Sources */,
				107D4D441B588021004A9B21 /* ssl.c in Sources */,
				E98403CA2485172E00E3A6B1 /* local_cid.c in Sources */,
				E9316EEC24417EAA00C9C127 /* state.c in Sources */,
				1079244A19A3266700C52AD6 /* frame.c in Sources */,
				E9F677D720077603006476D3 /* roundrobin.c in Sources */,
				1079244B19A3266700C52AD6 /* context.c in Sources */,
				E9F677D6200775FF006476D3 /* least_conn.c in Sources */,
				E987E5EE1FD8C04D00DE4346 /* bit_cost.c in Sources */,
				E98884D421E7F3D80060F010 /* sendstate.c in Sources */,
				E901C42D213E52AB00D17C93 /* drbg.c in Sources */,
				E93BB45D25DA5792009C24D8 /* connect.c in Sources */,
				E987E5FA1FD8C04D00DE4346 /* metablock.c in Sources */,
				E987E5FB1FD8C04D00DE4346 /* static_dict.c in Sources */,
				1079244C19A3266700C52AD6 /* memory.c in Sources */,
				10FCC1401B2E59E600F13674 /* cloexec.c in Sources */,
				105534C71A3BB29100627ECB /* string.c in Sources */,
				E9316EE824417EAA00C9C127 /* decode.c in Sources */,
				E98403CD2485172E00E3A6B1 /* remote_cid.c in Sources */,
				E987E5ED1FD8C04D00DE4346 /* backward_references.c in Sources */,
				107D4D4B1B5880BC004A9B21 /* scanner.c in Sources */,
				1079244E19A3266700C52AD6 /* request.c in Sources */,
				10D0907019F494CC0043D458 /* test.c in Sources */,
				107D4D481B5880BC004A9B21 /* loader.c in Sources */,
				E901C406213E1C5400D17C93 /* quicly.c in Sources */,
				105534C11A3B911300627ECB /* hpack.c in Sources */,
				E98042172238D362008B9745 /* cc-reno.c in Sources */,
				E987E5EB1FD8C01E00DE4346 /* dictionary.c in Sources */,
				E987E5F01FD8C04D00DE4346 /* brotli_bit_stream.c in Sources */,
				107E34221C7FEE2200AEF5F8 /* brotli.c in Sources */,
				E901C403213E1C5400D17C93 /* frame.c in Sources */,
				105534C31A3B917000627ECB /* mimemap.c in Sources */,
				E9BCE6901FF0CFEC003CEA11 /* timerwheel.c in Sources */,
				10AA2E991A81F68A004322AC /* time.c in Sources */,
				10F417FF19C2D2F800B6E31A /* picotest.c in Sources */,
				107D4D471B5880BC004A9B21 /* emitter.c in Sources */,
				10BCF3011B214C460076939D /* fastcgi.c in Sources */,
				104B9A281A4A5139009EEE64 /* serverutil.c in Sources */,
				E901C430213E52B500D17C93 /* hmac.c in Sources */,
				E9FF84BE24C5AA52002577CA /* quicly-probes.d in Sources */,
				E987E5F91FD8C04D00DE4346 /* memory.c in Sources */,
				10AA2EA31A88090B004322AC /* url.c in Sources */,
				E9316EEA24417EAA00C9C127 /* huffman.c in Sources */,
				1024A4001D23606300EB13F1 /* cache_digests.c in Sources */,
				08CEA9D8267AF0EB00B4BB6B /* self_trace.c in Sources */,
				E987E5F61FD8C04D00DE4346 /* entropy_encode.c in Sources */,
				105534C91A3BB41C00627ECB /* proxy.c in Sources */,
				E93C7F9A22701806007BF39A /* frame.c in Sources */,
				107D4D461B5880BC004A9B21 /* dumper.c in Sources */,
				107D4D451B5880BC004A9B21 /* api.c in Sources */,
				E98884D521E7F3D80060F010 /* sentmap.c in Sources */,
				E987E5F31FD8C04D00DE4346 /* compress_fragment.c in Sources */,
				E9316EE624417EAA00C9C127 /* bit_reader.c in Sources */,
				1079245119A3266700C52AD6 /* token.c in Sources */,
				E901C42B213E52A500D17C93 /* chash.c in Sources */,
				E98884D321E7F3D80060F010 /* recvstate.c in Sources */,
				082195112685262B00E3EFCF /* cc-pico.c in Sources */,
				1070866A1B70A00F002B8F18 /* casper.c in Sources */,
				E987E5F51FD8C04D00DE4346 /* encode.c in Sources */,
				E901C429213E529F00D17C93 /* blockwise.c in Sources */,
				E987E5FC1FD8C04D00DE4346 /* utf8_util.c in Sources */,
				E93BB58F25DE3988009C24D8 /* pembase64.c in Sources */,
				107D4D491B5880BC004A9B21 /* parser.c in Sources */,
				08CEA9DC267B0E3B00B4BB6B /* self_trace.c in Sources */,
				104B9A481A5F9472009EEE64 /* headers.c in Sources */,
				E987E5F11FD8C04D00DE4346 /* cluster.c in Sources */,
				E987E5F81FD8C04D00DE4346 /* literal_cost.c in Sources */,
				E987E5F71FD8C04D00DE4346 /* histogram.c in Sources */,
				E901C42C213E52A800D17C93 /* curve25519.c in Sources */,
				E90BB43A24F369E4006507EA /* server.c in Sources */,
				107086701B7925D5002B8F18 /* compress.c in Sources */,
				E987E5F41FD8C04D00DE4346 /* dictionary_hash.c in Sources */,
				E96A24D323E6747A00CA970A /* absprio.c in Sources */,
				7D937300202AC717005FE6AB /* server_timing.c in Sources */,
				E9DF012924E4CDF60002EEC7 /* cc-cubic.c in Sources */,
				0829879726E1F3710053638F /* rate.c in Sources */,
				107D4D4C1B5880BC004A9B21 /* writer.c in Sources */,
				E987E5EC1FD8C04D00DE4346 /* backward_references_hq.c in Sources */,
				10E2995A1A68D03100701AA6 /* scheduler.c in Sources */,
				E901C437213E52CD00D17C93 /* picotls.c in Sources */,
				E98884D621E7F3D80060F010 /* streambuf.c in Sources */,
				103BAB361B130666000694F4 /* socket.c in Sources */,
				10583C001AEF368A004A3AD6 /* 293.c in Sources */,
				E901C4402140CCB500D17C93 /* qpack.c in Sources */,
				105534BE1A3B8F7700627ECB /* file.c in Sources */,
				E901C433213E52BF00D17C93 /* sha256.c in Sources */,
				E987E5EF1FD8C04D00DE4346 /* block_splitter.c in Sources */,
				10F9F2671AFC5F550056F26B /* hostinfo.c in Sources */,
				1079244719A3265C00C52AD6 /* http1.c in Sources */,
				10F9F2651AF4795D0056F26B /* redirect.c in Sources */,
				E987E5F21FD8C04D00DE4346 /* compress_fragment_two_pass.c in Sources */,
				E901C436213E52CA00D17C93 /* openssl.c in Sources */,
				E901C407213E1C5400D17C93 /* ranges.c in Sources */,
				08CEA9D526701D8E00B4BB6B /* rand.c in Sources */,
				107D4D4A1B5880BC004A9B21 /* reader.c in Sources */,
				E980423E22463057008B9745 /* defaults.c in Sources */,
				1079244819A3265C00C52AD6 /* connection.c in Sources */,
				E9A8351624B13417007D06C2 /* loss.c in Sources */,
				1079244119A3264300C52AD6 /* picohttpparser.c in Sources */,
				106530A71D82C0A6005B2C60 /* percent-encode-zero-byte.c in Sources */,
				7DD70D79210F2EC400727A17 /* httpclient.c in Sources */,
				10DA96A01CD2BFEE00679165 /* cache.c in Sources */,
				1070E1631B4508B0001CCAFA /* util.c in Sources */,
				1058C87D1AA41789008D6180 /* headers.c in Sources */,
				10AA2EAE1A8E22DA004322AC /* multithread.c in Sources */,
			);
			runOnlyForDeploymentPostprocessing = 0;
		};
		10D0904719F0CA9C0043D458 /* Sources */ = {
			isa = PBXSourcesBuildPhase;
			buildActionMask = 2147483647;
			files = (
				10D0906C19F395FC0043D458 /* socket-client.c in Sources */,
			);
			runOnlyForDeploymentPostprocessing = 0;
		};
		10D0905F19F38B2E0043D458 /* Sources */ = {
			isa = PBXSourcesBuildPhase;
			buildActionMask = 2147483647;
			files = (
				10D0906B19F38B850043D458 /* httpclient.c in Sources */,
			);
			runOnlyForDeploymentPostprocessing = 0;
		};
		10EA45D51D0949BF00769A2B /* Sources */ = {
			isa = PBXSourcesBuildPhase;
			buildActionMask = 2147483647;
			files = (
				10EA45E11D094A1200769A2B /* latency-optimization.c in Sources */,
			);
			runOnlyForDeploymentPostprocessing = 0;
		};
		10F417C919C1907B00B6E31A /* Sources */ = {
			isa = PBXSourcesBuildPhase;
			buildActionMask = 2147483647;
			files = (
				7D0285C91EF422D40094292B /* sleep.c in Sources */,
				E9708B7C1E52C83D0029E0A5 /* status.c in Sources */,
				E96A24D023E6744900CA970A /* absprio.c in Sources */,
				E987E5D81FD7BEB500DE4346 /* block_splitter.c in Sources */,
				E9708B7D1E52C8430029E0A5 /* durations.c in Sources */,
				E9708B3F1E52C7860029E0A5 /* send_text.c in Sources */,
				E9708B221E49BAD00029E0A5 /* drbg.c in Sources */,
				E9708B641E52C80F0029E0A5 /* proxy.c in Sources */,
				E9708B471E52C7DF0029E0A5 /* hostinfo.c in Sources */,
				E987E5D01FD7BE8D00DE4346 /* static_dict.c in Sources */,
				E987E5DB1FD7BEB500DE4346 /* compress_fragment.c in Sources */,
				E9708B481E52C7DF0029E0A5 /* http1client.c in Sources */,
				E9708B4E1E52C7E50029E0A5 /* socketpool.c in Sources */,
				E9708B731E52C82A0029E0A5 /* expires.c in Sources */,
				E987E5D91FD7BEB500DE4346 /* brotli_bit_stream.c in Sources */,
				E9708B591E52C7EE0029E0A5 /* request.c in Sources */,
				E95E954322914F1C00215ACD /* picotls-probes.d in Sources */,
				E9708B861E52C8560029E0A5 /* frame.c in Sources */,
				E9708B201E49BACA0029E0A5 /* curve25519.c in Sources */,
				E987E5EA1FD7EBD100DE4346 /* dictionary.c in Sources */,
				E9FF84BD24C5AA47002577CA /* quicly-probes.d in Sources */,
				E9E5049121501BBA004DC170 /* server.c in Sources */,
				E9708B8B1E52C85A0029E0A5 /* tunnel.c in Sources */,
				7DE1DB38212B1CC00055F500 /* ssl.c in Sources */,
				E9316ED824417E0A00C9C127 /* certificate_compression.c in Sources */,
				082195122685262B00E3EFCF /* cc-pico.c in Sources */,
				7D937303202AC7BA005FE6AB /* server_timing.c in Sources */,
				E9708B531E52C7EE0029E0A5 /* config.c in Sources */,
				08F320E11E7A9CBF0038FA5A /* read.c in Sources */,
				E9708B801E52C84A0029E0A5 /* throttle_resp.c in Sources */,
				107D4D4F1B58970D004A9B21 /* ssl.c in Sources */,
				E9708B501E52C7E50029E0A5 /* time.c in Sources */,
				E9708B4C1E52C7DF0029E0A5 /* serverutil.c in Sources */,
				E987E5D51FD7BEB500DE4346 /* backward_references_hq.c in Sources */,
				E987E5D71FD7BEB500DE4346 /* bit_cost.c in Sources */,
				E9708B631E52C80F0029E0A5 /* headers_util.c in Sources */,
				08CEA9DD267B0E3B00B4BB6B /* self_trace.c in Sources */,
				E9316EE924417EAA00C9C127 /* decode.c in Sources */,
				E9708B541E52C7EE0029E0A5 /* configurator.c in Sources */,
				E93C7F98226EBEC9007BF39A /* frame.c in Sources */,
				E9708B6D1E52C8250029E0A5 /* gzip.c in Sources */,
				E98884DA21E7F3D90060F010 /* streambuf.c in Sources */,
				10756E2C1AC126420009BF57 /* emitter.c in Sources */,
				E9708B3D1E52C7860029E0A5 /* recv.c in Sources */,
				E98884D721E7F3D90060F010 /* recvstate.c in Sources */,
				0812174E1E07B89600712F36 /* redis.c in Sources */,
				E9708B691E52C80F0029E0A5 /* http2_debug_state.c in Sources */,
				E9708B3E1E52C7860029E0A5 /* send.c in Sources */,
				E9708B461E52C7DF0029E0A5 /* filecache.c in Sources */,
				E9708B5F1E52C80F0029E0A5 /* errordoc.c in Sources */,
				E9708B3C1E52C7860029E0A5 /* connect.c in Sources */,
				E9BCE68D1FF0CFBB003CEA11 /* timerwheel.c in Sources */,
				E9316EE724417EAA00C9C127 /* bit_reader.c in Sources */,
				08F320E01E7A9CBD0038FA5A /* net.c in Sources */,
				E9708B611E52C80F0029E0A5 /* file.c in Sources */,
				E98884D821E7F3D90060F010 /* sendstate.c in Sources */,
				E98884D921E7F3D90060F010 /* sentmap.c in Sources */,
				E9708B7B1E52C83D0029E0A5 /* reproxy.c in Sources */,
				08F320DF1E7A9CBB0038FA5A /* hiredis.c in Sources */,
				E9708B5C1E52C80F0029E0A5 /* access_log.c in Sources */,
				E919227925C9447D00C2D79B /* connect.c in Sources */,
				E98042182238D363008B9745 /* cc-reno.c in Sources */,
				100A55101C2BB15600C4E3E0 /* http_request.c in Sources */,
				E987E5D61FD7BEB500DE4346 /* backward_references.c in Sources */,
				E9708B1E1E49BAC10029E0A5 /* blockwise.c in Sources */,
				E9581B9E22F0022D00299E8A /* random.c in Sources */,
				E987E5D41FD7BE9F00DE4346 /* histogram.c in Sources */,
				08CEA9D9267AF0EB00B4BB6B /* self_trace.c in Sources */,
				08F320DE1E7A9CB80038FA5A /* async.c in Sources */,
				E987E5DA1FD7BEB500DE4346 /* compress_fragment_two_pass.c in Sources */,
				E987E5D11FD7BE9200DE4346 /* metablock.c in Sources */,
				E9708B651E52C80F0029E0A5 /* redirect.c in Sources */,
				7D0341FC1FE4D5BD0052E0A1 /* http2client.c in Sources */,
				08F320DD1E7A9CA60038FA5A /* redis.c in Sources */,
				E9E50479214C0385004DC170 /* common.c in Sources */,
				E9316EED24417EAA00C9C127 /* state.c in Sources */,
				10756E2A1AC126420009BF57 /* api.c in Sources */,
				7D9372FE202AC70F005FE6AB /* server_timing.c in Sources */,
				10756E2B1AC126420009BF57 /* dumper.c in Sources */,
				E9708B721E52C82A0029E0A5 /* errordoc.c in Sources */,
				7D9FA53A1FC323B200189F88 /* channel.c in Sources */,
				E9708B4B1E52C7DF0029E0A5 /* multithread.c in Sources */,
				7DC64F541FEB78B000587150 /* sender.c in Sources */,
				E987E5E91FD7EBC700DE4346 /* cluster.c in Sources */,
				E9708B421E52C7860029E0A5 /* text_mode.c in Sources */,
				10756E2D1AC126420009BF57 /* loader.c in Sources */,
				E9708B561E52C7EE0029E0A5 /* headers.c in Sources */,
				E9708B661E52C80F0029E0A5 /* reproxy.c in Sources */,
				E9708B391E52C75A0029E0A5 /* cloexec.c in Sources */,
				7DF26B091FBC020600FBE2E7 /* middleware.c in Sources */,
				E9708B451E52C7DF0029E0A5 /* file.c in Sources */,
				E93BB59025DE3988009C24D8 /* pembase64.c in Sources */,
				E9708B6C1E52C81D0029E0A5 /* compress.c in Sources */,
				0829879826E1F3710053638F /* rate.c in Sources */,
				E9708B1F1E49BAC60029E0A5 /* chash.c in Sources */,
				E9708B821E52C84E0029E0A5 /* http1.c in Sources */,
				E9708B7E1E52C8430029E0A5 /* events.c in Sources */,
				E9708B771E52C8330029E0A5 /* headers_util.c in Sources */,
				E9708B781E52C8330029E0A5 /* mimemap.c in Sources */,
				E9708B5D1E52C80F0029E0A5 /* compress.c in Sources */,
				E9DF012A24E4CDF60002EEC7 /* cc-cubic.c in Sources */,
				10FFEE0A1BB23A8C0087AD75 /* neverbleed.c in Sources */,
				E9708B811E52C84A0029E0A5 /* http2_debug_state.c in Sources */,
				E9708B7A1E52C83D0029E0A5 /* redirect.c in Sources */,
				E9316EEB24417EAA00C9C127 /* huffman.c in Sources */,
				E9708B4D1E52C7DF0029E0A5 /* socket.c in Sources */,
				E987E5DC1FD7BEB500DE4346 /* dictionary_hash.c in Sources */,
				E98403D12485172E00E3A6B1 /* retire_cid.c in Sources */,
				10E598011CE1683A000D7B94 /* mruby.c in Sources */,
				E9708B6A1E52C81D0029E0A5 /* access_log.c in Sources */,
				E9F677D520074770006476D3 /* roundrobin.c in Sources */,
				E9708AE81E49A2420029E0A5 /* picotls.c in Sources */,
				10756E361AC1264D0009BF57 /* writer.c in Sources */,
				E987E5D31FD7BE9C00DE4346 /* literal_cost.c in Sources */,
				E9708B851E52C8560029E0A5 /* connection.c in Sources */,
				E9708B601E52C80F0029E0A5 /* fastcgi.c in Sources */,
				E9708B621E52C80F0029E0A5 /* headers.c in Sources */,
				E980423F22463058008B9745 /* defaults.c in Sources */,
				E9708B581E52C7EE0029E0A5 /* proxy.c in Sources */,
				E9708B881E52C8560029E0A5 /* stream.c in Sources */,
				E9708B401E52C7860029E0A5 /* socket.c in Sources */,
				E98403CB2485172E00E3A6B1 /* local_cid.c in Sources */,
				10756E351AC1264D0009BF57 /* scanner.c in Sources */,
				E9708B5A1E52C7EE0029E0A5 /* token.c in Sources */,
				E9F677D42007476D006476D3 /* least_conn.c in Sources */,
				E9708B441E52C7DF0029E0A5 /* cache.c in Sources */,
				E9708B831E52C8560029E0A5 /* cache_digests.c in Sources */,
				E901C43B213E59A000D17C93 /* qpack.c in Sources */,
				E9708B7F1E52C8430029E0A5 /* requests.c in Sources */,
				E9708B431E52C7AA0029E0A5 /* picohttpparser.c in Sources */,
				E9708B671E52C80F0029E0A5 /* status.c in Sources */,
				08F320E21E7A9CC20038FA5A /* sds.c in Sources */,
				E9708B411E52C7860029E0A5 /* strerror.c in Sources */,
				E9708B3A1E52C7640029E0A5 /* gkc.c in Sources */,
				E9708B5E1E52C80F0029E0A5 /* expires.c in Sources */,
				E9708B491E52C7DF0029E0A5 /* memcached.c in Sources */,
				10756E331AC1264D0009BF57 /* parser.c in Sources */,
				E9708B761E52C8330029E0A5 /* headers.c in Sources */,
				E9708B871E52C8560029E0A5 /* hpack.c in Sources */,
				E95E954122914F1500215ACD /* h2o-probes.d in Sources */,
				E9708B8A1E52C8560029E0A5 /* http2_debug_state.c in Sources */,
				E9708B841E52C8560029E0A5 /* casper.c in Sources */,
				E9581B9B22F001F300299E8A /* x25519.c in Sources */,
				E987E5CF1FD7BE8800DE4346 /* utf8_util.c in Sources */,
				08CEA9D326701D7600B4BB6B /* rand.c in Sources */,
				107E34131C7FAC2000AEF5F8 /* brotli.c in Sources */,
				E9708B4F1E52C7E50029E0A5 /* string.c in Sources */,
				E98403CE2485172E00E3A6B1 /* remote_cid.c in Sources */,
				108DD0861BA22E46004167DC /* mruby.c in Sources */,
				E9708B5B1E52C7F30029E0A5 /* util.c in Sources */,
				E9708B681E52C80F0029E0A5 /* throttle_resp.c in Sources */,
				E9708B251E49BADA0029E0A5 /* hmac.c in Sources */,
				E901C410213E1C5500D17C93 /* ranges.c in Sources */,
				E9708B791E52C83D0029E0A5 /* proxy.c in Sources */,
				7D67C722204F8C0E0049E935 /* httpclient.c in Sources */,
				E9708B551E52C7EE0029E0A5 /* context.c in Sources */,
				E901C40C213E1C5500D17C93 /* frame.c in Sources */,
				E9708B3B1E52C7730029E0A5 /* close.c in Sources */,
				E901C40F213E1C5500D17C93 /* quicly.c in Sources */,
				10F417D619C190F800B6E31A /* main.c in Sources */,
				10756E341AC1264D0009BF57 /* reader.c in Sources */,
				E9708B4A1E52C7DF0029E0A5 /* memory.c in Sources */,
				E9708B741E52C82A0029E0A5 /* fastcgi.c in Sources */,
				E9708AE71E49A2420029E0A5 /* openssl.c in Sources */,
				E9708B751E52C82A0029E0A5 /* file.c in Sources */,
				E9708B891E52C8560029E0A5 /* scheduler.c in Sources */,
				E987E5D21FD7BE9500DE4346 /* memory.c in Sources */,
				E987E5DE1FD7BEB500DE4346 /* entropy_encode.c in Sources */,
				E987E5DD1FD7BEB500DE4346 /* encode.c in Sources */,
				E9A8351724B13417007D06C2 /* loss.c in Sources */,
				E9708B521E52C7E50029E0A5 /* url.c in Sources */,
				E9708B271E49BAE10029E0A5 /* sha256.c in Sources */,
				E9708B571E52C7EE0029E0A5 /* logconf.c in Sources */,
				E9E50474214A5B9D004DC170 /* http3client.c in Sources */,
			);
			runOnlyForDeploymentPostprocessing = 0;
		};
		E918FBEE2136583F00CCB252 /* Sources */ = {
			isa = PBXSourcesBuildPhase;
			buildActionMask = 2147483647;
			files = (
				E918FC9321365ABC00CCB252 /* prop.c in Sources */,
				E918FC8821365AB700CCB252 /* theft_aux_builtin.c in Sources */,
				E918FC8F21365AB700CCB252 /* theft_run.c in Sources */,
				E918FC8A21365AB700CCB252 /* theft_bloom.c in Sources */,
				E918FC9221365AB700CCB252 /* theft.c in Sources */,
				E918FC8921365AB700CCB252 /* theft_aux.c in Sources */,
				E918FC8C21365AB700CCB252 /* theft_hash.c in Sources */,
				E918FC9121365AB700CCB252 /* theft_trial.c in Sources */,
				E918FC8D21365AB700CCB252 /* theft_random.c in Sources */,
				E918FC8E21365AB700CCB252 /* theft_rng.c in Sources */,
				E918FC8B21365AB700CCB252 /* theft_call.c in Sources */,
				E918FC9021365AB700CCB252 /* theft_shrink.c in Sources */,
				E918FC8721365AB700CCB252 /* theft_autoshrink.c in Sources */,
			);
			runOnlyForDeploymentPostprocessing = 0;
		};
/* End PBXSourcesBuildPhase section */

/* Begin PBXTargetDependency section */
		08790E041D8BD7F100A04BC1 /* PBXTargetDependency */ = {
			isa = PBXTargetDependency;
			target = 1079231419A320A700C52AD6 /* h2o */;
			targetProxy = 08790E051D8BD7F100A04BC1 /* PBXContainerItemProxy */;
		};
		08819C20218C9FA90057ED23 /* PBXTargetDependency */ = {
			isa = PBXTargetDependency;
			target = 1079231419A320A700C52AD6 /* h2o */;
			targetProxy = 08819C21218C9FA90057ED23 /* PBXContainerItemProxy */;
		};
		1079240019A3241000C52AD6 /* PBXTargetDependency */ = {
			isa = PBXTargetDependency;
			target = 1079231419A320A700C52AD6 /* h2o */;
			targetProxy = 107923FF19A3241000C52AD6 /* PBXContainerItemProxy */;
		};
		10D0904519F0CA9C0043D458 /* PBXTargetDependency */ = {
			isa = PBXTargetDependency;
			target = 1079231419A320A700C52AD6 /* h2o */;
			targetProxy = 10D0904619F0CA9C0043D458 /* PBXContainerItemProxy */;
		};
		10D0905D19F38B2E0043D458 /* PBXTargetDependency */ = {
			isa = PBXTargetDependency;
			target = 1079231419A320A700C52AD6 /* h2o */;
			targetProxy = 10D0905E19F38B2E0043D458 /* PBXContainerItemProxy */;
		};
		10EA45D31D0949BF00769A2B /* PBXTargetDependency */ = {
			isa = PBXTargetDependency;
			target = 1079231419A320A700C52AD6 /* h2o */;
			targetProxy = 10EA45D41D0949BF00769A2B /* PBXContainerItemProxy */;
		};
		E918FC8621365A8C00CCB252 /* PBXTargetDependency */ = {
			isa = PBXTargetDependency;
			target = 1079231419A320A700C52AD6 /* h2o */;
			targetProxy = E918FC8521365A8C00CCB252 /* PBXContainerItemProxy */;
		};
/* End PBXTargetDependency section */

/* Begin XCBuildConfiguration section */
		08790E0C1D8BD7F100A04BC1 /* evloop-debug */ = {
			isa = XCBuildConfiguration;
			buildSettings = {
				GCC_PREPROCESSOR_DEFINITIONS = (
					"DEBUG=1",
					"$(inherited)",
				);
				HEADER_SEARCH_PATHS = "$(inherited)";
				LIBRARY_SEARCH_PATHS = "$(inherited)";
				OTHER_CFLAGS = "";
				OTHER_LDFLAGS = (
					"-lssl",
					"-lcrypto",
					"-lz",
				);
				PRODUCT_NAME = "$(TARGET_NAME)";
			};
			name = "evloop-debug";
		};
		08790E0D1D8BD7F100A04BC1 /* libuv-debug */ = {
			isa = XCBuildConfiguration;
			buildSettings = {
				GCC_PREPROCESSOR_DEFINITIONS = (
					"DEBUG=1",
					"$(inherited)",
				);
				HEADER_SEARCH_PATHS = "$(inherited)";
				LIBRARY_SEARCH_PATHS = "$(inherited)";
				OTHER_CFLAGS = "";
				OTHER_LDFLAGS = (
					"-lssl",
					"-lcrypto",
					"-luv",
					"-lz",
				);
				PRODUCT_NAME = "$(TARGET_NAME)";
			};
			name = "libuv-debug";
		};
		08790E0E1D8BD7F100A04BC1 /* evloop-release */ = {
			isa = XCBuildConfiguration;
			buildSettings = {
				HEADER_SEARCH_PATHS = "$(inherited)";
				LIBRARY_SEARCH_PATHS = "$(inherited)";
				OTHER_CFLAGS = "";
				OTHER_LDFLAGS = (
					"-lssl",
					"-lcrypto",
					"-lz",
				);
				PRODUCT_NAME = "$(TARGET_NAME)";
			};
			name = "evloop-release";
		};
		08790E0F1D8BD7F100A04BC1 /* libuv-release */ = {
			isa = XCBuildConfiguration;
			buildSettings = {
				HEADER_SEARCH_PATHS = "$(inherited)";
				LIBRARY_SEARCH_PATHS = "$(inherited)";
				OTHER_CFLAGS = "";
				OTHER_LDFLAGS = (
					"-lssl",
					"-lcrypto",
					"-luv",
					"-lz",
				);
				PRODUCT_NAME = "$(TARGET_NAME)";
			};
			name = "libuv-release";
		};
		08819C28218C9FA90057ED23 /* evloop-debug */ = {
			isa = XCBuildConfiguration;
			buildSettings = {
				GCC_PREPROCESSOR_DEFINITIONS = (
					"DEBUG=1",
					"$(inherited)",
				);
				HEADER_SEARCH_PATHS = "$(inherited)";
				LIBRARY_SEARCH_PATHS = "$(inherited)";
				OTHER_CFLAGS = "";
				OTHER_LDFLAGS = (
					"-lssl",
					"-lcrypto",
					"-lz",
				);
				PRODUCT_NAME = "$(TARGET_NAME)";
			};
			name = "evloop-debug";
		};
		08819C29218C9FA90057ED23 /* libuv-debug */ = {
			isa = XCBuildConfiguration;
			buildSettings = {
				GCC_PREPROCESSOR_DEFINITIONS = (
					"DEBUG=1",
					"$(inherited)",
				);
				HEADER_SEARCH_PATHS = "$(inherited)";
				LIBRARY_SEARCH_PATHS = "$(inherited)";
				OTHER_CFLAGS = "";
				OTHER_LDFLAGS = (
					"-lssl",
					"-lcrypto",
					"-luv",
					"-lz",
				);
				PRODUCT_NAME = "$(TARGET_NAME)";
			};
			name = "libuv-debug";
		};
		08819C2A218C9FA90057ED23 /* evloop-release */ = {
			isa = XCBuildConfiguration;
			buildSettings = {
				HEADER_SEARCH_PATHS = "$(inherited)";
				LIBRARY_SEARCH_PATHS = "$(inherited)";
				OTHER_CFLAGS = "";
				OTHER_LDFLAGS = (
					"-lssl",
					"-lcrypto",
					"-lz",
				);
				PRODUCT_NAME = "$(TARGET_NAME)";
			};
			name = "evloop-release";
		};
		08819C2B218C9FA90057ED23 /* libuv-release */ = {
			isa = XCBuildConfiguration;
			buildSettings = {
				HEADER_SEARCH_PATHS = "$(inherited)";
				LIBRARY_SEARCH_PATHS = "$(inherited)";
				OTHER_CFLAGS = "";
				OTHER_LDFLAGS = (
					"-lssl",
					"-lcrypto",
					"-luv",
					"-lz",
				);
				PRODUCT_NAME = "$(TARGET_NAME)";
			};
			name = "libuv-release";
		};
		1065E70F19BF752300686E72 /* libuv-debug */ = {
			isa = XCBuildConfiguration;
			buildSettings = {
				ALWAYS_SEARCH_USER_PATHS = NO;
				CLANG_ANALYZER_DEADCODE_DEADSTORES = NO;
				CLANG_CXX_LANGUAGE_STANDARD = "gnu++0x";
				CLANG_CXX_LIBRARY = "libc++";
				CLANG_ENABLE_MODULES = NO;
				CLANG_ENABLE_OBJC_ARC = YES;
				CLANG_WARN_BOOL_CONVERSION = YES;
				CLANG_WARN_CONSTANT_CONVERSION = YES;
				CLANG_WARN_DIRECT_OBJC_ISA_USAGE = YES_ERROR;
				CLANG_WARN_EMPTY_BODY = YES;
				CLANG_WARN_ENUM_CONVERSION = YES;
				CLANG_WARN_INT_CONVERSION = YES;
				CLANG_WARN_OBJC_ROOT_CLASS = YES_ERROR;
				CLANG_WARN__DUPLICATE_METHOD_MATCH = YES;
				COPY_PHASE_STRIP = NO;
				GCC_C_LANGUAGE_STANDARD = gnu99;
				GCC_DYNAMIC_NO_PIC = NO;
				GCC_ENABLE_OBJC_EXCEPTIONS = YES;
				GCC_OPTIMIZATION_LEVEL = 0;
				GCC_PREPROCESSOR_DEFINITIONS = (
					"DEBUG=1",
					"H2O_USE_MRUBY=1",
					"H2O_ROOT=/mydev/h2o",
					"kh_inline=\"inline __unused\"",
					"$(inherited)",
				);
				GCC_SYMBOLS_PRIVATE_EXTERN = NO;
				GCC_WARN_64_TO_32_BIT_CONVERSION = YES;
				GCC_WARN_ABOUT_RETURN_TYPE = YES_ERROR;
				GCC_WARN_UNDECLARED_SELECTOR = YES;
				GCC_WARN_UNINITIALIZED_AUTOS = YES_AGGRESSIVE;
				GCC_WARN_UNUSED_FUNCTION = YES;
				GCC_WARN_UNUSED_VARIABLE = YES;
				HEADER_SEARCH_PATHS = (
					include,
					deps/brotli/c/include,
					"deps/hiredis/**",
					deps/mruby/include,
					"deps/mruby-input-stream/src",
					deps/picotls/include,
					deps/quicly/include,
					deps/yaml/include,
					/opt/homebrew/opt/openssl/include,
					/usr/local/opt/openssl/include,
					/opt/homebrew/include,
					/usr/local/include,
				);
				LIBRARY_SEARCH_PATHS = (
					build/default/mruby/host/lib,
					/opt/homebrew/opt/openssl/lib,
					/usr/local/opt/openssl/lib,
					/opt/homebrew/lib,
					/usr/local/lib,
				);
				MACOSX_DEPLOYMENT_TARGET = 10.9;
				ONLY_ACTIVE_ARCH = YES;
				SDKROOT = macosx;
			};
			name = "libuv-debug";
		};
		1065E71019BF752300686E72 /* libuv-debug */ = {
			isa = XCBuildConfiguration;
			buildSettings = {
				COMBINE_HIDPI_IMAGES = YES;
				EXECUTABLE_PREFIX = lib;
				GCC_PREPROCESSOR_DEFINITIONS = (
					"$(inherited)",
					"PICOTLS_USE_DTRACE=1",
					"QUICLY_USE_DTRACE=1",
					"QUICLY_USE_TRACER=1",
					"H2O_USE_DTRACE=1",
				);
				HEADER_SEARCH_PATHS = (
					"$(inherited)",
					/usr/local/opt/openssl/include,
					/Applications/Xcode.app/Contents/Developer/Toolchains/XcodeDefault.xctoolchain/usr/include,
					/usr/local/include,
				);
				LIBRARY_SEARCH_PATHS = "$(inherited)";
				PRODUCT_NAME = "$(TARGET_NAME)";
			};
			name = "libuv-debug";
		};
		1065E71119BF752300686E72 /* libuv-debug */ = {
			isa = XCBuildConfiguration;
			buildSettings = {
				GCC_PREPROCESSOR_DEFINITIONS = (
					"DEBUG=1",
					"H2O_UNITTEST=1",
					"$(inherited)",
					"H2O_USE_BROTLI=1",
				);
				HEADER_SEARCH_PATHS = "$(inherited)";
				LIBRARY_SEARCH_PATHS = "$(inherited)";
				OTHER_LDFLAGS = (
					"-lssl",
					"-lcrypto",
					"-luv",
					"-lz",
				);
				PRODUCT_NAME = unittest;
			};
			name = "libuv-debug";
		};
		1065E71219BF752300686E72 /* libuv-debug */ = {
			isa = XCBuildConfiguration;
			buildSettings = {
				GCC_PREPROCESSOR_DEFINITIONS = (
					"DEBUG=1",
					"$(inherited)",
				);
				HEADER_SEARCH_PATHS = "$(inherited)";
				LIBRARY_SEARCH_PATHS = "$(inherited)";
				OTHER_CFLAGS = "";
				OTHER_LDFLAGS = (
					"-lssl",
					"-lcrypto",
					"-luv",
					"-lz",
				);
				PRODUCT_NAME = "$(TARGET_NAME)";
			};
			name = "libuv-debug";
		};
		1065E71319BF752300686E72 /* libuv-debug */ = {
			isa = XCBuildConfiguration;
			buildSettings = {
				GCC_PREPROCESSOR_DEFINITIONS = (
					"DEBUG=1",
					"$(inherited)",
				);
				HEADER_SEARCH_PATHS = "$(inherited)";
				LIBRARY_SEARCH_PATHS = "$(inherited)";
				OTHER_LDFLAGS = (
					"-lwslay",
					"-lssl",
					"-lcrypto",
					"-luv",
					"-lz",
				);
				PRODUCT_NAME = websocket;
			};
			name = "libuv-debug";
		};
		1065E71419BF754100686E72 /* libuv-release */ = {
			isa = XCBuildConfiguration;
			buildSettings = {
				ALWAYS_SEARCH_USER_PATHS = NO;
				CLANG_ANALYZER_DEADCODE_DEADSTORES = NO;
				CLANG_CXX_LANGUAGE_STANDARD = "gnu++0x";
				CLANG_CXX_LIBRARY = "libc++";
				CLANG_ENABLE_MODULES = NO;
				CLANG_ENABLE_OBJC_ARC = YES;
				CLANG_WARN_BOOL_CONVERSION = YES;
				CLANG_WARN_CONSTANT_CONVERSION = YES;
				CLANG_WARN_DIRECT_OBJC_ISA_USAGE = YES_ERROR;
				CLANG_WARN_EMPTY_BODY = YES;
				CLANG_WARN_ENUM_CONVERSION = YES;
				CLANG_WARN_INT_CONVERSION = YES;
				CLANG_WARN_OBJC_ROOT_CLASS = YES_ERROR;
				CLANG_WARN__DUPLICATE_METHOD_MATCH = YES;
				COPY_PHASE_STRIP = YES;
				DEBUG_INFORMATION_FORMAT = "dwarf-with-dsym";
				ENABLE_NS_ASSERTIONS = NO;
				GCC_C_LANGUAGE_STANDARD = gnu99;
				GCC_ENABLE_OBJC_EXCEPTIONS = YES;
				GCC_PREPROCESSOR_DEFINITIONS = (
					"H2O_USE_MRUBY=1",
					"H2O_ROOT=/mydev/h2o",
					"kh_inline=\"inline __unused\"",
					"$(inherited)",
				);
				GCC_WARN_64_TO_32_BIT_CONVERSION = YES;
				GCC_WARN_ABOUT_RETURN_TYPE = YES_ERROR;
				GCC_WARN_UNDECLARED_SELECTOR = YES;
				GCC_WARN_UNINITIALIZED_AUTOS = YES_AGGRESSIVE;
				GCC_WARN_UNUSED_FUNCTION = YES;
				GCC_WARN_UNUSED_VARIABLE = YES;
				HEADER_SEARCH_PATHS = (
					include,
					deps/brotli/c/include,
					"deps/hiredis/**",
					deps/mruby/include,
					"deps/mruby-input-stream/src",
					deps/picotls/include,
					deps/quicly/include,
					deps/yaml/include,
					/opt/homebrew/opt/openssl/include,
					/usr/local/opt/openssl/include,
					/opt/homebrew/include,
					/usr/local/include,
				);
				LIBRARY_SEARCH_PATHS = (
					build/default/mruby/host/lib,
					/opt/homebrew/opt/openssl/lib,
					/usr/local/opt/openssl/lib,
					/opt/homebrew/lib,
					/usr/local/lib,
				);
				MACOSX_DEPLOYMENT_TARGET = 10.9;
				ONLY_ACTIVE_ARCH = YES;
				SDKROOT = macosx;
			};
			name = "libuv-release";
		};
		1065E71519BF754100686E72 /* libuv-release */ = {
			isa = XCBuildConfiguration;
			buildSettings = {
				COMBINE_HIDPI_IMAGES = YES;
				EXECUTABLE_PREFIX = lib;
				GCC_PREPROCESSOR_DEFINITIONS = (
					"$(inherited)",
					"PICOTLS_USE_DTRACE=1",
					"QUICLY_USE_DTRACE=1",
					"QUICLY_USE_TRACER=1",
					"H2O_USE_DTRACE=1",
				);
				HEADER_SEARCH_PATHS = (
					"$(inherited)",
					/usr/local/opt/openssl/include,
					/Applications/Xcode.app/Contents/Developer/Toolchains/XcodeDefault.xctoolchain/usr/include,
					/usr/local/include,
				);
				LIBRARY_SEARCH_PATHS = "$(inherited)";
				PRODUCT_NAME = "$(TARGET_NAME)";
			};
			name = "libuv-release";
		};
		1065E71619BF754100686E72 /* libuv-release */ = {
			isa = XCBuildConfiguration;
			buildSettings = {
				GCC_PREPROCESSOR_DEFINITIONS = (
					"H2O_UNITTEST=1",
					"H2O_USE_BROTLI=1",
				);
				HEADER_SEARCH_PATHS = "$(inherited)";
				LIBRARY_SEARCH_PATHS = "$(inherited)";
				OTHER_LDFLAGS = (
					"-lssl",
					"-lcrypto",
					"-luv",
					"-lz",
				);
				PRODUCT_NAME = unittest;
			};
			name = "libuv-release";
		};
		1065E71719BF754100686E72 /* libuv-release */ = {
			isa = XCBuildConfiguration;
			buildSettings = {
				HEADER_SEARCH_PATHS = "$(inherited)";
				LIBRARY_SEARCH_PATHS = "$(inherited)";
				OTHER_CFLAGS = "";
				OTHER_LDFLAGS = (
					"-lssl",
					"-lcrypto",
					"-luv",
					"-lz",
				);
				PRODUCT_NAME = "$(TARGET_NAME)";
			};
			name = "libuv-release";
		};
		1065E71819BF754100686E72 /* libuv-release */ = {
			isa = XCBuildConfiguration;
			buildSettings = {
				HEADER_SEARCH_PATHS = "$(inherited)";
				LIBRARY_SEARCH_PATHS = "$(inherited)";
				OTHER_LDFLAGS = (
					"-lwslay",
					"-lssl",
					"-lcrypto",
					"-luv",
					"-lz",
				);
				PRODUCT_NAME = websocket;
			};
			name = "libuv-release";
		};
		1079231719A320A700C52AD6 /* evloop-debug */ = {
			isa = XCBuildConfiguration;
			buildSettings = {
				ALWAYS_SEARCH_USER_PATHS = NO;
				CLANG_ANALYZER_DEADCODE_DEADSTORES = NO;
				CLANG_CXX_LANGUAGE_STANDARD = "gnu++0x";
				CLANG_CXX_LIBRARY = "libc++";
				CLANG_ENABLE_MODULES = NO;
				CLANG_ENABLE_OBJC_ARC = YES;
				CLANG_WARN_BOOL_CONVERSION = YES;
				CLANG_WARN_CONSTANT_CONVERSION = YES;
				CLANG_WARN_DIRECT_OBJC_ISA_USAGE = YES_ERROR;
				CLANG_WARN_EMPTY_BODY = YES;
				CLANG_WARN_ENUM_CONVERSION = YES;
				CLANG_WARN_INT_CONVERSION = YES;
				CLANG_WARN_OBJC_ROOT_CLASS = YES_ERROR;
				CLANG_WARN__DUPLICATE_METHOD_MATCH = YES;
				COPY_PHASE_STRIP = NO;
				GCC_C_LANGUAGE_STANDARD = gnu99;
				GCC_DYNAMIC_NO_PIC = NO;
				GCC_ENABLE_OBJC_EXCEPTIONS = YES;
				GCC_OPTIMIZATION_LEVEL = 0;
				GCC_PREPROCESSOR_DEFINITIONS = (
					"DEBUG=1",
					"H2O_USE_MRUBY=1",
					"H2O_USE_LIBUV=0",
					"H2O_ROOT=/mydev/h2o",
					"$(inherited)",
					"kh_inline=\"inline __unused\"",
				);
				GCC_SYMBOLS_PRIVATE_EXTERN = NO;
				GCC_WARN_64_TO_32_BIT_CONVERSION = YES;
				GCC_WARN_ABOUT_RETURN_TYPE = YES_ERROR;
				GCC_WARN_UNDECLARED_SELECTOR = YES;
				GCC_WARN_UNINITIALIZED_AUTOS = YES_AGGRESSIVE;
				GCC_WARN_UNUSED_FUNCTION = YES;
				GCC_WARN_UNUSED_VARIABLE = YES;
				HEADER_SEARCH_PATHS = (
					include,
					deps/brotli/c/include,
					"deps/hiredis/**",
					deps/mruby/include,
					"deps/mruby-input-stream/src",
					deps/picotls/include,
					deps/quicly/include,
					deps/yaml/include,
					/opt/homebrew/opt/openssl/include,
					/usr/local/opt/openssl/include,
					/opt/homebrew/include,
					/usr/local/include,
				);
				LIBRARY_SEARCH_PATHS = (
					build/default/mruby/host/lib,
					/opt/homebrew/opt/openssl/lib,
					/usr/local/opt/openssl/lib,
					/opt/homebrew/lib,
					/usr/local/lib,
				);
				MACOSX_DEPLOYMENT_TARGET = 10.9;
				ONLY_ACTIVE_ARCH = YES;
				SDKROOT = macosx;
			};
			name = "evloop-debug";
		};
		1079231819A320A700C52AD6 /* evloop-release */ = {
			isa = XCBuildConfiguration;
			buildSettings = {
				ALWAYS_SEARCH_USER_PATHS = NO;
				CLANG_ANALYZER_DEADCODE_DEADSTORES = NO;
				CLANG_CXX_LANGUAGE_STANDARD = "gnu++0x";
				CLANG_CXX_LIBRARY = "libc++";
				CLANG_ENABLE_MODULES = NO;
				CLANG_ENABLE_OBJC_ARC = YES;
				CLANG_WARN_BOOL_CONVERSION = YES;
				CLANG_WARN_CONSTANT_CONVERSION = YES;
				CLANG_WARN_DIRECT_OBJC_ISA_USAGE = YES_ERROR;
				CLANG_WARN_EMPTY_BODY = YES;
				CLANG_WARN_ENUM_CONVERSION = YES;
				CLANG_WARN_INT_CONVERSION = YES;
				CLANG_WARN_OBJC_ROOT_CLASS = YES_ERROR;
				CLANG_WARN__DUPLICATE_METHOD_MATCH = YES;
				COPY_PHASE_STRIP = YES;
				DEBUG_INFORMATION_FORMAT = "dwarf-with-dsym";
				ENABLE_NS_ASSERTIONS = NO;
				GCC_C_LANGUAGE_STANDARD = gnu99;
				GCC_ENABLE_OBJC_EXCEPTIONS = YES;
				GCC_PREPROCESSOR_DEFINITIONS = (
					"H2O_USE_MRUBY=1",
					"H2O_USE_LIBUV=0",
					"H2O_ROOT=/mydev/h2o",
					"kh_inline=\"inline __unused\"",
					"$(inherited)",
				);
				GCC_WARN_64_TO_32_BIT_CONVERSION = YES;
				GCC_WARN_ABOUT_RETURN_TYPE = YES_ERROR;
				GCC_WARN_UNDECLARED_SELECTOR = YES;
				GCC_WARN_UNINITIALIZED_AUTOS = YES_AGGRESSIVE;
				GCC_WARN_UNUSED_FUNCTION = YES;
				GCC_WARN_UNUSED_VARIABLE = YES;
				HEADER_SEARCH_PATHS = (
					include,
					deps/brotli/c/include,
					"deps/hiredis/**",
					deps/mruby/include,
					"deps/mruby-input-stream/src",
					deps/picotls/include,
					deps/quicly/include,
					deps/yaml/include,
					/opt/homebrew/opt/openssl/include,
					/usr/local/opt/openssl/include,
					/opt/homebrew/include,
					/usr/local/include,
				);
				LIBRARY_SEARCH_PATHS = (
					build/default/mruby/host/lib,
					/opt/homebrew/opt/openssl/lib,
					/usr/local/opt/openssl/lib,
					/opt/homebrew/lib,
					/usr/local/lib,
				);
				MACOSX_DEPLOYMENT_TARGET = 10.9;
				ONLY_ACTIVE_ARCH = YES;
				SDKROOT = macosx;
			};
			name = "evloop-release";
		};
		1079231A19A320A700C52AD6 /* evloop-debug */ = {
			isa = XCBuildConfiguration;
			buildSettings = {
				COMBINE_HIDPI_IMAGES = YES;
				EXECUTABLE_PREFIX = lib;
				GCC_PREPROCESSOR_DEFINITIONS = (
					"$(inherited)",
					"PICOTLS_USE_DTRACE=1",
					"QUICLY_USE_DTRACE=1",
					"QUICLY_USE_TRACER=1",
					"H2O_USE_DTRACE=1",
				);
				HEADER_SEARCH_PATHS = (
					"$(inherited)",
					/usr/local/opt/openssl/include,
					/Applications/Xcode.app/Contents/Developer/Toolchains/XcodeDefault.xctoolchain/usr/include,
					/usr/local/include,
				);
				LIBRARY_SEARCH_PATHS = "$(inherited)";
				PRODUCT_NAME = "$(TARGET_NAME)";
			};
			name = "evloop-debug";
		};
		1079231B19A320A700C52AD6 /* evloop-release */ = {
			isa = XCBuildConfiguration;
			buildSettings = {
				COMBINE_HIDPI_IMAGES = YES;
				EXECUTABLE_PREFIX = lib;
				GCC_PREPROCESSOR_DEFINITIONS = (
					"$(inherited)",
					"PICOTLS_USE_DTRACE=1",
					"QUICLY_USE_DTRACE=1",
					"QUICLY_USE_TRACER=1",
					"H2O_USE_DTRACE=1",
				);
				HEADER_SEARCH_PATHS = (
					"$(inherited)",
					/usr/local/opt/openssl/include,
					/Applications/Xcode.app/Contents/Developer/Toolchains/XcodeDefault.xctoolchain/usr/include,
					/usr/local/include,
				);
				LIBRARY_SEARCH_PATHS = "$(inherited)";
				PRODUCT_NAME = "$(TARGET_NAME)";
			};
			name = "evloop-release";
		};
		107923E019A321F400C52AD6 /* evloop-debug */ = {
			isa = XCBuildConfiguration;
			buildSettings = {
				GCC_PREPROCESSOR_DEFINITIONS = (
					"DEBUG=1",
					"$(inherited)",
				);
				HEADER_SEARCH_PATHS = "$(inherited)";
				LIBRARY_SEARCH_PATHS = "$(inherited)";
				OTHER_CFLAGS = "";
				OTHER_LDFLAGS = (
					"-lssl",
					"-lcrypto",
					"-lz",
				);
				PRODUCT_NAME = "$(TARGET_NAME)";
			};
			name = "evloop-debug";
		};
		107923E119A321F400C52AD6 /* evloop-release */ = {
			isa = XCBuildConfiguration;
			buildSettings = {
				HEADER_SEARCH_PATHS = "$(inherited)";
				LIBRARY_SEARCH_PATHS = "$(inherited)";
				OTHER_CFLAGS = "";
				OTHER_LDFLAGS = (
					"-lssl",
					"-lcrypto",
					"-lz",
				);
				PRODUCT_NAME = "$(TARGET_NAME)";
			};
			name = "evloop-release";
		};
		1079240B19A3247A00C52AD6 /* evloop-debug */ = {
			isa = XCBuildConfiguration;
			buildSettings = {
				GCC_PREPROCESSOR_DEFINITIONS = (
					"DEBUG=1",
					"$(inherited)",
				);
				HEADER_SEARCH_PATHS = "$(inherited)";
				LIBRARY_SEARCH_PATHS = "$(inherited)";
				OTHER_LDFLAGS = (
					"-lwslay",
					"-lssl",
					"-lcrypto",
					"-lz",
				);
				PRODUCT_NAME = websocket;
			};
			name = "evloop-debug";
		};
		1079240C19A3247A00C52AD6 /* evloop-release */ = {
			isa = XCBuildConfiguration;
			buildSettings = {
				HEADER_SEARCH_PATHS = "$(inherited)";
				LIBRARY_SEARCH_PATHS = "$(inherited)";
				OTHER_LDFLAGS = (
					"-lwslay",
					"-lssl",
					"-lcrypto",
					"-lz",
				);
				PRODUCT_NAME = websocket;
			};
			name = "evloop-release";
		};
		1079243319A3260E00C52AD6 /* evloop-debug */ = {
			isa = XCBuildConfiguration;
			buildSettings = {
				GCC_PREPROCESSOR_DEFINITIONS = (
					"DEBUG=1",
					"H2O_UNITTEST=1",
					"$(inherited)",
					"H2O_USE_BROTLI=1",
				);
				HEADER_SEARCH_PATHS = "$(inherited)";
				LIBRARY_SEARCH_PATHS = "$(inherited)";
				OTHER_LDFLAGS = (
					"-lssl",
					"-lcrypto",
					"-lz",
				);
				PRODUCT_NAME = unittest;
			};
			name = "evloop-debug";
		};
		1079243419A3260E00C52AD6 /* evloop-release */ = {
			isa = XCBuildConfiguration;
			buildSettings = {
				GCC_PREPROCESSOR_DEFINITIONS = (
					"H2O_UNITTEST=1",
					"H2O_USE_LIBUV=0",
					"H2O_USE_BROTLI=1",
				);
				HEADER_SEARCH_PATHS = "$(inherited)";
				LIBRARY_SEARCH_PATHS = "$(inherited)";
				OTHER_LDFLAGS = (
					"-lssl",
					"-lcrypto",
					"-lz",
				);
				PRODUCT_NAME = unittest;
			};
			name = "evloop-release";
		};
		10D0904D19F0CA9C0043D458 /* evloop-debug */ = {
			isa = XCBuildConfiguration;
			buildSettings = {
				GCC_PREPROCESSOR_DEFINITIONS = (
					"DEBUG=1",
					"$(inherited)",
				);
				HEADER_SEARCH_PATHS = "$(inherited)";
				LIBRARY_SEARCH_PATHS = "$(inherited)";
				OTHER_CFLAGS = "";
				OTHER_LDFLAGS = (
					"-lssl",
					"-lcrypto",
					"-lz",
				);
				PRODUCT_NAME = "examples-socket-server";
			};
			name = "evloop-debug";
		};
		10D0904E19F0CA9C0043D458 /* libuv-debug */ = {
			isa = XCBuildConfiguration;
			buildSettings = {
				GCC_PREPROCESSOR_DEFINITIONS = (
					"DEBUG=1",
					"$(inherited)",
				);
				HEADER_SEARCH_PATHS = "$(inherited)";
				LIBRARY_SEARCH_PATHS = "$(inherited)";
				OTHER_CFLAGS = "";
				OTHER_LDFLAGS = (
					"-lssl",
					"-lcrypto",
					"-luv",
					"-lz",
				);
				PRODUCT_NAME = "examples-socket-server";
			};
			name = "libuv-debug";
		};
		10D0904F19F0CA9C0043D458 /* evloop-release */ = {
			isa = XCBuildConfiguration;
			buildSettings = {
				HEADER_SEARCH_PATHS = "$(inherited)";
				LIBRARY_SEARCH_PATHS = "$(inherited)";
				OTHER_CFLAGS = "";
				OTHER_LDFLAGS = (
					"-lssl",
					"-lcrypto",
					"-lz",
				);
				PRODUCT_NAME = "examples-socket-server";
			};
			name = "evloop-release";
		};
		10D0905019F0CA9C0043D458 /* libuv-release */ = {
			isa = XCBuildConfiguration;
			buildSettings = {
				HEADER_SEARCH_PATHS = "$(inherited)";
				LIBRARY_SEARCH_PATHS = "$(inherited)";
				OTHER_CFLAGS = "";
				OTHER_LDFLAGS = (
					"-lssl",
					"-lcrypto",
					"-luv",
					"-lz",
				);
				PRODUCT_NAME = "examples-socket-server";
			};
			name = "libuv-release";
		};
		10D0906519F38B2E0043D458 /* evloop-debug */ = {
			isa = XCBuildConfiguration;
			buildSettings = {
				GCC_PREPROCESSOR_DEFINITIONS = (
					"DEBUG=1",
					"$(inherited)",
				);
				HEADER_SEARCH_PATHS = "$(inherited)";
				LIBRARY_SEARCH_PATHS = "$(inherited)";
				OTHER_CFLAGS = "";
				OTHER_LDFLAGS = (
					"-lssl",
					"-lcrypto",
					"-lz",
				);
				PRODUCT_NAME = "examples-httpclient";
			};
			name = "evloop-debug";
		};
		10D0906619F38B2E0043D458 /* libuv-debug */ = {
			isa = XCBuildConfiguration;
			buildSettings = {
				GCC_PREPROCESSOR_DEFINITIONS = (
					"DEBUG=1",
					"$(inherited)",
				);
				HEADER_SEARCH_PATHS = "$(inherited)";
				LIBRARY_SEARCH_PATHS = "$(inherited)";
				OTHER_CFLAGS = "";
				OTHER_LDFLAGS = (
					"-lssl",
					"-lcrypto",
					"-luv",
					"-lz",
				);
				PRODUCT_NAME = "examples-httpclient";
			};
			name = "libuv-debug";
		};
		10D0906719F38B2E0043D458 /* evloop-release */ = {
			isa = XCBuildConfiguration;
			buildSettings = {
				HEADER_SEARCH_PATHS = "$(inherited)";
				LIBRARY_SEARCH_PATHS = "$(inherited)";
				OTHER_CFLAGS = "";
				OTHER_LDFLAGS = (
					"-lssl",
					"-lcrypto",
					"-lz",
				);
				PRODUCT_NAME = "examples-httpclient";
			};
			name = "evloop-release";
		};
		10D0906819F38B2E0043D458 /* libuv-release */ = {
			isa = XCBuildConfiguration;
			buildSettings = {
				HEADER_SEARCH_PATHS = "$(inherited)";
				LIBRARY_SEARCH_PATHS = "$(inherited)";
				OTHER_CFLAGS = "";
				OTHER_LDFLAGS = (
					"-lssl",
					"-lcrypto",
					"-luv",
					"-lz",
				);
				PRODUCT_NAME = "examples-httpclient";
			};
			name = "libuv-release";
		};
		10EA45DB1D0949BF00769A2B /* evloop-debug */ = {
			isa = XCBuildConfiguration;
			buildSettings = {
				GCC_PREPROCESSOR_DEFINITIONS = (
					"DEBUG=1",
					"$(inherited)",
				);
				HEADER_SEARCH_PATHS = "$(inherited)";
				LIBRARY_SEARCH_PATHS = "$(inherited)";
				OTHER_CFLAGS = "";
				OTHER_LDFLAGS = (
					"-lssl",
					"-lcrypto",
					"-lz",
				);
				PRODUCT_NAME = "$(TARGET_NAME)";
			};
			name = "evloop-debug";
		};
		10EA45DC1D0949BF00769A2B /* libuv-debug */ = {
			isa = XCBuildConfiguration;
			buildSettings = {
				GCC_PREPROCESSOR_DEFINITIONS = (
					"DEBUG=1",
					"$(inherited)",
				);
				HEADER_SEARCH_PATHS = "$(inherited)";
				LIBRARY_SEARCH_PATHS = "$(inherited)";
				OTHER_CFLAGS = "";
				OTHER_LDFLAGS = (
					"-lssl",
					"-lcrypto",
					"-luv",
					"-lz",
				);
				PRODUCT_NAME = "$(TARGET_NAME)";
			};
			name = "libuv-debug";
		};
		10EA45DD1D0949BF00769A2B /* evloop-release */ = {
			isa = XCBuildConfiguration;
			buildSettings = {
				HEADER_SEARCH_PATHS = "$(inherited)";
				LIBRARY_SEARCH_PATHS = "$(inherited)";
				OTHER_CFLAGS = "";
				OTHER_LDFLAGS = (
					"-lssl",
					"-lcrypto",
					"-lz",
				);
				PRODUCT_NAME = "$(TARGET_NAME)";
			};
			name = "evloop-release";
		};
		10EA45DE1D0949BF00769A2B /* libuv-release */ = {
			isa = XCBuildConfiguration;
			buildSettings = {
				HEADER_SEARCH_PATHS = "$(inherited)";
				LIBRARY_SEARCH_PATHS = "$(inherited)";
				OTHER_CFLAGS = "";
				OTHER_LDFLAGS = (
					"-lssl",
					"-lcrypto",
					"-luv",
					"-lz",
				);
				PRODUCT_NAME = "$(TARGET_NAME)";
			};
			name = "libuv-release";
		};
		10F417CF19C1907B00B6E31A /* evloop-debug */ = {
			isa = XCBuildConfiguration;
			buildSettings = {
				GCC_PREPROCESSOR_DEFINITIONS = (
					"$(inherited)",
					"PICOTLS_USE_DTRACE=1",
					"QUICLY_USE_DTRACE=1",
					"QUICLY_USE_TRACER=1",
					"H2O_USE_DTRACE=1",
					"H2O_USE_BROTLI=1",
				);
				HEADER_SEARCH_PATHS = "$(inherited)";
				LIBRARY_SEARCH_PATHS = "$(inherited)";
				OTHER_CFLAGS = "";
				OTHER_LDFLAGS = (
					"-lmruby",
					"-lssl",
					"-lcrypto",
					"-lz",
				);
				PRODUCT_NAME = h2o;
			};
			name = "evloop-debug";
		};
		10F417D019C1907B00B6E31A /* libuv-debug */ = {
			isa = XCBuildConfiguration;
			buildSettings = {
				GCC_PREPROCESSOR_DEFINITIONS = (
					"DEBUG=1",
					"$(inherited)",
				);
				HEADER_SEARCH_PATHS = "$(inherited)";
				LIBRARY_SEARCH_PATHS = "$(inherited)";
				OTHER_CFLAGS = "";
				OTHER_LDFLAGS = (
					"-lssl",
					"-lcrypto",
					"-luv",
					"-lz",
				);
				PRODUCT_NAME = h2o;
			};
			name = "libuv-debug";
		};
		10F417D119C1907B00B6E31A /* evloop-release */ = {
			isa = XCBuildConfiguration;
			buildSettings = {
				GCC_PREPROCESSOR_DEFINITIONS = (
					"$(inherited)",
					"PICOTLS_USE_DTRACE=1",
					"QUICLY_USE_DTRACE=1",
					"QUICLY_USE_TRACER=1",
					"H2O_USE_DTRACE=1",
					"H2O_USE_BROTLI=1",
				);
				HEADER_SEARCH_PATHS = "$(inherited)";
				LIBRARY_SEARCH_PATHS = "$(inherited)";
				OTHER_CFLAGS = "";
				OTHER_LDFLAGS = (
					"-lmruby",
					"-lssl",
					"-lcrypto",
					"-lz",
				);
				PRODUCT_NAME = h2o;
			};
			name = "evloop-release";
		};
		10F417D219C1907B00B6E31A /* libuv-release */ = {
			isa = XCBuildConfiguration;
			buildSettings = {
				HEADER_SEARCH_PATHS = "$(inherited)";
				LIBRARY_SEARCH_PATHS = "$(inherited)";
				OTHER_CFLAGS = "";
				OTHER_LDFLAGS = (
					"-lssl",
					"-lcrypto",
					"-luv",
					"-lz",
				);
				PRODUCT_NAME = h2o;
			};
			name = "libuv-release";
		};
		E918FC352136583F00CCB252 /* evloop-debug */ = {
			isa = XCBuildConfiguration;
			buildSettings = {
				GCC_PREPROCESSOR_DEFINITIONS = (
					"DEBUG=1",
					"$(inherited)",
				);
				HEADER_SEARCH_PATHS = "$(inherited)";
				LIBRARY_SEARCH_PATHS = "$(inherited)";
				OTHER_LDFLAGS = (
					"-lssl",
					"-lcrypto",
					"-lz",
				);
				PRODUCT_NAME = "$(TARGET_NAME)";
			};
			name = "evloop-debug";
		};
		E918FC362136583F00CCB252 /* libuv-debug */ = {
			isa = XCBuildConfiguration;
			buildSettings = {
				GCC_PREPROCESSOR_DEFINITIONS = (
					"DEBUG=1",
					"$(inherited)",
				);
				HEADER_SEARCH_PATHS = "$(inherited)";
				LIBRARY_SEARCH_PATHS = "$(inherited)";
				OTHER_LDFLAGS = (
					"-lssl",
					"-lcrypto",
					"-luv",
					"-lz",
				);
				PRODUCT_NAME = "$(TARGET_NAME)";
			};
			name = "libuv-debug";
		};
		E918FC372136583F00CCB252 /* evloop-release */ = {
			isa = XCBuildConfiguration;
			buildSettings = {
				GCC_PREPROCESSOR_DEFINITIONS = "H2O_USE_LIBUV=0";
				HEADER_SEARCH_PATHS = "$(inherited)";
				LIBRARY_SEARCH_PATHS = "$(inherited)";
				OTHER_LDFLAGS = (
					"-lssl",
					"-lcrypto",
					"-lz",
				);
				PRODUCT_NAME = "$(TARGET_NAME)";
			};
			name = "evloop-release";
		};
		E918FC382136583F00CCB252 /* libuv-release */ = {
			isa = XCBuildConfiguration;
			buildSettings = {
				GCC_PREPROCESSOR_DEFINITIONS = "";
				HEADER_SEARCH_PATHS = "$(inherited)";
				LIBRARY_SEARCH_PATHS = "$(inherited)";
				OTHER_LDFLAGS = (
					"-lssl",
					"-lcrypto",
					"-luv",
					"-lz",
				);
				PRODUCT_NAME = "$(TARGET_NAME)";
			};
			name = "libuv-release";
		};
/* End XCBuildConfiguration section */

/* Begin XCConfigurationList section */
		08790E0B1D8BD7F100A04BC1 /* Build configuration list for PBXNativeTarget "examples-redis-client" */ = {
			isa = XCConfigurationList;
			buildConfigurations = (
				08790E0C1D8BD7F100A04BC1 /* evloop-debug */,
				08790E0D1D8BD7F100A04BC1 /* libuv-debug */,
				08790E0E1D8BD7F100A04BC1 /* evloop-release */,
				08790E0F1D8BD7F100A04BC1 /* libuv-release */,
			);
			defaultConfigurationIsVisible = 0;
			defaultConfigurationName = "evloop-release";
		};
		08819C27218C9FA90057ED23 /* Build configuration list for PBXNativeTarget "qif" */ = {
			isa = XCConfigurationList;
			buildConfigurations = (
				08819C28218C9FA90057ED23 /* evloop-debug */,
				08819C29218C9FA90057ED23 /* libuv-debug */,
				08819C2A218C9FA90057ED23 /* evloop-release */,
				08819C2B218C9FA90057ED23 /* libuv-release */,
			);
			defaultConfigurationIsVisible = 0;
			defaultConfigurationName = "evloop-release";
		};
		1079231019A320A700C52AD6 /* Build configuration list for PBXProject "h2o" */ = {
			isa = XCConfigurationList;
			buildConfigurations = (
				1079231719A320A700C52AD6 /* evloop-debug */,
				1065E70F19BF752300686E72 /* libuv-debug */,
				1079231819A320A700C52AD6 /* evloop-release */,
				1065E71419BF754100686E72 /* libuv-release */,
			);
			defaultConfigurationIsVisible = 0;
			defaultConfigurationName = "evloop-release";
		};
		1079231919A320A700C52AD6 /* Build configuration list for PBXNativeTarget "h2o" */ = {
			isa = XCConfigurationList;
			buildConfigurations = (
				1079231A19A320A700C52AD6 /* evloop-debug */,
				1065E71019BF752300686E72 /* libuv-debug */,
				1079231B19A320A700C52AD6 /* evloop-release */,
				1065E71519BF754100686E72 /* libuv-release */,
			);
			defaultConfigurationIsVisible = 0;
			defaultConfigurationName = "evloop-release";
		};
		107923DF19A321F400C52AD6 /* Build configuration list for PBXNativeTarget "examples-simple" */ = {
			isa = XCConfigurationList;
			buildConfigurations = (
				107923E019A321F400C52AD6 /* evloop-debug */,
				1065E71219BF752300686E72 /* libuv-debug */,
				107923E119A321F400C52AD6 /* evloop-release */,
				1065E71719BF754100686E72 /* libuv-release */,
			);
			defaultConfigurationIsVisible = 0;
			defaultConfigurationName = "evloop-release";
		};
		1079240A19A3247A00C52AD6 /* Build configuration list for PBXNativeTarget "examples-websocket" */ = {
			isa = XCConfigurationList;
			buildConfigurations = (
				1079240B19A3247A00C52AD6 /* evloop-debug */,
				1065E71319BF752300686E72 /* libuv-debug */,
				1079240C19A3247A00C52AD6 /* evloop-release */,
				1065E71819BF754100686E72 /* libuv-release */,
			);
			defaultConfigurationIsVisible = 0;
			defaultConfigurationName = "evloop-release";
		};
		1079243219A3260E00C52AD6 /* Build configuration list for PBXNativeTarget "unittest" */ = {
			isa = XCConfigurationList;
			buildConfigurations = (
				1079243319A3260E00C52AD6 /* evloop-debug */,
				1065E71119BF752300686E72 /* libuv-debug */,
				1079243419A3260E00C52AD6 /* evloop-release */,
				1065E71619BF754100686E72 /* libuv-release */,
			);
			defaultConfigurationIsVisible = 0;
			defaultConfigurationName = "evloop-release";
		};
		10D0904C19F0CA9C0043D458 /* Build configuration list for PBXNativeTarget "examples-socket-client" */ = {
			isa = XCConfigurationList;
			buildConfigurations = (
				10D0904D19F0CA9C0043D458 /* evloop-debug */,
				10D0904E19F0CA9C0043D458 /* libuv-debug */,
				10D0904F19F0CA9C0043D458 /* evloop-release */,
				10D0905019F0CA9C0043D458 /* libuv-release */,
			);
			defaultConfigurationIsVisible = 0;
			defaultConfigurationName = "evloop-release";
		};
		10D0906419F38B2E0043D458 /* Build configuration list for PBXNativeTarget "examples-httpclient" */ = {
			isa = XCConfigurationList;
			buildConfigurations = (
				10D0906519F38B2E0043D458 /* evloop-debug */,
				10D0906619F38B2E0043D458 /* libuv-debug */,
				10D0906719F38B2E0043D458 /* evloop-release */,
				10D0906819F38B2E0043D458 /* libuv-release */,
			);
			defaultConfigurationIsVisible = 0;
			defaultConfigurationName = "evloop-release";
		};
		10EA45DA1D0949BF00769A2B /* Build configuration list for PBXNativeTarget "examples-latency-optimization" */ = {
			isa = XCConfigurationList;
			buildConfigurations = (
				10EA45DB1D0949BF00769A2B /* evloop-debug */,
				10EA45DC1D0949BF00769A2B /* libuv-debug */,
				10EA45DD1D0949BF00769A2B /* evloop-release */,
				10EA45DE1D0949BF00769A2B /* libuv-release */,
			);
			defaultConfigurationIsVisible = 0;
			defaultConfigurationName = "evloop-release";
		};
		10F417CE19C1907B00B6E31A /* Build configuration list for PBXNativeTarget "server" */ = {
			isa = XCConfigurationList;
			buildConfigurations = (
				10F417CF19C1907B00B6E31A /* evloop-debug */,
				10F417D019C1907B00B6E31A /* libuv-debug */,
				10F417D119C1907B00B6E31A /* evloop-release */,
				10F417D219C1907B00B6E31A /* libuv-release */,
			);
			defaultConfigurationIsVisible = 0;
			defaultConfigurationName = "evloop-release";
		};
		E918FC342136583F00CCB252 /* Build configuration list for PBXNativeTarget "proptest" */ = {
			isa = XCConfigurationList;
			buildConfigurations = (
				E918FC352136583F00CCB252 /* evloop-debug */,
				E918FC362136583F00CCB252 /* libuv-debug */,
				E918FC372136583F00CCB252 /* evloop-release */,
				E918FC382136583F00CCB252 /* libuv-release */,
			);
			defaultConfigurationIsVisible = 0;
			defaultConfigurationName = "evloop-release";
		};
/* End XCConfigurationList section */
	};
	rootObject = 1079230D19A320A700C52AD6 /* Project object */;
}<|MERGE_RESOLUTION|>--- conflicted
+++ resolved
@@ -707,15 +707,12 @@
 		086001C82730B8290043886F /* hello.rb */ = {isa = PBXFileReference; lastKnownFileType = text.script.ruby; path = hello.rb; sourceTree = "<group>"; };
 		086001C92730B8E20043886F /* 50mruby-h2-rtt.t */ = {isa = PBXFileReference; lastKnownFileType = text; path = "50mruby-h2-rtt.t"; sourceTree = "<group>"; xcLanguageSpecificationIdentifier = xcode.lang.perl; };
 		086001CA2730B9B20043886F /* udp-generator.pl */ = {isa = PBXFileReference; lastKnownFileType = text.script.perl; path = "udp-generator.pl"; sourceTree = "<group>"; };
-<<<<<<< HEAD
 		086001CC273BBBCF0043886F /* 40tls-multiple-certs.t */ = {isa = PBXFileReference; lastKnownFileType = text; path = "40tls-multiple-certs.t"; sourceTree = "<group>"; xcLanguageSpecificationIdentifier = xcode.lang.perl; };
-=======
 		086850B9274C6D7D00F8CAD1 /* run-tests */ = {isa = PBXFileReference; lastKnownFileType = text; path = "run-tests"; sourceTree = "<group>"; xcLanguageSpecificationIdentifier = xcode.lang.perl; };
 		086850BA274CA3CD00F8CAD1 /* 99fuzzer-url.t */ = {isa = PBXFileReference; lastKnownFileType = text; path = "99fuzzer-url.t"; sourceTree = "<group>"; xcLanguageSpecificationIdentifier = xcode.lang.perl; };
 		086850BB274CA3CD00F8CAD1 /* 99fuzzer-http3.t */ = {isa = PBXFileReference; lastKnownFileType = text; path = "99fuzzer-http3.t"; sourceTree = "<group>"; xcLanguageSpecificationIdentifier = xcode.lang.perl; };
 		086850BC274CA3CE00F8CAD1 /* 99fuzzer-http2.t */ = {isa = PBXFileReference; lastKnownFileType = text; path = "99fuzzer-http2.t"; sourceTree = "<group>"; xcLanguageSpecificationIdentifier = xcode.lang.perl; };
 		086850BD274CA3CE00F8CAD1 /* 99fuzzer-http1.t */ = {isa = PBXFileReference; lastKnownFileType = text; path = "99fuzzer-http1.t"; sourceTree = "<group>"; xcLanguageSpecificationIdentifier = xcode.lang.perl; };
->>>>>>> 08f0fcad
 		08790DD91D80153600A04BC1 /* net.c */ = {isa = PBXFileReference; fileEncoding = 4; lastKnownFileType = sourcecode.c.c; path = net.c; sourceTree = "<group>"; };
 		08790DDB1D80154C00A04BC1 /* sds.c */ = {isa = PBXFileReference; fileEncoding = 4; lastKnownFileType = sourcecode.c.c; path = sds.c; sourceTree = "<group>"; };
 		08790DDD1D8015A400A04BC1 /* net.h */ = {isa = PBXFileReference; fileEncoding = 4; lastKnownFileType = sourcecode.c.h; path = net.h; sourceTree = "<group>"; };
