--- conflicted
+++ resolved
@@ -531,11 +531,7 @@
 /**
  *
  */
-<<<<<<< HEAD
-int h2o_http3_setup(h2o_http3_conn_t *conn, quicly_conn_t *quic, h2o_socket_t *streams_sock);
-=======
-quicly_error_t h2o_http3_setup(h2o_http3_conn_t *conn, quicly_conn_t *quic);
->>>>>>> af505adb
+quicly_error_t h2o_http3_setup(h2o_http3_conn_t *conn, quicly_conn_t *quic, h2o_socket_t *streams_sock);
 /**
  * sends packets immediately by calling quicly_send, sendmsg (returns true if success, false if the connection was destroyed)
  */
