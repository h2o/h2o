--- conflicted
+++ resolved
@@ -50,14 +50,8 @@
         mrb_value request;
         mrb_value input_stream;
     } refs;
-<<<<<<< HEAD
-    struct {
-        h2o_mruby_generator_t *generator;
-        void (*notify_cb)(h2o_mruby_generator_t *generator);
-    } shortcut;
+    h2o_mruby_generator_t *shortcut;
     h2o_mem_pool_t pool;
-=======
-    h2o_mruby_generator_t *shortcut;
 };
 
 struct st_h2o_mruby_http_sender_t {
@@ -65,7 +59,6 @@
     h2o_mruby_http_request_context_t *client;
     h2o_doublebuffer_t sending;
     h2o_buffer_t *remaining;
->>>>>>> 5d97ccd1
 };
 
 static void attach_receiver(struct st_h2o_mruby_http_request_context_t *ctx, mrb_value receiver)
@@ -143,7 +136,7 @@
 static h2o_buffer_t **peek_content(h2o_mruby_http_request_context_t *ctx, int *is_final)
 {
     *is_final = ctx->client == NULL;
-    return ctx->client != NULL && ctx->resp.has_content ? &ctx->client->sock->input : &ctx->resp.after_closed;
+    return ctx->client != NULL && ctx->resp.has_content ? ctx->client->buf : &ctx->resp.after_closed;
 }
 
 static void on_shortcut_notify(h2o_mruby_generator_t *generator)
@@ -447,17 +440,7 @@
     return on_head;
 }
 
-<<<<<<< HEAD
-static int flatten_request_header(h2o_mruby_shared_context_t *shared_ctx, h2o_iovec_t name, h2o_iovec_t value, void *_ctx)
-=======
-static inline void append_to_buffer(h2o_buffer_t **buf, const void *src, size_t len)
-{
-    memcpy((*buf)->bytes + (*buf)->size, src, len);
-    (*buf)->size += len;
-}
-
 static int flatten_request_header(h2o_mruby_shared_context_t *shared_ctx, h2o_iovec_t *name, h2o_iovec_t value, void *_ctx)
->>>>>>> 5d97ccd1
 {
     struct st_h2o_mruby_http_request_context_t *ctx = _ctx;
 
@@ -474,15 +457,7 @@
     if (h2o_lcstris(name->base, name->len, H2O_STRLIT("transfer-encoding")))
         ctx->req.has_transfer_encoding = 1;
 
-<<<<<<< HEAD
-    h2o_add_header_by_str(&ctx->pool, &ctx->req.headers, name.base, name.len, 1, NULL, value.base, value.len);
-=======
-    h2o_buffer_reserve(&ctx->req.buf, name->len + value.len + sizeof(": \r\n") - 1);
-    append_to_buffer(&ctx->req.buf, name->base, name->len);
-    append_to_buffer(&ctx->req.buf, H2O_STRLIT(": "));
-    append_to_buffer(&ctx->req.buf, value.base, value.len);
-    append_to_buffer(&ctx->req.buf, H2O_STRLIT("\r\n"));
->>>>>>> 5d97ccd1
+    h2o_add_header_by_str(&ctx->pool, &ctx->req.headers, name->base, name->len, 1, NULL, value.base, value.len);
 
     return 0;
 }
@@ -623,43 +598,6 @@
     return ret;
 }
 
-<<<<<<< HEAD
-h2o_mruby_http_request_context_t *h2o_mruby_http_set_shortcut(mrb_state *mrb, mrb_value obj, void (*cb)(h2o_mruby_generator_t *),
-                                                              h2o_mruby_generator_t *generator)
-{
-    assert(mrb->exc == NULL);
-    struct st_h2o_mruby_http_request_context_t *ctx;
-
-    if ((ctx = mrb_data_check_get_ptr(mrb, obj, &input_stream_type)) == NULL)
-        return NULL;
-
-    if (ctx->consumed) {
-        mrb->exc = mrb_ptr(create_already_consumed_error(mrb));
-        return NULL;
-    }
-    ctx->consumed = 1;
-
-    assert(ctx->shortcut.generator == NULL);
-    ctx->shortcut.notify_cb = cb;
-    ctx->shortcut.generator = generator;
-    return ctx;
-}
-
-void h2o_mruby_http_unset_shortcut(mrb_state *mrb, h2o_mruby_http_request_context_t *ctx, h2o_mruby_generator_t *generator)
-{
-    assert(ctx->shortcut.generator == generator);
-    ctx->shortcut.notify_cb = NULL;
-    ctx->shortcut.generator = NULL;
-}
-
-h2o_buffer_t **h2o_mruby_http_peek_content(h2o_mruby_http_request_context_t *ctx, int *is_final)
-{
-    *is_final = ctx->client == NULL;
-    return ctx->client != NULL && ctx->resp.has_content ? ctx->client->buf : &ctx->resp.after_closed;
-}
-
-=======
->>>>>>> 5d97ccd1
 void h2o_mruby_http_request_init_context(h2o_mruby_shared_context_t *ctx)
 {
     mrb_state *mrb = ctx->mrb;
