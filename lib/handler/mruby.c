--- conflicted
+++ resolved
@@ -728,59 +728,14 @@
         }
     }
 
-<<<<<<< HEAD
     /* headers */
     h2o_mruby_iterate_headers(shared, &generator->req->pool, &generator->req->headers, iterate_headers_callback, mrb_obj_ptr(env));
-=======
-    { /* headers */
-        h2o_header_t **headers_sorted = alloca(sizeof(*headers_sorted) * (generator->req->headers.size + 1));
-        size_t i, num_headers_sorted = 0;
-        int found_early_data = 0;
-        /* build list of headers to be set, sorted by their names */
-        for (i = 0; i != generator->req->headers.size; ++i) {
-            h2o_header_t *header = generator->req->headers.entries + i;
-            if (h2o_iovec_is_token(header->name)) {
-                const h2o_token_t *token = H2O_STRUCT_FROM_MEMBER(h2o_token_t, buf, header->name);
-                if (token == H2O_TOKEN_TRANSFER_ENCODING) {
-                    continue;
-                } else if (token == H2O_TOKEN_EARLY_DATA) {
-                    found_early_data = 1;
-                }
-            }
-            headers_sorted[num_headers_sorted++] = header;
-        }
-        if (!found_early_data && h2o_conn_is_early_data(generator->req->conn)) {
-            static const h2o_header_t early_data = {&H2O_TOKEN_EARLY_DATA->buf, "early-data", {H2O_STRLIT("1")}};
-            headers_sorted[num_headers_sorted++] = (h2o_header_t *)&early_data;
-            generator->req->reprocess_if_too_early = 1;
-        }
-        qsort(headers_sorted, num_headers_sorted, sizeof(*headers_sorted), build_env_sort_header_cb);
-        /* emit the headers */
-        h2o_iovec_t *values = alloca(sizeof(*values) * (num_headers_sorted * 2 - 1));
-        for (i = 0; i != num_headers_sorted; ++i) {
-            /* build flattened value of the header field values that have the same name as sorted[i] */
-            size_t num_values = 0;
-            values[num_values++] = headers_sorted[i]->value;
-            while (i < num_headers_sorted - 1 && h2o_header_name_is_equal(headers_sorted[i], headers_sorted[i + 1])) {
-                ++i;
-                values[num_values++] = h2o_iovec_init(headers_sorted[i]->name == &H2O_TOKEN_COOKIE->buf ? "; " : ", ", 2);
-                values[num_values++] = headers_sorted[i]->value;
-            }
-            h2o_iovec_t flattened_values = num_values == 1 ? values[0] : h2o_concat_list(&generator->req->pool, values, num_values);
-            /* build mrb_values for name, header, and set them to the hash */
-            mrb_value n, v = h2o_mruby_new_str(mrb, flattened_values.base, flattened_values.len);
-            if (h2o_iovec_is_token(headers_sorted[i]->name)) {
-                const h2o_token_t *token = H2O_STRUCT_FROM_MEMBER(h2o_token_t, buf, headers_sorted[i]->name);
-                n = mrb_ary_entry(shared->constants, (mrb_int)(token - h2o__tokens));
-            } else {
-                h2o_iovec_t vec =
-                    convert_header_name_to_env(&generator->req->pool, headers_sorted[i]->name->base, headers_sorted[i]->name->len);
-                n = h2o_mruby_new_str(mrb, vec.base, vec.len);
-            }
-            mrb_hash_set(mrb, env, n, v);
-        }
-    }
->>>>>>> 05e8a683
+    mrb_value early_data_key = mrb_ary_entry(shared->constants, H2O_TOKEN_EARLY_DATA - h2o__tokens);
+    int found_early_data = !mrb_nil_p(mrb_hash_fetch(mrb, env, early_data_key, mrb_nil_value()));
+    if (!found_early_data && h2o_conn_is_early_data(generator->req->conn)) {
+        mrb_hash_set(mrb, env, early_data_key, h2o_mruby_new_str(mrb, "1", 1));
+        generator->req->reprocess_if_too_early = 1;
+    }
 
     /* rack.* */
     /* TBD rack.version? */
