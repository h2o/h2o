--- conflicted
+++ resolved
@@ -63,13 +63,7 @@
 void h2o_http2_stream_close(h2o_http2_conn_t *conn, h2o_http2_stream_t *stream)
 {
     h2o_http2_conn_unregister_stream(conn, stream);
-<<<<<<< HEAD
     --stream->_num_streams_slot->open;
-    if (stream->_req_headers != NULL)
-        h2o_buffer_dispose(&stream->_req_headers);
-=======
-    --*stream->_num_streams_open_slot;
->>>>>>> 34a859c5
     if (stream->_req_body != NULL)
         h2o_buffer_dispose(&stream->_req_body);
     h2o_dispose_request(&stream->req);
