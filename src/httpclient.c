--- conflicted
+++ resolved
@@ -706,22 +706,16 @@
         OPT_DISALLOW_DELAYED_ACK,
         OPT_ACK_FREQUENCY,
         OPT_IO_TIMEOUT,
-<<<<<<< HEAD
+        OPT_HTTP3_MAX_FRAME_PAYLOAD_SIZE,
         OPT_CONNECT_UDP_DRAFT03,
-=======
-        OPT_HTTP3_MAX_FRAME_PAYLOAD_SIZE,
->>>>>>> 324b8d3c
     };
     struct option longopts[] = {{"initial-udp-payload-size", required_argument, NULL, OPT_INITIAL_UDP_PAYLOAD_SIZE},
                                 {"max-udp-payload-size", required_argument, NULL, OPT_MAX_UDP_PAYLOAD_SIZE},
                                 {"disallow-delayed-ack", no_argument, NULL, OPT_DISALLOW_DELAYED_ACK},
                                 {"ack-frequency", required_argument, NULL, OPT_ACK_FREQUENCY},
                                 {"io-timeout", required_argument, NULL, OPT_IO_TIMEOUT},
-<<<<<<< HEAD
+                                {"http3-max-frame-payload-size", required_argument, NULL, OPT_HTTP3_MAX_FRAME_PAYLOAD_SIZE},
                                 {"connect-udp-draft03", no_argument, NULL, OPT_CONNECT_UDP_DRAFT03},
-=======
-                                {"http3-max-frame-payload-size", required_argument, NULL, OPT_HTTP3_MAX_FRAME_PAYLOAD_SIZE},
->>>>>>> 324b8d3c
                                 {"help", no_argument, NULL, 'h'},
                                 {NULL}};
     const char *optstring = "t:m:o:b:x:X:C:c:d:H:i:fk2:W:h3:"
@@ -893,7 +887,12 @@
                 exit(EXIT_FAILURE);
             }
             break;
-<<<<<<< HEAD
+        case OPT_HTTP3_MAX_FRAME_PAYLOAD_SIZE:
+            if (sscanf(optarg, "%" SCNu64, &h3ctx.max_frame_payload_size) != -1) {
+                fprintf(stderr, "failed to parse --http3-max-frame-payload-size\n");
+                exit(EXIT_FAILURE);
+            }
+            break;
         case OPT_CONNECT_UDP_DRAFT03: {
 #if H2O_USE_LIBUV
             fprintf(stderr, "-connect-udp-draft03 is not supported by the libuv backend\n");
@@ -902,14 +901,6 @@
             connect_udp_is_draft03 = 1;
 #endif
         } break;
-=======
-        case OPT_HTTP3_MAX_FRAME_PAYLOAD_SIZE:
-            if (sscanf(optarg, "%" SCNu64, &h3ctx.max_frame_payload_size) != -1) {
-                fprintf(stderr, "failed to parse --http3-max-frame-payload-size\n");
-                exit(EXIT_FAILURE);
-            }
-            break;
->>>>>>> 324b8d3c
         default:
             exit(EXIT_FAILURE);
             break;
