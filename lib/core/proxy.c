/*
 * Copyright (c) 2014,2015 DeNA Co., Ltd., Kazuho Oku, Masahiro Nagano
 *
 * Permission is hereby granted, free of charge, to any person obtaining a copy
 * of this software and associated documentation files (the "Software"), to
 * deal in the Software without restriction, including without limitation the
 * rights to use, copy, modify, merge, publish, distribute, sublicense, and/or
 * sell copies of the Software, and to permit persons to whom the Software is
 * furnished to do so, subject to the following conditions:
 *
 * The above copyright notice and this permission notice shall be included in
 * all copies or substantial portions of the Software.
 *
 * THE SOFTWARE IS PROVIDED "AS IS", WITHOUT WARRANTY OF ANY KIND, EXPRESS OR
 * IMPLIED, INCLUDING BUT NOT LIMITED TO THE WARRANTIES OF MERCHANTABILITY,
 * FITNESS FOR A PARTICULAR PURPOSE AND NONINFRINGEMENT. IN NO EVENT SHALL THE
 * AUTHORS OR COPYRIGHT HOLDERS BE LIABLE FOR ANY CLAIM, DAMAGES OR OTHER
 * LIABILITY, WHETHER IN AN ACTION OF CONTRACT, TORT OR OTHERWISE, ARISING
 * FROM, OUT OF OR IN CONNECTION WITH THE SOFTWARE OR THE USE OR OTHER DEALINGS
 * IN THE SOFTWARE.
 */
#include <netdb.h>
#include <stdio.h>
#include <stdlib.h>
#include <sys/socket.h>
#include "picohttpparser.h"
#include "h2o.h"
#include "h2o/http1.h"
#include "h2o/http1client.h"
#include "h2o/tunnel.h"

struct rp_generator_t {
    h2o_generator_t super;
    h2o_req_t *src_req;
    h2o_http1client_t *client;
    struct {
        h2o_iovec_t bufs[2]; /* first buf is the request line and headers, the second is the POST content */
        int is_head;
    } up_req;
    h2o_buffer_t *last_content_before_send;
    h2o_doublebuffer_t sending;
    int is_websocket_handshake;
};

struct rp_ws_upgrade_info_t {
    h2o_context_t *ctx;
    h2o_timeout_t *timeout;
    h2o_socket_t *upstream_sock;
};

static h2o_http1client_ctx_t *get_client_ctx(h2o_req_t *req)
{
    h2o_req_overrides_t *overrides = req->overrides;
    if (overrides != NULL && overrides->client_ctx != NULL)
        return overrides->client_ctx;
    return &req->conn->ctx->proxy.client_ctx;
}

static h2o_iovec_t rewrite_location(h2o_mem_pool_t *pool, const char *location, size_t location_len, h2o_url_t *match,
                                    const h2o_url_scheme_t *req_scheme, h2o_iovec_t req_authority, h2o_iovec_t req_basepath)
{
    h2o_url_t loc_parsed;

    if (h2o_url_parse(location, location_len, &loc_parsed) != 0)
        goto NoRewrite;
    if (loc_parsed.scheme != &H2O_URL_SCHEME_HTTP)
        goto NoRewrite;
    if (!h2o_lcstris(loc_parsed.host.base, loc_parsed.host.len, match->host.base, match->host.len))
        goto NoRewrite;
    if (h2o_url_get_port(&loc_parsed) != h2o_url_get_port(match))
        goto NoRewrite;
    if (loc_parsed.path.len < match->path.len)
        goto NoRewrite;
    if (memcmp(loc_parsed.path.base, match->path.base, match->path.len) != 0)
        goto NoRewrite;

    return h2o_concat(pool, req_scheme->name, h2o_iovec_init(H2O_STRLIT("://")), req_authority, req_basepath,
                      h2o_iovec_init(loc_parsed.path.base + match->path.len, loc_parsed.path.len - match->path.len));

NoRewrite:
    return (h2o_iovec_t){};
}

static h2o_iovec_t build_request_merge_headers(h2o_mem_pool_t *pool, h2o_iovec_t merged, h2o_iovec_t added, int seperator)
{
    if (added.len == 0)
        return merged;
    if (merged.len == 0)
        return added;

    size_t newlen = merged.len + 2 + added.len;
    char *buf = h2o_mem_alloc_pool(pool, newlen);
    memcpy(buf, merged.base, merged.len);
    buf[merged.len] = seperator;
    buf[merged.len + 1] = ' ';
    memcpy(buf + merged.len + 2, added.base, added.len);
    merged.base = buf;
    merged.len = newlen;
    return merged;
}

static h2o_iovec_t build_request(h2o_req_t *req, int keepalive, int is_websocket_handshake)
{
    h2o_iovec_t buf;
    size_t offset = 0, remote_addr_len = SIZE_MAX;
    char remote_addr[NI_MAXHOST];
    struct sockaddr_storage ss;
    socklen_t sslen;
    h2o_iovec_t cookie_buf = {}, xff_buf = {}, via_buf = {};
    int preserve_x_forwarded_proto = req->conn->ctx->globalconf->proxy.preserve_x_forwarded_proto;
    int emit_x_forwarded_headers = req->conn->ctx->globalconf->proxy.emit_x_forwarded_headers;

    /* for x-f-f */
    if ((sslen = req->conn->callbacks->get_peername(req->conn, (void *)&ss)) != 0)
        remote_addr_len = h2o_socket_getnumerichost((void *)&ss, sslen, remote_addr);

    /* build response */
    buf.len = req->method.len + req->path.len + req->authority.len + 512;
    buf.base = h2o_mem_alloc_pool(&req->pool, buf.len);

#define RESERVE(sz)                                                                                                                \
    do {                                                                                                                           \
        size_t required = offset + sz + 4 /* for "\r\n\r\n" */;                                                                    \
        if (required > buf.len) {                                                                                                  \
            do {                                                                                                                   \
                buf.len *= 2;                                                                                                      \
            } while (required > buf.len);                                                                                          \
            char *newp = h2o_mem_alloc_pool(&req->pool, buf.len);                                                                  \
            memcpy(newp, buf.base, offset);                                                                                        \
            buf.base = newp;                                                                                                       \
        }                                                                                                                          \
    } while (0)
#define APPEND(s, l)                                                                                                               \
    do {                                                                                                                           \
        memcpy(buf.base + offset, (s), (l));                                                                                       \
        offset += (l);                                                                                                             \
    } while (0)
#define APPEND_STRLIT(lit) APPEND((lit), sizeof(lit) - 1)
#define FLATTEN_PREFIXED_VALUE(prefix, value, add_size)                                                                            \
    do {                                                                                                                           \
        RESERVE(sizeof(prefix) - 1 + value.len + 2 + add_size);                                                                    \
        APPEND_STRLIT(prefix);                                                                                                     \
        if (value.len != 0) {                                                                                                      \
            APPEND(value.base, value.len);                                                                                         \
            if (add_size != 0) {                                                                                                   \
                buf.base[offset++] = ',';                                                                                          \
                buf.base[offset++] = ' ';                                                                                          \
            }                                                                                                                      \
        }                                                                                                                          \
    } while (0)

    APPEND(req->method.base, req->method.len);
    buf.base[offset++] = ' ';
    APPEND(req->path.base, req->path.len);
    APPEND_STRLIT(" HTTP/1.1\r\nconnection: ");
    if (is_websocket_handshake) {
        APPEND_STRLIT("upgrade\r\nupgrade: websocket\r\nhost: ");
    } else if (keepalive) {
        APPEND_STRLIT("keep-alive\r\nhost: ");
    } else {
        APPEND_STRLIT("close\r\nhost: ");
    }
    APPEND(req->authority.base, req->authority.len);
    buf.base[offset++] = '\r';
    buf.base[offset++] = '\n';
    assert(offset <= buf.len);
    if (req->entity.base != NULL) {
        RESERVE(sizeof("content-length: " H2O_UINT64_LONGEST_STR) - 1);
        offset += sprintf(buf.base + offset, "content-length: %zu\r\n", req->entity.len);
    }
    {
        const h2o_header_t *h, *h_end;
        for (h = req->headers.entries, h_end = h + req->headers.size; h != h_end; ++h) {
            if (h2o_iovec_is_token(h->name)) {
                const h2o_token_t *token = (void *)h->name;
                if (token->proxy_should_drop) {
                    continue;
                } else if (token == H2O_TOKEN_COOKIE) {
                    /* merge the cookie headers; see HTTP/2 8.1.2.5 and HTTP/1 (RFC6265 5.4) */
                    /* FIXME current algorithm is O(n^2) against the number of cookie headers */
                    cookie_buf = build_request_merge_headers(&req->pool, cookie_buf, h->value, ';');
                    continue;
                } else if (token == H2O_TOKEN_VIA) {
                    via_buf = build_request_merge_headers(&req->pool, via_buf, h->value, ',');
                    continue;
                } else if (token == H2O_TOKEN_X_FORWARDED_FOR) {
                    if (!emit_x_forwarded_headers) {
                        goto AddHeader;
                    }
                    xff_buf = build_request_merge_headers(&req->pool, xff_buf, h->value, ',');
                    continue;
                }
            }
            if (!preserve_x_forwarded_proto && h2o_lcstris(h->name->base, h->name->len, H2O_STRLIT("x-forwarded-proto")))
                continue;
<<<<<<< HEAD
AddHeader:
=======
        AddHeader:
>>>>>>> d461b5b8
            RESERVE(h->name->len + h->value.len + 2);
            APPEND(h->name->base, h->name->len);
            buf.base[offset++] = ':';
            buf.base[offset++] = ' ';
            APPEND(h->value.base, h->value.len);
            buf.base[offset++] = '\r';
            buf.base[offset++] = '\n';
        }
    }
    if (cookie_buf.len != 0) {
        FLATTEN_PREFIXED_VALUE("cookie: ", cookie_buf, 0);
        buf.base[offset++] = '\r';
        buf.base[offset++] = '\n';
    }
    if (emit_x_forwarded_headers) {
        if (!preserve_x_forwarded_proto) {
            FLATTEN_PREFIXED_VALUE("x-forwarded-proto: ", req->input.scheme->name, 0);
            buf.base[offset++] = '\r';
            buf.base[offset++] = '\n';
        }
        if (remote_addr_len != SIZE_MAX) {
            FLATTEN_PREFIXED_VALUE("x-forwarded-for: ", xff_buf, remote_addr_len);
            APPEND(remote_addr, remote_addr_len);
        } else {
            FLATTEN_PREFIXED_VALUE("x-forwarded-for: ", xff_buf, 0);
        }
        buf.base[offset++] = '\r';
        buf.base[offset++] = '\n';
    }
    FLATTEN_PREFIXED_VALUE("via: ", via_buf, sizeof("1.1 ") - 1 + req->input.authority.len);
    if (req->version < 0x200) {
        buf.base[offset++] = '1';
        buf.base[offset++] = '.';
        buf.base[offset++] = '0' + (0x100 <= req->version && req->version <= 0x109 ? req->version - 0x100 : 0);
    } else {
        buf.base[offset++] = '2';
    }
    buf.base[offset++] = ' ';
    APPEND(req->input.authority.base, req->input.authority.len);
    APPEND_STRLIT("\r\n\r\n");

#undef RESERVE
#undef APPEND
#undef APPEND_STRLIT
#undef FLATTEN_PREFIXED_VALUE

    /* set the length */
    assert(offset <= buf.len);
    buf.len = offset;

    return buf;
}

static void do_close(h2o_generator_t *generator, h2o_req_t *req)
{
    struct rp_generator_t *self = (void *)generator;

    if (self->client != NULL) {
        h2o_http1client_cancel(self->client);
        self->client = NULL;
    }
}

static void do_send(struct rp_generator_t *self)
{
    h2o_iovec_t vecs[1];
    size_t veccnt;
    int is_eos;

    assert(self->sending.bytes_inflight == 0);

    vecs[0] = h2o_doublebuffer_prepare(&self->sending,
                                       self->client != NULL ? &self->client->sock->input : &self->last_content_before_send,
                                       self->src_req->preferred_chunk_size);

    if (self->client == NULL && vecs[0].len == self->sending.buf->size && self->last_content_before_send->size == 0) {
        veccnt = vecs[0].len != 0 ? 1 : 0;
        is_eos = 1;
    } else {
        if (vecs[0].len == 0)
            return;
        veccnt = 1;
        is_eos = 0;
    }
    h2o_send(self->src_req, vecs, veccnt, is_eos);
}

static void do_proceed(h2o_generator_t *generator, h2o_req_t *req)
{
    struct rp_generator_t *self = (void *)generator;

    h2o_doublebuffer_consume(&self->sending);
    do_send(self);
}

static void on_websocket_upgrade_complete(void *_info, h2o_socket_t *sock, size_t reqsize)
{
    struct rp_ws_upgrade_info_t *info = _info;

    if (sock != NULL) {
        h2o_tunnel_establish(info->ctx, sock, info->upstream_sock, info->timeout);
    } else {
        h2o_socket_close(info->upstream_sock);
    }
    free(info);
}

static inline void on_websocket_upgrade(struct rp_generator_t *self, h2o_timeout_t *timeout)
{
    h2o_req_t *req = self->src_req;
    h2o_socket_t *sock = h2o_http1client_steal_socket(self->client);
    struct rp_ws_upgrade_info_t *info = h2o_mem_alloc(sizeof(*info));
    info->upstream_sock = sock;
    info->timeout = timeout;
    info->ctx = req->conn->ctx;
    h2o_http1_upgrade(req, NULL, 0, on_websocket_upgrade_complete, info);
}

static int on_body(h2o_http1client_t *client, const char *errstr)
{
    struct rp_generator_t *self = client->data;

    /* FIXME should there be a way to notify error downstream? */

    if (errstr != NULL) {
        if (errstr != h2o_http1client_error_is_eos) {
            h2o_req_log_error(self->src_req, "lib/core/proxy.c", "%s", errstr);
        }
        /* detach the content */
        self->last_content_before_send = self->client->sock->input;
        h2o_buffer_init(&self->client->sock->input, &h2o_socket_buffer_prototype);
        self->client = NULL;
    }
    if (self->sending.bytes_inflight == 0)
        do_send(self);

    return 0;
}

static h2o_http1client_body_cb on_head(h2o_http1client_t *client, const char *errstr, int minor_version, int status,
                                       h2o_iovec_t msg, h2o_http1client_header_t *headers, size_t num_headers)
{
    struct rp_generator_t *self = client->data;
    h2o_req_t *req = self->src_req;
    size_t i;

    if (errstr != NULL && errstr != h2o_http1client_error_is_eos) {
        self->client = NULL;
        h2o_req_log_error(req, "lib/core/proxy.c", "%s", errstr);
        h2o_send_error_502(req, "Gateway Error", errstr, 0);
        return NULL;
    }

    /* copy the response (note: all the headers must be copied; http1client discards the input once we return from this callback) */
    req->res.status = status;
    req->res.reason = h2o_strdup(&req->pool, msg.base, msg.len).base;
    for (i = 0; i != num_headers; ++i) {
        const h2o_token_t *token = h2o_lookup_token(headers[i].name, headers[i].name_len);
        h2o_iovec_t value;
        if (token != NULL) {
            if (token->proxy_should_drop) {
                goto Skip;
            }
            if (token == H2O_TOKEN_CONTENT_LENGTH) {
                if (req->res.content_length != SIZE_MAX ||
                    (req->res.content_length = h2o_strtosize(headers[i].value, headers[i].value_len)) == SIZE_MAX) {
                    self->client = NULL;
                    h2o_req_log_error(req, "lib/core/proxy.c", "%s", "invalid response from upstream (malformed content-length)");
                    h2o_send_error_502(req, "Gateway Error", "invalid response from upstream", 0);
                    return NULL;
                }
                goto Skip;
            } else if (token == H2O_TOKEN_LOCATION) {
                if (req->res_is_delegated && (300 <= status && status <= 399) && status != 304) {
                    self->client = NULL;
                    h2o_iovec_t method = h2o_get_redirect_method(req->method, status);
                    h2o_send_redirect_internal(req, method, headers[i].value, headers[i].value_len, 1);
                    return NULL;
                }
                if (req->overrides != NULL && req->overrides->location_rewrite.match != NULL) {
                    value =
                        rewrite_location(&req->pool, headers[i].value, headers[i].value_len, req->overrides->location_rewrite.match,
                                         req->input.scheme, req->input.authority, req->overrides->location_rewrite.path_prefix);
                    if (value.base != NULL)
                        goto AddHeader;
                }
                goto AddHeaderDuped;
            } else if (token == H2O_TOKEN_LINK) {
                h2o_push_path_in_link_header(req, headers[i].value, headers[i].value_len);
            }
        /* default behaviour, transfer the header downstream */
        AddHeaderDuped:
            value = h2o_strdup(&req->pool, headers[i].value, headers[i].value_len);
        AddHeader:
            h2o_add_header(&req->pool, &req->res.headers, token, value.base, value.len);
        Skip:;
        } else {
            h2o_iovec_t name = h2o_strdup(&req->pool, headers[i].name, headers[i].name_len);
            h2o_iovec_t value = h2o_strdup(&req->pool, headers[i].value, headers[i].value_len);
            h2o_add_header_by_str(&req->pool, &req->res.headers, name.base, name.len, 0, value.base, value.len);
        }
    }

    if (self->is_websocket_handshake && req->res.status == 101) {
        h2o_http1client_ctx_t *client_ctx = get_client_ctx(req);
        assert(client_ctx->websocket_timeout != NULL);
        h2o_add_header(&req->pool, &req->res.headers, H2O_TOKEN_UPGRADE, H2O_STRLIT("websocket"));
        on_websocket_upgrade(self, client_ctx->websocket_timeout);
        self->client = NULL;
        return NULL;
    }
    /* declare the start of the response */
    h2o_start_response(req, &self->super);

    if (errstr == h2o_http1client_error_is_eos) {
        self->client = NULL;
        h2o_send(req, NULL, 0, 1);
        return NULL;
    }

    return on_body;
}

static int on_1xx(h2o_http1client_t *client, int minor_version, int status, h2o_iovec_t msg, h2o_http1client_header_t *headers,
                  size_t num_headers)
{
    struct rp_generator_t *self = client->data;
    size_t i;

    for (i = 0; i != num_headers; ++i) {
        if (h2o_memis(headers[i].name, headers[i].name_len, H2O_STRLIT("link")))
            h2o_push_path_in_link_header(self->src_req, headers[i].value, headers[i].value_len);
    }

    return 0;
}

static h2o_http1client_head_cb on_connect(h2o_http1client_t *client, const char *errstr, h2o_iovec_t **reqbufs, size_t *reqbufcnt,
                                          int *method_is_head)
{
    struct rp_generator_t *self = client->data;

    if (errstr != NULL) {
        self->client = NULL;
        h2o_req_log_error(self->src_req, "lib/core/proxy.c", "%s", errstr);
        h2o_send_error_502(self->src_req, "Gateway Error", errstr, 0);
        return NULL;
    }

    *reqbufs = self->up_req.bufs;
    *reqbufcnt = self->up_req.bufs[1].base != NULL ? 2 : 1;
    *method_is_head = self->up_req.is_head;
    self->client->informational_cb = on_1xx;
    return on_head;
}

static void on_generator_dispose(void *_self)
{
    struct rp_generator_t *self = _self;

    if (self->client != NULL) {
        h2o_http1client_cancel(self->client);
        self->client = NULL;
    }
    h2o_buffer_dispose(&self->last_content_before_send);
    h2o_doublebuffer_dispose(&self->sending);
}

static struct rp_generator_t *proxy_send_prepare(h2o_req_t *req, int keepalive)
{
    struct rp_generator_t *self = h2o_mem_alloc_shared(&req->pool, sizeof(*self), on_generator_dispose);
    h2o_http1client_ctx_t *client_ctx = get_client_ctx(req);

    self->super.proceed = do_proceed;
    self->super.stop = do_close;
    self->src_req = req;
    if (client_ctx->websocket_timeout != NULL && h2o_lcstris(req->upgrade.base, req->upgrade.len, H2O_STRLIT("websocket"))) {
        self->is_websocket_handshake = 1;
    } else {
        self->is_websocket_handshake = 0;
    }
    self->up_req.bufs[0] = build_request(req, keepalive, self->is_websocket_handshake);
    self->up_req.bufs[1] = req->entity;
    self->up_req.is_head = h2o_memis(req->method.base, req->method.len, H2O_STRLIT("HEAD"));
    h2o_buffer_init(&self->last_content_before_send, &h2o_socket_buffer_prototype);
    h2o_doublebuffer_init(&self->sending, &h2o_socket_buffer_prototype);

    return self;
}

void h2o__proxy_process_request(h2o_req_t *req)
{
    h2o_req_overrides_t *overrides = req->overrides;
    h2o_http1client_ctx_t *client_ctx = get_client_ctx(req);
    struct rp_generator_t *self;

    if (overrides != NULL) {
        if (overrides->socketpool != NULL) {
            self = proxy_send_prepare(req, 1);
            h2o_http1client_connect_with_pool(&self->client, self, client_ctx, overrides->socketpool, on_connect);
            return;
        } else if (overrides->hostport.host.base != NULL) {
            self = proxy_send_prepare(req, 0);
            h2o_http1client_connect(&self->client, self, client_ctx, req->overrides->hostport.host, req->overrides->hostport.port,
                                    0, on_connect);
            return;
        }
    }
    { /* default logic */
        h2o_iovec_t host;
        uint16_t port;
        if (h2o_url_parse_hostport(req->authority.base, req->authority.len, &host, &port) == NULL) {
            h2o_req_log_error(req, "lib/core/proxy.c", "invalid URL supplied for internal redirection:%s://%.*s%.*s",
                              req->scheme->name.base, (int)req->authority.len, req->authority.base, (int)req->path.len,
                              req->path.base);
            h2o_send_error_502(req, "Gateway Error", "internal error", 0);
            return;
        }
        if (port == 65535)
            port = req->scheme->default_port;
        self = proxy_send_prepare(req, 0);
        h2o_http1client_connect(&self->client, self, client_ctx, host, port, req->scheme == &H2O_URL_SCHEME_HTTPS, on_connect);
        return;
    }
}<|MERGE_RESOLUTION|>--- conflicted
+++ resolved
@@ -193,11 +193,7 @@
             }
             if (!preserve_x_forwarded_proto && h2o_lcstris(h->name->base, h->name->len, H2O_STRLIT("x-forwarded-proto")))
                 continue;
-<<<<<<< HEAD
 AddHeader:
-=======
-        AddHeader:
->>>>>>> d461b5b8
             RESERVE(h->name->len + h->value.len + 2);
             APPEND(h->name->base, h->name->len);
             buf.base[offset++] = ':';
