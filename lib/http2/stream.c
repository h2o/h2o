--- conflicted
+++ resolved
@@ -153,21 +153,9 @@
 
     /* emit data */
     while (bufcnt != 0) {
-<<<<<<< HEAD
         size_t fill_size = sz_min(dst.len, bufs->len);
-        if (!(*bufs->callbacks->read_)(bufs, dst.base, fill_size))
-=======
-        if (bufs->len != *off_within_buf)
-            break;
-        ++bufs;
-        --bufcnt;
-        *off_within_buf = 0;
-    }
-    while (bufcnt != 0) {
-        size_t fill_size = sz_min(dst.len, bufs->len - *off_within_buf);
-        if (!(*bufs->callbacks->flatten)(bufs, &stream->req, h2o_iovec_init(dst.base, fill_size), *off_within_buf)) {
+        if (!(*bufs->callbacks->read_)(bufs, dst.base, fill_size)) {
             h2o_http2_encode_rst_stream_frame(&conn->_write.buf, stream->stream_id, -H2O_HTTP2_ERROR_INTERNAL);
->>>>>>> ef1916a2
             return NULL;
         }
         dst.base += fill_size;
@@ -407,13 +395,7 @@
     if (h2o_http2_window_get_avail(&stream->output_window) <= 0)
         return;
 
-<<<<<<< HEAD
-    h2o_send_state_t send_state = stream->send_state;
     h2o_sendvec_t *nextbuf = send_data(conn, stream, stream->_data.entries, stream->_data.size, stream->send_state);
-=======
-    h2o_sendvec_t *nextbuf =
-        send_data(conn, stream, stream->_data.entries, stream->_data.size, &stream->_data_off, stream->send_state);
->>>>>>> ef1916a2
     if (nextbuf == NULL) {
         /* error */
         stream->_data.size = 0;
