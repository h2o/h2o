/*
 * Copyright (c) 2014 DeNA Co., Ltd.
 *
 * Permission is hereby granted, free of charge, to any person obtaining a copy
 * of this software and associated documentation files (the "Software"), to
 * deal in the Software without restriction, including without limitation the
 * rights to use, copy, modify, merge, publish, distribute, sublicense, and/or
 * sell copies of the Software, and to permit persons to whom the Software is
 * furnished to do so, subject to the following conditions:
 *
 * The above copyright notice and this permission notice shall be included in
 * all copies or substantial portions of the Software.
 *
 * THE SOFTWARE IS PROVIDED "AS IS", WITHOUT WARRANTY OF ANY KIND, EXPRESS OR
 * IMPLIED, INCLUDING BUT NOT LIMITED TO THE WARRANTIES OF MERCHANTABILITY,
 * FITNESS FOR A PARTICULAR PURPOSE AND NONINFRINGEMENT. IN NO EVENT SHALL THE
 * AUTHORS OR COPYRIGHT HOLDERS BE LIABLE FOR ANY CLAIM, DAMAGES OR OTHER
 * LIABILITY, WHETHER IN AN ACTION OF CONTRACT, TORT OR OTHERWISE, ARISING
 * FROM, OUT OF OR IN CONNECTION WITH THE SOFTWARE OR THE USE OR OTHER DEALINGS
 * IN THE SOFTWARE.
 */
#include "h2o.h"
#include "h2o/http2.h"
#include "h2o/http2_internal.h"

static void finalostream_start_pull(h2o_ostream_t *self, h2o_ostream_pull_cb cb);
static void finalostream_send(h2o_ostream_t *self, h2o_req_t *req, h2o_iovec_t *bufs, size_t bufcnt, h2o_send_state_t state);

static size_t sz_min(size_t x, size_t y)
{
    return x < y ? x : y;
}

h2o_http2_stream_t *h2o_http2_stream_open(h2o_http2_conn_t *conn, uint32_t stream_id, h2o_req_t *src_req,
                                          const h2o_http2_priority_t *received_priority)
{
    h2o_http2_stream_t *stream = h2o_mem_alloc(sizeof(*stream));

    /* init properties (other than req) */
    memset(stream, 0, offsetof(h2o_http2_stream_t, req));
    stream->stream_id = stream_id;
    stream->_ostr_final.do_send = finalostream_send;
    stream->_ostr_final.start_pull = finalostream_start_pull;
    stream->state = H2O_HTTP2_STREAM_STATE_IDLE;
    h2o_http2_window_init(&stream->output_window, &conn->peer_settings);
    h2o_http2_window_init(&stream->input_window, &H2O_HTTP2_SETTINGS_HOST);
    stream->received_priority = *received_priority;

    /* init request */
    h2o_init_request(&stream->req, &conn->super, src_req);
    stream->req.version = 0x200;
    if (src_req != NULL)
        memset(&stream->req.upgrade, 0, sizeof(stream->req.upgrade));
    stream->req._ostr_top = &stream->_ostr_final;

    h2o_http2_conn_register_stream(conn, stream);

    ++conn->num_streams.priority.open;
    stream->_num_streams_slot = &conn->num_streams.priority;

    return stream;
}

void h2o_http2_stream_close(h2o_http2_conn_t *conn, h2o_http2_stream_t *stream)
{
    h2o_http2_conn_unregister_stream(conn, stream);
    if (stream->_req_body.body != NULL)
        h2o_buffer_dispose(&stream->_req_body.body);
    if (stream->cache_digests != NULL)
        h2o_cache_digests_destroy(stream->cache_digests);
    h2o_dispose_request(&stream->req);
    if (stream->stream_id == 1 && conn->_http1_req_input != NULL)
        h2o_buffer_dispose(&conn->_http1_req_input);
    free(stream);
}

void h2o_http2_stream_reset(h2o_http2_conn_t *conn, h2o_http2_stream_t *stream)
{
    switch (stream->state) {
    case H2O_HTTP2_STREAM_STATE_IDLE:
    case H2O_HTTP2_STREAM_STATE_RECV_HEADERS:
    case H2O_HTTP2_STREAM_STATE_RECV_BODY:
    case H2O_HTTP2_STREAM_STATE_REQ_PENDING:
        h2o_http2_stream_close(conn, stream);
        break;
    case H2O_HTTP2_STREAM_STATE_SEND_HEADERS:
    case H2O_HTTP2_STREAM_STATE_SEND_BODY:
    case H2O_HTTP2_STREAM_STATE_SEND_BODY_IS_FINAL:
        h2o_http2_stream_set_state(conn, stream, H2O_HTTP2_STREAM_STATE_END_STREAM);
    /* continues */
    case H2O_HTTP2_STREAM_STATE_END_STREAM:
        /* clear all the queued bufs, and close the connection in the callback */
        stream->_data.size = 0;
        if (h2o_linklist_is_linked(&stream->_refs.link)) {
            /* will be closed in the callback */
        } else {
            h2o_http2_stream_close(conn, stream);
        }
        break;
    }
}

static size_t calc_max_payload_size(h2o_http2_conn_t *conn, h2o_http2_stream_t *stream)
{
    ssize_t conn_max, stream_max;

    if ((conn_max = h2o_http2_conn_get_buffer_window(conn)) <= 0)
        return 0;
    if ((stream_max = h2o_http2_window_get_window(&stream->output_window)) <= 0)
        return 0;
    return sz_min(sz_min(conn_max, stream_max), conn->peer_settings.max_frame_size);
}

static void commit_data_header(h2o_http2_conn_t *conn, h2o_http2_stream_t *stream, h2o_buffer_t **outbuf, size_t length,
                               h2o_send_state_t send_state)
{
    assert(outbuf != NULL);
    /* send a DATA frame if there's data or the END_STREAM flag to send */
    if (length || send_state == H2O_SEND_STATE_FINAL) {
        h2o_http2_encode_frame_header((void *)((*outbuf)->bytes + (*outbuf)->size), length, H2O_HTTP2_FRAME_TYPE_DATA,
                                      send_state == H2O_SEND_STATE_FINAL ? H2O_HTTP2_FRAME_FLAG_END_STREAM : 0, stream->stream_id);
        h2o_http2_window_consume_window(&conn->_write.window, length);
        h2o_http2_window_consume_window(&stream->output_window, length);
        (*outbuf)->size += length + H2O_HTTP2_FRAME_HEADER_SIZE;
    }
    /* send a RST_STREAM if there's an error */
    if (send_state == H2O_SEND_STATE_ERROR) {
        h2o_http2_encode_rst_stream_frame(outbuf, stream->stream_id, -H2O_HTTP2_ERROR_PROTOCOL);
    }
}

static h2o_send_state_t send_data_pull(h2o_http2_conn_t *conn, h2o_http2_stream_t *stream)
{
    size_t max_payload_size;
    h2o_iovec_t cbuf;
    h2o_send_state_t send_state = H2O_SEND_STATE_IN_PROGRESS;

    if ((max_payload_size = calc_max_payload_size(conn, stream)) == 0)
        goto Exit;
    /* reserve buffer */
    h2o_buffer_reserve(&conn->_write.buf, H2O_HTTP2_FRAME_HEADER_SIZE + max_payload_size);
    /* obtain content */
    cbuf.base = conn->_write.buf->bytes + conn->_write.buf->size + H2O_HTTP2_FRAME_HEADER_SIZE;
    cbuf.len = max_payload_size;
    send_state = h2o_pull(&stream->req, stream->_pull_cb, &cbuf);
    /* write the header */
    commit_data_header(conn, stream, &conn->_write.buf, cbuf.len, send_state);

Exit:
    return send_state;
}

static h2o_iovec_t *send_data_push(h2o_http2_conn_t *conn, h2o_http2_stream_t *stream, h2o_iovec_t *bufs, size_t bufcnt,
                                   h2o_send_state_t send_state)
{
    h2o_iovec_t dst;
    size_t max_payload_size;

    if ((max_payload_size = calc_max_payload_size(conn, stream)) == 0)
        goto Exit;

    /* reserve buffer and point dst to the payload */
    dst.base =
        h2o_buffer_reserve(&conn->_write.buf, H2O_HTTP2_FRAME_HEADER_SIZE + max_payload_size).base + H2O_HTTP2_FRAME_HEADER_SIZE;
    dst.len = max_payload_size;

    /* emit data */
    while (bufcnt != 0) {
        if (bufs->len != 0)
            break;
        ++bufs;
        --bufcnt;
    }
    while (bufcnt != 0) {
        size_t fill_size = sz_min(dst.len, bufs->len);
        memcpy(dst.base, bufs->base, fill_size);
        dst.base += fill_size;
        dst.len -= fill_size;
        bufs->base += fill_size;
        bufs->len -= fill_size;
        while (bufs->len == 0) {
            ++bufs;
            --bufcnt;
            if (bufcnt == 0)
                break;
        }
        if (dst.len == 0)
            break;
    }

    /* commit the DATA frame if we have actually emitted payload */
    if (dst.len != max_payload_size || !h2o_send_state_is_in_progress(send_state)) {
        size_t payload_len = max_payload_size - dst.len;
        if (bufcnt != 0) {
            send_state = H2O_SEND_STATE_IN_PROGRESS;
        }
        commit_data_header(conn, stream, &conn->_write.buf, payload_len, send_state);
    }

Exit:
    return bufs;
}

static int is_blocking_asset(h2o_req_t *req)
{
    if (req->res.mime_attr == NULL)
        h2o_req_fill_mime_attributes(req);
    return req->res.mime_attr->priority == H2O_MIME_ATTRIBUTE_PRIORITY_HIGHEST;
}

static int send_headers(h2o_http2_conn_t *conn, h2o_http2_stream_t *stream)
{
    h2o_timestamp_t ts;

    h2o_get_timestamp(conn->super.ctx, &stream->req.pool, &ts);

    /* cancel push with an error response */
    if (h2o_http2_stream_is_push(stream->stream_id)) {
        if (400 <= stream->req.res.status)
            goto CancelPush;
        if (stream->cache_digests != NULL) {
            ssize_t etag_index = h2o_find_header(&stream->req.headers, H2O_TOKEN_ETAG, -1);
            if (etag_index != -1) {
                h2o_iovec_t url = h2o_concat(&stream->req.pool, stream->req.input.scheme->name, h2o_iovec_init(H2O_STRLIT("://")),
                                             stream->req.input.authority, stream->req.input.path);
                h2o_iovec_t *etag = &stream->req.headers.entries[etag_index].value;
                if (h2o_cache_digests_lookup_by_url_and_etag(stream->cache_digests, url.base, url.len, etag->base, etag->len) ==
                    H2O_CACHE_DIGESTS_STATE_FRESH)
                    goto CancelPush;
            }
        }
    }

    /* reset casper cookie in case cache-digests exist */
    if (stream->cache_digests != NULL && stream->req.hostconf->http2.casper.capacity_bits != 0) {
        h2o_add_header(&stream->req.pool, &stream->req.res.headers, H2O_TOKEN_SET_COOKIE, NULL,
                       H2O_STRLIT("h2o_casper=; Path=/; Expires=Sat, 01 Jan 2000 00:00:00 GMT"));
    }

    /* CASPER */
    if (conn->casper != NULL) {
        /* update casper if necessary */
        if (stream->req.hostconf->http2.casper.track_all_types || is_blocking_asset(&stream->req)) {
            if (h2o_http2_casper_lookup(conn->casper, stream->req.path.base, stream->req.path.len, 1)) {
                /* cancel if the pushed resource is already marked as cached */
                if (h2o_http2_stream_is_push(stream->stream_id))
                    goto CancelPush;
            }
        }
        if (stream->cache_digests != NULL)
            goto SkipCookie;
        /* browsers might ignore push responses, or they may process the responses in a different order than they were pushed.
         * Therefore H2O tries to include casper cookie only in the last stream that may be received by the client, or when the
         * value become stable; see also: https://github.com/h2o/h2o/issues/421
         */
        if (h2o_http2_stream_is_push(stream->stream_id)) {
            if (!(conn->num_streams.pull.open == 0 && (conn->num_streams.push.half_closed - conn->num_streams.push.send_body) == 1))
                goto SkipCookie;
        } else {
            if (conn->num_streams.push.half_closed - conn->num_streams.push.send_body != 0)
                goto SkipCookie;
        }
        h2o_iovec_t cookie = h2o_http2_casper_get_cookie(conn->casper);
        h2o_add_header(&stream->req.pool, &stream->req.res.headers, H2O_TOKEN_SET_COOKIE, NULL, cookie.base, cookie.len);
    SkipCookie:;
    }

    if (h2o_http2_stream_is_push(stream->stream_id)) {
        /* for push, send the push promise */
        if (!stream->push.promise_sent)
            h2o_http2_stream_send_push_promise(conn, stream);
        /* send ASAP if it is a blocking asset (even in case of Firefox we can't wait 1RTT for it to reprioritize the asset) */
        if (is_blocking_asset(&stream->req))
            h2o_http2_scheduler_rebind(&stream->_refs.scheduler, &conn->scheduler, 257, 0);
    } else {
        /* raise the priority of asset files that block rendering to highest if the user-agent is _not_ using dependency-based
         * prioritization (e.g. that of Firefox)
         */
        if (conn->num_streams.priority.open == 0 && stream->req.hostconf->http2.reprioritize_blocking_assets &&
            h2o_http2_scheduler_get_parent(&stream->_refs.scheduler) == &conn->scheduler && is_blocking_asset(&stream->req))
            h2o_http2_scheduler_rebind(&stream->_refs.scheduler, &conn->scheduler, 257, 0);
    }

    /* send HEADERS, as well as start sending body */
    if (h2o_http2_stream_is_push(stream->stream_id))
        h2o_add_header_by_str(&stream->req.pool, &stream->req.res.headers, H2O_STRLIT("x-http2-push"), 0, NULL,
                              H2O_STRLIT("pushed"));
    h2o_hpack_flatten_response(&conn->_write.buf, &conn->_output_header_table, stream->stream_id,
                               conn->peer_settings.max_frame_size, &stream->req.res, &ts, &conn->super.ctx->globalconf->server_name,
                               stream->req.res.content_length);
    h2o_http2_conn_request_write(conn);
    h2o_http2_stream_set_state(conn, stream, H2O_HTTP2_STREAM_STATE_SEND_BODY);

    return 0;

CancelPush:
    h2o_add_header_by_str(&stream->req.pool, &stream->req.res.headers, H2O_STRLIT("x-http2-push"), 0, NULL,
                          H2O_STRLIT("cancelled"));
    h2o_http2_stream_set_state(conn, stream, H2O_HTTP2_STREAM_STATE_END_STREAM);
    h2o_linklist_insert(&conn->_write.streams_to_proceed, &stream->_refs.link);
    if (stream->push.promise_sent) {
        h2o_http2_encode_rst_stream_frame(&conn->_write.buf, stream->stream_id, -H2O_HTTP2_ERROR_INTERNAL);
        h2o_http2_conn_request_write(conn);
    }
    return -1;
}

void finalostream_start_pull(h2o_ostream_t *self, h2o_ostream_pull_cb cb)
{
    h2o_http2_stream_t *stream = H2O_STRUCT_FROM_MEMBER(h2o_http2_stream_t, _ostr_final, self);
    h2o_http2_conn_t *conn = (void *)stream->req.conn;

    assert(stream->req._ostr_top == &stream->_ostr_final);
    assert(stream->state == H2O_HTTP2_STREAM_STATE_SEND_HEADERS);

    assert(stream->blocked_by_server);
    h2o_http2_stream_set_blocked_by_server(conn, stream, 0);

    /* register the pull callback */
    stream->_pull_cb = cb;

    /* send headers */
    if (send_headers(conn, stream) != 0)
        return;

    /* set dummy data in the send buffer */
    h2o_vector_reserve(&stream->req.pool, &stream->_data, 1);
    stream->_data.entries[0].base = "<pull interface>";
    stream->_data.entries[0].len = 1;
    stream->_data.size = 1;

    h2o_http2_conn_register_for_proceed_callback(conn, stream);
}

void finalostream_send(h2o_ostream_t *self, h2o_req_t *req, h2o_iovec_t *bufs, size_t bufcnt, h2o_send_state_t state)
{
    h2o_http2_stream_t *stream = H2O_STRUCT_FROM_MEMBER(h2o_http2_stream_t, _ostr_final, self);
    h2o_http2_conn_t *conn = (h2o_http2_conn_t *)req->conn;

    assert(stream->_data.size == 0);

    if (stream->blocked_by_server)
        h2o_http2_stream_set_blocked_by_server(conn, stream, 0);

    stream->send_state = state;

    /* send headers */
    switch (stream->state) {
    case H2O_HTTP2_STREAM_STATE_RECV_BODY:
        h2o_http2_stream_set_state(conn, stream, H2O_HTTP2_STREAM_STATE_REQ_PENDING);
    /* fallthru */
    case H2O_HTTP2_STREAM_STATE_REQ_PENDING:
        h2o_http2_stream_set_state(conn, stream, H2O_HTTP2_STREAM_STATE_SEND_HEADERS);
    /* fallthru */
    case H2O_HTTP2_STREAM_STATE_SEND_HEADERS:
        if (send_headers(conn, stream) != 0)
            return;
    /* fallthru */
    case H2O_HTTP2_STREAM_STATE_SEND_BODY:
        if (state != H2O_SEND_STATE_IN_PROGRESS) {
            h2o_http2_stream_set_state(conn, stream, H2O_HTTP2_STREAM_STATE_SEND_BODY_IS_FINAL);
        }
        break;
    case H2O_HTTP2_STREAM_STATE_END_STREAM:
        /* might get set by h2o_http2_stream_reset */
        return;
    default:
        assert(!"cannot be in a receiving state");
    }

    /* save the contents in queue */
    if (bufcnt != 0) {
        h2o_vector_reserve(&req->pool, &stream->_data, bufcnt);
        memcpy(stream->_data.entries, bufs, sizeof(h2o_iovec_t) * bufcnt);
        stream->_data.size = bufcnt;
    }

    h2o_http2_conn_register_for_proceed_callback(conn, stream);
}

void h2o_http2_stream_send_pending_data(h2o_http2_conn_t *conn, h2o_http2_stream_t *stream)
{
    if (h2o_http2_window_get_window(&stream->output_window) <= 0)
        return;

    if (stream->_pull_cb != NULL) {
        h2o_send_state_t send_state;
        /* pull mode */
        assert(stream->state != H2O_HTTP2_STREAM_STATE_END_STREAM);
        send_state = send_data_pull(conn, stream);
        if (send_state != H2O_SEND_STATE_IN_PROGRESS) {
            /* sent all data */
            stream->_data.size = 0;
            h2o_http2_stream_set_state(conn, stream, H2O_HTTP2_STREAM_STATE_END_STREAM);
        }
    } else {
        /* push mode */
        h2o_iovec_t *nextbuf = send_data_push(conn, stream, stream->_data.entries, stream->_data.size, stream->send_state);
        if (nextbuf == stream->_data.entries + stream->_data.size) {
            /* sent all data */
            stream->_data.size = 0;
            if (stream->state == H2O_HTTP2_STREAM_STATE_SEND_BODY_IS_FINAL)
                h2o_http2_stream_set_state(conn, stream, H2O_HTTP2_STREAM_STATE_END_STREAM);
        } else if (nextbuf != stream->_data.entries) {
            /* adjust the buffer */
            size_t newsize = stream->_data.size - (nextbuf - stream->_data.entries);
            memmove(stream->_data.entries, nextbuf, sizeof(h2o_iovec_t) * newsize);
            stream->_data.size = newsize;
        }
    }
}

void h2o_http2_stream_proceed(h2o_http2_conn_t *conn, h2o_http2_stream_t *stream)
{
    if (stream->state == H2O_HTTP2_STREAM_STATE_END_STREAM) {
        h2o_http2_stream_close(conn, stream);
    } else {
<<<<<<< HEAD
        if (!stream->response_blocked_by_server)
            h2o_http2_stream_set_response_blocked_by_server(conn, stream, 1);
=======
        if (!conn->num_streams.blocked_by_server)
            h2o_http2_stream_set_blocked_by_server(conn, stream, 1);
>>>>>>> a6d0dcc6
        h2o_proceed_response(&stream->req);
    }
}<|MERGE_RESOLUTION|>--- conflicted
+++ resolved
@@ -415,13 +415,8 @@
     if (stream->state == H2O_HTTP2_STREAM_STATE_END_STREAM) {
         h2o_http2_stream_close(conn, stream);
     } else {
-<<<<<<< HEAD
-        if (!stream->response_blocked_by_server)
-            h2o_http2_stream_set_response_blocked_by_server(conn, stream, 1);
-=======
-        if (!conn->num_streams.blocked_by_server)
+        if (!stream->blocked_by_server)
             h2o_http2_stream_set_blocked_by_server(conn, stream, 1);
->>>>>>> a6d0dcc6
         h2o_proceed_response(&stream->req);
     }
 }