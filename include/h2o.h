--- conflicted
+++ resolved
@@ -49,11 +49,7 @@
 #include "h2o/socket.h"
 #include "h2o/string_.h"
 #include "h2o/time_.h"
-<<<<<<< HEAD
-#include "h2o/timeout.h"
 #include "h2o/token.h"
-=======
->>>>>>> 097f0739
 #include "h2o/url.h"
 #include "h2o/version.h"
 #include "h2o/balancer.h"
@@ -617,31 +613,11 @@
         /**
          * the default client context for proxy
          */
-<<<<<<< HEAD
         h2o_httpclient_ctx_t client_ctx;
         /**
          * the default connection pool for proxy
          */
         h2o_httpclient_connection_pool_t connpool;
-        /**
-         * timeout handler used by the default client context
-         */
-        h2o_timeout_t io_timeout;
-        /**
-         * timeout handler used by the default client context
-         */
-        h2o_timeout_t connect_timeout;
-        /**
-         * timeout handler used by the default client context
-         */
-        h2o_timeout_t first_byte_timeout;
-        /**
-         * timeout handler used by the default client context
-         */
-        h2o_timeout_t keepalive_timeout;
-=======
-        h2o_http1client_ctx_t client_ctx;
->>>>>>> 097f0739
     } proxy;
 
     struct {
