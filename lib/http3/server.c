--- conflicted
+++ resolved
@@ -229,33 +229,10 @@
      */
     h2o_buffer_t *req_body;
     /**
-<<<<<<< HEAD
-     * tunnel, if used. This object is instantiated when the request is being processed, whereas `tunnel->tunnel` is assigned when
-     * a tunnel is established (i.e. when 2xx response is being received).
-     */
-    struct st_h2o_http3_server_tunnel_t {
-        /**
-         * Pointer to the tunnel that is connected to the origin. This object is destroyed as soon as an error is reported on either
-         * the read side or the write side of the tunnel. The send side of the H3 stream connected to the client is FINed when the
-         * tunnel is destroyed; therefore, `quicly_sendstate_is_open(&stream->quic->sendstate) == (stream->tunnel->tunnel != NULL)`.
-         */
-        h2o_tunnel_t *tunnel;
-        struct st_h2o_http3_server_stream_t *stream;
-        /**
-         * While waiting for the generator to respond, this field contains the flow-id offered by the cilent. When the generator
-         * provides a successful response, the stream is registered as a datagram flow, or this id is set to UINT64_MAX if the
-         * establish tunnel did not meet the requirements.
-         */
-        uint64_t datagram_flow_id;
-        struct {
-            h2o_timer_t delayed_write;
-            char bytes_inflight[16384];
-            unsigned is_inflight : 1;
-        } up;
-    } * tunnel;
-    /**
-=======
->>>>>>> f32a9462
+     * flow ID used by masque over H3_DATAGRAMS
+     */
+    uint64_t datagram_flow_id;
+    /**
      * the request. Placed at the end, as it holds the pool.
      */
     h2o_req_t req;
@@ -266,8 +243,6 @@
                                       const char **err_desc);
 static int handle_input_expect_data(struct st_h2o_http3_server_stream_t *stream, const uint8_t **src, const uint8_t *src_end,
                                     const char **err_desc);
-static void tunnel_write(struct st_h2o_http3_server_stream_t *stream);
-static void tunnel_write_delayed(h2o_timer_t *timer);
 
 static void req_scheduler_init(struct st_h2o_http3_req_scheduler_t *sched)
 {
@@ -385,6 +360,12 @@
     return conn->num_streams.counters + (size_t)state;
 }
 
+static void tunnel_on_udp_read(h2o_req_t *_req, h2o_iovec_t *datagrams, size_t num_datagrams)
+{
+    struct st_h2o_http3_server_stream_t *stream = H2O_STRUCT_FROM_MEMBER(struct st_h2o_http3_server_stream_t, req, _req);
+    h2o_http3_send_h3_datagrams(&get_conn(stream)->h3, stream->datagram_flow_id, datagrams, num_datagrams);
+}
+
 static void request_run_delayed(struct st_h2o_http3_server_conn_t *conn)
 {
     if (!h2o_timer_is_linked(&conn->timeout))
@@ -398,23 +379,9 @@
         request_run_delayed(conn);
 }
 
-static void destroy_tunnel(struct st_h2o_http3_server_stream_t *stream)
-{
-    stream->tunnel->tunnel->destroy(stream->tunnel->tunnel);
-    stream->tunnel->tunnel = NULL;
-
-    /* remove stream from datagram flow list */
+static void pre_dispose_request(struct st_h2o_http3_server_stream_t *stream)
+{
     struct st_h2o_http3_server_conn_t *conn = get_conn(stream);
-    if (stream->tunnel->datagram_flow_id != UINT64_MAX) {
-        khiter_t iter = kh_get(stream, conn->datagram_flows, stream->tunnel->datagram_flow_id);
-        /* it's possible the tunnel wasn't established yet */
-        if (iter != kh_end(conn->datagram_flows))
-            kh_del(stream, conn->datagram_flows, iter);
-    }
-}
-
-static void pre_dispose_request(struct st_h2o_http3_server_stream_t *stream)
-{
     size_t i;
 
     /* release vectors */
@@ -430,26 +397,21 @@
 
     /* clean up request streaming */
     if (stream->req.write_req.cb != NULL && !stream->req.is_tunnel_req) {
-        struct st_h2o_http3_server_conn_t *conn = get_conn(stream);
         assert(conn->num_streams_req_streaming != 0);
         --conn->num_streams_req_streaming;
         check_run_blocked(conn);
     }
 
-<<<<<<< HEAD
-    /* clean up tunnel */
-    if (stream->tunnel != NULL) {
-        if (stream->tunnel->tunnel != NULL)
-            destroy_tunnel(stream);
-        if (h2o_timer_is_linked(&stream->tunnel->up.delayed_write))
-            h2o_timer_unlink(&stream->tunnel->up.delayed_write);
-        free(stream->tunnel);
-        stream->tunnel = NULL;
-    }
-=======
+    /* remove stream from datagram flow list */
+    if (stream->datagram_flow_id != UINT64_MAX) {
+        khiter_t iter = kh_get(stream, conn->datagram_flows, stream->datagram_flow_id);
+        /* it's possible the tunnel wasn't established yet */
+        if (iter != kh_end(conn->datagram_flows))
+            kh_del(stream, conn->datagram_flows, iter);
+    }
+
     if (stream->req.is_tunnel_req)
         --get_conn(stream)->num_streams_tunnelling;
->>>>>>> f32a9462
 }
 
 static void set_state(struct st_h2o_http3_server_stream_t *stream, enum h2o_http3_server_stream_state state, int in_generator)
@@ -1155,15 +1117,13 @@
         }
     }
 
+    stream->req.is_tunnel_req = 1;
+    h2o_buffer_init(&stream->req_body, &h2o_socket_buffer_prototype);
+    stream->req.entity = h2o_iovec_init("", 0);
+    stream->req.proceed_req = proceed_request_streaming;
+    stream->datagram_flow_id = datagram_flow_id;
+    ++get_conn(stream)->num_streams_tunnelling;
     set_state(stream, H2O_HTTP3_SERVER_STREAM_STATE_SEND_HEADERS, 0);
-
-    stream->tunnel = h2o_mem_alloc(sizeof(*stream->tunnel));
-    stream->tunnel->tunnel = NULL;
-    stream->tunnel->stream = stream;
-    stream->tunnel->datagram_flow_id = datagram_flow_id;
-    stream->tunnel->up.is_inflight = 0;
-    stream->tunnel->up.delayed_write = (h2o_timer_t){.cb = tunnel_write_delayed};
-
     h2o_process_request(&stream->req);
 
     return 0;
@@ -1254,23 +1214,9 @@
 
     /* special handling of CONNECT method */
     if (is_connect) {
-<<<<<<< HEAD
         return handle_input_expect_headers_process_connect(stream, NULL, err_desc);
     } else if (h2o_memis(stream->req.input.method.base, stream->req.input.method.len, H2O_STRLIT("CONNECT-UDP"))) {
         return handle_input_expect_headers_process_connect(stream, &datagram_flow_id, err_desc);
-=======
-        if (stream->req.content_length != SIZE_MAX)
-            return handle_input_expect_headers_send_http_error(stream, h2o_send_error_400, "Invalid Request",
-                                                               "CONNECT request cannot have request body", err_desc);
-        stream->req.is_tunnel_req = 1;
-        h2o_buffer_init(&stream->req_body, &h2o_socket_buffer_prototype);
-        stream->req.entity = h2o_iovec_init("", 0);
-        stream->req.proceed_req = proceed_request_streaming;
-        ++conn->num_streams_tunnelling;
-        set_state(stream, H2O_HTTP3_SERVER_STREAM_STATE_SEND_HEADERS, 0);
-        h2o_process_request(&stream->req);
-        return 0;
->>>>>>> f32a9462
     }
 
     /* change state */
@@ -1317,6 +1263,31 @@
         set_state(stream, H2O_HTTP3_SERVER_STREAM_STATE_CLOSE_WAIT, 1);
 }
 
+static h2o_iovec_t finalize_do_send_setup_udp_tunnel(struct st_h2o_http3_server_stream_t *stream)
+{
+    /* check requirements */
+    if (!(stream->datagram_flow_id != UINT64_MAX && (200 <= stream->req.res.status && stream->req.res.status <= 299) &&
+          stream->req.forward_datagram.write_ != NULL)) {
+        stream->datagram_flow_id = UINT64_MAX;
+        return h2o_iovec_init(NULL, 0);
+    }
+
+    /* register to the map */
+    struct st_h2o_http3_server_conn_t *conn = get_conn(stream);
+    int r;
+    khiter_t iter = kh_put(stream, conn->datagram_flows, stream->datagram_flow_id, &r);
+    assert(iter != kh_end(conn->datagram_flows));
+    kh_val(conn->datagram_flows, iter) = stream;
+    /* set the callback */
+    stream->req.forward_datagram.read_ = tunnel_on_udp_read;
+
+    /* build and return the value of datagram-flow-id header field */
+    h2o_iovec_t datagram_flow_id;
+    datagram_flow_id.base = h2o_mem_alloc_pool(&stream->req.pool, char, sizeof(H2O_UINT64_LONGEST_STR));
+    datagram_flow_id.len = sprintf(datagram_flow_id.base, "%" PRIu64, stream->datagram_flow_id);
+    return datagram_flow_id;
+}
+
 static void finalize_do_send(struct st_h2o_http3_server_stream_t *stream)
 {
     quicly_stream_sync_sendbuf(stream->quic, 1);
@@ -1332,16 +1303,10 @@
 
     stream->proceed_requested = 0;
 
-<<<<<<< HEAD
-    if (stream->state == H2O_HTTP3_SERVER_STREAM_STATE_SEND_HEADERS) {
-        write_response(stream, h2o_iovec_init(NULL, 0));
-        h2o_probe_log_response(&stream->req, stream->quic->stream_id, NULL);
-=======
     switch (stream->state) {
     case H2O_HTTP3_SERVER_STREAM_STATE_SEND_HEADERS:
-        write_response(stream);
+        write_response(stream, finalize_do_send_setup_udp_tunnel(stream));
         h2o_probe_log_response(&stream->req, stream->quic->stream_id);
->>>>>>> f32a9462
         set_state(stream, H2O_HTTP3_SERVER_STREAM_STATE_SEND_BODY, 1);
         break;
     case H2O_HTTP3_SERVER_STREAM_STATE_SEND_BODY:
@@ -1404,133 +1369,6 @@
     finalize_do_send(stream);
 }
 
-<<<<<<< HEAD
-static void tunnel_on_read(h2o_tunnel_t *_tunnel, const char *err, const void *bytes, size_t len)
-{
-    struct st_h2o_http3_server_stream_t *stream = _tunnel->data;
-
-    stream->proceed_requested = 0;
-
-    /* append DATA frame */
-    if (len != 0) {
-        h2o_vector_reserve(&stream->req.pool, &stream->sendbuf.vecs, stream->sendbuf.vecs.size + 2);
-        /* DATA frame header */
-        size_t header_size = flatten_data_frame_header(stream, stream->sendbuf.vecs.entries + stream->sendbuf.vecs.size++, len);
-        /* payload */
-        struct st_h2o_http3_server_sendvec_t *vec = stream->sendbuf.vecs.entries + stream->sendbuf.vecs.size++;
-        h2o_sendvec_init_raw(&vec->vec, bytes, len);
-        vec->entity_offset = stream->sendbuf.final_body_size;
-        stream->sendbuf.final_body_size += len;
-        /* update final offset */
-        stream->sendbuf.final_size += header_size + len;
-    }
-
-    /* EOS */
-    if (err != NULL) {
-        destroy_tunnel(stream);
-        shutdown_by_generator(stream);
-    }
-
-    finalize_do_send(stream);
-}
-
-static void tunnel_on_udp_read(h2o_tunnel_t *_tunnel, h2o_iovec_t *datagrams, size_t num_datagrams)
-{
-    struct st_h2o_http3_server_stream_t *stream = _tunnel->data;
-
-    h2o_http3_send_h3_datagrams(&get_conn(stream)->h3, stream->tunnel->datagram_flow_id, datagrams, num_datagrams);
-}
-
-void tunnel_write(struct st_h2o_http3_server_stream_t *stream)
-{
-    size_t bytes_to_send;
-
-    assert(!stream->tunnel->up.is_inflight);
-
-    if (stream->req_body == NULL || (bytes_to_send = stream->req_body->size) == 0)
-        return;
-
-    /* move chunk of data into stream->tunnel.up.buf */
-    if (bytes_to_send > sizeof(stream->tunnel->up.bytes_inflight))
-        bytes_to_send = sizeof(stream->tunnel->up.bytes_inflight);
-    memcpy(stream->tunnel->up.bytes_inflight, stream->req_body->bytes, bytes_to_send);
-    stream->tunnel->up.is_inflight = 1;
-    h2o_buffer_consume(&stream->req_body, bytes_to_send);
-
-    /* send */
-    stream->tunnel->tunnel->write_(stream->tunnel->tunnel, stream->tunnel->up.bytes_inflight, bytes_to_send);
-}
-
-void tunnel_write_delayed(h2o_timer_t *timer)
-{
-    struct st_h2o_http3_server_stream_t *stream =
-        H2O_STRUCT_FROM_MEMBER(struct st_h2o_http3_server_tunnel_t, up.delayed_write, timer)->stream;
-    tunnel_write(stream);
-}
-
-static void tunnel_on_write_complete(h2o_tunnel_t *tunnel, const char *err)
-{
-    struct st_h2o_http3_server_stream_t *stream = tunnel->data;
-
-    assert(stream->tunnel->up.is_inflight);
-    stream->tunnel->up.is_inflight = 0;
-
-    if (err != NULL) {
-        destroy_tunnel(stream);
-        shutdown_by_generator(stream);
-        return;
-    }
-
-    tunnel_write(stream);
-}
-
-static void establish_tunnel(h2o_req_t *req, h2o_tunnel_t *tunnel, uint64_t idle_timeout)
-{
-    struct st_h2o_http3_server_stream_t *stream = H2O_STRUCT_FROM_MEMBER(struct st_h2o_http3_server_stream_t, req, req);
-    h2o_iovec_t datagram_flow_id = {};
-
-    if (stream->tunnel == NULL) {
-        /* the tunnel has been closed in the meantime */
-        return;
-    }
-    stream->tunnel->tunnel = tunnel;
-    tunnel->data = stream;
-    tunnel->on_write_complete = tunnel_on_write_complete;
-    tunnel->on_read = tunnel_on_read;
-
-    /* setup datagram-level tunneling if possible */
-    if (stream->tunnel->datagram_flow_id != UINT64_MAX) {
-        if (tunnel->udp_write != NULL) {
-            /* register to the map */
-            struct st_h2o_http3_server_conn_t *conn = get_conn(stream);
-            int r;
-            khiter_t iter = kh_put(stream, conn->datagram_flows, stream->tunnel->datagram_flow_id, &r);
-            assert(iter != kh_end(conn->datagram_flows));
-            kh_val(conn->datagram_flows, iter) = stream;
-            /* set the callback */
-            tunnel->on_udp_read = tunnel_on_udp_read;
-            /* build the header field */
-            datagram_flow_id.base = h2o_mem_alloc_pool(&req->pool, char, sizeof(H2O_UINT64_LONGEST_STR));
-            datagram_flow_id.len = sprintf(datagram_flow_id.base, "%" PRIu64, stream->tunnel->datagram_flow_id);
-        } else {
-            stream->tunnel->datagram_flow_id = UINT64_MAX;
-        }
-    }
-
-    write_response(stream, datagram_flow_id);
-    h2o_probe_log_response(&stream->req, stream->quic->stream_id, stream->tunnel->tunnel);
-    set_state(stream, H2O_HTTP3_SERVER_STREAM_STATE_SEND_BODY, 1);
-
-    finalize_do_send(stream);
-    assert(!stream->proceed_while_sending);
-    stream->proceed_requested = 1; /* suppress invocation of `tunnel->proceed_read` until `tunnel_on_read` gets called */
-
-    if (stream->req_body != NULL)
-        tunnel_write(stream);
-}
-
-=======
->>>>>>> f32a9462
 static int handle_priority_update_frame(struct st_h2o_http3_server_conn_t *conn, const h2o_http3_priority_update_frame_t *frame)
 {
     if (frame->element_is_push)
@@ -1836,10 +1674,10 @@
     if (iter == kh_end(conn->datagram_flows))
         return;
     struct st_h2o_http3_server_stream_t *stream = kh_val(conn->datagram_flows, iter);
-    assert(stream->tunnel->tunnel != NULL);
+    assert(stream->req.forward_datagram.write_ != NULL);
 
     /* forward */
-    stream->tunnel->tunnel->udp_write(stream->tunnel->tunnel, &payload, 1);
+    stream->req.forward_datagram.write_(&stream->req, &payload, 1);
 }
 
 static quicly_receive_datagram_frame_t on_receive_datagram_frame = {datagram_frame_receive_cb};
