/*
 * Copyright (c) 2014 DeNA Co., Ltd.
 *
 * Permission is hereby granted, free of charge, to any person obtaining a copy
 * of this software and associated documentation files (the "Software"), to
 * deal in the Software without restriction, including without limitation the
 * rights to use, copy, modify, merge, publish, distribute, sublicense, and/or
 * sell copies of the Software, and to permit persons to whom the Software is
 * furnished to do so, subject to the following conditions:
 *
 * The above copyright notice and this permission notice shall be included in
 * all copies or substantial portions of the Software.
 *
 * THE SOFTWARE IS PROVIDED "AS IS", WITHOUT WARRANTY OF ANY KIND, EXPRESS OR
 * IMPLIED, INCLUDING BUT NOT LIMITED TO THE WARRANTIES OF MERCHANTABILITY,
 * FITNESS FOR A PARTICULAR PURPOSE AND NONINFRINGEMENT. IN NO EVENT SHALL THE
 * AUTHORS OR COPYRIGHT HOLDERS BE LIABLE FOR ANY CLAIM, DAMAGES OR OTHER
 * LIABILITY, WHETHER IN AN ACTION OF CONTRACT, TORT OR OTHERWISE, ARISING
 * FROM, OUT OF OR IN CONNECTION WITH THE SOFTWARE OR THE USE OR OTHER DEALINGS
 * IN THE SOFTWARE.
 */
#ifndef h2o__http1client_h
#define h2o__http1client_h

#ifdef __cplusplus
extern "C" {
#endif

#include "h2o/memory.h"
#include "h2o/socket.h"
#include "h2o/socketpool.h"
#include "h2o/timeout.h"
#include "h2o/cache.h"

typedef struct st_h2o_http1client_t h2o_http1client_t;

struct st_h2o_header_t;

typedef void (*h2o_http1client_proceed_req_cb)(h2o_http1client_t *client, size_t written, int is_end_stream);
typedef int (*h2o_http1client_body_cb)(h2o_http1client_t *client, const char *errstr);
typedef h2o_http1client_body_cb (*h2o_http1client_head_cb)(h2o_http1client_t *client, const char *errstr, int minor_version,
                                                           int status, h2o_iovec_t msg, struct st_h2o_header_t *headers,
                                                           size_t num_headers, int rlen);
typedef h2o_http1client_head_cb (*h2o_http1client_connect_cb)(h2o_http1client_t *client, const char *errstr, h2o_iovec_t **reqbufs,
                                                              size_t *reqbufcnt, int *method_is_head,
                                                              h2o_http1client_proceed_req_cb *proceed_req_cb, h2o_iovec_t *cur_body,
                                                              h2o_url_t *origin);
typedef int (*h2o_http1client_informational_cb)(h2o_http1client_t *client, int minor_version, int status, h2o_iovec_t msg,
                                                struct st_h2o_header_t *headers, size_t num_headers);

typedef struct st_h2o_http1client_ctx_t {
    h2o_loop_t *loop;
    h2o_multithread_receiver_t *getaddr_receiver;
    h2o_timeout_t *io_timeout;
    h2o_timeout_t *connect_timeout;
    h2o_timeout_t *first_byte_timeout;
    h2o_timeout_t *websocket_timeout; /* NULL if upgrade to websocket is not allowed */
    SSL_CTX *ssl_ctx;
} h2o_http1client_ctx_t;

struct st_h2o_http1client_t {
    h2o_http1client_ctx_t *ctx;
    struct {
        h2o_socketpool_t *pool;
        h2o_socketpool_connect_request_t *connect_req;
    } sockpool;
    struct {
        char *server_name; /* non-null if ssl is to be used */
    } ssl;
    h2o_socket_t *sock;
    void *data;
    h2o_http1client_informational_cb informational_cb;
};

extern const char *const h2o_http1client_error_is_eos;

<<<<<<< HEAD
int h2o_http1client_write_req_chunk(void *priv, h2o_iovec_t req_chunk, int is_end);
void h2o_http1client_connect(h2o_http1client_t **client, void *data, h2o_http1client_ctx_t *ctx, h2o_iovec_t host, uint16_t port,
                             int is_ssl, h2o_http1client_connect_cb cb, int is_chunked, h2o_url_t *location_rewrite_url);
void h2o_http1client_connect_with_pool(h2o_http1client_t **client, void *data, h2o_http1client_ctx_t *ctx,
                                       h2o_socketpool_t *sockpool, h2o_http1client_connect_cb cb, int is_chunked, void *req_extra);
=======
int h2o_http1client_write_req(void *priv, h2o_iovec_t chunk, int is_end_stream);
void h2o_http1client_connect(h2o_http1client_t **client, void *data, h2o_http1client_ctx_t *ctx, h2o_socketpool_t *socketpool,
                             h2o_url_t *origin, h2o_http1client_connect_cb cb, int is_chunked);
>>>>>>> 24ab9c61
void h2o_http1client_cancel(h2o_http1client_t *client);
h2o_socket_t *h2o_http1client_steal_socket(h2o_http1client_t *client);
void h2o_http1client_body_read_stop(h2o_http1client_t *client);
void h2o_http1client_body_read_resume(h2o_http1client_t *client);

#ifdef __cplusplus
}
#endif

#endif<|MERGE_RESOLUTION|>--- conflicted
+++ resolved
@@ -74,17 +74,9 @@
 
 extern const char *const h2o_http1client_error_is_eos;
 
-<<<<<<< HEAD
-int h2o_http1client_write_req_chunk(void *priv, h2o_iovec_t req_chunk, int is_end);
-void h2o_http1client_connect(h2o_http1client_t **client, void *data, h2o_http1client_ctx_t *ctx, h2o_iovec_t host, uint16_t port,
-                             int is_ssl, h2o_http1client_connect_cb cb, int is_chunked, h2o_url_t *location_rewrite_url);
-void h2o_http1client_connect_with_pool(h2o_http1client_t **client, void *data, h2o_http1client_ctx_t *ctx,
-                                       h2o_socketpool_t *sockpool, h2o_http1client_connect_cb cb, int is_chunked, void *req_extra);
-=======
 int h2o_http1client_write_req(void *priv, h2o_iovec_t chunk, int is_end_stream);
 void h2o_http1client_connect(h2o_http1client_t **client, void *data, h2o_http1client_ctx_t *ctx, h2o_socketpool_t *socketpool,
-                             h2o_url_t *origin, h2o_http1client_connect_cb cb, int is_chunked);
->>>>>>> 24ab9c61
+                             h2o_url_t *origin, h2o_http1client_connect_cb cb, int is_chunked, void *req_extra);
 void h2o_http1client_cancel(h2o_http1client_t *client);
 h2o_socket_t *h2o_http1client_steal_socket(h2o_http1client_t *client);
 void h2o_http1client_body_read_stop(h2o_http1client_t *client);
