# Copyright (c) 2014,2015 DeNA Co., Ltd., Kazuho Oku, Brian Stanback, Laurentiu Nicola, Masanori Ogino, Ryosuke Matsumoto,
#                         David Carlier
#
# Permission is hereby granted, free of charge, to any person obtaining a copy
# of this software and associated documentation files (the "Software"), to
# deal in the Software without restriction, including without limitation the
# rights to use, copy, modify, merge, publish, distribute, sublicense, and/or
# sell copies of the Software, and to permit persons to whom the Software is
# furnished to do so, subject to the following conditions:
#
# The above copyright notice and this permission notice shall be included in
# all copies or substantial portions of the Software.
#
# THE SOFTWARE IS PROVIDED "AS IS", WITHOUT WARRANTY OF ANY KIND, EXPRESS OR
# IMPLIED, INCLUDING BUT NOT LIMITED TO THE WARRANTIES OF MERCHANTABILITY,
# FITNESS FOR A PARTICULAR PURPOSE AND NONINFRINGEMENT. IN NO EVENT SHALL THE
# AUTHORS OR COPYRIGHT HOLDERS BE LIABLE FOR ANY CLAIM, DAMAGES OR OTHER
# LIABILITY, WHETHER IN AN ACTION OF CONTRACT, TORT OR OTHERWISE, ARISING
# FROM, OUT OF OR IN CONNECTION WITH THE SOFTWARE OR THE USE OR OTHER DEALINGS
# IN THE SOFTWARE.

CMAKE_MINIMUM_REQUIRED(VERSION 2.8.12)
CMAKE_POLICY(SET CMP0003 NEW)
IF (NOT CMAKE_VERSION VERSION_LESS 3.0)
  CMAKE_POLICY(SET CMP0042 NEW)
ENDIF()

PROJECT(h2o)

INCLUDE(GNUInstallDirs)
INCLUDE(CheckCSourceCompiles)
INCLUDE(CMakePushCheckState)
INCLUDE(ExternalProject)
INCLUDE(deps/picotls/cmake/boringssl-adjust.cmake)
INCLUDE(deps/picotls/cmake/dtrace-utils.cmake)
INCLUDE(deps/picotls/cmake/fusion.cmake)

CONFIGURE_FILE(${CMAKE_CURRENT_SOURCE_DIR}/libh2o.pc.in ${CMAKE_CURRENT_BINARY_DIR}/libh2o.pc @ONLY)
CONFIGURE_FILE(${CMAKE_CURRENT_SOURCE_DIR}/libh2o-evloop.pc.in ${CMAKE_CURRENT_BINARY_DIR}/libh2o-evloop.pc @ONLY)

SET(CMAKE_MODULE_PATH ${CMAKE_MODULE_PATH} ${CMAKE_CURRENT_SOURCE_DIR}/cmake)

FIND_PACKAGE(PkgConfig)
FIND_PACKAGE(Threads REQUIRED)

IF ((CMAKE_SYSTEM_NAME STREQUAL "Darwin") AND NOT (DEFINED OPENSSL_ROOT_DIR OR DEFINED ENV{OPENSSL_ROOT_DIR}))
    EXECUTE_PROCESS(
        COMMAND brew --prefix openssl
        OUTPUT_VARIABLE OPENSSL_ROOT_DIR
        OUTPUT_STRIP_TRAILING_WHITESPACE
        ERROR_QUIET
    )
    IF (NOT EXISTS ${OPENSSL_ROOT_DIR})
        MESSAGE(STATUS "*************************************************************************\n"
                    "   * Setting OPENSSL_ROOT_DIR to /usr/local. On macOS, OpenSSL should be   *\n"
                    "   * installed using homebrew or OPENSSL_ROOT_DIR must be set to the path  *\n"
                    "   * that has OpenSSL installed.                                           *\n"
                    "   *************************************************************************")
        SET(OPENSSL_ROOT_DIR "/usr/local")
    ENDIF ()
ENDIF ()
FIND_PACKAGE(OpenSSL REQUIRED)
BORINGSSL_ADJUST()
FIND_PACKAGE(ZLIB REQUIRED)

CHECK_C_SOURCE_COMPILES("
#include <stdint.h>
int main(void) {
uint64_t a;
__sync_add_and_fetch(&a, 1);
return 0;
}" ARCH_SUPPORTS_64BIT_ATOMICS)

# Find out if libc provides backtrace()
CMAKE_PUSH_CHECK_STATE()
FIND_LIBRARY(LIBC_BACKTRACE_LIB "execinfo")
IF (LIBC_BACKTRACE_LIB)
    SET(CMAKE_REQUIRED_LIBRARIES ${LIBC_BACKTRACE_LIB})
ENDIF()
CHECK_C_SOURCE_COMPILES("
#include <execinfo.h>
int main(void) {
void *p[10];
int ret = backtrace(p, 10);
backtrace_symbols_fd(p, ret, 2);
return 0;
}" LIBC_HAS_BACKTRACE)
CMAKE_POP_CHECK_STATE()

IF (LIBC_HAS_BACKTRACE)
    ADD_DEFINITIONS("-DLIBC_HAS_BACKTRACE")
    IF (LIBC_BACKTRACE_LIB)
        LIST(APPEND EXTRA_LIBS ${LIBC_BACKTRACE_LIB})
    ENDIF ()
ENDIF ()

OPTION(WITHOUT_LIBS "skip building libs even when possible" OFF)
OPTION(BUILD_SHARED_LIBS "whether to build a shared library" OFF)

FIND_PROGRAM(RUBY ruby)
FIND_PROGRAM(BISON bison)
IF (RUBY AND BISON)
    SET(WITH_MRUBY_DEFAULT "ON")
ELSE ()
    SET(WITH_MRUBY_DEFAULT "OFF")
ENDIF ()
OPTION(WITH_MRUBY "whether or not to build with mruby support" ${WITH_MRUBY_DEFAULT})

FIND_PROGRAM(CCACHE ccache)
IF (CCACHE)
    SET(WITH_CCACHE_DEFAULT "ON")
ELSE ()
    SET(WITH_CCACHE_DEFAULT "OFF")
ENDIF()
OPTION(WITH_CCACHE "whether or not to build using ccache" ${WITH_CCACHE_DEFAULT})
IF (WITH_CCACHE)
    SET_PROPERTY(GLOBAL PROPERTY RULE_LAUNCH_COMPILE ccache)
    SET_PROPERTY(GLOBAL PROPERTY RULE_LAUNCH_LINK ccache)
ENDIF ()

IF (OPENSSL_VERSION VERSION_LESS "1.0.2")
    MESSAGE(STATUS "*************************************************************************\n"
                "   * OpenSSL 1.0.2 is required for HTTP/2 interoperability with web        *\n"
                "   * browsers.                                                             *\n"
                "   *************************************************************************\n")
ENDIF (OPENSSL_VERSION VERSION_LESS "1.0.2")
IF(OPENSSL_VERSION VERSION_EQUAL "1.1.0" AND OPENSSL_VERSION STRLESS "1.1.0g")
    MESSAGE(STATUS "*************************************************************************\n"
                "   * OpenSSL 1.1.0 ~ 1.1.0f would cause session resumption failed when     *\n"
                "   * using external cache.                                                 *\n"
                "   *************************************************************************\n")
ENDIF(OPENSSL_VERSION VERSION_EQUAL "1.1.0" AND OPENSSL_VERSION STRLESS "1.1.0g")

CHECK_DTRACE(${CMAKE_SOURCE_DIR}/deps/picotls/picotls-probes.d)
OPTION(WITH_DTRACE "use USDT (userspace Dtrace probes)" ${HAVE_DTRACE})
IF (WITH_DTRACE)
    MESSAGE(STATUS "Enabling USDT support")
ENDIF ()

CHECK_FUSION_PREREQUISITES()
OPTION(WITH_FUSION "build with fusion AES-GCM engine" ${WITH_FUSION_DEFAULT})

# KTLS
IF (CMAKE_SYSTEM_NAME STREQUAL "Linux" OR CMAKE_SYSTEM_NAME STREQUAL "Android")
    CHECK_C_SOURCE_COMPILES("
#include <sys/socket.h>
#include <linux/tcp.h>
#include <linux/tls.h>
int main (void) {
    return TCP_ULP + SOL_TLS + TLS_TX + TLS_1_2_VERSION + TLS_CIPHER_AES_GCM_128 + TLS_CIPHER_AES_GCM_256;
}
" SYSTEM_HAS_KTLS)
    IF (SYSTEM_HAS_KTLS)
        SET(WITH_KTLS_DEFAULT "ON")
    ELSE ()
        SET(WITH_KTLS_DEFAULT "OFF")
    ENDIF ()
ELSE ()
    SET(WITH_KTLS_DEFAULT "OFF")
ENDIF()
OPTION(WITH_KTLS "use Kernel TLS" ${WITH_KTLS_DEFAULT})

# aegis
FIND_PACKAGE(aegis)
IF (aegis_FOUND)
  SET(WITH_AEGIS_DEFAULT "ON")
ELSE ()
  SET(WITH_AEGIS_DEFAULT "OFF")
ENDIF ()
OPTION(WITH_AEGIS "enable AEGIS (requires libaegis)" ${WITH_AEGIS_DEFAULT})

INCLUDE_DIRECTORIES(
    include
    deps/cloexec
    deps/brotli/c/include
    deps/golombset
    deps/hiredis
    deps/libgkc
    deps/libyrmcds
    deps/klib
    deps/neverbleed
    deps/picohttpparser
    deps/picotest
    deps/picotls/deps/cifra/src/ext
    deps/picotls/deps/cifra/src
    deps/picotls/deps/micro-ecc
    deps/picotls/include
    deps/quicly/include
    deps/yaml/include
    deps/yoml
    ${CMAKE_CURRENT_BINARY_DIR})

IF (PKG_CONFIG_FOUND)
    PKG_CHECK_MODULES(LIBUV libuv>=1.0.0)
    IF (LIBUV_FOUND)
        INCLUDE_DIRECTORIES(${LIBUV_INCLUDE_DIRS})
        LINK_DIRECTORIES(${LIBUV_LIBRARY_DIRS})
    ENDIF (LIBUV_FOUND)
ENDIF (PKG_CONFIG_FOUND)
IF (NOT LIBUV_FOUND)
    FIND_PACKAGE(LIBUV)
    IF (LIBUV_FOUND AND LIBUV_VERSION VERSION_LESS "1.0.0")
        MESSAGE(STATUS "libuv found but ignored; is too old")
        UNSET(LIBUV_FOUND)
    ENDIF ()
    IF (LIBUV_FOUND)
        INCLUDE_DIRECTORIES(${LIBUV_INCLUDE_DIR})
    ENDIF (LIBUV_FOUND)
ENDIF (NOT LIBUV_FOUND)
IF (NOT LIBUV_FOUND)
    SET(LIBUV_LIBRARIES -luv)
ENDIF (NOT LIBUV_FOUND)
IF (DISABLE_LIBUV)
    MESSAGE(STATUS "ignoring found libuv because of DISABLE_LIBUV")
    SET(LIBUV_FOUND FALSE)
ENDIF(DISABLE_LIBUV)

IF (PKG_CONFIG_FOUND)
    PKG_CHECK_MODULES(WSLAY libwslay)
    IF (WSLAY_FOUND)
        INCLUDE_DIRECTORIES(${WSLAY_INCLUDE_DIRS})
        LINK_DIRECTORIES(${WSLAY_LIBRARY_DIRS})
    ENDIF (WSLAY_FOUND)
ENDIF (PKG_CONFIG_FOUND)
IF (NOT WSLAY_FOUND)
    FIND_PACKAGE(WSLAY)
    IF (WSLAY_FOUND)
        INCLUDE_DIRECTORIES(${WSLAY_INCLUDE_DIR})
    ENDIF (WSLAY_FOUND)
ENDIF (NOT WSLAY_FOUND)
IF (NOT WSLAY_FOUND)
    SET(WSLAY_LIBRARIES -lwslay)
ENDIF (NOT WSLAY_FOUND)

IF (ZLIB_FOUND)
    INCLUDE_DIRECTORIES(${ZLIB_INCLUDE_DIRS})
    LINK_DIRECTORIES(${ZLIB_LIBRARY_DIRS})
ENDIF (ZLIB_FOUND)

IF (PKG_CONFIG_FOUND)
    PKG_CHECK_MODULES(BROTLI_DEC libbrotlidec)
    PKG_CHECK_MODULES(BROTLI_ENC libbrotlienc)
    IF (BROTLI_DEC_FOUND AND BROTLI_ENC_FOUND)
        SET(BROTLI_FOUND TRUE)
        INCLUDE_DIRECTORIES(${BROTLI_DEC_INCLUDE_DIRS} ${BROTLI_ENC_INCLUDE_DIRS})
        LINK_DIRECTORIES(${BROTLI_DEC_LIBRARY_DIRS} ${BROTLI_ENC_LIBRARY_DIRS})
    ENDIF (BROTLI_DEC_FOUND AND BROTLI_ENC_FOUND)
ENDIF (PKG_CONFIG_FOUND)

IF (PKG_CONFIG_FOUND)
    PKG_CHECK_MODULES(LIBCAP libcap)
    IF (LIBCAP_FOUND)
        INCLUDE_DIRECTORIES(${LIBCAP_INCLUDE_DIRS})
        LINK_DIRECTORIES(${LIBCAP_LIBRARY_DIRS})
        LIST(APPEND EXTRA_LIBS ${LIBCAP_LIBRARIES})
        ADD_DEFINITIONS("-DLIBCAP_FOUND")
    ENDIF (LIBCAP_FOUND)
ENDIF (PKG_CONFIG_FOUND)

SET(CC_WARNING_FLAGS "-Wall -Wno-unused-value -Wno-unused-function -Wno-nullability-completeness -Wno-expansion-to-defined -Werror=implicit-function-declaration -Werror=incompatible-pointer-types")

IF ("${CMAKE_C_COMPILER_ID}" STREQUAL "GNU")
    IF (NOT ("${CMAKE_C_COMPILER_VERSION}" VERSION_LESS "4.6"))
        SET(CC_WARNING_FLAGS "${CC_WARNING_FLAGS} -Wno-unused-but-set-variable")
    ENDIF ()
    IF (NOT ("${CMAKE_C_COMPILER_VERSION}" VERSION_LESS "4.5"))
        SET(CC_WARNING_FLAGS "${CC_WARNING_FLAGS} -Wno-unused-result")
    ENDIF ()
ENDIF ()

# setup compile flags
SET(CMAKE_C_FLAGS "-g3 ${CC_WARNING_FLAGS} ${CMAKE_C_FLAGS} -DH2O_ROOT=\"${CMAKE_INSTALL_PREFIX}\" -DH2O_CONFIG_PATH=\"${CMAKE_INSTALL_FULL_SYSCONFDIR}/h2o.conf\"")
IF (WITH_DTRACE)
    SET(CMAKE_C_FLAGS "${CMAKE_C_FLAGS} -DPICOTLS_USE_DTRACE=1 -DQUICLY_USE_DTRACE=1 -DH2O_USE_DTRACE=1")
ENDIF ()
IF (NOT ARCH_SUPPORTS_64BIT_ATOMICS)
    SET(CMAKE_C_FLAGS "${CMAKE_C_FLAGS} -DH2O_NO_64BIT_ATOMICS")
ENDIF (NOT ARCH_SUPPORTS_64BIT_ATOMICS)
IF (CMAKE_SYSTEM_NAME STREQUAL "Linux" OR CMAKE_SYSTEM_NAME STREQUAL "Android")
    SET(CMAKE_C_FLAGS "${CMAKE_C_FLAGS} -pthread -D_GNU_SOURCE")
ELSEIF ("${CMAKE_SYSTEM_NAME}" MATCHES "SunOS")
    SET(CMAKE_C_FLAGS "${CMAKE_C_FLAGS} -pthreads -D_POSIX_PTHREAD_SEMANTICS")
ELSE ()
    # for FreeBSD, etc.
    SET(CMAKE_C_FLAGS "${CMAKE_C_FLAGS} -pthread")
ENDIF ()
IF (HAS_PTHREAD_SETAFFINITY_NP)
    SET(CMAKE_C_FLAGS "${CMAKE_C_FLAGS} -DH2O_HAS_PTHREAD_SETAFFINITY_NP")
ENDIF (HAS_PTHREAD_SETAFFINITY_NP)

# apply compile flags to C and C++
SET(CMAKE_CXX_FLAGS "${CMAKE_C_FLAGS} ${CMAKE_CXX_FLAGS}")
SET(CMAKE_C_FLAGS "-std=c99 ${CMAKE_C_FLAGS}")

# CMake defaults to a Debug build, whereas H2O defaults to an optimied build
IF(NOT CMAKE_BUILD_TYPE)
    SET(CMAKE_BUILD_TYPE Release)
ENDIF(NOT CMAKE_BUILD_TYPE)
SET(CMAKE_C_FLAGS_DEBUG  "-O0")
SET(CMAKE_C_FLAGS_RELEASE  "-O2")
SET(CMAKE_CXX_FLAGS_DEBUG  "-O0")
SET(CMAKE_CXX_FLAGS_RELEASE  "-O2")


SET(LIBYAML_SOURCE_FILES
    deps/yaml/src/api.c
    deps/yaml/src/dumper.c
    deps/yaml/src/emitter.c
    deps/yaml/src/loader.c
    deps/yaml/src/parser.c
    deps/yaml/src/reader.c
    deps/yaml/src/scanner.c
    deps/yaml/src/writer.c)

SET(BROTLI_SOURCE_FILES
    deps/brotli/c/common/dictionary.c
    deps/brotli/c/dec/bit_reader.c
    deps/brotli/c/dec/decode.c
    deps/brotli/c/dec/huffman.c
    deps/brotli/c/dec/state.c
    deps/brotli/c/enc/backward_references.c
    deps/brotli/c/enc/backward_references_hq.c
    deps/brotli/c/enc/bit_cost.c
    deps/brotli/c/enc/block_splitter.c
    deps/brotli/c/enc/brotli_bit_stream.c
    deps/brotli/c/enc/cluster.c
    deps/brotli/c/enc/compress_fragment.c
    deps/brotli/c/enc/compress_fragment_two_pass.c
    deps/brotli/c/enc/dictionary_hash.c
    deps/brotli/c/enc/encode.c
    deps/brotli/c/enc/entropy_encode.c
    deps/brotli/c/enc/histogram.c
    deps/brotli/c/enc/literal_cost.c
    deps/brotli/c/enc/memory.c
    deps/brotli/c/enc/metablock.c
    deps/brotli/c/enc/static_dict.c
    deps/brotli/c/enc/utf8_util.c
    lib/handler/compress/brotli.c)

SET(LIB_SOURCE_FILES
    deps/cloexec/cloexec.c
    deps/hiredis/async.c
    deps/hiredis/hiredis.c
    deps/hiredis/net.c
    deps/hiredis/read.c
    deps/hiredis/sds.c
    deps/hiredis/alloc.c
    deps/libgkc/gkc.c
    deps/libyrmcds/close.c
    deps/libyrmcds/connect.c
    deps/libyrmcds/recv.c
    deps/libyrmcds/send.c
    deps/libyrmcds/send_text.c
    deps/libyrmcds/socket.c
    deps/libyrmcds/strerror.c
    deps/libyrmcds/text_mode.c
    deps/picohttpparser/picohttpparser.c
    deps/picotls/deps/cifra/src/blockwise.c
    deps/picotls/deps/cifra/src/chash.c
    deps/picotls/deps/cifra/src/curve25519.c
    deps/picotls/deps/cifra/src/drbg.c
    deps/picotls/deps/cifra/src/hmac.c
    deps/picotls/deps/cifra/src/sha256.c
    deps/picotls/lib/certificate_compression.c
    deps/picotls/lib/hpke.c
    deps/picotls/lib/pembase64.c
    deps/picotls/lib/picotls.c
    deps/picotls/lib/openssl.c
    deps/picotls/lib/cifra/random.c
    deps/picotls/lib/cifra/x25519.c
    deps/quicly/lib/cc-cubic.c
    deps/quicly/lib/cc-pico.c
    deps/quicly/lib/cc-reno.c
    deps/quicly/lib/defaults.c
    deps/quicly/lib/frame.c
    deps/quicly/lib/local_cid.c
    deps/quicly/lib/loss.c
    deps/quicly/lib/quicly.c
    deps/quicly/lib/ranges.c
    deps/quicly/lib/rate.c
    deps/quicly/lib/recvstate.c
    deps/quicly/lib/remote_cid.c
    deps/quicly/lib/retire_cid.c
    deps/quicly/lib/sendstate.c
    deps/quicly/lib/sentmap.c
    deps/quicly/lib/streambuf.c

    lib/common/cache.c
    lib/common/file.c
    lib/common/filecache.c
    lib/common/hostinfo.c
    lib/common/http1client.c
    lib/common/http2client.c
    lib/common/http3client.c
    lib/common/httpclient.c
    lib/common/memcached.c
    lib/common/memory.c
    lib/common/multithread.c
    lib/common/redis.c
    lib/common/serverutil.c
    lib/common/socket.c
    lib/common/socketpool.c
    lib/common/string.c
    lib/common/rand.c
    lib/common/time.c
    lib/common/timerwheel.c
    lib/common/token.c
    lib/common/url.c
    lib/common/balancer/roundrobin.c
    lib/common/balancer/least_conn.c
    lib/common/absprio.c

    lib/core/config.c
    lib/core/configurator.c
    lib/core/context.c
    lib/core/headers.c
    lib/core/logconf.c
    lib/core/proxy.c
    lib/core/request.c
    lib/core/util.c

    lib/handler/access_log.c
    lib/handler/compress.c
    lib/handler/compress/gzip.c
    lib/handler/errordoc.c
    lib/handler/expires.c
    lib/handler/fastcgi.c
    lib/handler/file.c
    lib/handler/h2olog.c
    lib/handler/headers.c
    lib/handler/headers_util.c
    lib/handler/http2_debug_state.c
    lib/handler/mimemap.c
    lib/handler/proxy.c
    lib/handler/connect.c
    lib/handler/redirect.c
    lib/handler/reproxy.c
    lib/handler/throttle_resp.c
    lib/handler/self_trace.c
    lib/handler/server_timing.c
    lib/handler/status.c
    lib/handler/status/events.c
    lib/handler/status/memory.c
    lib/handler/status/requests.c
    lib/handler/status/ssl.c
    lib/handler/status/durations.c
    lib/handler/configurator/access_log.c
    lib/handler/configurator/compress.c
    lib/handler/configurator/errordoc.c
    lib/handler/configurator/expires.c
    lib/handler/configurator/fastcgi.c
    lib/handler/configurator/file.c
    lib/handler/configurator/h2olog.c
    lib/handler/configurator/headers.c
    lib/handler/configurator/headers_util.c
    lib/handler/configurator/http2_debug_state.c
    lib/handler/configurator/proxy.c
    lib/handler/configurator/redirect.c
    lib/handler/configurator/reproxy.c
    lib/handler/configurator/throttle_resp.c
    lib/handler/configurator/self_trace.c
    lib/handler/configurator/server_timing.c
    lib/handler/configurator/status.c

    lib/http1.c

    lib/http2/cache_digests.c
    lib/http2/casper.c
    lib/http2/connection.c
    lib/http2/frame.c
    lib/http2/hpack.c
    lib/http2/scheduler.c
    lib/http2/stream.c
    lib/http2/http2_debug_state.c

    lib/http3/frame.c
    lib/http3/qpack.c
    lib/http3/common.c
    lib/http3/server.c

    ${CMAKE_CURRENT_BINARY_DIR}/quicly-tracer.h)

IF (WITH_DTRACE)
    DEFINE_DTRACE_DEPENDENCIES(${CMAKE_SOURCE_DIR}/deps/picotls/picotls-probes.d picotls)
    DEFINE_DTRACE_DEPENDENCIES(${CMAKE_SOURCE_DIR}/deps/quicly/quicly-probes.d quicly)
    DEFINE_DTRACE_DEPENDENCIES(${CMAKE_SOURCE_DIR}/h2o-probes.d h2o)
    LIST(APPEND LIB_SOURCE_FILES
         ${CMAKE_CURRENT_BINARY_DIR}/picotls-probes.h
         ${CMAKE_CURRENT_BINARY_DIR}/quicly-probes.h
         ${CMAKE_CURRENT_BINARY_DIR}/h2o-probes.h)
    IF (DTRACE_USES_OBJFILE)
        LIST(APPEND LIB_SOURCE_FILES
             ${CMAKE_CURRENT_BINARY_DIR}/picotls-probes.o
             ${CMAKE_CURRENT_BINARY_DIR}/quicly-probes.o
             ${CMAKE_CURRENT_BINARY_DIR}/h2o-probes.o)
    ENDIF ()
ENDIF ()

SET(UNIT_TEST_SOURCE_FILES
    ${LIB_SOURCE_FILES}
    ${LIBYAML_SOURCE_FILES}
    ${BROTLI_SOURCE_FILES}
    deps/picotest/picotest.c
    t/00unit/test.c
    t/00unit/lib/common/balancer/least_conn.c
    t/00unit/lib/common/balancer/roundrobin.c
    t/00unit/lib/common/cache.c
    t/00unit/lib/common/hostinfo.c
    t/00unit/lib/common/httpclient.c
    t/00unit/lib/common/multithread.c
    t/00unit/lib/common/serverutil.c
    t/00unit/lib/common/socket.c
    t/00unit/lib/common/string.c
    t/00unit/lib/common/rand.c
    t/00unit/lib/common/time.c
    t/00unit/lib/common/url.c
    t/00unit/lib/common/timerwheel.c
    t/00unit/lib/common/absprio.c
    t/00unit/lib/core/config.c
    t/00unit/lib/core/headers.c
    t/00unit/lib/core/proxy.c
    t/00unit/lib/core/util.c
    t/00unit/lib/handler/compress.c
    t/00unit/lib/handler/connect.c
    t/00unit/lib/handler/fastcgi.c
    t/00unit/lib/handler/file.c
    t/00unit/lib/handler/headers.c
    t/00unit/lib/handler/mimemap.c
    t/00unit/lib/handler/redirect.c
    t/00unit/lib/handler/throttle_resp.c
    t/00unit/lib/http2/cache_digests.c
    t/00unit/lib/http2/casper.c
    t/00unit/lib/http2/hpack.c
    t/00unit/lib/http2/scheduler.c
    t/00unit/lib/http3/frame.c
    t/00unit/lib/http3/qpack.c
    t/00unit/lib/http3/server.c
    t/00unit/src/ssl.c
    t/00unit/issues/293.c
    t/00unit/issues/percent-encode-zero-byte.c)

LIST(REMOVE_ITEM UNIT_TEST_SOURCE_FILES
    lib/common/balancer/least_conn.c
    lib/common/balancer/roundrobin.c
    lib/common/cache.c
    lib/common/hostinfo.c
    lib/common/httpclient.c
    lib/common/multithread.c
    lib/common/serverutil.c
    lib/common/socket.c
    lib/common/string.c
    lib/common/rand.c
    lib/common/time.c
    lib/common/timerwheel.c
    lib/common/url.c
    lib/common/absprio.c
    lib/core/headers.c
    lib/core/proxy.c
    lib/core/util.c
    lib/handler/compress.c
    lib/handler/compress/gzip.c
    lib/handler/connect.c
    lib/handler/fastcgi.c
    lib/handler/file.c
    lib/handler/headers.c
    lib/handler/mimemap.c
    lib/handler/redirect.c
    lib/handler/throttle_resp.c
    lib/http2/cache_digests.c
    lib/http2/casper.c
    lib/http2/hpack.c
    lib/http2/scheduler.c
    lib/http3/frame.c
    lib/http3/qpack.c
    lib/http3/server.c)

SET(FUZZED_SOURCE_FILES
    ${LIB_SOURCE_FILES}
    ${LIBYAML_SOURCE_FILES}
    ${BROTLI_SOURCE_FILES})

# Remove some of quicly files for fuzzing to allow the mockup library to come in
LIST(REMOVE_ITEM FUZZED_SOURCE_FILES
    deps/quicly/lib/frame.c
    deps/quicly/lib/local_cid.c
    deps/quicly/lib/loss.c
    deps/quicly/lib/quicly.c
    deps/quicly/lib/remote_cid.c
    deps/quicly/lib/retire_cid.c
    deps/quicly/lib/sentmap.c
    deps/quicly/lib/streambuf.c
    #deps/quicly/lib/cc-cubic.c
    #deps/quicly/lib/cc-reno.c
    #deps/quicly/lib/defaults.c
    #deps/quicly/lib/sendstate.c
    #deps/quicly/lib/ranges.c
    #deps/quicly/lib/recvstate.c
)

SET(EXTRA_LIBS ${EXTRA_LIBS} m ${CMAKE_THREAD_LIBS_INIT})

IF (ZLIB_FOUND)
    LIST(INSERT EXTRA_LIBS 0 ${ZLIB_LIBRARIES})
ENDIF (ZLIB_FOUND)

IF (WSLAY_FOUND)
    ADD_LIBRARY(libh2o lib/websocket.c ${LIB_SOURCE_FILES})
    ADD_LIBRARY(libh2o-evloop lib/websocket.c ${LIB_SOURCE_FILES})
ELSE ()
    ADD_LIBRARY(libh2o ${LIB_SOURCE_FILES})
    ADD_LIBRARY(libh2o-evloop ${LIB_SOURCE_FILES})
ENDIF (WSLAY_FOUND)

EXECUTE_PROCESS(
    COMMAND sed -n -E "/#define {1,}H2O_VERSION_BASE .*-DEV\"$/s//YES/p" ${CMAKE_CURRENT_SOURCE_DIR}/include/h2o/version.h
    OUTPUT_VARIABLE IS_PRERELEASE
    OUTPUT_STRIP_TRAILING_WHITESPACE)
EXECUTE_PROCESS(
    COMMAND sed -n -E "/#define {1,}H2O_LIBRARY_VERSION {1,}\"(.*)\"$/s//\\1/p" ${CMAKE_CURRENT_SOURCE_DIR}/include/h2o/version.h
    OUTPUT_VARIABLE LIBRARY_VERSION
    OUTPUT_STRIP_TRAILING_WHITESPACE)
EXECUTE_PROCESS(
    COMMAND sed -n -E "/#define {1,}H2O_LIBRARY_VERSION {1,}\"(.*)\\.[0-9]{1,}\"$/s//\\1/p" ${CMAKE_CURRENT_SOURCE_DIR}/include/h2o/version.h
    OUTPUT_VARIABLE LIBRARY_SOVERSION
    OUTPUT_STRIP_TRAILING_WHITESPACE)
MESSAGE(STATUS "extracted version numbers from ${CMAKE_CURRENT_SOURCE_DIR}/include/h2o/version.h:\n\tprerelease=${IS_PRERELEASE}\n\tlibrary version=${LIBRARY_VERSION}\n\tlibrary soversion=${LIBRARY_SOVERSION}")

SET_TARGET_PROPERTIES(libh2o PROPERTIES
    OUTPUT_NAME h2o
    VERSION ${LIBRARY_VERSION}
    SOVERSION ${LIBRARY_SOVERSION})
IF (WSLAY_FOUND)
    TARGET_LINK_LIBRARIES(libh2o ${WSLAY_LIBRARIES} ${LIBUV_LIBRARIES} ${EXTRA_LIBS})
ELSE ()
    TARGET_LINK_LIBRARIES(libh2o ${LIBUV_LIBRARIES} ${EXTRA_LIBS})
ENDIF (WSLAY_FOUND)
SET_TARGET_PROPERTIES(libh2o-evloop PROPERTIES
    OUTPUT_NAME h2o-evloop
    COMPILE_FLAGS "-DH2O_USE_LIBUV=0 -DQUICLY_USE_TRACER=1"
    VERSION ${LIBRARY_VERSION}
    SOVERSION ${LIBRARY_SOVERSION})
IF (WSLAY_FOUND)
    TARGET_LINK_LIBRARIES(libh2o-evloop ${WSLAY_LIBRARIES} ${EXTRA_LIBS})
ELSE ()
    TARGET_LINK_LIBRARIES(libh2o-evloop ${EXTRA_LIBS})
ENDIF (WSLAY_FOUND)

TARGET_INCLUDE_DIRECTORIES(libh2o PUBLIC ${OPENSSL_INCLUDE_DIR})
TARGET_INCLUDE_DIRECTORIES(libh2o-evloop PUBLIC ${OPENSSL_INCLUDE_DIR})
TARGET_LINK_LIBRARIES(libh2o ${OPENSSL_LIBRARIES} ${CMAKE_DL_LIBS})
TARGET_LINK_LIBRARIES(libh2o-evloop ${OPENSSL_LIBRARIES} ${CMAKE_DL_LIBS})
IF (BROTLI_FOUND)
    TARGET_LINK_LIBRARIES(libh2o ${BROTLI_DEC_LIBRARIES} ${BROTLI_ENC_LIBRARIES})
    TARGET_LINK_LIBRARIES(libh2o-evloop ${BROTLI_DEC_LIBRARIES} ${BROTLI_ENC_LIBRARIES})
ENDIF ()

ADD_CUSTOM_COMMAND(
    OUTPUT quicly-tracer.h
    COMMAND sh -c "'${PROJECT_SOURCE_DIR}'/deps/quicly/misc/probe2trace.pl -a tracer < '${PROJECT_SOURCE_DIR}'/deps/quicly/quicly-probes.d > '${CMAKE_CURRENT_BINARY_DIR}'/quicly-tracer.h"
    DEPENDS deps/quicly/quicly-probes.d deps/quicly/misc/probe2trace.pl
    VERBATIM)

ADD_EXECUTABLE(t-qif t/qif.c)
SET_TARGET_PROPERTIES(t-qif PROPERTIES
    COMPILE_FLAGS "-DH2O_USE_LIBUV=0"
    EXCLUDE_FROM_ALL 1)
TARGET_LINK_LIBRARIES(t-qif libh2o-evloop ${EXTRA_LIBS})

ADD_CUSTOM_TARGET(lib-examples DEPENDS examples-httpclient-libuv examples-simple-libuv examples-socket-client-libuv)
IF (WSLAY_FOUND)
    ADD_DEPENDENCIES(lib-examples examples-websocket-libuv)
ENDIF (WSLAY_FOUND)
ADD_EXECUTABLE(examples-httpclient-libuv src/httpclient.c)
ADD_EXECUTABLE(examples-socket-client-libuv examples/libh2o/socket-client.c)
ADD_EXECUTABLE(examples-simple-libuv examples/libh2o/simple.c)
ADD_EXECUTABLE(examples-websocket-libuv lib/websocket.c examples/libh2o/websocket.c)

ADD_CUSTOM_TARGET(lib-examples-evloop DEPENDS h2o-httpclient examples-simple-evloop examples-socket-client-evloop examples-latency-optimization-evloop)
IF (WSLAY_FOUND)
    ADD_DEPENDENCIES(lib-examples-evloop examples-websocket-evloop)
ENDIF (WSLAY_FOUND)
ADD_EXECUTABLE(examples-latency-optimization-evloop examples/libh2o/latency-optimization.c)
ADD_EXECUTABLE(h2o-httpclient src/httpclient.c)
ADD_EXECUTABLE(examples-socket-client-evloop examples/libh2o/socket-client.c)
ADD_EXECUTABLE(examples-simple-evloop examples/libh2o/simple.c)
ADD_EXECUTABLE(examples-websocket-evloop lib/websocket.c examples/libh2o/websocket.c)


SET_TARGET_PROPERTIES(examples-httpclient-libuv PROPERTIES
    EXCLUDE_FROM_ALL 1)
TARGET_LINK_LIBRARIES(examples-httpclient-libuv libh2o ${LIBUV_LIBRARIES} ${EXTRA_LIBS})

SET_TARGET_PROPERTIES(examples-socket-client-libuv PROPERTIES
    EXCLUDE_FROM_ALL 1)
TARGET_LINK_LIBRARIES(examples-socket-client-libuv libh2o ${LIBUV_LIBRARIES} ${EXTRA_LIBS})

SET_TARGET_PROPERTIES(examples-simple-libuv PROPERTIES
    EXCLUDE_FROM_ALL 1)
TARGET_LINK_LIBRARIES(examples-simple-libuv libh2o ${LIBUV_LIBRARIES} ${EXTRA_LIBS})

SET_TARGET_PROPERTIES(examples-websocket-libuv PROPERTIES
    EXCLUDE_FROM_ALL 1)
TARGET_LINK_LIBRARIES(examples-websocket-libuv libh2o ${LIBUV_LIBRARIES} ${WSLAY_LIBRARIES} ${EXTRA_LIBS})

SET_TARGET_PROPERTIES(examples-latency-optimization-evloop PROPERTIES
    COMPILE_FLAGS "-DH2O_USE_LIBUV=0"
    EXCLUDE_FROM_ALL 1)
TARGET_LINK_LIBRARIES(examples-latency-optimization-evloop libh2o-evloop ${EXTRA_LIBS})

SET_TARGET_PROPERTIES(h2o-httpclient PROPERTIES
    COMPILE_FLAGS "-DH2O_USE_LIBUV=0")
TARGET_LINK_LIBRARIES(h2o-httpclient libh2o-evloop ${EXTRA_LIBS})

SET_TARGET_PROPERTIES(examples-socket-client-evloop PROPERTIES
    COMPILE_FLAGS "-DH2O_USE_LIBUV=0"
    EXCLUDE_FROM_ALL 1)
TARGET_LINK_LIBRARIES(examples-socket-client-evloop libh2o-evloop ${EXTRA_LIBS})

SET_TARGET_PROPERTIES(examples-simple-evloop PROPERTIES
    COMPILE_FLAGS "-DH2O_USE_LIBUV=0"
    EXCLUDE_FROM_ALL 1)
TARGET_LINK_LIBRARIES(examples-simple-evloop libh2o-evloop  ${EXTRA_LIBS})

SET_TARGET_PROPERTIES(examples-websocket-evloop PROPERTIES
    COMPILE_FLAGS "-DH2O_USE_LIBUV=0"
    EXCLUDE_FROM_ALL 1)
TARGET_LINK_LIBRARIES(examples-websocket-evloop libh2o-evloop ${WSLAY_LIBRARIES} ${EXTRA_LIBS})

IF (LIBUV_FOUND AND BROTLI_FOUND AND NOT WITHOUT_LIBS)
    INSTALL(TARGETS libh2o DESTINATION ${CMAKE_INSTALL_LIBDIR})
ELSE ()
    SET_TARGET_PROPERTIES(libh2o PROPERTIES EXCLUDE_FROM_ALL 1)
ENDIF ()
IF (BROTLI_FOUND AND NOT WITHOUT_LIBS)
    INSTALL(TARGETS libh2o-evloop DESTINATION ${CMAKE_INSTALL_LIBDIR})
    INSTALL(TARGETS h2o-httpclient DESTINATION ${CMAKE_INSTALL_BINDIR})
ELSE ()
    SET_TARGET_PROPERTIES(libh2o-evloop PROPERTIES EXCLUDE_FROM_ALL 1)
    SET_TARGET_PROPERTIES(h2o-httpclient PROPERTIES EXCLUDE_FROM_ALL 1)
ENDIF()

# standalone server directly links to libh2o using evloop
SET(STANDALONE_SOURCE_FILES
    ${LIB_SOURCE_FILES}
    ${LIBYAML_SOURCE_FILES}
    ${BROTLI_SOURCE_FILES}
    deps/neverbleed/neverbleed.c
    src/main.c
    src/ssl.c)
SET(STANDALONE_COMPILE_FLAGS "-DH2O_USE_LIBUV=0 -DH2O_USE_BROTLI=1 -DQUICLY_USE_TRACER=1")
IF (WITH_MRUBY)
    IF (${CMAKE_C_COMPILER_ID} STREQUAL "Clang")
        SET(MRUBY_TOOLCHAIN "clang")
    ELSE ()
        SET(MRUBY_TOOLCHAIN "gcc")
    ENDIF ()
    ADD_CUSTOM_TARGET(mruby
        # deps/mruby/tasks/toolchains/clang.rake looks for CC, CXX and LD.
        # There are no C++ files in deps/mruby, use the C compiler for linking.
        MRUBY_TOOLCHAIN=${MRUBY_TOOLCHAIN} CC=${CMAKE_C_COMPILER} CXX=${CMAKE_CXX_COMPILER} LD=${CMAKE_C_COMPILER} MRUBY_CONFIG=${CMAKE_CURRENT_SOURCE_DIR}/misc/mruby_config.rb MRUBY_BUILD_DIR=${CMAKE_CURRENT_BINARY_DIR}/mruby MRUBY_ADDITIONAL_CONFIG=${MRUBY_ADDITIONAL_CONFIG} INSTALL_DIR=${CMAKE_CURRENT_BINARY_DIR}/mruby-bin ruby minirake
        WORKING_DIRECTORY ${CMAKE_CURRENT_SOURCE_DIR}/deps/mruby
        BYPRODUCTS "${CMAKE_CURRENT_BINARY_DIR}/mruby/host/lib/libmruby.a"
                   "${CMAKE_CURRENT_BINARY_DIR}/mruby/host/mrbgems/mruby-onig-regexp/onigmo-6.2.0/.libs/libonigmo.a"
    )
    LIST(APPEND STANDALONE_SOURCE_FILES
        lib/handler/mruby.c
        lib/handler/mruby/sender.c
        lib/handler/mruby/http_request.c
        lib/handler/mruby/redis.c
        lib/handler/mruby/sleep.c
        lib/handler/mruby/middleware.c
        lib/handler/mruby/channel.c
        lib/handler/configurator/mruby.c)
    SET(STANDALONE_COMPILE_FLAGS "${STANDALONE_COMPILE_FLAGS} -DH2O_USE_MRUBY=1")
    SET_PROPERTY(DIRECTORY PROPERTY ADDITIONAL_MAKE_CLEAN_FILES ${CMAKE_CURRENT_BINARY_DIR}/mruby/)
ENDIF (WITH_MRUBY)
IF (WITH_FUSION)
    SET(STANDALONE_COMPILE_FLAGS "${STANDALONE_COMPILE_FLAGS} -DH2O_USE_FUSION=1")
    LIST(APPEND STANDALONE_SOURCE_FILES deps/picotls/lib/fusion.c)
    SET_SOURCE_FILES_PROPERTIES(deps/picotls/lib/fusion.c PROPERTIES COMPILE_FLAGS "-mavx2 -maes -mpclmul -mvaes -mvpclmulqdq")
ENDIF ()
IF (WITH_KTLS)
    SET(STANDALONE_COMPILE_FLAGS "${STANDALONE_COMPILE_FLAGS} -DH2O_USE_KTLS=1")
ENDIF ()
IF (WITH_AEGIS)
    SET(STANDALONE_COMPILE_FLAGS "${STANDALONE_COMPILE_FLAGS} -DPTLS_HAVE_AEGIS=1")
ENDIF ()
ADD_EXECUTABLE(h2o ${STANDALONE_SOURCE_FILES})
SET_TARGET_PROPERTIES(h2o PROPERTIES COMPILE_FLAGS "${STANDALONE_COMPILE_FLAGS}")
TARGET_INCLUDE_DIRECTORIES(h2o PUBLIC ${OPENSSL_INCLUDE_DIR})
TARGET_LINK_LIBRARIES(h2o ${OPENSSL_LIBRARIES} ${CMAKE_DL_LIBS})
IF (WITH_MRUBY)
    TARGET_INCLUDE_DIRECTORIES(h2o BEFORE PRIVATE ${CMAKE_CURRENT_SOURCE_DIR}/deps/mruby/include ${CMAKE_CURRENT_SOURCE_DIR}/deps/mruby-input-stream/src)
    # note: the paths need to be determined before libmruby.flags.mak is generated
    TARGET_LINK_LIBRARIES(h2o
        "${CMAKE_CURRENT_BINARY_DIR}/mruby/host/lib/libmruby.a"
        "${CMAKE_CURRENT_BINARY_DIR}/mruby/host/mrbgems/mruby-onig-regexp/onigmo-6.2.0/.libs/libonigmo.a"
        "m")
    ADD_DEPENDENCIES(h2o mruby)
ENDIF (WITH_MRUBY)
IF (WITH_AEGIS)
    TARGET_INCLUDE_DIRECTORIES(h2o PUBLIC ${aegis_INCLUDE_DIR})
    TARGET_LINK_LIBRARIES(h2o ${aegis_LIBRARIES})
ENDIF ()
TARGET_LINK_LIBRARIES(h2o ${EXTRA_LIBS})

INSTALL(TARGETS h2o
    RUNTIME DESTINATION ${CMAKE_INSTALL_BINDIR}
    LIBRARY DESTINATION ${CMAKE_INSTALL_LIBDIR})

IF (NOT WITHOUT_LIBS)
    INSTALL(DIRECTORY include/ DESTINATION ${CMAKE_INSTALL_INCLUDEDIR} FILES_MATCHING PATTERN "*.h")
    INSTALL(DIRECTORY deps/picotls/include/ DESTINATION ${CMAKE_INSTALL_INCLUDEDIR} FILES_MATCHING PATTERN "*.h")
    INSTALL(DIRECTORY deps/quicly/include/ DESTINATION ${CMAKE_INSTALL_INCLUDEDIR} FILES_MATCHING PATTERN "*.h")
    IF (LIBUV_FOUND)
        INSTALL(FILES "${CMAKE_BINARY_DIR}/libh2o.pc" DESTINATION ${CMAKE_INSTALL_LIBDIR}/pkgconfig)
    ENDIF ()
    INSTALL(FILES "${CMAKE_BINARY_DIR}/libh2o-evloop.pc" DESTINATION ${CMAKE_INSTALL_LIBDIR}/pkgconfig)
ENDIF ()

# h2olog is installed directly without fatpacking in misc/regen.pl, as it relies only on standard modules
INSTALL(PROGRAMS misc/h2olog DESTINATION ${CMAKE_INSTALL_BINDIR})

INSTALL(PROGRAMS share/h2o/annotate-backtrace-symbols share/h2o/fastcgi-cgi share/h2o/fetch-ocsp-response share/h2o/kill-on-close share/h2o/setuidgid share/h2o/start_server DESTINATION ${CMAKE_INSTALL_DATAROOTDIR}/h2o)
INSTALL(FILES share/h2o/ca-bundle.crt DESTINATION ${CMAKE_INSTALL_DATAROOTDIR}/h2o)
INSTALL(FILES share/h2o/status/index.html DESTINATION ${CMAKE_INSTALL_DATAROOTDIR}/h2o/status)
INSTALL(DIRECTORY doc/ DESTINATION ${CMAKE_INSTALL_DATAROOTDIR}/doc/h2o PATTERN "Makefile" EXCLUDE PATTERN "h2o.8" EXCLUDE PATTERN "README.md" EXCLUDE)
INSTALL(FILES doc/h2o.8 DESTINATION ${CMAKE_INSTALL_MANDIR}/man8/)
INSTALL(FILES doc/h2o.conf.5 DESTINATION ${CMAKE_INSTALL_MANDIR}/man5/)
INSTALL(DIRECTORY examples/ DESTINATION ${CMAKE_INSTALL_DATAROOTDIR}/doc/h2o/examples)
IF (WITH_MRUBY)
    INSTALL(DIRECTORY share/h2o/mruby DESTINATION ${CMAKE_INSTALL_DATAROOTDIR}/h2o)
ENDIF (WITH_MRUBY)

# tests
ADD_EXECUTABLE(t-00unit-evloop.t ${UNIT_TEST_SOURCE_FILES})
SET_TARGET_PROPERTIES(t-00unit-evloop.t PROPERTIES
    COMPILE_FLAGS "-DH2O_USE_LIBUV=0 -DH2O_USE_BROTLI=1 -DH2O_UNITTEST=1"
    EXCLUDE_FROM_ALL 1)

IF(EXISTS ${CMAKE_CURRENT_SOURCE_DIR}/deps/theft/Makefile AND BROTLI_FOUND)
    ExternalProject_Add(build-theft
                        SOURCE_DIR "${CMAKE_CURRENT_SOURCE_DIR}/deps/theft"
                        BINARY_DIR "${CMAKE_CURRENT_BINARY_DIR}/theft"
                        CONFIGURE_COMMAND "true"
                        BUILD_COMMAND cd "${CMAKE_CURRENT_SOURCE_DIR}/deps/theft" && ${CMAKE_MAKE_PROGRAM} "BUILD=${CMAKE_CURRENT_BINARY_DIR}/theft"
                        INSTALL_COMMAND "true")
    SET_TARGET_PROPERTIES(build-theft PROPERTIES EXCLUDE_FROM_ALL TRUE)
    LINK_DIRECTORIES("${CMAKE_CURRENT_BINARY_DIR}/theft")
    ADD_EXECUTABLE(t-00property-testing.t t/00prop/prop.c)
    ADD_DEPENDENCIES(t-00property-testing.t build-theft)
    TARGET_INCLUDE_DIRECTORIES(t-00property-testing.t BEFORE PUBLIC "${CMAKE_CURRENT_SOURCE_DIR}/deps/theft/inc")
    TARGET_LINK_LIBRARIES(t-00property-testing.t theft libh2o-evloop ${EXTRA_LIBS})
    SET_TARGET_PROPERTIES(t-00property-testing.t PROPERTIES EXCLUDE_FROM_ALL TRUE)
    SET(OPTIONAL_TEST "t-00property-testing.t")
ENDIF ()

IF (LIBUV_FOUND)
    ADD_EXECUTABLE(t-00unit-libuv.t ${UNIT_TEST_SOURCE_FILES})
    SET_TARGET_PROPERTIES(t-00unit-libuv.t PROPERTIES
        COMPILE_FLAGS "-DH2O_USE_BROTLI=1 -DH2O_UNITTEST=1"
        EXCLUDE_FROM_ALL 1)
ENDIF (LIBUV_FOUND)

TARGET_INCLUDE_DIRECTORIES(t-00unit-evloop.t PUBLIC ${OPENSSL_INCLUDE_DIR})
TARGET_LINK_LIBRARIES(t-00unit-evloop.t ${OPENSSL_LIBRARIES} ${EXTRA_LIBS})
IF (LIBUV_FOUND)
    TARGET_INCLUDE_DIRECTORIES(t-00unit-libuv.t PUBLIC ${OPENSSL_INCLUDE_DIR})
    TARGET_LINK_LIBRARIES(t-00unit-libuv.t ${LIBUV_LIBRARIES} ${OPENSSL_LIBRARIES} ${EXTRA_LIBS})
ENDIF (LIBUV_FOUND)

ADD_CUSTOM_TARGET(checkdepends
    WORKING_DIRECTORY ${CMAKE_CURRENT_SOURCE_DIR}
    DEPENDS h2o t-00unit-evloop.t ${OPTIONAL_TEST})
IF (LIBUV_FOUND)
    ADD_DEPENDENCIES(checkdepends t-00unit-libuv.t)
ENDIF ()
IF (BROTLI_FOUND)
    IF (LIBUV_FOUND)
        ADD_DEPENDENCIES(checkdepends lib-examples)
    ENDIF ()
    ADD_DEPENDENCIES(checkdepends lib-examples-evloop)
ENDIF ()

ADD_CUSTOM_TARGET(check env H2O_ROOT=. BINARY_DIR=${CMAKE_CURRENT_BINARY_DIR} time t/run-tests t/*.t
    WORKING_DIRECTORY ${CMAKE_CURRENT_SOURCE_DIR}
    DEPENDS checkdepends)

ADD_CUSTOM_TARGET(doc ${CMAKE_MAKE_PROGRAM} -f ../misc/doc.mk all BINARY_DIR=${CMAKE_CURRENT_BINARY_DIR}
    WORKING_DIRECTORY ${CMAKE_CURRENT_SOURCE_DIR}/doc
    DEPENDS h2o)
ADD_CUSTOM_TARGET(doc-clean ${CMAKE_MAKE_PROGRAM} -f ../misc/doc.mk clean
    WORKING_DIRECTORY ${CMAKE_CURRENT_SOURCE_DIR}/doc)
ADD_CUSTOM_TARGET(doc-publish ${CMAKE_MAKE_PROGRAM} -f ../misc/doc.mk publish BINARY_DIR=${CMAKE_CURRENT_BINARY_DIR}
    WORKING_DIRECTORY ${CMAKE_CURRENT_SOURCE_DIR}/doc
    DEPENDS h2o)

GET_FILENAME_COMPONENT(EXTERNALPROJECT_SSL_ROOT_DIR ${OPENSSL_INCLUDE_DIR} PATH)

IF (EXISTS ${CMAKE_CURRENT_SOURCE_DIR}/misc/h2get/CMakeLists.txt AND RUBY AND BISON AND NOT (OPENSSL_VERSION VERSION_LESS "1.1.1"))
    ExternalProject_Add(h2get
                        CONFIGURE_COMMAND ${CMAKE_COMMAND} -DH2GET_SSL_ROOT_DIR=${EXTERNALPROJECT_SSL_ROOT_DIR} ${CMAKE_CURRENT_SOURCE_DIR}/misc/h2get
                        SOURCE_DIR ${CMAKE_CURRENT_SOURCE_DIR}/misc/h2get
                        BINARY_DIR ${CMAKE_CURRENT_BINARY_DIR}/h2get_bin
                        BUILD_COMMAND ${CMAKE_MAKE_PROGRAM}
                        INSTALL_COMMAND true)
    SET_TARGET_PROPERTIES(h2get PROPERTIES EXCLUDE_FROM_ALL TRUE)
    ADD_DEPENDENCIES(checkdepends h2get)
ENDIF ()

ExternalProject_Add(picotls-cli
                    CONFIGURE_COMMAND ${CMAKE_COMMAND} -DOPENSSL_ROOT_DIR=${EXTERNALPROJECT_SSL_ROOT_DIR} ${CMAKE_CURRENT_SOURCE_DIR}/deps/picotls
                    SOURCE_DIR ${CMAKE_CURRENT_SOURCE_DIR}/deps/picotls
                    BINARY_DIR ${CMAKE_CURRENT_BINARY_DIR}/picotls
                    BUILD_COMMAND ${CMAKE_MAKE_PROGRAM} cli
                    INSTALL_COMMAND true)
SET_TARGET_PROPERTIES(picotls-cli PROPERTIES EXCLUDE_FROM_ALL TRUE)
ADD_DEPENDENCIES(checkdepends picotls-cli)

ExternalProject_Add(quicly-cli
                    CONFIGURE_COMMAND ${CMAKE_COMMAND} -DOPENSSL_ROOT_DIR=${EXTERNALPROJECT_SSL_ROOT_DIR} ${CMAKE_CURRENT_SOURCE_DIR}/deps/quicly
                    SOURCE_DIR ${CMAKE_CURRENT_SOURCE_DIR}/deps/quicly
                    BINARY_DIR ${CMAKE_CURRENT_BINARY_DIR}/quicly
                    BUILD_COMMAND ${CMAKE_MAKE_PROGRAM} cli
                    INSTALL_COMMAND true)
SET_TARGET_PROPERTIES(quicly-cli PROPERTIES EXCLUDE_FROM_ALL TRUE)
ADD_DEPENDENCIES(checkdepends quicly-cli)

ADD_CUSTOM_TARGET(check-valgrind env H2O_VALGRIND=./misc/h2o_valgrind/ H2O_ROOT=. BINARY_DIR=${CMAKE_CURRENT_BINARY_DIR} prove -I. -v t/*.t
    WORKING_DIRECTORY ${CMAKE_CURRENT_SOURCE_DIR}
    DEPENDS h2o t-00unit-evloop.t)

IF (BUILD_FUZZER)
    IF(NOT CMAKE_CXX_COMPILER_ID STREQUAL "Clang")
        MESSAGE(FATAL_ERROR "The fuzzer needs clang as a compiler")
    ENDIF()
    ADD_EXECUTABLE(h2o-fuzzer-http1 fuzz/driver.cc fuzz/driver_common.cc)
    ADD_EXECUTABLE(h2o-fuzzer-http2 fuzz/driver.cc fuzz/driver_common.cc)
    ADD_EXECUTABLE(h2o-fuzzer-http3 fuzz/driver_h3.cc fuzz/driver_common.cc fuzz/quicly_mock.c ${FUZZED_SOURCE_FILES})
    ADD_EXECUTABLE(h2o-fuzzer-url fuzz/driver_url.cc)
    ADD_EXECUTABLE(h3-header-generator fuzz/h3_header_generator.c)
    SET_TARGET_PROPERTIES(h2o-fuzzer-http1 PROPERTIES COMPILE_FLAGS "-DHTTP1")
    SET_TARGET_PROPERTIES(h2o-fuzzer-http2 PROPERTIES COMPILE_FLAGS "-DHTTP2")
    SET_TARGET_PROPERTIES(h2o-fuzzer-http3 PROPERTIES COMPILE_FLAGS "-DH2O_USE_LIBUV=0")
    SET_TARGET_PROPERTIES(h3-header-generator PROPERTIES COMPILE_FLAGS "-DH2O_USE_LIBUV=0")
    SET(CMAKE_EXE_LINKER_FLAGS "${CMAKE_C_FLAGS}")
    ADD_DEPENDENCIES(checkdepends h2o-fuzzer-http1 h2o-fuzzer-http2 h2o-fuzzer-http3 h2o-fuzzer-url)
    IF (OSS_FUZZ)
        # Use https://github.com/google/oss-fuzz compatible options
        SET(LIB_FUZZER FuzzingEngine)
        SET(CMAKE_C_FLAGS "${CMAKE_C_FLAGS} -fno-omit-frame-pointer")
        SET(CMAKE_CXX_FLAGS "${CMAKE_CXX_FLAGS} -fno-omit-frame-pointer")
    ELSE ()
        EXEC_PROGRAM(${CMAKE_CXX_COMPILER} ARGS "--version 2>&1 | grep version" OUTPUT_VARIABLE _clang_version_info)
        STRING(REGEX REPLACE "^.*[ ]version[ ]([0-9]+)\\.[0-9]+.*" "\\1" CLANG_MAJOR "${_clang_version_info}")
        STRING(REGEX REPLACE "^.*[ ]version[ ][0-9]+\\.([0-9]+).*" "\\1" CLANG_MINOR "${_clang_version_info}")

        IF ("${CLANG_MAJOR}.${CLANG_MINOR}" VERSION_LESS "5.0")
            ADD_CUSTOM_TARGET(libFuzzer ${CMAKE_CURRENT_SOURCE_DIR}/misc/build_libFuzzer.sh WORKING_DIRECTORY ${CMAKE_CURRENT_BINARY_DIR})
            ADD_DEPENDENCIES(h2o-fuzzer-http1 libFuzzer)
            ADD_DEPENDENCIES(h2o-fuzzer-http2 libFuzzer)
            ADD_DEPENDENCIES(h2o-fuzzer-http3 libFuzzer)
            ADD_DEPENDENCIES(h2o-fuzzer-url libFuzzer)

            SET(LIB_FUZZER "${CMAKE_CURRENT_BINARY_DIR}/libFuzzer.a")
            SET(CMAKE_C_FLAGS "${CMAKE_C_FLAGS} -fno-omit-frame-pointer -fsanitize=address -fsanitize-coverage=edge,indirect-calls,8bit-counters")
            SET(CMAKE_CXX_FLAGS "${CMAKE_CXX_FLAGS} -fno-omit-frame-pointer -fsanitize=address -fsanitize-coverage=edge,indirect-calls,8bit-counters")
        ELSE()
            SET(FUZZED_SOURCE_FILES "fuzz/driver.cc" "fuzz/driver_h3.cc" "fuzz/driver_url.cc" ${FUZZED_SOURCE_FILES})
            IF (NOT CMAKE_SYSTEM_NAME STREQUAL "FreeBSD" AND "${CLANG_MAJOR}.${CLANG_MINOR}" VERSION_LESS "7.0")
              SET_SOURCE_FILES_PROPERTIES(${FUZZED_SOURCE_FILES} PROPERTIES COMPILE_FLAGS "-fno-omit-frame-pointer -fsanitize=fuzzer,address -fsanitize-coverage=trace-pc-guard")
            ELSE()
              SET_SOURCE_FILES_PROPERTIES(${FUZZED_SOURCE_FILES} PROPERTIES COMPILE_FLAGS "-fno-omit-frame-pointer -fsanitize=fuzzer,address")
            ENDIF()
            SET_TARGET_PROPERTIES(h2o-fuzzer-http1 h2o-fuzzer-http2 h2o-fuzzer-http3 h2o-fuzzer-url PROPERTIES LINK_FLAGS "-fsanitize=fuzzer,address")
            IF (NOT CMAKE_SYSTEM_NAME STREQUAL "FreeBSD" AND "${CLANG_MAJOR}.${CLANG_MINOR}" VERSION_LESS "7.0")
              SET(CMAKE_EXE_LINKER_FLAGS "-fsanitize=address -fsanitize-coverage=trace-pc-guard")
            ELSE()
              SET(CMAKE_EXE_LINKER_FLAGS "-fsanitize=address")
            ENDIF()
        ENDIF()

    ENDIF (OSS_FUZZ)

    TARGET_LINK_LIBRARIES(h2o-fuzzer-http1 libh2o-evloop ${EXTRA_LIBS} ${LIB_FUZZER})
    TARGET_LINK_LIBRARIES(h2o-fuzzer-http2 libh2o-evloop ${EXTRA_LIBS} ${LIB_FUZZER})
    # h3 fuzzer does not use libh2o so it can replace quicly with quicly_mock
    TARGET_LINK_LIBRARIES(h2o-fuzzer-http3 ${EXTRA_LIBS} ${LIB_FUZZER} ${OPENSSL_LIBRARIES} ${CMAKE_DL_LIBS})
    TARGET_INCLUDE_DIRECTORIES(h2o-fuzzer-http3 PUBLIC ${OPENSSL_INCLUDE_DIR})
    TARGET_LINK_LIBRARIES(h2o-fuzzer-url libh2o-evloop ${EXTRA_LIBS} ${LIB_FUZZER})
    TARGET_LINK_LIBRARIES(h3-header-generator libh2o-evloop ${EXTRA_LIBS})

ENDIF (BUILD_FUZZER)

# environment-specific tweaks
IF (APPLE)
    SET_SOURCE_FILES_PROPERTIES(lib/socket.c lib/websocket.c src/main.c examples/simple.c examples/websocket.c PROPERTIES COMPILE_FLAGS -Wno-deprecated-declarations)
ELSEIF ("${CMAKE_SYSTEM_NAME}" MATCHES "SunOS")
    TARGET_LINK_LIBRARIES(h2o "socket" "nsl")
    TARGET_LINK_LIBRARIES(t-00unit-evloop.t "socket" "nsl")
    IF (LIBUV_FOUND)
        TARGET_LINK_LIBRARIES(t-00unit-libuv.t "socket" "nsl")
    ENDIF (LIBUV_FOUND)
ENDIF ()

<<<<<<< HEAD
=======
# h2olog
# If BCC is installed to a non-default directory,
# set something like `PKG_CONFIG_PATH=/path/to/bcc/lib/pkgconfig cmake ...`
IF ((CMAKE_SYSTEM_NAME STREQUAL "Linux" OR CMAKE_SYSTEM_NAME STREQUAL "Android") AND PKG_CONFIG_FOUND)
    PKG_CHECK_MODULES(LIBBCC libbcc)

    EXECUTE_PROCESS(
        COMMAND uname -r
        OUTPUT_VARIABLE KERNEL_VERSION
        OUTPUT_STRIP_TRAILING_WHITESPACE
    )

    SET(REQUIRED_KERNEL_VERSION "4.10.0")
    IF (NOT (KERNEL_VERSION VERSION_LESS REQUIRED_KERNEL_VERSION))
        SET(HAVE_BPF_SUPPORTED_KERNEL ON)
        MESSAGE(STATUS "Checking Linux kernel version ${KERNEL_VERSION} >= ${REQUIRED_KERNEL_VERSION} for h2olog - OK")
    ENDIF ()

    IF (NOT (CMAKE_VERSION VERSION_LESS "3.8"))
        CMAKE_POLICY(SET CMP0057 NEW)
        IF ("cxx_std_11" IN_LIST CMAKE_CXX_COMPILE_FEATURES)
            MESSAGE(STATUS "C++11 OK")
            SET(CXX_11 ON)
        ENDIF ()
    ENDIF ()

    IF (WITH_DTRACE AND LIBBCC_FOUND AND HAVE_BPF_SUPPORTED_KERNEL AND CXX_11)
        SET(WITH_H2OLOG_DEFAULT ON)
    ENDIF ()
ENDIF ()

OPTION(WITH_H2OLOG "use h2olog command" ${WITH_H2OLOG_DEFAULT})
IF (WITH_H2OLOG)
    MESSAGE(STATUS "Supporting h2olog")

    SET(H2OLOG_SOURCE_FILES
        "src/h2olog/h2olog.h"
        "src/h2olog/h2olog.cc"
        "src/h2olog/http_tracer.cc"
        "src/h2olog/json.h"
        "src/h2olog/json.cc"
        "include/h2o/version.h"
    )

    # This phony target is required to force to trigger a custom command.
    # If DEPENDS is empty, the custom command won't be triggered when OUTPUT files exist.
    ADD_CUSTOM_COMMAND(OUTPUT phony_force_trigger_command COMMAND echo -n)

    ADD_CUSTOM_COMMAND(
        OUTPUT  "${CMAKE_CURRENT_SOURCE_DIR}/src/h2olog/generated_raw_tracer.cc"
        COMMAND make -f misc/regen.mk src/h2olog/generated_raw_tracer.cc
        WORKING_DIRECTORY ${CMAKE_CURRENT_SOURCE_DIR}
        DEPENDS phony_force_trigger_command
    )
    LIST(APPEND H2OLOG_SOURCE_FILES "${CMAKE_CURRENT_SOURCE_DIR}/src/h2olog/generated_raw_tracer.cc")
    LINK_DIRECTORIES("${LIBBCC_LIBRARY_DIRS}")

    ADD_EXECUTABLE(h2olog ${H2OLOG_SOURCE_FILES})
    ADD_DEPENDENCIES(checkdepends h2olog)
    TARGET_LINK_LIBRARIES(h2olog libh2o-evloop ${EXTRA_LIBS})

    SET_TARGET_PROPERTIES(h2olog PROPERTIES
        CXX_STANDARD 11
        CXX_STANDARD_REQUIRED ON
        CXX_EXTENSIONS OFF
        COMPILE_FLAGS "-DH2O_USE_LIBUV=0 -DBORINGSSL_NO_CXX"
    )

    TARGET_LINK_LIBRARIES(h2olog "${LIBBCC_LIBRARIES}")
    TARGET_INCLUDE_DIRECTORIES(h2olog
        PRIVATE "${CMAKE_CURRENT_SOURCE_DIR}/src/h2olog"
        PRIVATE "${LIBBCC_INCLUDE_DIRS}"
    )

    INSTALL(TARGETS h2olog RUNTIME DESTINATION ${CMAKE_INSTALL_BINDIR})
ENDIF (WITH_H2OLOG)

>>>>>>> 60c1758f
# gitrev
IF (IS_PRERELEASE)
    # To ask generate_gitrev.pl whether or not a gitrev is available,
    # since only the script knows how to calculate the gitrev.
    EXECUTE_PROCESS(
        COMMAND perl ${CMAKE_CURRENT_SOURCE_DIR}/misc/generate_gitrev.pl ${CMAKE_CURRENT_BINARY_DIR}/h2o-gitrev.h
        WORKING_DIRECTORY ${CMAKE_CURRENT_SOURCE_DIR}
        RESULT_VARIABLE GITREV_RESULT_CODE
        OUTPUT_QUIET
        ERROR_QUIET
    )

    IF (GITREV_RESULT_CODE EQUAL 0)
        ADD_DEFINITIONS("-DH2O_HAS_GITREV_H")
        ADD_CUSTOM_TARGET(gitrev ALL
            COMMAND perl ${CMAKE_CURRENT_SOURCE_DIR}/misc/generate_gitrev.pl ${CMAKE_CURRENT_BINARY_DIR}/h2o-gitrev.h
            WORKING_DIRECTORY ${CMAKE_CURRENT_SOURCE_DIR})
        ADD_DEPENDENCIES(libh2o gitrev)
        ADD_DEPENDENCIES(libh2o-evloop gitrev)
        ADD_DEPENDENCIES(h2o gitrev)
        ADD_DEPENDENCIES(t-00unit-evloop.t gitrev)
        IF (LIBUV_FOUND)
            ADD_DEPENDENCIES(t-00unit-libuv.t gitrev)
        ENDIF (LIBUV_FOUND)
        IF (TARGET h2olog)
            ADD_DEPENDENCIES(h2olog gitrev)
        ENDIF (TARGET h2olog)
    ENDIF ()
ENDIF ()

# injectaddr.so
IF (CMAKE_SYSTEM_NAME STREQUAL "Linux" OR CMAKE_SYSTEM_NAME STREQUAL "Android" OR APPLE)
    ADD_LIBRARY(injectaddr SHARED t/injectaddr.c)
    SET_TARGET_PROPERTIES(injectaddr PROPERTIES EXCLUDE_FROM_ALL 1)
    IF (CMAKE_SYSTEM_NAME STREQUAL "Linux")
        TARGET_LINK_LIBRARIES(injectaddr dl)
    ENDIF ()
    ADD_DEPENDENCIES(checkdepends injectaddr)
ENDIF()<|MERGE_RESOLUTION|>--- conflicted
+++ resolved
@@ -1003,86 +1003,6 @@
     ENDIF (LIBUV_FOUND)
 ENDIF ()
 
-<<<<<<< HEAD
-=======
-# h2olog
-# If BCC is installed to a non-default directory,
-# set something like `PKG_CONFIG_PATH=/path/to/bcc/lib/pkgconfig cmake ...`
-IF ((CMAKE_SYSTEM_NAME STREQUAL "Linux" OR CMAKE_SYSTEM_NAME STREQUAL "Android") AND PKG_CONFIG_FOUND)
-    PKG_CHECK_MODULES(LIBBCC libbcc)
-
-    EXECUTE_PROCESS(
-        COMMAND uname -r
-        OUTPUT_VARIABLE KERNEL_VERSION
-        OUTPUT_STRIP_TRAILING_WHITESPACE
-    )
-
-    SET(REQUIRED_KERNEL_VERSION "4.10.0")
-    IF (NOT (KERNEL_VERSION VERSION_LESS REQUIRED_KERNEL_VERSION))
-        SET(HAVE_BPF_SUPPORTED_KERNEL ON)
-        MESSAGE(STATUS "Checking Linux kernel version ${KERNEL_VERSION} >= ${REQUIRED_KERNEL_VERSION} for h2olog - OK")
-    ENDIF ()
-
-    IF (NOT (CMAKE_VERSION VERSION_LESS "3.8"))
-        CMAKE_POLICY(SET CMP0057 NEW)
-        IF ("cxx_std_11" IN_LIST CMAKE_CXX_COMPILE_FEATURES)
-            MESSAGE(STATUS "C++11 OK")
-            SET(CXX_11 ON)
-        ENDIF ()
-    ENDIF ()
-
-    IF (WITH_DTRACE AND LIBBCC_FOUND AND HAVE_BPF_SUPPORTED_KERNEL AND CXX_11)
-        SET(WITH_H2OLOG_DEFAULT ON)
-    ENDIF ()
-ENDIF ()
-
-OPTION(WITH_H2OLOG "use h2olog command" ${WITH_H2OLOG_DEFAULT})
-IF (WITH_H2OLOG)
-    MESSAGE(STATUS "Supporting h2olog")
-
-    SET(H2OLOG_SOURCE_FILES
-        "src/h2olog/h2olog.h"
-        "src/h2olog/h2olog.cc"
-        "src/h2olog/http_tracer.cc"
-        "src/h2olog/json.h"
-        "src/h2olog/json.cc"
-        "include/h2o/version.h"
-    )
-
-    # This phony target is required to force to trigger a custom command.
-    # If DEPENDS is empty, the custom command won't be triggered when OUTPUT files exist.
-    ADD_CUSTOM_COMMAND(OUTPUT phony_force_trigger_command COMMAND echo -n)
-
-    ADD_CUSTOM_COMMAND(
-        OUTPUT  "${CMAKE_CURRENT_SOURCE_DIR}/src/h2olog/generated_raw_tracer.cc"
-        COMMAND make -f misc/regen.mk src/h2olog/generated_raw_tracer.cc
-        WORKING_DIRECTORY ${CMAKE_CURRENT_SOURCE_DIR}
-        DEPENDS phony_force_trigger_command
-    )
-    LIST(APPEND H2OLOG_SOURCE_FILES "${CMAKE_CURRENT_SOURCE_DIR}/src/h2olog/generated_raw_tracer.cc")
-    LINK_DIRECTORIES("${LIBBCC_LIBRARY_DIRS}")
-
-    ADD_EXECUTABLE(h2olog ${H2OLOG_SOURCE_FILES})
-    ADD_DEPENDENCIES(checkdepends h2olog)
-    TARGET_LINK_LIBRARIES(h2olog libh2o-evloop ${EXTRA_LIBS})
-
-    SET_TARGET_PROPERTIES(h2olog PROPERTIES
-        CXX_STANDARD 11
-        CXX_STANDARD_REQUIRED ON
-        CXX_EXTENSIONS OFF
-        COMPILE_FLAGS "-DH2O_USE_LIBUV=0 -DBORINGSSL_NO_CXX"
-    )
-
-    TARGET_LINK_LIBRARIES(h2olog "${LIBBCC_LIBRARIES}")
-    TARGET_INCLUDE_DIRECTORIES(h2olog
-        PRIVATE "${CMAKE_CURRENT_SOURCE_DIR}/src/h2olog"
-        PRIVATE "${LIBBCC_INCLUDE_DIRS}"
-    )
-
-    INSTALL(TARGETS h2olog RUNTIME DESTINATION ${CMAKE_INSTALL_BINDIR})
-ENDIF (WITH_H2OLOG)
-
->>>>>>> 60c1758f
 # gitrev
 IF (IS_PRERELEASE)
     # To ask generate_gitrev.pl whether or not a gitrev is available,
