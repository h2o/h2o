#!/usr/bin/env python3
#
# Copyright (c) 2019-2020 Fastly, Inc., Toru Maesaka, Goro Fuji
#
# Permission is hereby granted, free of charge, to any person obtaining a copy
# of this software and associated documentation files (the "Software"), to
# deal in the Software without restriction, including without limitation the
# rights to use, copy, modify, merge, publish, distribute, sublicense, and/or
# sell copies of the Software, and to permit persons to whom the Software is
# furnished to do so, subject to the following conditions:
#
# The above copyright notice and this permission notice shall be included in
# all copies or substantial portions of the Software.
#
# THE SOFTWARE IS PROVIDED "AS IS", WITHOUT WARRANTY OF ANY KIND, EXPRESS OR
# IMPLIED, INCLUDING BUT NOT LIMITED TO THE WARRANTIES OF MERCHANTABILITY,
# FITNESS FOR A PARTICULAR PURPOSE AND NONINFRINGEMENT. IN NO EVENT SHALL THE
# AUTHORS OR COPYRIGHT HOLDERS BE LIABLE FOR ANY CLAIM, DAMAGES OR OTHER
# LIABILITY, WHETHER IN AN ACTION OF CONTRACT, TORT OR OTHERWISE, ARISING
# FROM, OUT OF OR IN CONNECTION WITH THE SOFTWARE OR THE USE OR OTHER DEALINGS
# IN THE SOFTWARE.

# gen_raw_tracer.py - Generate an h2olog tracer to emit USDT probes by parsing D script files.
#
# gen_raw_tracer.py parses D script files accompanied by @appdata annotation, for example:
#
# <code>
# /* @appdata
#  {
#     "probe1": ["payload1", "payload2"]
#  }
#  */
# provider provider1 {
#   probe probe1(const char *payload1, void *payload2, size_t payload2_len);
# }
# </code>
#
# In this case, `payload1` and `payload2` are annotated as application data,
# which h2olog does not emit by default.

import re
import sys
import json
import os
from typing import Optional, Tuple, Any
from collections import OrderedDict
from pathlib import Path
from pprint import pprint
from copy import deepcopy

DEBUG = os.getenv("DEBUG")

quicly_probes_d = "deps/quicly/quicly-probes.d"
h2o_probes_d = "h2o-probes.d"

# An allow-list to gather data from USDT probes.
# Only fields listed here are handled in BPF.
struct_map = {
    # deps/quicly/include/quicly.h
    "st_quicly_stream_t": [
        # ($member_access, $optional_flat_name)
        # If $optional_flat_name is None, $member_access is used.
        ("stream_id", None),
    ],

    # deps/quicly/include/quicly/loss.h
    "quicly_rtt_t": [
        ("minimum", None),
        ("smoothed", None),
        ("variance", None),
        ("latest",  None),
    ],

    # deps/quicly/lib/quicly.c
    "st_quicly_conn_t": [
        ("super.local.cid_set.plaintext.master_id", "master_id"),
    ],

    "st_h2o_ebpf_map_key_t": [],

    "sockaddr": [],
    "sockaddr_in": [],
    "sockaddr_in6": [],
}

# The block list for probes.
# All the probes are handled by default in JSON mode
block_probes = set([
    "quicly:debug_message",
])

# To rename field names for compatibility with:
# https://github.com/h2o/quicly/blob/master/quictrace-adapter.py
rename_map = {
    # common fields
    "at": "time",
    "master_id": "conn",

    # changed in the latest quicly master branch
    "num_bytes": "bytes_len",

    # quicly_rtt_t
    "minimum": "min-rtt",
    "smoothed": "smoothed-rtt",
    "variance": "variance-rtt",
    "latest": "latest-rtt",
}

st_quicly_conn_t_def = r"""
// This is enough for here. See `quicly.c` for the full definition.
struct st_quicly_conn_t {
  struct _st_quicly_conn_public_t super;
};
"""

re_xms = re.X | re.M | re.S
comment = r'/\*.*?\*/'


class Lexer:

  def __init__(self, src: str, filename: Optional[str] = None):
    self.src = src
    self.filename = filename
    self.pos = 0

  def skip(self, pattern) -> bool:
    m = re.match(pattern, self.src[self.pos:], re_xms)
    if m:
      self.pos += m.end()
      return True
    return False

  def skip_whitespaces(self) -> bool:
    return self.skip(r'\s+')

  def skip_whitespaces_or_comments(self):
    while self.skip_whitespaces() or self.skip(comment):
      pass

  def expect_opt(self, pattern) -> Optional[re.Match]:
    m = re.match(pattern, self.src[self.pos:], re_xms)
    if m:
      self.pos += m.end()
    return m

  def expect(self, pattern) -> re.Match:
    m = self.expect_opt(pattern)
    if not m:
      sys.exit("Expected '%s' but got '%s' %s"
               % (pattern, self.src[self.pos], self.position_hint()))
    return m

  def peek(self, pattern):
    return re.match(pattern, self.src[self.pos:], re_xms)

  def position_hint(self):
    if self.filename:
      return "at %s:%s" % (self.filename, self.line_and_column())
    else:
      return "at %s" % self.line_and_column()

  def line_and_column(self):
    lines = re.split(r'\n', self.src[:self.pos])
    return "%d:%d" % (len(lines), len(lines[-1]))


def parse_dscript(path: Path):
  lexer = Lexer(path.read_text(), path.name)

  provider = None  # type: Optional[str]
  probes = OrderedDict()
  appdata = None

  def die(msg):
    sys.exit("[dscript-parser] %s %s" % (msg, lexer.position_hint()))

  # before the "provider" keyword
  prev_pos = -1
  while prev_pos != lexer.pos:
    prev_pos = lexer.pos

    while True:
      lexer.skip_whitespaces()
      m = lexer.expect_opt(comment)
      if m:
        # find for /* @appdata {...} */
        m = re.match(r'/\*\s*@appdata\s*(?P<json>\{.*\})\s*\*/', m[0], re_xms)
        if m:
          if appdata:
            die("cannot place @appdata annotation more than once per file")
          try:
            appdata = json.loads(m.group("json"))
          except:
            die("cannot parse JSON in the @appdata annotation")
          if not isinstance(appdata, dict):
            die("@appdata must be a JSON object")
      else:
        break

    lexer.skip_whitespaces_or_comments()
    if lexer.peek(r'provider\b'):
      break
    # ignore anythong other than the "provider" keyword
    lexer.skip(r'\S+')

  # a provider block
  m = lexer.expect(r'provider\s+(?P<provider>\w+)\s*\{')
  provider = m.group("provider")

  # list of probes
  while True:
    lexer.skip_whitespaces_or_comments()

    m = lexer.expect_opt(r'probe\s+(?P<probe>\w+)\s*\(')
    if m:
      probe_name = m.group("probe")
      probe = {
          "name": probe_name,
          "args": [],
      }

      probes[probe_name] = probe

      # list of fields or parameters
      while True:
        lexer.skip_whitespaces()

        tokens = []  # type: list[str]
        while True:
          lexer.skip_whitespaces_or_comments()
          m = lexer.expect_opt(r'\w+|\*')
          if m:
            tokens.append(m[0])
          else:
            break

        name = tokens.pop()

        arg = {
            "name": name,
            "type": " ".join(tokens),
        }
        probe["args"].append(arg)

        lexer.skip_whitespaces_or_comments()
        m = lexer.expect_opt(r',')
        if not m:
          break

      lexer.skip_whitespaces_or_comments()
      lexer.expect(r'\)')
      lexer.skip_whitespaces_or_comments()
      lexer.expect(r';')
    else:
      break

  lexer.skip_whitespaces_or_comments()
  lexer.expect(r'}')

  return {
      "provider": provider,
      "probes": probes,
      "appdata": appdata,
  }


def parse_and_analyze(context: dict, d_file: Path):
  dscript = parse_dscript(d_file)

  if DEBUG:
    json.dump(dscript, sys.stderr, indent=2)
    print("", file=sys.stderr)

  if dscript["appdata"] == None:
    sys.exit("@appdata section is not declared in %s" % d_file)

  provider = dscript["provider"]
  appdata = deepcopy(dscript["appdata"])  # type: dict[str, Any]

  probe_metadata = context["probe_metadata"]

  for (name, probe) in dscript["probes"].items():
    id = ("H2OLOG_EVENT_ID_%s_%s" % (provider, name)).upper()

    fully_specified_probe_name = "%s:%s" % (provider, name)
    if block_probes and fully_specified_probe_name in block_probes:
      continue

    metadata = {
        "id": id,
        "provider": provider,
        "name": name,
        "args": probe["args"],
        "fully_specified_probe_name": fully_specified_probe_name,
        "appdata_field_set": set(),
    }
    probe_metadata[name] = metadata
    args = metadata['args']

    appdata_fields = appdata.get(name, None)
    if appdata_fields != None:
      if not isinstance(appdata_fields, list):
        sys.exit("An @appdata field must have a list of strings as a value but got: %s" % json.dumps(appdata_fields))
    else:
      appdata_fields = []

    flat_args_map = metadata['flat_args_map'] = OrderedDict()
    for arg in args:
      arg_name = arg['name']
      arg_type = arg['type']

      if arg_name in appdata_fields:
        appdata_fields.remove(arg_name)
        metadata["appdata_field_set"].add(arg_name)

      if is_ptr_type(arg_type):
        st_name = strip_typename(arg_type)
        if st_name in struct_map:
<<<<<<< HEAD
          if struct_map[st_name]:
            # decodes the struct into members in BPF programs.
            for st_field_access, st_field_name in struct_map[st_name]:
              flat_args_map[st_field_name or st_field_access] = "typeof_%s__%s" % (st_name, st_field_name or st_field_access)
          else:
            # decodes the struct into members in the user space (json.cc).
            flat_args_map[arg_name] = "struct %s" % st_name
=======
          for st_field_access, st_field_name in struct_map[st_name]:
            flat_args_map[st_field_name or st_field_access] = "typeof_%s__%s" % (st_name, st_field_name or st_field_access)
>>>>>>> 85bdbfa0
        else:
          flat_args_map[arg_name] = arg_type
      else:
        flat_args_map[arg_name] = arg_type

<<<<<<< HEAD
=======
    if name in appdata and len(appdata_fields) == 0:
      del appdata[name]

  # make sure all the items in @appdata have been consumed
  if appdata:
    for (probe_name, fields) in appdata.items():
      if fields:
        print("invalid @appdata: probe fields are not used in provider %s: %s: %s" %
              (provider, json.dumps(probe_name), json.dumps(fields)), file=sys.stderr)
      else:
        print("invalid @appdata: probe name is not used in provider %s: %s" %
              (provider, json.dumps(probe_name)), file=sys.stderr)
    sys.exit(1)

>>>>>>> 85bdbfa0

def strip_typename(t):
  return t.replace("*", "").replace("struct", "").replace("const", "").replace("strict", "").strip()


def is_str_type(t):
  return re.search(r'\b(?:char)\s*\*', t)


def is_bin_type(t):
  return re.search(r'\b(?:u?int8_t|void)\s*\*', t)


def is_sockaddr(t):
  return re.search(r'\b(?:sockaddr|quicly_address_t)\s*\*', t)


def is_ptr_type(t):
  return "*" in t and not (is_str_type(t) or is_bin_type(t) or is_sockaddr(t))


def build_tracer_name(metadata):
  return "trace_%s__%s" % (metadata['provider'], metadata['name'])


def build_tracer(context, metadata):
  fully_specified_probe_name = metadata["fully_specified_probe_name"]
  tracer_name = build_tracer_name(metadata)
  c = r"""// %s
int %s(struct pt_regs *ctx) {
  const void *buf = NULL;
  struct h2olog_event_t event = { .id = %s };

""" % (fully_specified_probe_name, tracer_name, metadata['id'])
  appdata_field_set = metadata["appdata_field_set"]  # type: set[str]
  probe_name = metadata["name"]

  args = metadata['args']
  for i in range(len(args)):
    arg = args[i]
    arg_name = arg['name']
    arg_type = arg['type']

    if arg_name in appdata_field_set:
      c += "  // %s %s (appdata)\n" % (arg_type, arg_name)
    else:
      c += "  // %s %s\n" % (arg_type, arg_name)

    if is_str_type(arg_type) or is_bin_type(arg_type):
      c += "  bpf_usdt_readarg(%d, ctx, &buf);\n" % (i+1)
      # Use `sizeof(buf)` instead of a length variable, because older kernels
      # do not accept a variable for `bpf_probe_read()`'s length parameter.
      event_t_name = "%s.%s" % (probe_name, arg_name)
      c += "  bpf_probe_read(&event.%s, sizeof(event.%s), buf);\n" % (
          event_t_name, event_t_name)
    elif is_sockaddr(arg_type):
      c += "  bpf_usdt_readarg(%d, ctx, &buf);\n" % (i+1)
      event_t_name = "%s.%s" % (probe_name, arg_name)
      c += "  bpf_probe_read(&event.%s, sizeof_sockaddr, buf);\n" % event_t_name
      c += "  if (get_sockaddr__sa_family(&event.%s) == AF_INET) {\n" % event_t_name
      c += "    bpf_probe_read(&event.%s, sizeof_sockaddr_in, buf);\n" % event_t_name
      c += "  } else if (get_sockaddr__sa_family(&event.%s) == AF_INET6) {\n" % event_t_name
      c += "    bpf_probe_read(&event.%s, sizeof_sockaddr_in6, buf);\n" % event_t_name
      c += "  }\n"
    elif is_ptr_type(arg_type):
      st_name = strip_typename(arg_type)
      if st_name in struct_map:
        if struct_map[st_name]:
          c += "  uint8_t %s[sizeof_%s] = {};\n" % (arg_name, st_name)
          c += "  bpf_usdt_readarg(%d, ctx, &buf);\n" % (i+1)
          c += "  bpf_probe_read(&%s, sizeof_%s, buf);\n" % (arg_name, st_name)
          for st_field_access, st_field_name in struct_map[st_name]:
            event_t_name = "%s.%s" % (probe_name, st_field_name or st_field_access)
            c += "  event.%s = get_%s__%s(%s);\n" % (
                event_t_name, st_name, st_field_name or st_field_access, arg_name)
        else:
          c += "  bpf_usdt_readarg(%d, ctx, &buf);\n" % (i+1)
          c += "  bpf_probe_read(&event.%s.%s, sizeof_%s, buf);\n" % (probe_name, arg_name, st_name)
      else:
        c += "  bpf_usdt_readarg(%d, ctx, &event.%s.%s);\n" % (i + 1, probe_name, arg_name)
    else:
      c += "  bpf_usdt_readarg(%d, ctx, &event.%s.%s);\n" % (i + 1, probe_name, arg_name)
  if fully_specified_probe_name == "h2o:send_response_header":
      # handle -s option
    c += r"""
#ifdef CHECK_ALLOWED_RES_HEADER_NAME
  if (!CHECK_ALLOWED_RES_HEADER_NAME(event.send_response_header.name, event.send_response_header.name_len))
    return 0;
#endif
"""

  if fully_specified_probe_name == "h2o:socket_lookup_flags":
    c += r"""
#ifdef H2OLOG_SAMPLING_RATE
  uint64_t flags = event.socket_lookup_flags.original_flags;
  int skip_tracing = bpf_get_prandom_u32() > (H2OLOG_SAMPLING_RATE * U32_MAX);
  if (skip_tracing) {
    flags |= H2O_EBPF_FLAGS_SKIP_TRACING_BIT;
  }
  int64_t ret = h2o_return.insert(&event.socket_lookup_flags.tid, &flags);
  if (ret != 0)
    bpf_trace_printk("failed to insert 0x%%lx in %s with errno=%%ld\n", flags, -ret);
#endif
""" % (tracer_name)
  else:
    c += r"""
  if (events.perf_submit(ctx, &event, sizeof(event)) != 0)
    bpf_trace_printk("failed to perf_submit in %s\n");
""" % (tracer_name)

  c += r"""
  return 0;
}
"""
  return c


def prepare_context(d_files: list):
  context = {
      "probe_metadata": OrderedDict(),
  }
  for d_file in d_files:
    parse_and_analyze(context, Path(d_file))
  return context


def build_bpf_header_generator():
  generator = r"""
#define GEN_FIELD_INFO(type, field, name) gen_field_info(#type, #field, &((type *)NULL)->field, name)

#define DEFINE_RESOLVE_FUNC(field_type) \
std::string gen_field_info(const char *struct_type, const char *field_name, const field_type *field_ptr, const char *name) \
{ \
    return do_resolve(struct_type, field_name, #field_type, field_ptr, name); \
}

template <typename FieldType>
static std::string do_resolve(const char *struct_type, const char *field_name, const char *field_type, const FieldType *field_ptr, const char *name) {
    char *buff = NULL;
    size_t buff_len = 0;
    FILE *mem = open_memstream(&buff, &buff_len);
    fprintf(mem, "/* %s (%s#%s) */\n", name, struct_type, field_name);
    fprintf(mem, "#define offsetof_%s %zd\n", name, (const char *)field_ptr - (const char *)NULL);
    fprintf(mem, "#define typeof_%s %s\n", name, field_type);
    fprintf(mem, "#define get_%s(st) *((const %s *) ((const char*)st + offsetof_%s))\n", name, field_type, name);
    fprintf(mem, "\n");
    fflush(mem);
    std::string s(buff, buff_len);
    fclose(mem);
    return s;
}

DEFINE_RESOLVE_FUNC(int16_t);
DEFINE_RESOLVE_FUNC(uint16_t);
DEFINE_RESOLVE_FUNC(int32_t);
DEFINE_RESOLVE_FUNC(uint32_t);
DEFINE_RESOLVE_FUNC(int64_t);
DEFINE_RESOLVE_FUNC(uint64_t);

static std::string gen_bpf_header() {
  std::string bpf;
"""

  for st_name, st_fields in struct_map.items():
    # It limits a size of structs to 100 as a heuristic.
    # This is because the BPF stack has a limit to 512 bytes.
    generator += r"""
  bpf += "#define sizeof_%s " + std::to_string(std::min<size_t>(sizeof(struct %s), 100)) + "\n";
""" % (st_name, st_name)

    for st_field_access, st_field_name_alias in st_fields:
      name = "%s__%s" % (st_name, st_field_name_alias or st_field_access)
      generator += """  bpf += GEN_FIELD_INFO(struct %s, %s, "%s");\n""" % (st_name, st_field_access, name)

  generator += r"""
  bpf += GEN_FIELD_INFO(struct sockaddr, sa_family, "sockaddr__sa_family");
  bpf += "#define AF_INET  " + std::to_string(AF_INET) + "\n";
  bpf += "#define AF_INET6 " + std::to_string(AF_INET6) + "\n";
"""

  generator += r"""
  return bpf;
}
"""
  return generator


def build_typedef_for_cplusplus():
  typedef = st_quicly_conn_t_def

  for st_name, st_fields in struct_map.items():
    for st_field_access, st_field_name_alias in st_fields:
      typedef += """using typeof_%s__%s = decltype(%s::%s);\n""" % (st_name, st_field_name_alias or st_field_access, st_name, st_field_access)

  return typedef


def generate_cplusplus(context, output_file):
  probe_metadata = context["probe_metadata"]

  event_id_t_decl = r"""
enum h2olog_event_id_t {
  H2OLOG_EVENT_ID_SCHED_SCHED_PROCESS_EXIT,
"""

  event_t_decl = r"""
struct h2olog_event_t {
  enum h2olog_event_id_t id;

  union {
"""

  for name, metadata in probe_metadata.items():
    fully_specified_probe_name = metadata["fully_specified_probe_name"]
    appdata_field_set = metadata["appdata_field_set"]
    event_id_t_decl += "  %s,\n" % metadata["id"]

    event_t_decl += "    struct { // %s\n" % fully_specified_probe_name
    for field_name, field_type in metadata["flat_args_map"].items():
      if is_bin_type(field_type):
        f = "uint8_t %s[STR_LEN]" % field_name
      elif is_str_type(field_type):
        f = "char %s[STR_LEN]" % field_name
      elif is_sockaddr(field_type):
        f = "quicly_address_t %s" % field_name
      else:
        f = "%s %s" % (field_type, field_name)

      if field_name in appdata_field_set:
        event_t_decl += "      %s; // appdata\n" % f
      else:
        event_t_decl += "      %s;\n" % f
    event_t_decl += "    } %s;\n" % name

  event_t_decl += r"""
  };
};
"""

  event_id_t_decl += "};\n"

  bpf = r"""
#include <linux/sched.h>
#include <linux/limits.h>

#define STR_LEN 64

typedef union quicly_address_t {
  uint8_t sa[sizeof_sockaddr];
  uint8_t sin[sizeof_sockaddr_in];
  uint8_t sin6[sizeof_sockaddr_in6];
} quicly_address_t;

struct st_h2o_ebpf_map_key_t {
  uint8_t payload[sizeof_st_h2o_ebpf_map_key_t];
};

%s
%s
BPF_PERF_OUTPUT(events);

// A pinned BPF object to return a value to h2o.
// The table size must be larger than the number of threads in h2o.
BPF_TABLE_PINNED("lru_hash", pid_t, uint64_t, h2o_return, H2O_EBPF_RETURN_MAP_SIZE, H2O_EBPF_RETURN_MAP_PATH);

// HTTP/3 tracing
BPF_HASH(h2o_to_quicly_conn, u64, u32);

// tracepoint sched:sched_process_exit
int trace_sched_process_exit(struct tracepoint__sched__sched_process_exit *ctx) {
  const struct task_struct *task = (const struct task_struct*)bpf_get_current_task();
  pid_t h2o_pid = task->tgid;
  pid_t h2o_tid = task->pid;
  if (!(h2o_pid == H2OLOG_H2O_PID && h2o_tid == H2OLOG_H2O_PID)) {
    return 0;
  }
  struct h2olog_event_t ev = { .id = H2OLOG_EVENT_ID_SCHED_SCHED_PROCESS_EXIT };
  events.perf_submit(ctx, &ev, sizeof(ev));
  return 0;
}

""" % (event_id_t_decl, event_t_decl)

  usdts_def = r"""
void h2o_raw_tracer::initialize() {
  available_usdts.assign({
"""
  for metadata in probe_metadata.values():
    bpf += build_tracer(context, metadata)
    usdts_def += """    h2o_tracer::usdt("%s", "%s", "%s"),\n""" % (
        metadata['provider'], metadata['name'], build_tracer_name(metadata))
  usdts_def += r"""
  });
}
"""

  handle_event_func = r"""
void h2o_raw_tracer::do_handle_event(const void *data, int data_len) {
  const h2olog_event_t *event = static_cast<const h2olog_event_t*>(data);

  if (event->id == H2OLOG_EVENT_ID_SCHED_SCHED_PROCESS_EXIT) {
    exit(0);
  }

  // output JSON
  fprintf(out_, "{");

  switch (event->id) {
"""

  for probe_name in probe_metadata:
    metadata = probe_metadata[probe_name]
    fully_specified_probe_name = metadata["fully_specified_probe_name"]
<<<<<<< HEAD

    if fully_specified_probe_name == "h2o:socket_lookup_flags":
      continue

    block_field_set = block_fields.get(fully_specified_probe_name, None)
=======
    appdata_field_set = metadata["appdata_field_set"]  # type: set[str]
>>>>>>> 85bdbfa0
    flat_args_map = metadata["flat_args_map"]

    handle_event_func += "  case %s: { // %s\n" % (
        metadata['id'], fully_specified_probe_name)
    handle_event_func += '    json_write_pair_n(out_, STR_LIT("type"), STR_LIT("%s"));\n' % probe_name.replace("_", "-")
    handle_event_func += '    json_write_pair_c(out_, STR_LIT("seq"), seq_);\n'

    for field_name, field_type in flat_args_map.items():
      stmts = ""
      json_field_name = rename_map.get(field_name, field_name).replace("_", "-")
      event_t_name = "%s.%s" % (probe_name, field_name)
      if not is_bin_type(field_type) and not is_str_type(field_type):
        stmts += '    json_write_pair_c(out_, STR_LIT("%s"), event->%s);\n' % (
            json_field_name, event_t_name)
      else:  # bin or str type with "*_len" field
        len_names = set([field_name + "_len", "num_" + field_name])

        len_event_t_name = None
        for n in flat_args_map:
          if n in len_names:
            len_event_t_name = "%s.%s" % (probe_name, n)

        if len_event_t_name:
          # A string might be truncated in STRLEN
          stmts += '    json_write_pair_c(out_, STR_LIT("%s"), event->%s, (event->%s < STR_LEN ? event->%s : STR_LEN));\n' % (
              json_field_name, event_t_name, len_event_t_name, len_event_t_name)
        elif is_bin_type(field_type):
          stmts += '    # warning "missing `%s_len` param in the probe %s, ignored."\n' % (
              field_name, fully_specified_probe_name)
        else:  # str type
          stmts += '    json_write_pair_c(out_, STR_LIT("%s"), event->%s, strlen(event->%s));\n' % (
              json_field_name, event_t_name, event_t_name)
      if field_name in appdata_field_set:
        handle_event_func += "    if (include_appdata_) {\n"
        handle_event_func += re.sub(r"^", "  ", stmts, flags=re_xms).rstrip() + "\n"
        handle_event_func += "    }\n"
      else:
        handle_event_func += stmts

    if metadata["provider"] == "h2o":
      handle_event_func += '    json_write_pair_c(out_, STR_LIT("time"), time_milliseconds());\n'

    handle_event_func += "    break;\n"
    handle_event_func += "  }\n"

  handle_event_func += r"""
  default:
    std::abort();
  }

  fprintf(out_, "}\n");
"""
  handle_event_func += "}\n"

  Path(output_file).write_text(r"""// Generated code. Do not edit it here!

extern "C" {
#include <sys/time.h>
#include "quicly.h"
#include "h2o/ebpf.h"
}

#include <cstdlib>
#include <cstdint>
#include <cstdio>
#include <cstring>
#include <string>
#include <algorithm>

#include "h2olog.h"
#include "json.h"

#include "raw_tracer.cc.h"

#define STR_LEN 64
#define STR_LIT(s) s, strlen(s)

using namespace std;

%s
%s
%s
%s
%s
%s

std::string h2o_raw_tracer::bpf_text() {
  // language=c
  return gen_bpf_header() + R"(
%s
)";
}

""" % (build_typedef_for_cplusplus(), build_bpf_header_generator(), event_id_t_decl, event_t_decl, usdts_def, handle_event_func, bpf))


def usage():
  print("usage: %s output_file d_files..." % sys.argv[0])
  sys.exit(1)


def main():
  if len(sys.argv) <= 2:
    usage()

  output_file, *d_files = sys.argv[1:]

  context = prepare_context(d_files)
  generate_cplusplus(context, output_file)


if __name__ == "__main__":
  main()<|MERGE_RESOLUTION|>--- conflicted
+++ resolved
@@ -317,7 +317,6 @@
       if is_ptr_type(arg_type):
         st_name = strip_typename(arg_type)
         if st_name in struct_map:
-<<<<<<< HEAD
           if struct_map[st_name]:
             # decodes the struct into members in BPF programs.
             for st_field_access, st_field_name in struct_map[st_name]:
@@ -325,17 +324,11 @@
           else:
             # decodes the struct into members in the user space (json.cc).
             flat_args_map[arg_name] = "struct %s" % st_name
-=======
-          for st_field_access, st_field_name in struct_map[st_name]:
-            flat_args_map[st_field_name or st_field_access] = "typeof_%s__%s" % (st_name, st_field_name or st_field_access)
->>>>>>> 85bdbfa0
         else:
           flat_args_map[arg_name] = arg_type
       else:
         flat_args_map[arg_name] = arg_type
 
-<<<<<<< HEAD
-=======
     if name in appdata and len(appdata_fields) == 0:
       del appdata[name]
 
@@ -350,7 +343,6 @@
               (provider, json.dumps(probe_name)), file=sys.stderr)
     sys.exit(1)
 
->>>>>>> 85bdbfa0
 
 def strip_typename(t):
   return t.replace("*", "").replace("struct", "").replace("const", "").replace("strict", "").strip()
@@ -664,15 +656,11 @@
   for probe_name in probe_metadata:
     metadata = probe_metadata[probe_name]
     fully_specified_probe_name = metadata["fully_specified_probe_name"]
-<<<<<<< HEAD
 
     if fully_specified_probe_name == "h2o:socket_lookup_flags":
       continue
 
-    block_field_set = block_fields.get(fully_specified_probe_name, None)
-=======
     appdata_field_set = metadata["appdata_field_set"]  # type: set[str]
->>>>>>> 85bdbfa0
     flat_args_map = metadata["flat_args_map"]
 
     handle_event_func += "  case %s: { // %s\n" % (
