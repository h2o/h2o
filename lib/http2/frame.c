/*
 * Copyright (c) 2014 DeNA Co., Ltd.
 *
 * Permission is hereby granted, free of charge, to any person obtaining a copy
 * of this software and associated documentation files (the "Software"), to
 * deal in the Software without restriction, including without limitation the
 * rights to use, copy, modify, merge, publish, distribute, sublicense, and/or
 * sell copies of the Software, and to permit persons to whom the Software is
 * furnished to do so, subject to the following conditions:
 *
 * The above copyright notice and this permission notice shall be included in
 * all copies or substantial portions of the Software.
 *
 * THE SOFTWARE IS PROVIDED "AS IS", WITHOUT WARRANTY OF ANY KIND, EXPRESS OR
 * IMPLIED, INCLUDING BUT NOT LIMITED TO THE WARRANTIES OF MERCHANTABILITY,
 * FITNESS FOR A PARTICULAR PURPOSE AND NONINFRINGEMENT. IN NO EVENT SHALL THE
 * AUTHORS OR COPYRIGHT HOLDERS BE LIABLE FOR ANY CLAIM, DAMAGES OR OTHER
 * LIABILITY, WHETHER IN AN ACTION OF CONTRACT, TORT OR OTHERWISE, ARISING
 * FROM, OUT OF OR IN CONNECTION WITH THE SOFTWARE OR THE USE OR OTHER DEALINGS
 * IN THE SOFTWARE.
 */
#include "h2o/http2_common.h"

const h2o_http2_priority_t h2o_http2_default_priority = {
    0, /* exclusive */
    0, /* dependency */
    16 /* weight */
};

const h2o_http2_settings_t H2O_HTTP2_SETTINGS_DEFAULT = {
    /* header_table_size */ 4096,
    /* enable_push */ 1,
    /* max_concurrent_streams */ UINT32_MAX,
    /* initial_window_size */ 65535,
    /* max_frame_size */ 16384};

int h2o_http2_update_peer_settings(h2o_http2_settings_t *settings, const uint8_t *src, size_t len, const char **err_desc)
{
    for (; len >= 6; len -= 6, src += 6) {
        uint16_t identifier = h2o_http2_decode16u(src);
        uint32_t value = h2o_http2_decode32u(src + 2);
        switch (identifier) {
#define SET(label, member, min, max, err_code)                                                                                     \
    case H2O_HTTP2_SETTINGS_##label:                                                                                               \
        if (!(min <= value && value <= max)) {                                                                                     \
            *err_desc = "invalid SETTINGS frame";                                                                                  \
            return err_code;                                                                                                       \
        }                                                                                                                          \
        settings->member = value;                                                                                                  \
        break
            SET(HEADER_TABLE_SIZE, header_table_size, 0, UINT32_MAX, 0);
            SET(ENABLE_PUSH, enable_push, 0, 1, H2O_HTTP2_ERROR_PROTOCOL);
            SET(MAX_CONCURRENT_STREAMS, max_concurrent_streams, 0, UINT32_MAX, 0);
            SET(INITIAL_WINDOW_SIZE, initial_window_size, 0, 0x7fffffff, H2O_HTTP2_ERROR_FLOW_CONTROL);
            SET(MAX_FRAME_SIZE, max_frame_size, 16384, 16777215, H2O_HTTP2_ERROR_PROTOCOL);
#undef SET
        default:
            /* ignore unknown (5.5) */
            break;
        }
    }

    if (len != 0)
        return H2O_HTTP2_ERROR_FRAME_SIZE;
    return 0;
}

uint8_t *h2o_http2_encode_frame_header(uint8_t *dst, size_t length, uint8_t type, uint8_t flags, int32_t stream_id)
{
    if (length > 0xffffff)
        h2o_fatal("invalid length");

    dst = h2o_http2_encode24u(dst, (uint32_t)length);
    *dst++ = type;
    *dst++ = flags;
    dst = h2o_http2_encode32u(dst, stream_id);

    return dst;
}

static uint8_t *allocate_frame(h2o_buffer_t **buf, size_t length, uint8_t type, uint8_t flags, int32_t stream_id)
{
    h2o_iovec_t alloced = h2o_buffer_reserve(buf, H2O_HTTP2_FRAME_HEADER_SIZE + length);
    (*buf)->size += H2O_HTTP2_FRAME_HEADER_SIZE + length;
    return h2o_http2_encode_frame_header((uint8_t *)alloced.base, length, type, flags, stream_id);
}

void h2o_http2__encode_rst_stream_frame(h2o_buffer_t **buf, uint32_t stream_id, int errnum)
{
    uint8_t *dst = allocate_frame(buf, 4, H2O_HTTP2_FRAME_TYPE_RST_STREAM, 0, stream_id);
    dst = h2o_http2_encode32u(dst, errnum);
}

void h2o_http2_encode_ping_frame(h2o_buffer_t **buf, int is_ack, const uint8_t *data)
{
    uint8_t *dst = allocate_frame(buf, 8, H2O_HTTP2_FRAME_TYPE_PING, is_ack ? H2O_HTTP2_FRAME_FLAG_ACK : 0, 0);
    memcpy(dst, data, 8);
    dst += 8;
}

void h2o_http2_encode_goaway_frame(h2o_buffer_t **buf, uint32_t last_stream_id, int errnum, h2o_iovec_t additional_data)
{
    uint8_t *dst = allocate_frame(buf, 8 + additional_data.len, H2O_HTTP2_FRAME_TYPE_GOAWAY, 0, 0);
    dst = h2o_http2_encode32u(dst, last_stream_id);
    dst = h2o_http2_encode32u(dst, (uint32_t)-errnum);
    h2o_memcpy(dst, additional_data.base, additional_data.len);
}

void h2o_http2_encode_window_update_frame(h2o_buffer_t **buf, uint32_t stream_id, int32_t window_size_increment)
{
    uint8_t *dst = allocate_frame(buf, 4, H2O_HTTP2_FRAME_TYPE_WINDOW_UPDATE, 0, stream_id);
    dst = h2o_http2_encode32u(dst, window_size_increment);
}

<<<<<<< HEAD
ssize_t h2o_http2_decode_frame(h2o_http2_frame_t *frame, const uint8_t *src, size_t len, size_t max_frame_size, const char **err_desc)
=======
void h2o_http2_encode_origin_frame(h2o_buffer_t **buf, h2o_iovec_t payload)
{
    uint8_t *dst = allocate_frame(buf, payload.len, H2O_HTTP2_FRAME_TYPE_ORIGIN, 0, 0);
    memcpy(dst, payload.base, payload.len);
}

ssize_t h2o_http2_decode_frame(h2o_http2_frame_t *frame, const uint8_t *src, size_t len, const char **err_desc)
>>>>>>> 5d97ccd1
{
    if (len < H2O_HTTP2_FRAME_HEADER_SIZE)
        return H2O_HTTP2_ERROR_INCOMPLETE;

    frame->length = h2o_http2_decode24u(src);
    frame->type = src[3];
    frame->flags = src[4];
    frame->stream_id = h2o_http2_decode32u(src + 5) & 0x7fffffff;

    if (frame->length > max_frame_size)
        return H2O_HTTP2_ERROR_FRAME_SIZE;

    if (len < H2O_HTTP2_FRAME_HEADER_SIZE + frame->length)
        return H2O_HTTP2_ERROR_INCOMPLETE;

    frame->payload = src + H2O_HTTP2_FRAME_HEADER_SIZE;

    return H2O_HTTP2_FRAME_HEADER_SIZE + frame->length;
}

int h2o_http2_decode_data_payload(h2o_http2_data_payload_t *payload, const h2o_http2_frame_t *frame, const char **err_desc)
{
    if (frame->stream_id == 0) {
        *err_desc = "invalid stream id in DATA frame";
        return H2O_HTTP2_ERROR_PROTOCOL;
    }

    if ((frame->flags & H2O_HTTP2_FRAME_FLAG_PADDED) != 0) {
        uint8_t padding_length;
        if (frame->length < 1) {
            *err_desc = "invalid DATA frame";
            return H2O_HTTP2_ERROR_PROTOCOL;
        }
        padding_length = frame->payload[0];
        if (frame->length < 1 + padding_length) {
            *err_desc = "invalid DATA frame";
            return H2O_HTTP2_ERROR_PROTOCOL;
        }
        payload->data = frame->payload + 1;
        payload->length = frame->length - (1 + padding_length);
    } else {
        payload->data = frame->payload;
        payload->length = frame->length;
    }
    return 0;
}

static const uint8_t *decode_priority(h2o_http2_priority_t *priority, const uint8_t *src)
{
    uint32_t u4 = h2o_http2_decode32u(src);
    src += 4;
    priority->exclusive = u4 >> 31;
    priority->dependency = u4 & 0x7fffffff;
    priority->weight = (uint16_t)*src++ + 1;
    return src;
}

int h2o_http2_decode_headers_payload(h2o_http2_headers_payload_t *payload, const h2o_http2_frame_t *frame, const char **err_desc)
{
    const uint8_t *src = frame->payload, *src_end = frame->payload + frame->length;

    if (frame->stream_id == 0) {
        *err_desc = "invalid stream id in HEADERS frame";
        return H2O_HTTP2_ERROR_PROTOCOL;
    }

    if ((frame->flags & H2O_HTTP2_FRAME_FLAG_PADDED) != 0) {
        uint32_t padlen;
        if (src == src_end) {
            *err_desc = "invalid HEADERS frame";
            return H2O_HTTP2_ERROR_PROTOCOL;
        }
        padlen = *src++;
        if (src_end - src < padlen) {
            *err_desc = "invalid HEADERS frame";
            return H2O_HTTP2_ERROR_PROTOCOL;
        }
        src_end -= padlen;
    }

    if ((frame->flags & H2O_HTTP2_FRAME_FLAG_PRIORITY) != 0) {
        if (src_end - src < 5)
            return -1;
        src = decode_priority(&payload->priority, src);
    } else {
        payload->priority = h2o_http2_default_priority;
    }

    payload->headers = src;
    payload->headers_len = src_end - src;

    return 0;
}

int h2o_http2_decode_priority_payload(h2o_http2_priority_t *payload, const h2o_http2_frame_t *frame, const char **err_desc)
{
    if (frame->stream_id == 0) {
        *err_desc = "invalid stream id in PRIORITY frame";
        return H2O_HTTP2_ERROR_PROTOCOL;
    }
    if (frame->length != 5) {
        *err_desc = "invalid PRIORITY frame";
        return H2O_HTTP2_ERROR_FRAME_SIZE;
    }

    decode_priority(payload, frame->payload);
    return 0;
}

int h2o_http2_decode_rst_stream_payload(h2o_http2_rst_stream_payload_t *payload, const h2o_http2_frame_t *frame,
                                        const char **err_desc)
{
    if (frame->stream_id == 0) {
        *err_desc = "invalid stream id in RST_STREAM frame";
        return H2O_HTTP2_ERROR_PROTOCOL;
    }
    if (frame->length != sizeof(payload->error_code)) {
        *err_desc = "invalid RST_STREAM frame";
        return H2O_HTTP2_ERROR_FRAME_SIZE;
    }

    payload->error_code = h2o_http2_decode32u(frame->payload);
    return 0;
}

int h2o_http2_decode_ping_payload(h2o_http2_ping_payload_t *payload, const h2o_http2_frame_t *frame, const char **err_desc)
{
    if (frame->stream_id != 0) {
        *err_desc = "invalid PING frame";
        return H2O_HTTP2_ERROR_PROTOCOL;
    }
    if (frame->length != sizeof(payload->data)) {
        *err_desc = "invalid PING frame";
        return H2O_HTTP2_ERROR_FRAME_SIZE;
    }

    memcpy(payload->data, frame->payload, sizeof(payload->data));
    return 0;
}

int h2o_http2_decode_goaway_payload(h2o_http2_goaway_payload_t *payload, const h2o_http2_frame_t *frame, const char **err_desc)
{
    if (frame->stream_id != 0) {
        *err_desc = "invalid stream id in GOAWAY frame";
        return H2O_HTTP2_ERROR_PROTOCOL;
    }
    if (frame->length < 8) {
        *err_desc = "invalid GOAWAY frame";
        return H2O_HTTP2_ERROR_FRAME_SIZE;
    }

    payload->last_stream_id = h2o_http2_decode32u(frame->payload) & 0x7fffffff;
    payload->error_code = h2o_http2_decode32u(frame->payload + 4);
    if ((payload->debug_data.len = frame->length - 8) != 0)
        payload->debug_data.base = (char *)frame->payload + 8;
    else
        payload->debug_data.base = NULL;

    return 0;
}

int h2o_http2_decode_window_update_payload(h2o_http2_window_update_payload_t *payload, const h2o_http2_frame_t *frame,
                                           const char **err_desc, int *err_is_stream_level)
{
    if (frame->length != 4) {
        *err_is_stream_level = 0;
        return H2O_HTTP2_ERROR_FRAME_SIZE;
    }

    payload->window_size_increment = h2o_http2_decode32u(frame->payload) & 0x7fffffff;
    if (payload->window_size_increment == 0) {
        *err_is_stream_level = frame->stream_id != 0;
        *err_desc = "invalid WINDOW_UPDATE frame";
        return H2O_HTTP2_ERROR_PROTOCOL;
    }

    return 0;
}<|MERGE_RESOLUTION|>--- conflicted
+++ resolved
@@ -112,17 +112,13 @@
     dst = h2o_http2_encode32u(dst, window_size_increment);
 }
 
-<<<<<<< HEAD
-ssize_t h2o_http2_decode_frame(h2o_http2_frame_t *frame, const uint8_t *src, size_t len, size_t max_frame_size, const char **err_desc)
-=======
 void h2o_http2_encode_origin_frame(h2o_buffer_t **buf, h2o_iovec_t payload)
 {
     uint8_t *dst = allocate_frame(buf, payload.len, H2O_HTTP2_FRAME_TYPE_ORIGIN, 0, 0);
     memcpy(dst, payload.base, payload.len);
 }
 
-ssize_t h2o_http2_decode_frame(h2o_http2_frame_t *frame, const uint8_t *src, size_t len, const char **err_desc)
->>>>>>> 5d97ccd1
+ssize_t h2o_http2_decode_frame(h2o_http2_frame_t *frame, const uint8_t *src, size_t len, size_t max_frame_size, const char **err_desc)
 {
     if (len < H2O_HTTP2_FRAME_HEADER_SIZE)
         return H2O_HTTP2_ERROR_INCOMPLETE;
