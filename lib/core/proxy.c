/*
 * Copyright (c) 2014,2015 DeNA Co., Ltd., Kazuho Oku, Masahiro Nagano
 *
 * Permission is hereby granted, free of charge, to any person obtaining a copy
 * of this software and associated documentation files (the "Software"), to
 * deal in the Software without restriction, including without limitation the
 * rights to use, copy, modify, merge, publish, distribute, sublicense, and/or
 * sell copies of the Software, and to permit persons to whom the Software is
 * furnished to do so, subject to the following conditions:
 *
 * The above copyright notice and this permission notice shall be included in
 * all copies or substantial portions of the Software.
 *
 * THE SOFTWARE IS PROVIDED "AS IS", WITHOUT WARRANTY OF ANY KIND, EXPRESS OR
 * IMPLIED, INCLUDING BUT NOT LIMITED TO THE WARRANTIES OF MERCHANTABILITY,
 * FITNESS FOR A PARTICULAR PURPOSE AND NONINFRINGEMENT. IN NO EVENT SHALL THE
 * AUTHORS OR COPYRIGHT HOLDERS BE LIABLE FOR ANY CLAIM, DAMAGES OR OTHER
 * LIABILITY, WHETHER IN AN ACTION OF CONTRACT, TORT OR OTHERWISE, ARISING
 * FROM, OUT OF OR IN CONNECTION WITH THE SOFTWARE OR THE USE OR OTHER DEALINGS
 * IN THE SOFTWARE.
 */
#include <netdb.h>
#include <stdio.h>
#include <stdlib.h>
#include <sys/socket.h>
#include "picohttpparser.h"
#include "h2o.h"
#include "h2o/http1.h"
#include "h2o/http1client.h"
#include "h2o/tunnel.h"

struct rp_generator_t {
    h2o_generator_t super;
    h2o_req_t *src_req;
    h2o_http1client_t *client;
    struct {
        h2o_iovec_t bufs[3]; /* first buf is the request line and host header, the second is the rest headers, the third is the POST content */
        int is_head;
    } up_req;
    h2o_buffer_t *last_content_before_send;
    h2o_doublebuffer_t sending;
    int is_websocket_handshake;
    int had_body_error; /* set if an error happened while fetching the body so that we can propagate the error */
<<<<<<< HEAD
    void (*await_send)(h2o_http1client_t *);
=======
    h2o_write_req_chunk_done frontend_write_req_chunk_done;
>>>>>>> 8f604db3
};

struct rp_ws_upgrade_info_t {
    h2o_context_t *ctx;
    h2o_timeout_t *timeout;
    h2o_socket_t *upstream_sock;
};

static h2o_http1client_ctx_t *get_client_ctx(h2o_req_t *req)
{
    h2o_req_overrides_t *overrides = req->overrides;
    if (overrides != NULL && overrides->client_ctx != NULL)
        return overrides->client_ctx;
    return &req->conn->ctx->proxy.client_ctx;
}

static h2o_iovec_t rewrite_location(h2o_mem_pool_t *pool, const char *location, size_t location_len, h2o_url_t *match,
                                    const h2o_url_scheme_t *req_scheme, h2o_iovec_t req_authority, h2o_iovec_t req_basepath)
{
    h2o_url_t loc_parsed;

    if (h2o_url_parse(location, location_len, &loc_parsed) != 0)
        goto NoRewrite;
    if (loc_parsed.scheme != &H2O_URL_SCHEME_HTTP)
        goto NoRewrite;
    if (!h2o_url_hosts_are_equal(&loc_parsed, match))
        goto NoRewrite;
    if (h2o_url_get_port(&loc_parsed) != h2o_url_get_port(match))
        goto NoRewrite;
    if (loc_parsed.path.len < match->path.len)
        goto NoRewrite;
    if (memcmp(loc_parsed.path.base, match->path.base, match->path.len) != 0)
        goto NoRewrite;

    return h2o_concat(pool, req_scheme->name, h2o_iovec_init(H2O_STRLIT("://")), req_authority, req_basepath,
                      h2o_iovec_init(loc_parsed.path.base + match->path.len, loc_parsed.path.len - match->path.len));

NoRewrite:
    return (h2o_iovec_t){NULL};
}

static h2o_iovec_t build_request_merge_headers(h2o_mem_pool_t *pool, h2o_iovec_t merged, h2o_iovec_t added, int seperator)
{
    if (added.len == 0)
        return merged;
    if (merged.len == 0)
        return added;

    size_t newlen = merged.len + 2 + added.len;
    char *buf = h2o_mem_alloc_pool(pool, newlen);
    memcpy(buf, merged.base, merged.len);
    buf[merged.len] = seperator;
    buf[merged.len + 1] = ' ';
    memcpy(buf + merged.len + 2, added.base, added.len);
    merged.base = buf;
    merged.len = newlen;
    return merged;
}

/*
 * A request without neither Content-Length or Transfer-Encoding header implies a zero-length request body (see 6th rule of RFC 7230
 * 3.3.3).
 * OTOH, section 3.3.3 states:
 *
 *   A user agent SHOULD send a Content-Length in a request message when
 *   no Transfer-Encoding is sent and the request method defines a meaning
 *   for an enclosed payload body.  For example, a Content-Length header
 *   field is normally sent in a POST request even when the value is 0
 *   (indicating an empty payload body).  A user agent SHOULD NOT send a
 *   Content-Length header field when the request message does not contain
 *   a payload body and the method semantics do not anticipate such a
 *   body.
 *
 * PUT and POST define a meaning for the payload body, let's emit a
 * Content-Length header if it doesn't exist already, since the server
 * might send a '411 Length Required' response.
 *
 * see also: ML thread starting at https://lists.w3.org/Archives/Public/ietf-http-wg/2016JulSep/0580.html
 */
static int req_requires_content_length(h2o_req_t *req)
{
    int is_put_or_post =
        (req->method.len >= 1 && req->method.base[0] == 'P' && (h2o_memis(req->method.base, req->method.len, H2O_STRLIT("POST")) ||
                                                                h2o_memis(req->method.base, req->method.len, H2O_STRLIT("PUT"))));

    return is_put_or_post && h2o_find_header(&req->res.headers, H2O_TOKEN_TRANSFER_ENCODING, -1) == -1;
}

static h2o_iovec_t build_request_line_host(h2o_req_t *req, int use_proxy_protocol)
{
    h2o_iovec_t buf;
    size_t offset = 0;
    
    buf.len = req->method.len + req->path.len + req->authority.len + sizeof("  HTTP/1.1\r\nhost: \r\n");
    if (use_proxy_protocol)
        buf.len += H2O_PROXY_HEADER_MAX_LENGTH;
    buf.base = h2o_mem_alloc_pool(&req->pool, buf.len);
    
#define APPEND(s, l)                                                                                                               \
    do {                                                                                                                           \
        memcpy(buf.base + offset, (s), (l));                                                                                       \
        offset += (l);                                                                                                             \
    } while (0)
#define APPEND_STRLIT(lit) APPEND((lit), sizeof(lit) - 1)

    if (use_proxy_protocol)
        offset += h2o_stringify_proxy_header(req->conn, buf.base + offset);
    
    APPEND(req->method.base, req->method.len);
    buf.base[offset++] = ' ';
    APPEND(req->path.base, req->path.len);
    APPEND_STRLIT(" HTTP/1.1\r\nhost: ");
    APPEND(req->authority.base, req->authority.len);
    buf.base[offset++] = '\r';
    buf.base[offset++] = '\n';
    buf.base[offset++] = '\0'; /* for debugging */

#undef APPEND
#undef APPEND_STRLIT
    
    /* set the length */
    assert(offset <= buf.len);
    buf.len = offset - 1;
    
    return buf;
}

static h2o_iovec_t build_request_rest_headers(h2o_req_t *req, int keepalive, int is_websocket_handshake, int *te_chunked)
{
    h2o_iovec_t buf;
    size_t offset = 0, remote_addr_len = SIZE_MAX;
    char remote_addr[NI_MAXHOST];
    struct sockaddr_storage ss;
    socklen_t sslen;
    h2o_iovec_t cookie_buf = {NULL}, xff_buf = {NULL}, via_buf = {NULL};
    int preserve_x_forwarded_proto = req->conn->ctx->globalconf->proxy.preserve_x_forwarded_proto;
    int emit_x_forwarded_headers = req->conn->ctx->globalconf->proxy.emit_x_forwarded_headers;
    int emit_via_header = req->conn->ctx->globalconf->proxy.emit_via_header;

    /* for x-f-f */
    if ((sslen = req->conn->callbacks->get_peername(req->conn, (void *)&ss)) != 0)
        remote_addr_len = h2o_socket_getnumerichost((void *)&ss, sslen, remote_addr);

    /* build response */
    buf.len = 512;
    buf.base = h2o_mem_alloc_pool(&req->pool, buf.len);

#define RESERVE(sz)                                                                                                                \
    do {                                                                                                                           \
        size_t required = offset + sz + 4 /* for "\r\n\r\n" */;                                                                    \
        if (required > buf.len) {                                                                                                  \
            do {                                                                                                                   \
                buf.len *= 2;                                                                                                      \
            } while (required > buf.len);                                                                                          \
            char *newp = h2o_mem_alloc_pool(&req->pool, buf.len);                                                                  \
            memcpy(newp, buf.base, offset);                                                                                        \
            buf.base = newp;                                                                                                       \
        }                                                                                                                          \
    } while (0)
#define APPEND(s, l)                                                                                                               \
    do {                                                                                                                           \
        memcpy(buf.base + offset, (s), (l));                                                                                       \
        offset += (l);                                                                                                             \
    } while (0)
#define APPEND_STRLIT(lit) APPEND((lit), sizeof(lit) - 1)
#define FLATTEN_PREFIXED_VALUE(prefix, value, add_size)                                                                            \
    do {                                                                                                                           \
        RESERVE(sizeof(prefix) - 1 + value.len + 2 + add_size);                                                                    \
        APPEND_STRLIT(prefix);                                                                                                     \
        if (value.len != 0) {                                                                                                      \
            APPEND(value.base, value.len);                                                                                         \
            if (add_size != 0) {                                                                                                   \
                buf.base[offset++] = ',';                                                                                          \
                buf.base[offset++] = ' ';                                                                                          \
            }                                                                                                                      \
        }                                                                                                                          \
    } while (0)

    APPEND_STRLIT("connection: ");
    if (is_websocket_handshake) {
        APPEND_STRLIT("upgrade\r\nupgrade: websocket\r\n");
    } else if (keepalive) {
        APPEND_STRLIT("keep-alive\r\n");
    } else {
        APPEND_STRLIT("close\r\n");
    }
    assert(offset <= buf.len);

    /* CL or TE? Depends on whether we're streaming the request body or
       not, and if CL was advertised in the original request */
    if (req->_write_req_chunk_done == NULL) {
        if (req->entity.base != NULL || req_requires_content_length(req)) {
            RESERVE(sizeof("content-length: " H2O_UINT64_LONGEST_STR) - 1);
            offset += sprintf(buf.base + offset, "content-length: %zu\r\n", req->entity.len);
        }
    } else {
        if (req->content_length != SIZE_MAX) {
            RESERVE(sizeof("content-length: " H2O_UINT64_LONGEST_STR) - 1);
            offset += sprintf(buf.base + offset, "content-length: %zu\r\n", req->content_length);
        } else {
            *te_chunked = 1;
            APPEND_STRLIT("transfer-encoding: chunked\r\n");
        }
    }

    /* rewrite headers if necessary */
    h2o_headers_t req_headers = req->headers;
    if (req->overrides != NULL && req->overrides->headers_cmds != NULL) {
        req_headers.entries = NULL;
        req_headers.size = 0;
        req_headers.capacity = 0;
        h2o_headers_command_t *cmd;
        h2o_vector_reserve(&req->pool, &req_headers, req->headers.capacity);
        memcpy(req_headers.entries, req->headers.entries, sizeof(req->headers.entries[0]) * req->headers.size);
        req_headers.size = req->headers.size;
        for (cmd = req->overrides->headers_cmds; cmd->cmd != H2O_HEADERS_CMD_NULL; ++cmd)
            h2o_rewrite_headers(&req->pool, &req_headers, cmd);
    }

    {
        const h2o_header_t *h, *h_end;
        for (h = req_headers.entries, h_end = h + req_headers.size; h != h_end; ++h) {
            if (h2o_iovec_is_token(h->name)) {
                const h2o_token_t *token = (void *)h->name;
                if (token->proxy_should_drop) {
                    continue;
                } else if (token == H2O_TOKEN_COOKIE) {
                    /* merge the cookie headers; see HTTP/2 8.1.2.5 and HTTP/1 (RFC6265 5.4) */
                    /* FIXME current algorithm is O(n^2) against the number of cookie headers */
                    cookie_buf = build_request_merge_headers(&req->pool, cookie_buf, h->value, ';');
                    continue;
                } else if (token == H2O_TOKEN_VIA) {
                    if (!emit_via_header) {
                        goto AddHeader;
                    }
                    via_buf = build_request_merge_headers(&req->pool, via_buf, h->value, ',');
                    continue;
                } else if (token == H2O_TOKEN_X_FORWARDED_FOR) {
                    if (!emit_x_forwarded_headers) {
                        goto AddHeader;
                    }
                    xff_buf = build_request_merge_headers(&req->pool, xff_buf, h->value, ',');
                    continue;
                }
            }
            if (!preserve_x_forwarded_proto && h2o_lcstris(h->name->base, h->name->len, H2O_STRLIT("x-forwarded-proto")))
                continue;
        AddHeader:
            RESERVE(h->name->len + h->value.len + 2);
            APPEND(h->orig_name ? h->orig_name : h->name->base, h->name->len);
            buf.base[offset++] = ':';
            buf.base[offset++] = ' ';
            APPEND(h->value.base, h->value.len);
            buf.base[offset++] = '\r';
            buf.base[offset++] = '\n';
        }
    }

    if (cookie_buf.len != 0) {
        FLATTEN_PREFIXED_VALUE("cookie: ", cookie_buf, 0);
        buf.base[offset++] = '\r';
        buf.base[offset++] = '\n';
    }
    if (emit_x_forwarded_headers) {
        if (!preserve_x_forwarded_proto) {
            FLATTEN_PREFIXED_VALUE("x-forwarded-proto: ", req->input.scheme->name, 0);
            buf.base[offset++] = '\r';
            buf.base[offset++] = '\n';
        }
        if (remote_addr_len != SIZE_MAX) {
            FLATTEN_PREFIXED_VALUE("x-forwarded-for: ", xff_buf, remote_addr_len);
            APPEND(remote_addr, remote_addr_len);
        } else {
            FLATTEN_PREFIXED_VALUE("x-forwarded-for: ", xff_buf, 0);
        }
        buf.base[offset++] = '\r';
        buf.base[offset++] = '\n';
    }
    if (emit_via_header) {
        FLATTEN_PREFIXED_VALUE("via: ", via_buf, sizeof("1.1 ") - 1 + req->input.authority.len);
        if (req->version < 0x200) {
            buf.base[offset++] = '1';
            buf.base[offset++] = '.';
            buf.base[offset++] = '0' + (0x100 <= req->version && req->version <= 0x109 ? req->version - 0x100 : 0);
        } else {
            buf.base[offset++] = '2';
        }
        buf.base[offset++] = ' ';
        APPEND(req->input.authority.base, req->input.authority.len);
        buf.base[offset++] = '\r';
        buf.base[offset++] = '\n';
    }
    APPEND_STRLIT("\r\n");

#undef RESERVE
#undef APPEND
#undef APPEND_STRLIT
#undef FLATTEN_PREFIXED_VALUE

    /* set the length */
    assert(offset <= buf.len);
    buf.len = offset;

    return buf;
}

static void do_close(h2o_generator_t *generator, h2o_req_t *req)
{
    struct rp_generator_t *self = (void *)generator;

    if (self->client != NULL) {
        h2o_http1client_cancel(self->client);
        self->client = NULL;
    }
}

static void do_send(struct rp_generator_t *self)
{
    h2o_iovec_t vecs[1];
    size_t veccnt;
    h2o_send_state_t ststate;

    assert(self->sending.bytes_inflight == 0);

    vecs[0] = h2o_doublebuffer_prepare(&self->sending,
                                       self->client != NULL ? &self->client->sock->input : &self->last_content_before_send,
                                       self->src_req->preferred_chunk_size);

    if (self->client == NULL && vecs[0].len == self->sending.buf->size && self->last_content_before_send->size == 0) {
        veccnt = vecs[0].len != 0 ? 1 : 0;
        ststate = H2O_SEND_STATE_FINAL;
    } else {
        if (vecs[0].len == 0)
            return;
        veccnt = 1;
        ststate = H2O_SEND_STATE_IN_PROGRESS;
    }

    if (self->had_body_error)
        ststate = H2O_SEND_STATE_ERROR;

    h2o_send(self->src_req, vecs, veccnt, ststate);
}

static void do_proceed(h2o_generator_t *generator, h2o_req_t *req)
{
    struct rp_generator_t *self = (void *)generator;

    h2o_doublebuffer_consume(&self->sending);
    do_send(self);
    if (self->await_send) {
        self->await_send(self->client);
        self->await_send = NULL;
    }
}

static void on_websocket_upgrade_complete(void *_info, h2o_socket_t *sock, size_t reqsize)
{
    struct rp_ws_upgrade_info_t *info = _info;

    if (sock != NULL) {
        h2o_buffer_consume(&sock->input, reqsize);//It is detached from conn. Let's trash unused data.
        h2o_tunnel_establish(info->ctx, sock, info->upstream_sock, info->timeout);
    } else {
        h2o_socket_close(info->upstream_sock);
    }
    free(info);
}

static inline void on_websocket_upgrade(struct rp_generator_t *self, h2o_timeout_t *timeout, int rlen)
{
    h2o_req_t *req = self->src_req;
    h2o_socket_t *sock = h2o_http1client_steal_socket(self->client);
    h2o_buffer_consume(&sock->input, rlen);//trash data after stealing sock.
    struct rp_ws_upgrade_info_t *info = h2o_mem_alloc(sizeof(*info));
    info->upstream_sock = sock;
    info->timeout = timeout;
    info->ctx = req->conn->ctx;
    h2o_http1_upgrade(req, NULL, 0, on_websocket_upgrade_complete, info);
}

static void await_send(h2o_http1client_t *client)
{
        if (client)
            h2o_http1client_body_read_resume(client);
}

static int on_body(h2o_http1client_t *client, const char *errstr)
{
    struct rp_generator_t *self = client->data;
    h2o_req_overrides_t *overrides = self->src_req->overrides;

    if (errstr != NULL) {
        /* detach the content */
        self->last_content_before_send = self->client->sock->input;
        h2o_buffer_init(&self->client->sock->input, &h2o_socket_buffer_prototype);
        self->client = NULL;
        if (errstr != h2o_http1client_error_is_eos) {
            h2o_req_log_error(self->src_req, "lib/core/proxy.c", "%s", errstr);
            self->had_body_error = 1;
        }
    }
    if (self->sending.bytes_inflight == 0)
        do_send(self);

    if (self->client && self->client->sock && overrides && self->client->sock->input->size > overrides->max_buffer_size) {
        self->await_send = await_send;
        h2o_http1client_body_read_stop(self->client);
    }

    return 0;
}

static char compress_hint_to_enum(const char *val, size_t len)
{
    if (h2o_lcstris(val, len, H2O_STRLIT("on"))) {
        return H2O_COMPRESS_HINT_ENABLE;
    }
    if (h2o_lcstris(val, len, H2O_STRLIT("off"))) {
        return H2O_COMPRESS_HINT_DISABLE;
    }
    return H2O_COMPRESS_HINT_AUTO;
}

static h2o_http1client_body_cb on_head(h2o_http1client_t *client, const char *errstr, int minor_version, int status,
                                       h2o_iovec_t msg, h2o_header_t *headers, size_t num_headers, int rlen)
{
    struct rp_generator_t *self = client->data;
    h2o_req_t *req = self->src_req;
    size_t i;

    if (errstr != NULL && errstr != h2o_http1client_error_is_eos) {
        self->client = NULL;
        h2o_req_log_error(req, "lib/core/proxy.c", "%s", errstr);
        h2o_send_error_502(req, "Gateway Error", errstr, 0);
        return NULL;
    }

    /* copy the response (note: all the headers must be copied; http1client discards the input once we return from this callback) */
    req->res.status = status;
    req->res.reason = h2o_strdup(&req->pool, msg.base, msg.len).base;
    for (i = 0; i != num_headers; ++i) {
        if (h2o_iovec_is_token(headers[i].name)) {
            const h2o_token_t *token = H2O_STRUCT_FROM_MEMBER(h2o_token_t, buf, headers[i].name);
            h2o_iovec_t value;
            if (token->proxy_should_drop) {
                goto Skip;
            }
            if (token == H2O_TOKEN_CONTENT_LENGTH) {
                if (req->res.content_length != SIZE_MAX ||
                    (req->res.content_length = h2o_strtosize(headers[i].value.base, headers[i].value.len)) == SIZE_MAX) {
                    self->client = NULL;
                    h2o_req_log_error(req, "lib/core/proxy.c", "%s", "invalid response from upstream (malformed content-length)");
                    h2o_send_error_502(req, "Gateway Error", "invalid response from upstream", 0);
                    return NULL;
                }
                goto Skip;
            } else if (token == H2O_TOKEN_LOCATION) {
                if (req->res_is_delegated && (300 <= status && status <= 399) && status != 304) {
                    self->client = NULL;
                    h2o_iovec_t method = h2o_get_redirect_method(req->method, status);
                    h2o_send_redirect_internal(req, method, headers[i].value.base, headers[i].value.len, 1);
                    return NULL;
                }
                if (req->overrides != NULL && req->overrides->location_rewrite.match != NULL) {
                    value = rewrite_location(&req->pool, headers[i].value.base, headers[i].value.len,
                                             req->overrides->location_rewrite.match, req->input.scheme, req->input.authority,
                                             req->overrides->location_rewrite.path_prefix);
                    if (value.base != NULL)
                        goto AddHeader;
                }
                goto AddHeaderDuped;
            } else if (token == H2O_TOKEN_LINK) {
                h2o_iovec_t new_value;
                new_value = h2o_push_path_in_link_header(req, headers[i].value.base, headers[i].value.len);
                if (!new_value.len)
                    goto Skip;
                headers[i].value.base = new_value.base;
                headers[i].value.len = new_value.len;
            } else if (token == H2O_TOKEN_SERVER) {
                if (!req->conn->ctx->globalconf->proxy.preserve_server_header)
                    goto Skip;
            } else if (token == H2O_TOKEN_X_COMPRESS_HINT) {
                req->compress_hint = compress_hint_to_enum(headers[i].value.base, headers[i].value.len);
                goto Skip;
            }
        /* default behaviour, transfer the header downstream */
        AddHeaderDuped:
            value = h2o_strdup(&req->pool, headers[i].value.base, headers[i].value.len);
        AddHeader:
            h2o_add_header(&req->pool, &req->res.headers, token, headers[i].orig_name, value.base, value.len);
        Skip:;
        } else {
            h2o_iovec_t name = h2o_strdup(&req->pool, headers[i].name->base, headers[i].name->len);
            h2o_iovec_t value = h2o_strdup(&req->pool, headers[i].value.base, headers[i].value.len);
            h2o_add_header_by_str(&req->pool, &req->res.headers, name.base, name.len, 0, headers[i].orig_name, value.base,
                                  value.len);
        }
    }

    if (self->is_websocket_handshake && req->res.status == 101) {
        h2o_http1client_ctx_t *client_ctx = get_client_ctx(req);
        assert(client_ctx->websocket_timeout != NULL);
        h2o_add_header(&req->pool, &req->res.headers, H2O_TOKEN_UPGRADE, NULL, H2O_STRLIT("websocket"));
        on_websocket_upgrade(self, client_ctx->websocket_timeout, rlen);
        self->client = NULL;
        return NULL;
    }
    /* declare the start of the response */
    h2o_start_response(req, &self->super);

    if (errstr == h2o_http1client_error_is_eos) {
        self->client = NULL;
        h2o_send(req, NULL, 0, H2O_SEND_STATE_FINAL);
        return NULL;
    }

    return on_body;
}

static int on_1xx(h2o_http1client_t *client, int minor_version, int status, h2o_iovec_t msg, h2o_header_t *headers,
                  size_t num_headers)
{
    struct rp_generator_t *self = client->data;
    size_t i;

    for (i = 0; i != num_headers; ++i) {
        if (headers[i].name == &H2O_TOKEN_LINK->buf)
            h2o_push_path_in_link_header(self->src_req, headers[i].value.base, headers[i].value.len);
    }

    return 0;
}

static void proxy_write_req_chunk_done(void *priv, size_t written, int done)
{
    struct rp_generator_t *self = priv;
    self->frontend_write_req_chunk_done(self->src_req, written, done);
}

static int frontend_write_req_chunk(void *priv, h2o_iovec_t payload, int is_end_stream)
{
    struct rp_generator_t *self = priv;

    return h2o_http1client_write_req_chunk(self->client->sock, payload, is_end_stream);
}

static h2o_http1client_head_cb on_connect(h2o_http1client_t *client, const char *errstr, h2o_iovec_t **reqbufs, size_t *reqbufcnt,
                                          int *method_is_head, h2o_http1client_write_req_chunk_done *write_req_chunk_done,
                                          void **write_req_chunk_done_ctx, h2o_iovec_t *cur_body, h2o_url_t *location_rewrite_url)
{
    struct rp_generator_t *self = client->data;

    h2o_req_t *req = self->src_req;

    if (errstr == NULL) {
        int use_proxy_protocol = 0;
        if (req->overrides != NULL) {
            use_proxy_protocol = req->overrides->use_proxy_protocol;
            if (location_rewrite_url != NULL) {
                if (req->overrides != NULL)
                    req->overrides->location_rewrite.match = location_rewrite_url;

                if (!req->overrides->proxy_preserve_host) {
                    req->scheme = location_rewrite_url->scheme;
                    req->authority = location_rewrite_url->authority;
                }
            }
        }
        self->up_req.bufs[0] = build_request_line_host(req, use_proxy_protocol);
    }

    if (errstr != NULL) {
        self->client = NULL;
        h2o_req_log_error(self->src_req, "lib/core/proxy.c", "%s", errstr);
        h2o_send_error_502(self->src_req, "Gateway Error", errstr, 0);
        return NULL;
    }

    *reqbufs = self->up_req.bufs;
    *reqbufcnt = 2;
    *method_is_head = self->up_req.is_head;

    if (self->src_req->entity.base != NULL) {
        if (self->src_req->_write_req_chunk_done != NULL) {
            *cur_body = self->src_req->entity;
            *write_req_chunk_done = proxy_write_req_chunk_done;
            *write_req_chunk_done_ctx = self;
            self->frontend_write_req_chunk_done = self->src_req->_write_req_chunk_done;
            self->src_req->_write_req_chunk.cb = frontend_write_req_chunk;
            self->src_req->_write_req_chunk.priv = self;
        } else {
            self->up_req.bufs[2] = self->src_req->entity;
            *reqbufcnt = 3;
        }
    }
    self->client->informational_cb = on_1xx;
    return on_head;
}

static void on_generator_dispose(void *_self)
{
    struct rp_generator_t *self = _self;

    if (self->client != NULL) {
        h2o_http1client_cancel(self->client);
        self->client = NULL;
    }
    h2o_buffer_dispose(&self->last_content_before_send);
    h2o_doublebuffer_dispose(&self->sending);
}

static struct rp_generator_t *proxy_send_prepare(h2o_req_t *req, int keepalive, int use_proxy_protocol, int *te_chunked)
{
    struct rp_generator_t *self = h2o_mem_alloc_shared(&req->pool, sizeof(*self), on_generator_dispose);
    h2o_http1client_ctx_t *client_ctx = get_client_ctx(req);

    self->super.proceed = do_proceed;
    self->super.stop = do_close;
    self->src_req = req;
    if (client_ctx->websocket_timeout != NULL && h2o_lcstris(req->upgrade.base, req->upgrade.len, H2O_STRLIT("websocket"))) {
        self->is_websocket_handshake = 1;
    } else {
        self->is_websocket_handshake = 0;
    }
    self->had_body_error = 0;
<<<<<<< HEAD
    self->await_send = NULL;
    self->up_req.bufs[1] = build_request_rest_headers(req, keepalive, self->is_websocket_handshake);
    self->up_req.bufs[2] = req->entity;
=======
    self->up_req.bufs[1] = build_request_rest_headers(req, keepalive, self->is_websocket_handshake, te_chunked);
>>>>>>> 8f604db3
    self->up_req.is_head = h2o_memis(req->method.base, req->method.len, H2O_STRLIT("HEAD"));
    h2o_buffer_init(&self->last_content_before_send, &h2o_socket_buffer_prototype);
    h2o_doublebuffer_init(&self->sending, &h2o_socket_buffer_prototype);

    return self;
}

void h2o__proxy_process_request(h2o_req_t *req)
{
    h2o_req_overrides_t *overrides = req->overrides;
    h2o_http1client_ctx_t *client_ctx = get_client_ctx(req);
    struct rp_generator_t *self;
    int te_chunked = 0;

    if (overrides != NULL) {
        if (overrides->socketpool != NULL) {
            if (overrides->use_proxy_protocol)
                assert(!"proxy protocol cannot be used for a persistent upstream connection");
            self = proxy_send_prepare(req, 1, 0, &te_chunked);
            h2o_http1client_connect_with_pool(&self->client, self, client_ctx, overrides->socketpool, on_connect, te_chunked);
            return;
        } else if (overrides->hostport.host.base != NULL) {
            self = proxy_send_prepare(req, 0, overrides->use_proxy_protocol, &te_chunked);
            h2o_http1client_connect(&self->client, self, client_ctx, req->overrides->hostport.host, req->overrides->hostport.port,
                                    0, on_connect, te_chunked, overrides->location_rewrite.match);
            return;
        }
    }
    { /* default logic */
        h2o_iovec_t host;
        uint16_t port;
        if (h2o_url_parse_hostport(req->authority.base, req->authority.len, &host, &port) == NULL) {
            h2o_req_log_error(req, "lib/core/proxy.c", "invalid URL supplied for internal redirection:%s://%.*s%.*s",
                              req->scheme->name.base, (int)req->authority.len, req->authority.base, (int)req->path.len,
                              req->path.base);
            h2o_send_error_502(req, "Gateway Error", "internal error", 0);
            return;
        }
        if (port == 65535)
            port = req->scheme->default_port;
        self = proxy_send_prepare(req, 0, overrides != NULL && overrides->use_proxy_protocol, &te_chunked);
        h2o_http1client_connect(&self->client, self, client_ctx, host, port, req->scheme == &H2O_URL_SCHEME_HTTPS, on_connect,
                                te_chunked, NULL);
        return;
    }
}<|MERGE_RESOLUTION|>--- conflicted
+++ resolved
@@ -41,11 +41,8 @@
     h2o_doublebuffer_t sending;
     int is_websocket_handshake;
     int had_body_error; /* set if an error happened while fetching the body so that we can propagate the error */
-<<<<<<< HEAD
     void (*await_send)(h2o_http1client_t *);
-=======
     h2o_write_req_chunk_done frontend_write_req_chunk_done;
->>>>>>> 8f604db3
 };
 
 struct rp_ws_upgrade_info_t {
@@ -672,13 +669,8 @@
         self->is_websocket_handshake = 0;
     }
     self->had_body_error = 0;
-<<<<<<< HEAD
     self->await_send = NULL;
-    self->up_req.bufs[1] = build_request_rest_headers(req, keepalive, self->is_websocket_handshake);
-    self->up_req.bufs[2] = req->entity;
-=======
     self->up_req.bufs[1] = build_request_rest_headers(req, keepalive, self->is_websocket_handshake, te_chunked);
->>>>>>> 8f604db3
     self->up_req.is_head = h2o_memis(req->method.base, req->method.len, H2O_STRLIT("HEAD"));
     h2o_buffer_init(&self->last_content_before_send, &h2o_socket_buffer_prototype);
     h2o_doublebuffer_init(&self->sending, &h2o_socket_buffer_prototype);
