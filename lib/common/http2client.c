--- conflicted
+++ resolved
@@ -412,12 +412,8 @@
 
     size_t max_size = get_max_buffer_size(stream->super.ctx);
     if (stream->input.body->size + payload.length > max_size) {
-<<<<<<< HEAD
-=======
         stream->super._cb.on_body(&stream->super, h2o_httpclient_error_flow_control);
->>>>>>> 3ff630b5
         stream_send_error(stream->conn, stream->stream_id, H2O_HTTP2_ERROR_FLOW_CONTROL);
-        call_callback_with_error(stream, "buffered data size exceeds input window");
         close_stream(stream);
         return 0;
     }
@@ -481,15 +477,7 @@
         if ((frame->flags & H2O_HTTP2_FRAME_FLAG_END_HEADERS) == 0) {
             /* read following continuation frames without initializing `headers_unparsed` */
             conn->input.read_frame = expect_continuation_of_headers;
-<<<<<<< HEAD
-        }
-=======
-        return 0;
-    default:
-        stream_send_error(conn, frame->stream_id, H2O_HTTP2_ERROR_PROTOCOL);
-        call_callback_with_error(stream, h2o_httpclient_error_http2_protocol_violation);
-        close_stream(stream);
->>>>>>> 3ff630b5
+        }
         return 0;
     }
 
@@ -656,10 +644,6 @@
     kh_foreach_value(conn->streams, stream, {
         if (stream->stream_id > payload.last_stream_id) {
             call_callback_with_error(stream, h2o_httpclient_error_refused_stream);
-<<<<<<< HEAD
-            close_stream(stream);
-=======
->>>>>>> 3ff630b5
         }
     });
 
@@ -868,11 +852,8 @@
         on_connect_error(stream, h2o_httpclient_error_connect_timeout);
         return;
     }
-<<<<<<< HEAD
-    const char *errstr = stream->state.res == STREAM_STATE_HEAD ? "first byte timeout" : "I/O timeout";
-=======
-    const char *errstr = stream->state == H2O_HTTP2CLIENT_STREAM_STATE_RECV_HEADERS ? h2o_httpclient_error_first_byte_timeout : h2o_httpclient_error_io_timeout;
->>>>>>> 3ff630b5
+    const char *errstr =
+        stream->state.res == STREAM_STATE_HEAD ? h2o_httpclient_error_first_byte_timeout : h2o_httpclient_error_io_timeout;
     call_callback_with_error(stream, errstr);
     close_stream(stream);
 }
