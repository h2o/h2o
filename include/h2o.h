/*
 * Copyright (c) 2014-2016 DeNA Co., Ltd., Kazuho Oku, Fastly, Inc.
 *
 * Permission is hereby granted, free of charge, to any person obtaining a copy
 * of this software and associated documentation files (the "Software"), to
 * deal in the Software without restriction, including without limitation the
 * rights to use, copy, modify, merge, publish, distribute, sublicense, and/or
 * sell copies of the Software, and to permit persons to whom the Software is
 * furnished to do so, subject to the following conditions:
 *
 * The above copyright notice and this permission notice shall be included in
 * all copies or substantial portions of the Software.
 *
 * THE SOFTWARE IS PROVIDED "AS IS", WITHOUT WARRANTY OF ANY KIND, EXPRESS OR
 * IMPLIED, INCLUDING BUT NOT LIMITED TO THE WARRANTIES OF MERCHANTABILITY,
 * FITNESS FOR A PARTICULAR PURPOSE AND NONINFRINGEMENT. IN NO EVENT SHALL THE
 * AUTHORS OR COPYRIGHT HOLDERS BE LIABLE FOR ANY CLAIM, DAMAGES OR OTHER
 * LIABILITY, WHETHER IN AN ACTION OF CONTRACT, TORT OR OTHERWISE, ARISING
 * FROM, OUT OF OR IN CONNECTION WITH THE SOFTWARE OR THE USE OR OTHER DEALINGS
 * IN THE SOFTWARE.
 */
#ifndef h2o_h
#define h2o_h

#ifdef __cplusplus
extern "C" {
#endif

#include <assert.h>
#include <stddef.h>
#include <stdint.h>
#include <string.h>
#include <stdlib.h>
#include <sys/time.h>
#include <sys/socket.h>
#include <time.h>
#include <unistd.h>
#include <openssl/ssl.h>
#include "h2o/filecache.h"
#include "h2o/header.h"
#include "h2o/hostinfo.h"
#include "h2o/memcached.h"
#include "h2o/redis.h"
#include "h2o/linklist.h"
#include "h2o/httpclient.h"
#include "h2o/memory.h"
#include "h2o/multithread.h"
#include "h2o/rand.h"
#include "h2o/socket.h"
#include "h2o/string_.h"
#include "h2o/time_.h"
#include "h2o/token.h"
#include "h2o/url.h"
#include "h2o/version.h"
#include "h2o/balancer.h"
#include "h2o/http2_common.h"
#include "h2o/send_state.h"

#ifndef H2O_USE_BROTLI
/* disabled for all but the standalone server, since the encoder is written in C++ */
#define H2O_USE_BROTLI 0
#endif

#ifndef H2O_MAX_HEADERS
#define H2O_MAX_HEADERS 100
#endif
#ifndef H2O_MAX_REQLEN
#define H2O_MAX_REQLEN (8192 + 4096 * (H2O_MAX_HEADERS))
#endif

#ifndef H2O_SOMAXCONN
/* simply use a large value, and let the kernel clip it to the internal max */
#define H2O_SOMAXCONN 65535
#endif

#define H2O_HTTP2_MIN_STREAM_WINDOW_SIZE 65535
#define H2O_HTTP2_MAX_STREAM_WINDOW_SIZE 16777216

#define H2O_DEFAULT_MAX_REQUEST_ENTITY_SIZE (1024 * 1024 * 1024)
#define H2O_DEFAULT_MAX_DELEGATIONS 5
#define H2O_DEFAULT_HANDSHAKE_TIMEOUT_IN_SECS 10
#define H2O_DEFAULT_HANDSHAKE_TIMEOUT (H2O_DEFAULT_HANDSHAKE_TIMEOUT_IN_SECS * 1000)
#define H2O_DEFAULT_HTTP1_REQ_TIMEOUT_IN_SECS 10
#define H2O_DEFAULT_HTTP1_REQ_TIMEOUT (H2O_DEFAULT_HTTP1_REQ_TIMEOUT_IN_SECS * 1000)
#define H2O_DEFAULT_HTTP1_REQ_IO_TIMEOUT_IN_SECS 5
#define H2O_DEFAULT_HTTP1_REQ_IO_TIMEOUT (H2O_DEFAULT_HTTP1_REQ_IO_TIMEOUT_IN_SECS * 1000)
#define H2O_DEFAULT_HTTP1_UPGRADE_TO_HTTP2 1
#define H2O_DEFAULT_HTTP2_IDLE_TIMEOUT_IN_SECS 10
#define H2O_DEFAULT_HTTP2_IDLE_TIMEOUT (H2O_DEFAULT_HTTP2_IDLE_TIMEOUT_IN_SECS * 1000)
#define H2O_DEFAULT_HTTP2_GRACEFUL_SHUTDOWN_TIMEOUT_IN_SECS 0 /* no timeout */
#define H2O_DEFAULT_HTTP2_GRACEFUL_SHUTDOWN_TIMEOUT (H2O_DEFAULT_HTTP2_GRACEFUL_SHUTDOWN_TIMEOUT_IN_SECS * 1000)
#define H2O_DEFAULT_HTTP2_ACTIVE_STREAM_WINDOW_SIZE H2O_HTTP2_MAX_STREAM_WINDOW_SIZE
#define H2O_DEFAULT_PROXY_IO_TIMEOUT_IN_SECS 30
#define H2O_DEFAULT_PROXY_IO_TIMEOUT (H2O_DEFAULT_PROXY_IO_TIMEOUT_IN_SECS * 1000)
#define H2O_DEFAULT_PROXY_WEBSOCKET_TIMEOUT_IN_SECS 300
#define H2O_DEFAULT_PROXY_WEBSOCKET_TIMEOUT (H2O_DEFAULT_PROXY_WEBSOCKET_TIMEOUT_IN_SECS * 1000)
#define H2O_DEFAULT_PROXY_SSL_SESSION_CACHE_CAPACITY 4096
#define H2O_DEFAULT_PROXY_SSL_SESSION_CACHE_DURATION 86400000 /* 24 hours */
#define H2O_DEFAULT_PROXY_HTTP2_MAX_CONCURRENT_STREAMS 100

typedef struct st_h2o_conn_t h2o_conn_t;
typedef struct st_h2o_context_t h2o_context_t;
typedef struct st_h2o_req_t h2o_req_t;
typedef struct st_h2o_ostream_t h2o_ostream_t;
typedef struct st_h2o_configurator_command_t h2o_configurator_command_t;
typedef struct st_h2o_configurator_t h2o_configurator_t;
typedef struct st_h2o_pathconf_t h2o_pathconf_t;
typedef struct st_h2o_hostconf_t h2o_hostconf_t;
typedef struct st_h2o_globalconf_t h2o_globalconf_t;
typedef struct st_h2o_mimemap_t h2o_mimemap_t;
typedef struct st_h2o_logconf_t h2o_logconf_t;
typedef struct st_h2o_headers_command_t h2o_headers_command_t;

/**
 * basic structure of a handler (an object that MAY generate a response)
 * The handlers should register themselves to h2o_context_t::handlers.
 */
typedef struct st_h2o_handler_t {
    size_t _config_slot;
    void (*on_context_init)(struct st_h2o_handler_t *self, h2o_context_t *ctx);
    void (*on_context_dispose)(struct st_h2o_handler_t *self, h2o_context_t *ctx);
    void (*dispose)(struct st_h2o_handler_t *self);
    int (*on_req)(struct st_h2o_handler_t *self, h2o_req_t *req);
    /**
     * If the flag is set, protocol handler may invoke the request handler before receiving the end of the request body. The request
     * handler can determine if the protocol handler has actually done so by checking if `req->proceed_req` is set to non-NULL.
     * In such case, the handler should replace `req->write_req.cb` (and ctx) with its own callback to receive the request body
     * bypassing the buffer of the protocol handler. Parts of the request body being received before the handler replacing the
     * callback is accessible via `req->entity`.
     * The request handler can delay replacing the callback to a later moment. In such case, the handler can determine if
     * `req->entity` already contains a complete request body by checking if `req->proceed_req` is NULL.
     */
    unsigned supports_request_streaming : 1;
} h2o_handler_t;

/**
 * basic structure of a filter (an object that MAY modify a response)
 * The filters should register themselves to h2o_context_t::filters.
 */
typedef struct st_h2o_filter_t {
    size_t _config_slot;
    void (*on_context_init)(struct st_h2o_filter_t *self, h2o_context_t *ctx);
    void (*on_context_dispose)(struct st_h2o_filter_t *self, h2o_context_t *ctx);
    void (*dispose)(struct st_h2o_filter_t *self);
    void (*on_setup_ostream)(struct st_h2o_filter_t *self, h2o_req_t *req, h2o_ostream_t **slot);
    void (*on_informational)(struct st_h2o_filter_t *self, h2o_req_t *req);
} h2o_filter_t;

/**
 * basic structure of a logger (an object that MAY log a request)
 * The loggers should register themselves to h2o_context_t::loggers.
 */
typedef struct st_h2o_logger_t {
    size_t _config_slot;
    void (*on_context_init)(struct st_h2o_logger_t *self, h2o_context_t *ctx);
    void (*on_context_dispose)(struct st_h2o_logger_t *self, h2o_context_t *ctx);
    void (*dispose)(struct st_h2o_logger_t *self);
    void (*log_access)(struct st_h2o_logger_t *self, h2o_req_t *req);
} h2o_logger_t;

/**
 * contains stringified representations of a timestamp
 */
typedef struct st_h2o_timestamp_string_t {
    char rfc1123[H2O_TIMESTR_RFC1123_LEN + 1];
    char log[H2O_TIMESTR_LOG_LEN + 1];
} h2o_timestamp_string_t;

/**
 * a timestamp.
 * Applications should call h2o_get_timestamp to obtain a timestamp.
 */
typedef struct st_h2o_timestamp_t {
    struct timeval at;
    h2o_timestamp_string_t *str;
} h2o_timestamp_t;

typedef struct st_h2o_casper_conf_t {
    /**
     * capacity bits (0 to disable casper)
     */
    unsigned capacity_bits;
    /**
     * whether if all type of files should be tracked (or only the blocking assets)
     */
    int track_all_types;
} h2o_casper_conf_t;

typedef struct st_h2o_envconf_t {
    /**
     * parent
     */
    struct st_h2o_envconf_t *parent;
    /**
     * list of names to be unset
     */
    h2o_iovec_vector_t unsets;
    /**
     * list of name-value pairs to be set
     */
    h2o_iovec_vector_t sets;
} h2o_envconf_t;

struct st_h2o_pathconf_t {
    /**
     * globalconf to which the pathconf belongs
     */
    h2o_globalconf_t *global;
    /**
     * pathname in lower case, may or may not have "/" at last, NULL terminated, or is {NULL,0} if is fallback or extension-level
     */
    h2o_iovec_t path;
    /**
     * list of handlers
     */
    H2O_VECTOR(h2o_handler_t *) handlers;
    /**
     * list of filters to be applied unless when processing a subrequest.
     * The address of the list is set in `req->filters` and used when processing a request.
     */
    H2O_VECTOR(h2o_filter_t *) _filters;
    /**
     * list of loggers to be applied unless when processing a subrequest.
     * The address of the list is set in `req->loggers` and used when processing a request.
     */
    H2O_VECTOR(h2o_logger_t *) _loggers;
    /**
     * mimemap
     */
    h2o_mimemap_t *mimemap;
    /**
     * env
     */
    h2o_envconf_t *env;
    /**
     * error-log
     */
    struct {
        /**
         * if request-level errors should be emitted to stderr
         */
        unsigned emit_request_errors : 1;
    } error_log;
};

struct st_h2o_hostconf_t {
    /**
     * reverse reference to the global configuration
     */
    h2o_globalconf_t *global;
    /**
     * host and port
     */
    struct {
        /**
         * host and port (in lower-case; base is NULL-terminated)
         */
        h2o_iovec_t hostport;
        /**
         *  in lower-case; base is NULL-terminated
         */
        h2o_iovec_t host;
        /**
         * port number (or 65535 if default)
         */
        uint16_t port;
    } authority;
    /**
     * list of path configurations
     */
    H2O_VECTOR(h2o_pathconf_t *) paths;
    /**
     * catch-all path configuration
     */
    h2o_pathconf_t fallback_path;
    /**
     * mimemap
     */
    h2o_mimemap_t *mimemap;
    /**
     * http2
     */
    struct {
        /**
         * whether if blocking assets being pulled should be given highest priority in case of clients that do not implement
         * dependency-based prioritization
         */
        unsigned reprioritize_blocking_assets : 1;
        /**
         * if server push should be used
         */
        unsigned push_preload : 1;
        /**
         * if cross origin pushes should be authorized
         */
        unsigned allow_cross_origin_push : 1;
        /**
         * casper settings
         */
        h2o_casper_conf_t casper;
    } http2;
};

typedef struct st_h2o_protocol_callbacks_t {
    void (*request_shutdown)(h2o_context_t *ctx);
    int (*foreach_request)(h2o_context_t *ctx, int (*cb)(h2o_req_t *req, void *cbdata), void *cbdata);
} h2o_protocol_callbacks_t;

typedef h2o_iovec_t (*final_status_handler_cb)(void *ctx, h2o_globalconf_t *gconf, h2o_req_t *req);
typedef const struct st_h2o_status_handler_t {
    h2o_iovec_t name;
    h2o_iovec_t (*final)(void *ctx, h2o_globalconf_t *gconf, h2o_req_t *req); /* mandatory, will be passed the optional context */
    void *(*init)(void); /* optional callback, allocates a context that will be passed to per_thread() */
    void (*per_thread)(void *priv, h2o_context_t *ctx); /* optional callback, will be called for each thread */
} h2o_status_handler_t;

typedef H2O_VECTOR(h2o_status_handler_t *) h2o_status_callbacks_t;

typedef enum h2o_send_informational_mode {
    H2O_SEND_INFORMATIONAL_MODE_EXCEPT_H1,
    H2O_SEND_INFORMATIONAL_MODE_NONE,
    H2O_SEND_INFORMATIONAL_MODE_ALL
} h2o_send_informational_mode_t;

struct st_h2o_globalconf_t {
    /**
     * a NULL-terminated list of host contexts (h2o_hostconf_t)
     */
    h2o_hostconf_t **hosts;
    /**
     * list of configurators
     */
    h2o_linklist_t configurators;
    /**
     * name of the server (not the hostname)
     */
    h2o_iovec_t server_name;
    /**
     * maximum size of the accepted request entity (e.g. POST data)
     */
    size_t max_request_entity_size;
    /**
     * maximum count for delegations
     */
    unsigned max_delegations;
    /**
     * setuid user (or NULL)
     */
    char *user;

    /**
     * SSL handshake timeout
     */
    uint64_t handshake_timeout;

    struct {
        /**
         * request timeout (in milliseconds)
         */
        uint64_t req_timeout;
        /**
         * request io timeout (in milliseconds)
         */
        uint64_t req_io_timeout;
        /**
         * a boolean value indicating whether or not to upgrade to HTTP/2
         */
        int upgrade_to_http2;
        /**
         * list of callbacks
         */
        h2o_protocol_callbacks_t callbacks;
    } http1;

    struct {
        /**
         * idle timeout (in milliseconds)
         */
        uint64_t idle_timeout;
        /**
         * graceful shutdown timeout (in milliseconds)
         */
        uint64_t graceful_shutdown_timeout;
        /**
         * maximum number of HTTP2 requests (per connection) to be handled simultaneously internally.
         * H2O accepts at most 256 requests over HTTP/2, but internally limits the number of in-flight requests to the value
         * specified by this property in order to limit the resources allocated to a single connection.
         */
        size_t max_concurrent_requests_per_connection;
        /**
         * maximum nuber of streams (per connection) to be allowed in IDLE / CLOSED state (used for tracking dependencies).
         */
        size_t max_streams_for_priority;
        /**
         * size of the stream-level flow control window (once it becomes active)
         */
        uint32_t active_stream_window_size;
        /**
         * conditions for latency optimization
         */
        h2o_socket_latency_optimization_conditions_t latency_optimization;
        /**
         * list of callbacks
         */
        h2o_protocol_callbacks_t callbacks;
        /* */
        h2o_iovec_t origin_frame;
    } http2;

    struct {
        /**
<<<<<<< HEAD
         * idle timeout (in milliseconds)
         */
        uint64_t idle_timeout;
        /**
         * the callbacks
         */
=======
         * graceful shutdown timeout (in milliseconds)
         */
        uint64_t graceful_shutdown_timeout;
>>>>>>> c4c56ff1
        h2o_protocol_callbacks_t callbacks;
    } http3;

    struct {
        /**
         * io timeout (in milliseconds)
         */
        uint64_t io_timeout;
        /**
         * io timeout (in milliseconds)
         */
        uint64_t connect_timeout;
        /**
         * io timeout (in milliseconds)
         */
        uint64_t first_byte_timeout;
        /**
         * keepalive timeout (in milliseconds)
         */
        uint64_t keepalive_timeout;
        /**
         * a boolean flag if set to true, instructs the proxy to close the frontend h1 connection on behalf of the upstream
         */
        unsigned forward_close_connection : 1;
        /**
         * a boolean flag if set to true, instructs the proxy to preserve the x-forwarded-proto header passed by the client
         */
        unsigned preserve_x_forwarded_proto : 1;
        /**
         * a boolean flag if set to true, instructs the proxy to preserve the server header passed by the origin
         */
        unsigned preserve_server_header : 1;
        /**
         * a boolean flag if set to true, instructs the proxy to emit x-forwarded-proto and x-forwarded-for headers
         */
        unsigned emit_x_forwarded_headers : 1;
        /**
         * a boolean flag if set to true, instructs the proxy to emit a via header
         */
        unsigned emit_via_header : 1;
        /**
         * a boolean flag if set to true, instructs the proxy to emit a date header, if it's missing from the upstream response
         */
        unsigned emit_missing_date_header : 1;
        /**
         * maximum size to buffer for the response
         */
        size_t max_buffer_size;

        struct {
            uint32_t max_concurrent_streams;
            /**
             * ratio in percentage (0 ~ 100) at which each request will be sent via http2. negative value means that fixed ratio
             * mode is disabled
             */
            int8_t ratio;
        } http2;
        /**
         * global socketpool
         */
        h2o_socketpool_t global_socketpool;
    } proxy;

    /**
     * enum indicating to what clients h2o sends 1xx response
     */
    h2o_send_informational_mode_t send_informational_mode;

    /**
     * mimemap
     */
    h2o_mimemap_t *mimemap;

    /**
     * filecache
     */
    struct {
        /* capacity of the filecache */
        size_t capacity;
    } filecache;

    /* status */
    h2o_status_callbacks_t statuses;

    size_t _num_config_slots;
};

enum {
    H2O_COMPRESS_HINT_AUTO = 0,    /* default: let h2o negociate compression based on the configuration */
    H2O_COMPRESS_HINT_DISABLE,     /* compression was explicitely disabled for this request */
    H2O_COMPRESS_HINT_ENABLE,      /* compression was explicitely enabled for this request */
    H2O_COMPRESS_HINT_ENABLE_GZIP, /* compression was explicitely enabled for this request, asking for gzip */
    H2O_COMPRESS_HINT_ENABLE_BR,   /* compression was explicitely enabled for this request, asking for br */
};

/**
 * holds various attributes related to the mime-type
 */
typedef struct st_h2o_mime_attributes_t {
    /**
     * whether if the content can be compressed by using gzip
     */
    char is_compressible;
    /**
     * how the resource should be prioritized
     */
    enum { H2O_MIME_ATTRIBUTE_PRIORITY_NORMAL = 0, H2O_MIME_ATTRIBUTE_PRIORITY_HIGHEST } priority;
} h2o_mime_attributes_t;

extern h2o_mime_attributes_t h2o_mime_attributes_as_is;

/**
 * represents either a mime-type (and associated info), or contains pathinfo in case of a dynamic type (e.g. .php files)
 */
typedef struct st_h2o_mimemap_type_t {
    enum { H2O_MIMEMAP_TYPE_MIMETYPE = 0, H2O_MIMEMAP_TYPE_DYNAMIC = 1 } type;
    union {
        struct {
            h2o_iovec_t mimetype;
            h2o_mime_attributes_t attr;
        };
        struct {
            h2o_pathconf_t pathconf;
        } dynamic;
    } data;
} h2o_mimemap_type_t;

enum {
    /* http1 protocol errors */
    H2O_STATUS_ERROR_400 = 0,
    H2O_STATUS_ERROR_403,
    H2O_STATUS_ERROR_404,
    H2O_STATUS_ERROR_405,
    H2O_STATUS_ERROR_413,
    H2O_STATUS_ERROR_416,
    H2O_STATUS_ERROR_417,
    H2O_STATUS_ERROR_500,
    H2O_STATUS_ERROR_502,
    H2O_STATUS_ERROR_503,
    H2O_STATUS_ERROR_MAX,
};

/**
 * holds various data related to the context
 */
typedef struct st_h2o_context_storage_item_t {
    void (*dispose)(void *data);
    void *data;
} h2o_context_storage_item_t;

typedef H2O_VECTOR(h2o_context_storage_item_t) h2o_context_storage_t;

/**
 * context of the http server.
 */
struct st_h2o_context_t {
    /**
     * points to the loop (either uv_loop_t or h2o_evloop_t, depending on the value of H2O_USE_LIBUV)
     */
    h2o_loop_t *loop;
    /**
     * pointer to the global configuration
     */
    h2o_globalconf_t *globalconf;
    /**
     * queue for receiving messages from other contexts
     */
    h2o_multithread_queue_t *queue;
    /**
     * receivers
     */
    struct {
        h2o_multithread_receiver_t hostinfo_getaddr;
    } receivers;
    /**
     * open file cache
     */
    h2o_filecache_t *filecache;
    /**
     * context scope storage for general use
     */
    h2o_context_storage_t storage;
    /**
     * flag indicating if shutdown has been requested
     */
    int shutdown_requested;

    struct {
        /**
         * link-list of h2o_http1_conn_t
         */
        h2o_linklist_t _conns;
        struct {
            uint64_t request_timeouts;
            uint64_t request_io_timeouts;
        } events;
    } http1;

    struct {
        /**
         * link-list of h2o_http2_conn_t
         */
        h2o_linklist_t _conns;
        /**
         * timeout entry used for graceful shutdown
         */
        h2o_timer_t _graceful_shutdown_timeout;
        struct {
            /**
             * counter for http2 errors internally emitted by h2o
             */
            uint64_t protocol_level_errors[H2O_HTTP2_ERROR_MAX];
            /**
             * premature close on read
             */
            uint64_t read_closed;
            /**
             * premature close on write
             */
            uint64_t write_closed;
        } events;
    } http2;

    struct {
        /**
         * link-list of h2o_http3_server_conn_t
         */
        h2o_linklist_t _conns;
        /**
         * timeout entry used for graceful shutdown
         */
        h2o_timer_t _graceful_shutdown_timeout;
    } http3;

    struct {
        /**
         * the default client context for proxy
         */
        h2o_httpclient_ctx_t client_ctx;
        /**
         * the default connection pool for proxy
         */
        h2o_httpclient_connection_pool_t connpool;
    } proxy;

    struct {
        /**
         * counter for SSL errors
         */
        uint64_t errors;
        /**
         * counter for selected ALPN protocols
         */
        uint64_t alpn_h1;
        uint64_t alpn_h2;
        /**
         * counter for handshakes
         */
        uint64_t handshake_full;
        uint64_t handshake_resume;
        /**
         * summations of handshake latency in microsecond
         */
        uint64_t handshake_accum_time_full;
        uint64_t handshake_accum_time_resume;
    } ssl;

    /**
     * pointer to per-module configs
     */
    void **_module_configs;

    struct {
        struct timeval tv_at;
        h2o_timestamp_string_t *value;
    } _timestamp_cache;

    /**
     * counter for http1 error status internally emitted by h2o
     */
    uint64_t emitted_error_status[H2O_STATUS_ERROR_MAX];

    H2O_VECTOR(h2o_pathconf_t *) _pathconfs_inited;
};

/**
 * an object that generates a response.
 * The object is typically constructed by handlers calling the h2o_start_response function.
 */
typedef struct st_h2o_generator_t {
    /**
     * called by the core to request new data to be pushed via the h2o_send function.
     */
    void (*proceed)(struct st_h2o_generator_t *self, h2o_req_t *req);
    /**
     * called by the core when there is a need to terminate the response abruptly
     */
    void (*stop)(struct st_h2o_generator_t *self, h2o_req_t *req);
} h2o_generator_t;

/**
 * the maximum size of sendvec when a pull (i.e. non-raw) vector is used. Note also that bufcnt must be set to one when a pull mode
 * vector is used.
 */
#define H2O_PULL_SENDVEC_MAX_SIZE 65536

typedef struct st_h2o_sendvec_t h2o_sendvec_t;

typedef struct st_h2o_sendvec_callbacks_t {
    /**
     * optional callback used to serialize the bytes held by the vector. Returns if the operation succeeded. When false is returned,
     * the generator is considered as been error-closed by itself.  If the callback is NULL, the data is pre-flattened and available
     * in `h2o_sendvec_t::raw`.
     */
    int (*flatten)(h2o_sendvec_t *vec, h2o_req_t *req, h2o_iovec_t dst, size_t off);
    /**
     * optional callback that can be used to retain the buffer after flattening all data. This allows H3 to re-flatten data upon
     * retransmission. Increments the reference counter if `is_incr` is set to true, otherwise the counter is decremented.
     */
    void (*update_refcnt)(h2o_sendvec_t *vec, h2o_req_t *req, int is_incr);
} h2o_sendvec_callbacks_t;

/**
 * send vector. Unlike an ordinary `h2o_iovec_t`, the vector has a callback that allows the sender to delay the flattening of data
 * until it becomes necessary.
 */
struct st_h2o_sendvec_t {
    /**
     *
     */
    const h2o_sendvec_callbacks_t *callbacks;
    /**
     * size of the vector
     */
    size_t len;
    /**
     *
     */
    union {
        char *raw;
        uint64_t cb_arg[2];
    };
};

/**
 * an output stream that may alter the output.
 * The object is typically constructed by filters calling the h2o_prepend_ostream function.
 */
struct st_h2o_ostream_t {
    /**
     * points to the next output stream
     */
    struct st_h2o_ostream_t *next;
    /**
     * called by the core to send output.
     * Intermediary output streams should process the given output and call the h2o_ostream_send_next function if any data can be
     * sent.
     */
    void (*do_send)(struct st_h2o_ostream_t *self, h2o_req_t *req, h2o_sendvec_t *bufs, size_t bufcnt, h2o_send_state_t state);
    /**
     * called by the core when there is a need to terminate the response abruptly
     */
    void (*stop)(struct st_h2o_ostream_t *self, h2o_req_t *req);
    /**
     * called by the core via h2o_send_informational
     */
    void (*send_informational)(struct st_h2o_ostream_t *self, h2o_req_t *req);
};

/**
 * a HTTP response
 */
typedef struct st_h2o_res_t {
    /**
     * status code
     */
    int status;
    /**
     * reason phrase
     */
    const char *reason;
    /**
     * length of the content (that is sent as the Content-Length header).
     * The default value is SIZE_MAX, which means that the length is indeterminate.
     * Generators should set this value whenever possible.
     */
    size_t content_length;
    /**
     * list of response headers
     */
    h2o_headers_t headers;
    /**
     * mime-related attributes (may be NULL)
     */
    h2o_mime_attributes_t *mime_attr;
    /**
     * retains the original response header before rewritten by ostream filters
     */
    struct {
        int status;
        h2o_headers_t headers;
    } original;
} h2o_res_t;

/**
 * debug state (currently only for HTTP/2)
 */
typedef struct st_h2o_http2_debug_state_t {
    h2o_iovec_vector_t json;
    ssize_t conn_flow_in;
    ssize_t conn_flow_out;
} h2o_http2_debug_state_t;

typedef struct st_h2o_conn_callbacks_t {
    /**
     * getsockname (return size of the obtained address, or 0 if failed)
     */
    socklen_t (*get_sockname)(h2o_conn_t *conn, struct sockaddr *sa);
    /**
     * getpeername (return size of the obtained address, or 0 if failed)
     */
    socklen_t (*get_peername)(h2o_conn_t *conn, struct sockaddr *sa);
    /**
     * returns picotls connection object used by the connection (or NULL if TLS is not used)
     */
    ptls_t *(*get_ptls)(h2o_conn_t *conn);
    /**
     * returns if the connection is target of tracing
     */
    int (*skip_tracing)(h2o_conn_t *conn);
    /**
     * optional (i.e. may be NULL) callback for server push
     */
    void (*push_path)(h2o_req_t *req, const char *abspath, size_t abspath_len, int is_critical);
    /**
     * debug state callback (optional)
     */
    h2o_http2_debug_state_t *(*get_debug_state)(h2o_req_t *req, int hpack_enabled);
    /**
     * logging callbacks (all of them are optional)
     */
    union {
        struct {
            struct {
                h2o_iovec_t (*protocol_version)(h2o_req_t *req);
                h2o_iovec_t (*session_reused)(h2o_req_t *req);
                h2o_iovec_t (*cipher)(h2o_req_t *req);
                h2o_iovec_t (*cipher_bits)(h2o_req_t *req);
                h2o_iovec_t (*session_id)(h2o_req_t *req);
                h2o_iovec_t (*server_name)(h2o_req_t *req);
                h2o_iovec_t (*negotiated_protocol)(h2o_req_t *req);
            } ssl;
            struct {
                h2o_iovec_t (*request_index)(h2o_req_t *req);
            } http1;
            struct {
                h2o_iovec_t (*stream_id)(h2o_req_t *req);
                h2o_iovec_t (*priority_received)(h2o_req_t *req);
                h2o_iovec_t (*priority_received_exclusive)(h2o_req_t *req);
                h2o_iovec_t (*priority_received_parent)(h2o_req_t *req);
                h2o_iovec_t (*priority_received_weight)(h2o_req_t *req);
                h2o_iovec_t (*priority_actual)(h2o_req_t *req);
                h2o_iovec_t (*priority_actual_parent)(h2o_req_t *req);
                h2o_iovec_t (*priority_actual_weight)(h2o_req_t *req);
            } http2;
            struct {
                h2o_iovec_t (*stream_id)(h2o_req_t *req);
                h2o_iovec_t (*quic_stats)(h2o_req_t *req);
            } http3;
        };
        h2o_iovec_t (*callbacks[1])(h2o_req_t *req);
    } log_;
} h2o_conn_callbacks_t;

/**
 * basic structure of an HTTP connection (HTTP/1, HTTP/2, etc.)
 */
struct st_h2o_conn_t {
    /**
     * the context of the server
     */
    h2o_context_t *ctx;
    /**
     * NULL-terminated list of hostconfs bound to the connection
     */
    h2o_hostconf_t **hosts;
    /**
     * time when the connection was established
     */
    struct timeval connected_at;
    /**
     * connection id
     */
    uint64_t id;
    /**
     * callbacks
     */
    const h2o_conn_callbacks_t *callbacks;
};

/**
 * filter used for capturing a response (can be used to implement subreq)
 */
typedef struct st_h2o_req_prefilter_t {
    struct st_h2o_req_prefilter_t *next;
    void (*on_setup_ostream)(struct st_h2o_req_prefilter_t *self, h2o_req_t *req, h2o_ostream_t **slot);
} h2o_req_prefilter_t;

typedef struct st_h2o_req_overrides_t {
    /**
     * specific client context (or NULL)
     */
    h2o_httpclient_ctx_t *client_ctx;
    /**
     * connpool to be used when connecting to upstream (or NULL)
     */
    h2o_httpclient_connection_pool_t *connpool;
    /**
     * upstream to connect to (or NULL)
     */
    h2o_url_t *upstream;
    /**
     * parameters for rewriting the `Location` header (only used if match.len != 0)
     */
    struct {
        /**
         * if the prefix of the location header matches the url, then the header will be rewritten
         */
        h2o_url_t *match;
        /**
         * path prefix to be inserted upon rewrite
         */
        h2o_iovec_t path_prefix;
    } location_rewrite;
    /**
     * whether if the PROXY header should be sent
     */
    unsigned use_proxy_protocol : 1;
    /**
     * whether the proxied request should preserve host
     */
    unsigned proxy_preserve_host : 1;
    /**
     * headers rewrite commands to be used when sending requests to upstream (or NULL)
     */
    h2o_headers_command_t *headers_cmds;
} h2o_req_overrides_t;

/**
 * additional information for extension-based dynamic content
 */
typedef struct st_h2o_filereq_t {
    h2o_iovec_t script_name;
    h2o_iovec_t path_info;
    h2o_iovec_t local_path;
} h2o_filereq_t;

typedef void (*h2o_proceed_req_cb)(h2o_req_t *req, size_t written, h2o_send_state_t send_state);
typedef int (*h2o_write_req_cb)(void *ctx, h2o_iovec_t chunk, int is_end_stream);

#define H2O_SEND_SERVER_TIMING_BASIC 1
#define H2O_SEND_SERVER_TIMING_PROXY 2

/**
 * a HTTP request
 */
struct st_h2o_req_t {
    /**
     * the underlying connection
     */
    h2o_conn_t *conn;
    /**
     * the request sent by the client (as is)
     */
    struct {
        /**
         * scheme (http, https, etc.)
         */
        const h2o_url_scheme_t *scheme;
        /**
         * authority (a.k.a. the Host header; the value is supplemented if missing before the handlers are being called)
         */
        h2o_iovec_t authority;
        /**
         * method
         */
        h2o_iovec_t method;
        /**
         * abs-path of the request (unmodified)
         */
        h2o_iovec_t path;
        /**
         * offset of '?' within path, or SIZE_MAX if not found
         */
        size_t query_at;
    } input;
    /**
     * the host context
     */
    h2o_hostconf_t *hostconf;
    /**
     * the path context
     */
    h2o_pathconf_t *pathconf;
    /**
     * filters and the size of it
     */
    h2o_filter_t **filters;
    size_t num_filters;
    /**
     * loggers and the size of it
     */
    h2o_logger_t **loggers;
    size_t num_loggers;
    /**
     * the handler that has been executed
     */
    h2o_handler_t *handler;
    /**
     * scheme (http, https, etc.)
     */
    const h2o_url_scheme_t *scheme;
    /**
     * authority (of the processing request)
     */
    h2o_iovec_t authority;
    /**
     * method (of the processing request)
     */
    h2o_iovec_t method;
    /**
     * abs-path of the processing request
     */
    h2o_iovec_t path;
    /**
     * offset of '?' within path, or SIZE_MAX if not found
     */
    size_t query_at;
    /**
     * normalized path of the processing request (i.e. no "." or "..", no query)
     */
    h2o_iovec_t path_normalized;
    /**
     * Map of indexes of `path_normalized` into the next character in `path`; built only if `path` required normalization
     */
    size_t *norm_indexes;
    /**
     * authority's prefix matched with `*` against defined hosts
     */
    h2o_iovec_t authority_wildcard_match;
    /**
     * filters assigned per request
     */
    h2o_req_prefilter_t *prefilters;
    /**
     * additional information (becomes available for extension-based dynamic content)
     */
    h2o_filereq_t *filereq;
    /**
     * overrides (maybe NULL)
     */
    h2o_req_overrides_t *overrides;
    /**
     * the HTTP version (represented as 0xMMmm (M=major, m=minor))
     */
    int version;
    /**
     * list of request headers
     */
    h2o_headers_t headers;
    /**
     * the request entity (base == NULL if none), can't be used if the handler is streaming the body
     */
    h2o_iovec_t entity;
    /**
     * amount of request body being received
     */
    size_t req_body_bytes_received;
    /**
     * If different of SIZE_MAX, the numeric value of the received content-length: header
     */
    size_t content_length;
    /**
     * timestamp when the request was processed
     */
    h2o_timestamp_t processed_at;
    /**
     * additional timestamps
     */
    struct {
        struct timeval request_begin_at;
        struct timeval request_body_begin_at;
        struct timeval response_start_at;
        struct timeval response_end_at;
    } timestamps;
    /**
     * proxy stats
     */
    struct {
        struct {
            uint64_t total;
            uint64_t header;
            uint64_t body;
        } bytes_written;
        struct {
            uint64_t total;
            uint64_t header;
            uint64_t body;
        } bytes_read;
        h2o_httpclient_timings_t timestamps;
    } proxy_stats;
    /**
     * the response
     */
    h2o_res_t res;
    /**
     * number of bytes sent by the generator (excluding headers)
     */
    uint64_t bytes_sent;
    /**
     * the number of times the request can be reprocessed (excluding delegation)
     */
    unsigned remaining_reprocesses;
    /**
     * the number of times the request can be delegated
     */
    unsigned remaining_delegations;

    /**
     * environment variables
     */
    h2o_iovec_vector_t env;

    /**
     * error log for the request (`h2o_req_log_error` must be used for error logging)
     */
    h2o_buffer_t *error_logs;

    /**
     * error log redirection called by `h2o_req_log_error`. By default, the error is appended to `error_logs`. The callback is
     * replaced by mruby middleware to send the error log to the rack handler.
     */
    struct {
        void (*cb)(void *data, h2o_iovec_t prefix, h2o_iovec_t msg);
        void *data;
    } error_log_delegate;

    /* flags */

    /**
     * whether or not the connection is persistent.
     * Applications should set this flag to zero in case the connection cannot be kept keep-alive (due to an error etc.)
     */
    unsigned char http1_is_persistent : 1;
    /**
     * whether if the response has been delegated (i.e. reproxied).
     * For delegated responses, redirect responses would be handled internally.
     */
    unsigned char res_is_delegated : 1;
    /**
     * set by the generator if the protocol handler should replay the request upon seeing 425
     */
    unsigned char reprocess_if_too_early : 1;
    /**
     * set by the prxy handler if the http2 upstream refused the stream so the client can retry the request
     */
    unsigned char upstream_refused : 1;
    /**
     * if h2o_process_request has been called
     */
    unsigned char process_called : 1;

    /**
     * whether if the response should include server-timing header. Logical OR of H2O_SEND_SERVER_TIMING_*
     */
    unsigned send_server_timing;

    /**
     * Whether the producer of the response has explicitely disabled or
     * enabled compression. One of H2O_COMPRESS_HINT_*
     */
    char compress_hint;

    /**
     * the Upgrade request header (or { NULL, 0 } if not available)
     */
    h2o_iovec_t upgrade;

    /**
     * preferred chunk size by the ostream
     */
    size_t preferred_chunk_size;

    /**
     * callback and context for receiving request body (see h2o_handler_t::supports_request_streaming for details)
     */
    struct {
        h2o_write_req_cb cb;
        void *ctx;
    } write_req;

    /**
     * callback and context for receiving more request body (see h2o_handler_t::supports_request_streaming for details)
     */
    h2o_proceed_req_cb proceed_req;

    /* internal structure */
    h2o_generator_t *_generator;
    h2o_ostream_t *_ostr_top;
    size_t _next_filter_index;
    h2o_timer_t _timeout_entry;

    /* per-request memory pool (placed at the last since the structure is large) */
    h2o_mem_pool_t pool;
};

typedef struct st_h2o_accept_ctx_t {
    h2o_context_t *ctx;
    h2o_hostconf_t **hosts;
    SSL_CTX *ssl_ctx;
    h2o_iovec_t *http2_origin_frame;
    int expect_proxy_line;
    h2o_multithread_receiver_t *libmemcached_receiver;
} h2o_accept_ctx_t;

typedef struct st_h2o_doublebuffer_t {
    h2o_buffer_t *buf;
    unsigned char inflight : 1;
    size_t _bytes_inflight;
} h2o_doublebuffer_t;

static void h2o_doublebuffer_init(h2o_doublebuffer_t *db, h2o_buffer_prototype_t *prototype);
static void h2o_doublebuffer_dispose(h2o_doublebuffer_t *db);
static h2o_iovec_t h2o_doublebuffer_prepare(h2o_doublebuffer_t *db, h2o_buffer_t **receiving, size_t max_bytes);
static void h2o_doublebuffer_prepare_empty(h2o_doublebuffer_t *db);
static void h2o_doublebuffer_consume(h2o_doublebuffer_t *db);

/* util */

extern const char h2o_http2_npn_protocols[];
extern const char h2o_npn_protocols[];
extern const h2o_iovec_t h2o_http2_alpn_protocols[];
extern const h2o_iovec_t h2o_alpn_protocols[];

/**
 * accepts a connection
 */
void h2o_accept(h2o_accept_ctx_t *ctx, h2o_socket_t *sock);
/**
 * creates a new connection
 */
static h2o_conn_t *h2o_create_connection(size_t sz, h2o_context_t *ctx, h2o_hostconf_t **hosts, struct timeval connected_at,
                                         const h2o_conn_callbacks_t *callbacks);
/**
 * returns if the connection is still in early-data state (i.e., if there is a risk of received requests being a replay)
 */
static int h2o_conn_is_early_data(h2o_conn_t *conn);
/**
 * setups accept context for memcached SSL resumption
 */
void h2o_accept_setup_memcached_ssl_resumption(h2o_memcached_context_t *ctx, unsigned expiration);
/**
 * setups accept context for redis SSL resumption
 */
void h2o_accept_setup_redis_ssl_resumption(const char *host, uint16_t port, unsigned expiration, const char *prefix);
/**
 * returns the protocol version (e.g. "HTTP/1.1", "HTTP/2")
 */
size_t h2o_stringify_protocol_version(char *dst, int version);
/**
 * builds the proxy header defined by the PROXY PROTOCOL
 */
size_t h2o_stringify_proxy_header(h2o_conn_t *conn, char *buf);
#define H2O_PROXY_HEADER_MAX_LENGTH                                                                                                \
    (sizeof("PROXY TCP6 ffff:ffff:ffff:ffff:ffff:ffff:ffff:ffff ffff:ffff:ffff:ffff:ffff:ffff:ffff:ffff 65535 65535\r\n") - 1)
/**
 * extracts path to be pushed from `Link: rel=preload` header.
 */
void h2o_extract_push_path_from_link_header(h2o_mem_pool_t *pool, const char *value, size_t value_len, h2o_iovec_t base_path,
                                            const h2o_url_scheme_t *input_scheme, h2o_iovec_t input_authority,
                                            const h2o_url_scheme_t *base_scheme, h2o_iovec_t *base_authority,
                                            void (*cb)(void *ctx, const char *path, size_t path_len, int is_critical), void *cb_ctx,
                                            h2o_iovec_t *filtered_value, int allow_cross_origin_push);
/**
 * return a bitmap of compressible types, by parsing the `accept-encoding` header
 */
int h2o_get_compressible_types(const h2o_headers_t *headers);
#define H2O_COMPRESSIBLE_GZIP 1
#define H2O_COMPRESSIBLE_BROTLI 2
/**
 * builds destination URL or path, by contatenating the prefix and path_info of the request
 */
h2o_iovec_t h2o_build_destination(h2o_req_t *req, const char *prefix, size_t prefix_len, int use_path_normalized);
/**
 * encodes the duration value of the `server-timing` header
 */
void h2o_add_server_timing_header(h2o_req_t *req, int uses_trailer);
/**
 * encodes the duration value of the `server-timing` trailer
 */
h2o_iovec_t h2o_build_server_timing_trailer(h2o_req_t *req, const char *prefix, size_t prefix_len, const char *suffix,
                                            size_t suffix_len);
/**
 * release all thread-local resources used by h2o
 */
void h2o_cleanup_thread(void);

extern uint64_t h2o_connection_id;

/* request */

/**
 * initializes the request structure
 * @param req the request structure
 * @param conn the underlying connection
 * @param src if not NULL, the request structure would be a shallow copy of src
 */
void h2o_init_request(h2o_req_t *req, h2o_conn_t *conn, h2o_req_t *src);
/**
 * releases resources allocated for handling a request
 */
void h2o_dispose_request(h2o_req_t *req);
/**
 * called by the connection layer to start processing a request that is ready
 */
void h2o_process_request(h2o_req_t *req);
/**
 * returns the first handler that will be used for the request
 */
h2o_handler_t *h2o_get_first_handler(h2o_req_t *req);
/**
 * delegates the request to the next handler
 */
void h2o_delegate_request(h2o_req_t *req);
/**
 * calls h2o_delegate_request using zero_timeout callback
 */
void h2o_delegate_request_deferred(h2o_req_t *req);
/**
 * reprocesses a request once more (used for internal redirection)
 */
void h2o_reprocess_request(h2o_req_t *req, h2o_iovec_t method, const h2o_url_scheme_t *scheme, h2o_iovec_t authority,
                           h2o_iovec_t path, h2o_req_overrides_t *overrides, int is_delegated);
/**
 * calls h2o_reprocess_request using zero_timeout callback
 */
void h2o_reprocess_request_deferred(h2o_req_t *req, h2o_iovec_t method, const h2o_url_scheme_t *scheme, h2o_iovec_t authority,
                                    h2o_iovec_t path, h2o_req_overrides_t *overrides, int is_delegated);
/**
 *
 */
void h2o_replay_request(h2o_req_t *req);
/**
 *
 */
void h2o_replay_request_deferred(h2o_req_t *req);
/**
 * called by handlers to set the generator
 * @param req the request
 * @param generator the generator
 */
void h2o_start_response(h2o_req_t *req, h2o_generator_t *generator);
/**
 * called by filters to insert output-stream filters for modifying the response
 * @param req the request
 * @param alignment of the memory to be allocated for the ostream filter
 * @param size of the memory to be allocated for the ostream filter
 * @param slot where the stream should be inserted
 * @return pointer to the ostream filter
 */
h2o_ostream_t *h2o_add_ostream(h2o_req_t *req, size_t alignment, size_t sz, h2o_ostream_t **slot);
/**
 * prepares the request for processing by looking at the method, URI, headers
 */
h2o_hostconf_t *h2o_req_setup(h2o_req_t *req);
/**
 * binds configurations to the request
 */
void h2o_req_bind_conf(h2o_req_t *req, h2o_hostconf_t *hostconf, h2o_pathconf_t *pathconf);
/**
 *
 */
static int h2o_send_state_is_in_progress(h2o_send_state_t s);
/**
 *
 */
void h2o_sendvec_init_raw(h2o_sendvec_t *vec, const void *base, size_t len);
/**
 *
 */
int h2o_sendvec_flatten_raw(h2o_sendvec_t *vec, h2o_req_t *req, h2o_iovec_t dst, size_t off);
/**
 * called by the generators to send output
 * note: generators should free itself after sending the final chunk (i.e. calling the function with is_final set to true)
 * @param req the request
 * @param bufs an array of buffers
 * @param bufcnt length of the buffers array
 * @param state describes if the output is final, has an error, or is in progress
 */
void h2o_send(h2o_req_t *req, h2o_iovec_t *bufs, size_t bufcnt, h2o_send_state_t state);
void h2o_sendvec(h2o_req_t *req, h2o_sendvec_t *vecs, size_t veccnt, h2o_send_state_t state);
/**
 * creates an uninitialized prefilter and returns pointer to it
 */
h2o_req_prefilter_t *h2o_add_prefilter(h2o_req_t *req, size_t alignment, size_t sz);
/**
 * requests the next prefilter or filter (if any) to setup the ostream if necessary
 */
static void h2o_setup_next_prefilter(h2o_req_prefilter_t *self, h2o_req_t *req, h2o_ostream_t **slot);
/**
 * requests the next filter (if any) to setup the ostream if necessary
 */
static void h2o_setup_next_ostream(h2o_req_t *req, h2o_ostream_t **slot);
/**
 * called by the ostream filters to send output to the next ostream filter
 * note: ostream filters should free itself after sending the final chunk (i.e. calling the function with is_final set to true)
 * note: ostream filters must not set is_final flag to TRUE unless is_final flag of the do_send callback was set as such
 * @param ostr current ostream filter
 * @param req the request
 * @param bufs an array of buffers
 * @param bufcnt length of the buffers array
 * @param state whether the output is in progress, final, or in error
 */
void h2o_ostream_send_next(h2o_ostream_t *ostream, h2o_req_t *req, h2o_sendvec_t *bufs, size_t bufcnt, h2o_send_state_t state);
/**
 * called by the connection layer to request additional data to the generator
 */
static void h2o_proceed_response(h2o_req_t *req);
void h2o_proceed_response_deferred(h2o_req_t *req);
/**
 * if NULL, supplements h2o_req_t::mime_attr
 */
void h2o_req_fill_mime_attributes(h2o_req_t *req);
/**
 * returns an environment variable
 */
static h2o_iovec_t *h2o_req_getenv(h2o_req_t *req, const char *name, size_t name_len, int allocate_if_not_found);
/**
 * unsets an environment variable
 */
static void h2o_req_unsetenv(h2o_req_t *req, const char *name, size_t name_len);

/* config */

h2o_envconf_t *h2o_config_create_envconf(h2o_envconf_t *src);
void h2o_config_setenv(h2o_envconf_t *envconf, const char *name, const char *value);
void h2o_config_unsetenv(h2o_envconf_t *envconf, const char *name);

/**
 * initializes pathconf
 * @param path path to serve, or NULL if fallback or extension-level
 * @param mimemap mimemap to use, or NULL if fallback or extension-level
 */
void h2o_config_init_pathconf(h2o_pathconf_t *pathconf, h2o_globalconf_t *globalconf, const char *path, h2o_mimemap_t *mimemap);
/**
 *
 */
void h2o_config_dispose_pathconf(h2o_pathconf_t *pathconf);
/**
 * initializes the global configuration
 */
void h2o_config_init(h2o_globalconf_t *config);
/**
 * registers a host context
 */
h2o_hostconf_t *h2o_config_register_host(h2o_globalconf_t *config, h2o_iovec_t host, uint16_t port);
/**
 * registers a path context
 * @param hostconf host-level configuration that the path-level configuration belongs to
 * @param path path
 * @param flags unused and must be set to zero
 *
 * Handling of the path argument has changed in version 2.0 (of the standard server).
 *
 * Before 2.0, the function implicitely added a trailing `/` to the supplied path (if it did not end with a `/`), and when receiving
 * a HTTP request for a matching path without the trailing `/`, libh2o sent a 301 response redirecting the client to a URI with a
 * trailing `/`.
 *
 * Since 2.0, the function retains the exact path given as the argument, and the handlers of the pathconf is invoked if one of the
 * following conditions are met:
 *
 * * request path is an exact match to the configuration path
 * * configuration path does not end with a `/`, and the request path begins with the configuration path followed by a `/`
 */
h2o_pathconf_t *h2o_config_register_path(h2o_hostconf_t *hostconf, const char *path, int flags);
/**
 * registers an extra status handler
 */
void h2o_config_register_status_handler(h2o_globalconf_t *config, h2o_status_handler_t *status_handler);
/**
 * disposes of the resources allocated for the global configuration
 */
void h2o_config_dispose(h2o_globalconf_t *config);
/**
 * creates a handler associated to a given pathconf
 */
h2o_handler_t *h2o_create_handler(h2o_pathconf_t *conf, size_t sz);
/**
 * creates a filter associated to a given pathconf
 */
h2o_filter_t *h2o_create_filter(h2o_pathconf_t *conf, size_t sz);
/**
 * creates a logger associated to a given pathconf
 */
h2o_logger_t *h2o_create_logger(h2o_pathconf_t *conf, size_t sz);

/* context */

/**
 * initializes the context
 */
void h2o_context_init(h2o_context_t *context, h2o_loop_t *loop, h2o_globalconf_t *config);
/**
 * disposes of the resources allocated for the context
 */
void h2o_context_dispose(h2o_context_t *context);
/**
 * requests shutdown to the connections governed by the context
 */
void h2o_context_request_shutdown(h2o_context_t *context);
/**
 *
 */
void h2o_context_init_pathconf_context(h2o_context_t *ctx, h2o_pathconf_t *pathconf);
/**
 *
 */
void h2o_context_dispose_pathconf_context(h2o_context_t *ctx, h2o_pathconf_t *pathconf);

/**
 * returns current timestamp
 * @param ctx the context
 * @param pool memory pool (used when ts != NULL)
 * @param ts buffer to store the timestamp (optional)
 * @return current time in UTC
 */
static h2o_timestamp_t h2o_get_timestamp(h2o_context_t *ctx, h2o_mem_pool_t *pool);
void h2o_context_update_timestamp_string_cache(h2o_context_t *ctx);
/**
 * returns per-module context set
 */
static void *h2o_context_get_handler_context(h2o_context_t *ctx, h2o_handler_t *handler);
/**
 * sets per-module context
 */
static void h2o_context_set_handler_context(h2o_context_t *ctx, h2o_handler_t *handler, void *handler_ctx);
/**
 * returns per-module context set by the on_context_init callback
 */
static void *h2o_context_get_filter_context(h2o_context_t *ctx, h2o_filter_t *filter);
/**
 * sets per-module filter context
 */
static void h2o_context_set_filter_context(h2o_context_t *ctx, h2o_filter_t *filter, void *filter_ctx);
/**
 * returns per-module context set by the on_context_init callback
 */
static void *h2o_context_get_logger_context(h2o_context_t *ctx, h2o_logger_t *logger);
/*
 * return the address associated with the key in the context storage
 */
static void **h2o_context_get_storage(h2o_context_t *ctx, size_t *key, void (*dispose_cb)(void *));

/* built-in generators */

enum {
    /**
     * enforces the http1 protocol handler to close the connection after sending the response
     */
    H2O_SEND_ERROR_HTTP1_CLOSE_CONNECTION = 0x1,
    /**
     * if set, does not flush the registered response headers
     */
    H2O_SEND_ERROR_KEEP_HEADERS = 0x2
};

/**
 * Add a `date:` header to the response
 */
void h2o_resp_add_date_header(h2o_req_t *req);
/**
 * Sends the given string as the response. The function copies the string so that the caller can discard it immediately.
 *
 * Be careful of calling the function asynchronously, because there is a chance of the request object getting destroyed before the
 * function is being invoked.  This could happpen for example when the client abruptly closing the connection. There are two ways to
 * detect the destruction:
 *
 * * allocate a memory chunk using the request's memory pool with a destructor that you define; i.e. call `h2o_mem_alloc_shared(
 *   &req->pool, obj_size, my_destructor)`. When the request object is destroyed, `my_destructor` will be invoked as part of the
 *   memory reclamation process.
 * * register the `stop` callback of the generator that is bound to the request. The downside of the approach is that a generator
 *   is not associated to a request until all the response headers become ready to be sent, i.e., when `h2o_start_response` is
 *   called.
 */
void h2o_send_inline(h2o_req_t *req, const char *body, size_t len);
/**
 * sends the given information as an error response to the client. Uses h2o_send_inline internally, so the same restrictions apply.
 */
void h2o_send_error_generic(h2o_req_t *req, int status, const char *reason, const char *body, int flags);
#define H2O_SEND_ERROR_XXX(status)                                                                                                 \
    static inline void h2o_send_error_##status(h2o_req_t *req, const char *reason, const char *body, int flags)                    \
    {                                                                                                                              \
        req->conn->ctx->emitted_error_status[H2O_STATUS_ERROR_##status]++;                                                         \
        h2o_send_error_generic(req, status, reason, body, flags);                                                                  \
    }

H2O_SEND_ERROR_XXX(400)
H2O_SEND_ERROR_XXX(403)
H2O_SEND_ERROR_XXX(404)
H2O_SEND_ERROR_XXX(405)
H2O_SEND_ERROR_XXX(413)
H2O_SEND_ERROR_XXX(416)
H2O_SEND_ERROR_XXX(417)
H2O_SEND_ERROR_XXX(500)
H2O_SEND_ERROR_XXX(502)
H2O_SEND_ERROR_XXX(503)

/**
 * sends error response using zero timeout; can be called by output filters while processing the headers.  Uses h2o_send_inline
 * internally, so the same restrictions apply.
 */
void h2o_send_error_deferred(h2o_req_t *req, int status, const char *reason, const char *body, int flags);
/**
 * sends a redirect response.  Uses (the equivalent of) h2o_send_inline internally, so the same restrictions apply.
 */
void h2o_send_redirect(h2o_req_t *req, int status, const char *reason, const char *url, size_t url_len);
/**
 * handles redirect internally.
 */
void h2o_send_redirect_internal(h2o_req_t *req, h2o_iovec_t method, const char *url_str, size_t url_len, int preserve_overrides);
/**
 * returns method to be used after redirection
 */
h2o_iovec_t h2o_get_redirect_method(h2o_iovec_t method, int status);
/**
 * registers push path (if necessary) by parsing a Link header
 * this returns a version of `value` that removes the links that had the `x-http2-push-only` attribute
 */
h2o_iovec_t h2o_push_path_in_link_header(h2o_req_t *req, const char *value, size_t value_len);
/**
 * sends 1xx response
 */
void h2o_send_informational(h2o_req_t *req);
/**
 *
 */
static int h2o_req_can_stream_request(h2o_req_t *req);
/**
 * resolves internal redirect url for dest regarding req's hostconf
 */
int h2o_req_resolve_internal_redirect_url(h2o_req_t *req, h2o_iovec_t dest, h2o_url_t *resolved);
/**
 * logs an error
 */
void h2o_req_log_error(h2o_req_t *req, const char *module, const char *fmt, ...) __attribute__((format(printf, 3, 4)));
void h2o_write_error_log(h2o_iovec_t prefix, h2o_iovec_t msg);

/* log */

enum { H2O_LOGCONF_ESCAPE_APACHE, H2O_LOGCONF_ESCAPE_JSON };

/**
 * compiles a log configuration
 */
h2o_logconf_t *h2o_logconf_compile(const char *fmt, int escape, char *errbuf);
/**
 * disposes of a log configuration
 */
void h2o_logconf_dispose(h2o_logconf_t *logconf);
/**
 * logs a request
 */
char *h2o_log_request(h2o_logconf_t *logconf, h2o_req_t *req, size_t *len, char *buf);

/* proxy */

/**
 * processes a request (by sending the request upstream)
 */
void h2o__proxy_process_request(h2o_req_t *req);

/* mime mapper */

/**
 * initializes the mimemap (the returned chunk is refcounted)
 */
h2o_mimemap_t *h2o_mimemap_create(void);
/**
 * clones a mimemap
 */
h2o_mimemap_t *h2o_mimemap_clone(h2o_mimemap_t *src);
/**
 *
 */
void h2o_mimemap_on_context_init(h2o_mimemap_t *mimemap, h2o_context_t *ctx);
/**
 *
 */
void h2o_mimemap_on_context_dispose(h2o_mimemap_t *mimemap, h2o_context_t *ctx);
/**
 * returns if the map contains a dynamic type
 */
int h2o_mimemap_has_dynamic_type(h2o_mimemap_t *mimemap);
/**
 * sets the default mime-type
 */
void h2o_mimemap_set_default_type(h2o_mimemap_t *mimemap, const char *mime, h2o_mime_attributes_t *attr);
/**
 * adds a mime-type mapping
 */
void h2o_mimemap_define_mimetype(h2o_mimemap_t *mimemap, const char *ext, const char *mime, h2o_mime_attributes_t *attr);
/**
 * adds a mime-type mapping
 */
h2o_mimemap_type_t *h2o_mimemap_define_dynamic(h2o_mimemap_t *mimemap, const char **exts, h2o_globalconf_t *globalconf);
/**
 * removes a mime-type mapping
 */
void h2o_mimemap_remove_type(h2o_mimemap_t *mimemap, const char *ext);
/**
 * clears all mime-type mapping
 */
void h2o_mimemap_clear_types(h2o_mimemap_t *mimemap);
/**
 * sets the default mime-type
 */
h2o_mimemap_type_t *h2o_mimemap_get_default_type(h2o_mimemap_t *mimemap);
/**
 * returns the mime-type corresponding to given extension
 */
h2o_mimemap_type_t *h2o_mimemap_get_type_by_extension(h2o_mimemap_t *mimemap, h2o_iovec_t ext);
/**
 * returns the mime-type corresponding to given mimetype
 */
h2o_mimemap_type_t *h2o_mimemap_get_type_by_mimetype(h2o_mimemap_t *mimemap, h2o_iovec_t mime, int exact_match_only);
/**
 * returns the default mime attributes given a mime type
 */
void h2o_mimemap_get_default_attributes(const char *mime, h2o_mime_attributes_t *attr);

/* various handlers */

/* lib/access_log.c */

typedef struct st_h2o_access_log_filehandle_t h2o_access_log_filehandle_t;

int h2o_access_log_open_log(const char *path);
h2o_access_log_filehandle_t *h2o_access_log_open_handle(const char *path, const char *fmt, int escape);
h2o_logger_t *h2o_access_log_register(h2o_pathconf_t *pathconf, h2o_access_log_filehandle_t *handle);
void h2o_access_log_register_configurator(h2o_globalconf_t *conf);

/* lib/handler/server_timing.c */
void h2o_server_timing_register(h2o_pathconf_t *pathconf, int enforce);
void h2o_server_timing_register_configurator(h2o_globalconf_t *conf);

/* lib/compress.c */

enum { H2O_COMPRESS_FLAG_PARTIAL, H2O_COMPRESS_FLAG_FLUSH, H2O_COMPRESS_FLAG_EOS };

/**
 * compressor context
 */
typedef struct st_h2o_compress_context_t {
    /**
     * name used in content-encoding header
     */
    h2o_iovec_t name;
    /**
     * compress or decompress callback (inbufs are raw buffers)
     */
    h2o_send_state_t (*do_transform)(struct st_h2o_compress_context_t *self, h2o_sendvec_t *inbufs, size_t inbufcnt,
                                     h2o_send_state_t state, h2o_sendvec_t **outbufs, size_t *outbufcnt);
    /**
     * push buffer
     */
    char *push_buf;
} h2o_compress_context_t;

typedef struct st_h2o_compress_args_t {
    size_t min_size;
    struct {
        int quality; /* -1 if disabled */
    } gzip;
    struct {
        int quality; /* -1 if disabled */
    } brotli;
} h2o_compress_args_t;

/**
 * registers the gzip/brotli encoding output filter (added by default, for now)
 */
void h2o_compress_register(h2o_pathconf_t *pathconf, h2o_compress_args_t *args);
/**
 * compresses given chunk
 */
h2o_send_state_t h2o_compress_transform(h2o_compress_context_t *self, h2o_req_t *req, h2o_sendvec_t *inbufs, size_t inbufcnt,
                                        h2o_send_state_t state, h2o_sendvec_t **outbufs, size_t *outbufcnt);
/**
 * instantiates the gzip compressor
 */
h2o_compress_context_t *h2o_compress_gzip_open(h2o_mem_pool_t *pool, int quality);
/**
 * instantiates the gzip decompressor
 */
h2o_compress_context_t *h2o_compress_gunzip_open(h2o_mem_pool_t *pool);
/**
 * instantiates the brotli compressor (only available if H2O_USE_BROTLI is set)
 */
h2o_compress_context_t *h2o_compress_brotli_open(h2o_mem_pool_t *pool, int quality, size_t estimated_cotent_length,
                                                 size_t preferred_chunk_size);
/**
 * registers the configurator for the gzip/brotli output filter
 */
void h2o_compress_register_configurator(h2o_globalconf_t *conf);

/* lib/handler/throttle_resp.c */
/**
 * registers the throttle response filter
 */
void h2o_throttle_resp_register(h2o_pathconf_t *pathconf);
/**
 * configurator
 */
void h2o_throttle_resp_register_configurator(h2o_globalconf_t *conf);

/* lib/errordoc.c */

typedef struct st_h2o_errordoc_t {
    int status;
    h2o_iovec_t url; /* can be relative */
} h2o_errordoc_t;

/**
 * registers the errordocument output filter
 */
void h2o_errordoc_register(h2o_pathconf_t *pathconf, h2o_errordoc_t *errdocs, size_t cnt);
/**
 *
 */
void h2o_errordoc_register_configurator(h2o_globalconf_t *conf);

/* lib/expires.c */

enum { H2O_EXPIRES_MODE_ABSOLUTE, H2O_EXPIRES_MODE_MAX_AGE };

typedef struct st_h2o_expires_args_t {
    int mode;
    union {
        const char *absolute;
        uint64_t max_age;
    } data;
} h2o_expires_args_t;

/**
 * registers a filter that adds an Expires (or Cache-Control) header
 */
void h2o_expires_register(h2o_pathconf_t *pathconf, h2o_expires_args_t *args);
/**
 *
 */
void h2o_expires_register_configurator(h2o_globalconf_t *conf);

/* lib/fastcgi.c */

typedef struct st_h2o_fastcgi_handler_t h2o_fastcgi_handler_t;

#define H2O_DEFAULT_FASTCGI_IO_TIMEOUT 30000

typedef struct st_h2o_fastcgi_config_vars_t {
    uint64_t io_timeout;
    uint64_t keepalive_timeout; /* 0 to disable */
    h2o_iovec_t document_root;  /* .base=NULL if not set */
    int send_delegated_uri;     /* whether to send the rewritten HTTP_HOST & REQUEST_URI by delegation, or the original */
    struct {
        void (*dispose)(h2o_fastcgi_handler_t *handler, void *data);
        void *data;
    } callbacks;
} h2o_fastcgi_config_vars_t;

/**
 * registers the fastcgi handler to the context
 */
h2o_fastcgi_handler_t *h2o_fastcgi_register(h2o_pathconf_t *pathconf, h2o_url_t *upstream, h2o_fastcgi_config_vars_t *vars);
/**
 * registers the fastcgi handler to the context
 */
h2o_fastcgi_handler_t *h2o_fastcgi_register_by_spawnproc(h2o_pathconf_t *pathconf, char **argv, h2o_fastcgi_config_vars_t *vars);
/**
 * registers the configurator
 */
void h2o_fastcgi_register_configurator(h2o_globalconf_t *conf);

/* lib/file.c */

enum {
    H2O_FILE_FLAG_NO_ETAG = 0x1,
    H2O_FILE_FLAG_DIR_LISTING = 0x2,
    H2O_FILE_FLAG_SEND_COMPRESSED = 0x4,
    H2O_FILE_FLAG_GUNZIP = 0x8
};

typedef struct st_h2o_file_handler_t h2o_file_handler_t;

extern const char **h2o_file_default_index_files;

/**
 * sends given file as the response to the client
 */
int h2o_file_send(h2o_req_t *req, int status, const char *reason, const char *path, h2o_iovec_t mime_type, int flags);
/**
 * registers a handler that serves a directory of statically-served files
 * @param pathconf
 * @param virtual_path
 * @param real_path
 * @param index_files optional NULL-terminated list of of filenames to be considered as the "directory-index"
 * @param mimemap the mimemap (h2o_mimemap_create is called internally if the argument is NULL)
 */
h2o_file_handler_t *h2o_file_register(h2o_pathconf_t *pathconf, const char *real_path, const char **index_files,
                                      h2o_mimemap_t *mimemap, int flags);
/**
 * registers a handler that serves a specific file
 * @param pathconf
 * @param virtual_path
 * @param real_path
 * @param index_files optional NULL-terminated list of of filenames to be considered as the "directory-index"
 * @param mimemap the mimemap (h2o_mimemap_create is called internally if the argument is NULL)
 */
h2o_handler_t *h2o_file_register_file(h2o_pathconf_t *pathconf, const char *real_path, h2o_mimemap_type_t *mime_type, int flags);
/**
 * returns the associated mimemap
 */
h2o_mimemap_t *h2o_file_get_mimemap(h2o_file_handler_t *handler);
/**
 * registers the configurator
 */
void h2o_file_register_configurator(h2o_globalconf_t *conf);

/* lib/headers.c */

enum {
    H2O_HEADERS_CMD_NULL,
    H2O_HEADERS_CMD_ADD,        /* adds a new header line */
    H2O_HEADERS_CMD_APPEND,     /* adds a new header line or contenates to the existing header */
    H2O_HEADERS_CMD_MERGE,      /* merges the value into a comma-listed values of the named header */
    H2O_HEADERS_CMD_SET,        /* sets a header line, overwriting the existing one (if any) */
    H2O_HEADERS_CMD_SETIFEMPTY, /* sets a header line if empty */
    H2O_HEADERS_CMD_UNSET,       /* removes the named header(s) */
    H2O_HEADERS_CMD_UNSETUNLESS,       /* only keeps the named header(s) */
    H2O_HEADERS_CMD_COOKIE_UNSET,       /* removes the named cookie(s) */
    H2O_HEADERS_CMD_COOKIE_UNSETUNLESS,       /* only keeps the named cookie(s) */
};

typedef enum h2o_headers_command_when {
    H2O_HEADERS_CMD_WHEN_FINAL,
    H2O_HEADERS_CMD_WHEN_EARLY,
    H2O_HEADERS_CMD_WHEN_ALL,
} h2o_headers_command_when_t;

typedef struct st_h2o_headers_command_arg_t {
    h2o_iovec_t *name; /* maybe a token */
    h2o_iovec_t value;
} h2o_headers_command_arg_t;

struct st_h2o_headers_command_t {
    int cmd;
    h2o_headers_command_arg_t *args;
    size_t num_args;
    h2o_headers_command_when_t when;
};

/**
 * registers a list of commands terminated by cmd==H2O_HEADERS_CMD_NULL
 */
void h2o_headers_register(h2o_pathconf_t *pathconf, h2o_headers_command_t *cmds);
/**
 * returns whether if the given name can be registered to the filter
 */
int h2o_headers_is_prohibited_name(const h2o_token_t *token);
/**
 * registers the configurator
 */
void h2o_headers_register_configurator(h2o_globalconf_t *conf);

/* lib/proxy.c */

typedef struct st_h2o_proxy_config_vars_t {
    uint64_t io_timeout;
    uint64_t connect_timeout;
    uint64_t first_byte_timeout;
    uint64_t keepalive_timeout;
    unsigned preserve_host : 1;
    unsigned use_proxy_protocol : 1;
    struct {
        int enabled;
        uint64_t timeout;
    } websocket;
    h2o_headers_command_t *headers_cmds;
    size_t max_buffer_size;
    struct {
        uint32_t max_concurrent_strams;
        int ratio;
    } http2;
} h2o_proxy_config_vars_t;

/**
 * registers the reverse proxy handler to the context
 */
void h2o_proxy_register_reverse_proxy(h2o_pathconf_t *pathconf, h2o_proxy_config_vars_t *config, h2o_socketpool_t *sockpool);
/**
 * registers the configurator
 */
void h2o_proxy_register_configurator(h2o_globalconf_t *conf);

/* lib/redirect.c */

typedef struct st_h2o_redirect_handler_t h2o_redirect_handler_t;

/**
 * registers the redirect handler to the context
 * @param pathconf
 * @param internal whether if the redirect is internal or external
 * @param status status code to be sent (e.g. 301, 303, 308, ...)
 * @param prefix prefix of the destitation URL
 */
h2o_redirect_handler_t *h2o_redirect_register(h2o_pathconf_t *pathconf, int internal, int status, const char *prefix);
/**
 * registers the configurator
 */
void h2o_redirect_register_configurator(h2o_globalconf_t *conf);

/* lib/handler/reproxy.c */

typedef struct st_h2o_reproxy_handler_t h2o_reproxy_handler_t;

/**
 * registers the reproxy filter
 */
void h2o_reproxy_register(h2o_pathconf_t *pathconf);
/**
 * registers the configurator
 */
void h2o_reproxy_register_configurator(h2o_globalconf_t *conf);

/* lib/handler/status.c */

/**
 * registers the status handler
 */
void h2o_status_register(h2o_pathconf_t *pathconf);
/**
 * registers the duration handler
 */
void h2o_duration_stats_register(h2o_globalconf_t *conf);
/**
 * registers the configurator
 */
void h2o_status_register_configurator(h2o_globalconf_t *conf);

/* lib/handler/headers_util.c */

struct headers_util_add_arg_t;

/**
 * appends a headers command to the list
 */
void h2o_headers_append_command(h2o_headers_command_t **cmds, int cmd, h2o_headers_command_arg_t *args, size_t num_args,
                                h2o_headers_command_when_t when);
/**
 * rewrite headers by the command provided
 */
void h2o_rewrite_headers(h2o_mem_pool_t *pool, h2o_headers_t *headers, h2o_headers_command_t *cmd);

/* lib/handler/http2_debug_state.c */

/**
 * registers the http2 debug state handler
 */
void h2o_http2_debug_state_register(h2o_hostconf_t *hostconf, int hpack_enabled);
/**
 * registers the configurator
 */
void h2o_http2_debug_state_register_configurator(h2o_globalconf_t *conf);

/* inline defs */

#ifdef H2O_NO_64BIT_ATOMICS
extern pthread_mutex_t h2o_conn_id_mutex;
#endif

inline h2o_conn_t *h2o_create_connection(size_t sz, h2o_context_t *ctx, h2o_hostconf_t **hosts, struct timeval connected_at,
                                         const h2o_conn_callbacks_t *callbacks)
{
    h2o_conn_t *conn = (h2o_conn_t *)h2o_mem_alloc(sz);

    conn->ctx = ctx;
    conn->hosts = hosts;
    conn->connected_at = connected_at;
#ifdef H2O_NO_64BIT_ATOMICS
    pthread_mutex_lock(&h2o_conn_id_mutex);
    conn->id = ++h2o_connection_id;
    pthread_mutex_unlock(&h2o_conn_id_mutex);
#else
    conn->id = __sync_add_and_fetch(&h2o_connection_id, 1);
#endif
    conn->callbacks = callbacks;

    return conn;
}

inline int h2o_conn_is_early_data(h2o_conn_t *conn)
{
    ptls_t *tls;
    if (conn->callbacks->get_ptls == NULL)
        return 0;
    if ((tls = conn->callbacks->get_ptls(conn)) == NULL)
        return 0;
    if (ptls_handshake_is_complete(tls))
        return 0;
    return 1;
}

inline void h2o_proceed_response(h2o_req_t *req)
{
    if (req->_generator != NULL) {
        req->_generator->proceed(req->_generator, req);
    } else {
        req->_ostr_top->do_send(req->_ostr_top, req, NULL, 0, H2O_SEND_STATE_FINAL);
    }
}

inline h2o_iovec_t *h2o_req_getenv(h2o_req_t *req, const char *name, size_t name_len, int allocate_if_not_found)
{
    size_t i;
    for (i = 0; i != req->env.size; i += 2)
        if (h2o_memis(req->env.entries[i].base, req->env.entries[i].len, name, name_len))
            return req->env.entries + i + 1;
    if (!allocate_if_not_found)
        return NULL;
    h2o_vector_reserve(&req->pool, &req->env, req->env.size + 2);
    req->env.entries[req->env.size++] = h2o_iovec_init(name, name_len);
    req->env.entries[req->env.size++] = h2o_iovec_init(NULL, 0);
    return req->env.entries + req->env.size - 1;
}

inline void h2o_req_unsetenv(h2o_req_t *req, const char *name, size_t name_len)
{
    size_t i;
    for (i = 0; i != req->env.size; i += 2)
        if (h2o_memis(req->env.entries[i].base, req->env.entries[i].len, name, name_len))
            goto Found;
    /* not found */
    return;
Found:
    memmove(req->env.entries + i, req->env.entries + i + 2, req->env.size - i - 2);
    req->env.size -= 2;
}

inline int h2o_send_state_is_in_progress(h2o_send_state_t s)
{
    return s == H2O_SEND_STATE_IN_PROGRESS;
}

inline void h2o_setup_next_ostream(h2o_req_t *req, h2o_ostream_t **slot)
{
    h2o_filter_t *next;

    if (req->_next_filter_index < req->num_filters) {
        next = req->filters[req->_next_filter_index++];
        next->on_setup_ostream(next, req, slot);
    }
}

inline void h2o_setup_next_prefilter(h2o_req_prefilter_t *self, h2o_req_t *req, h2o_ostream_t **slot)
{
    h2o_req_prefilter_t *next = self->next;

    if (next != NULL)
        next->on_setup_ostream(next, req, slot);
    else
        h2o_setup_next_ostream(req, slot);
}

inline h2o_timestamp_t h2o_get_timestamp(h2o_context_t *ctx, h2o_mem_pool_t *pool)
{
    time_t prev_sec = ctx->_timestamp_cache.tv_at.tv_sec;
    ctx->_timestamp_cache.tv_at = h2o_gettimeofday(ctx->loop);
    if (ctx->_timestamp_cache.tv_at.tv_sec != prev_sec)
        h2o_context_update_timestamp_string_cache(ctx);

    h2o_timestamp_t ts;
    ts.at = ctx->_timestamp_cache.tv_at;
    h2o_mem_link_shared(pool, ctx->_timestamp_cache.value);
    ts.str = ctx->_timestamp_cache.value;

    return ts;
}

inline void *h2o_context_get_handler_context(h2o_context_t *ctx, h2o_handler_t *handler)
{
    return ctx->_module_configs[handler->_config_slot];
}

inline void h2o_context_set_handler_context(h2o_context_t *ctx, h2o_handler_t *handler, void *handler_ctx)
{
    ctx->_module_configs[handler->_config_slot] = handler_ctx;
}

inline void *h2o_context_get_filter_context(h2o_context_t *ctx, h2o_filter_t *filter)
{
    return ctx->_module_configs[filter->_config_slot];
}

inline void h2o_context_set_filter_context(h2o_context_t *ctx, h2o_filter_t *filter, void *filter_ctx)
{
    ctx->_module_configs[filter->_config_slot] = filter_ctx;
}

inline void *h2o_context_get_logger_context(h2o_context_t *ctx, h2o_logger_t *logger)
{
    return ctx->_module_configs[logger->_config_slot];
}

inline void **h2o_context_get_storage(h2o_context_t *ctx, size_t *key, void (*dispose_cb)(void *))
{
    /* SIZE_MAX might not be available in case the file is included from a C++ source file */
    size_t size_max = (size_t)-1;
    if (*key == size_max)
        *key = ctx->storage.size;
    if (ctx->storage.size <= *key) {
        h2o_vector_reserve(NULL, &ctx->storage, *key + 1);
        memset(ctx->storage.entries + ctx->storage.size, 0, (*key + 1 - ctx->storage.size) * sizeof(ctx->storage.entries[0]));
        ctx->storage.size = *key + 1;
    }

    ctx->storage.entries[*key].dispose = dispose_cb;
    return &ctx->storage.entries[*key].data;
}

static inline void h2o_context_set_logger_context(h2o_context_t *ctx, h2o_logger_t *logger, void *logger_ctx)
{
    ctx->_module_configs[logger->_config_slot] = logger_ctx;
}

static inline void h2o_doublebuffer_init(h2o_doublebuffer_t *db, h2o_buffer_prototype_t *prototype)
{
    h2o_buffer_init(&db->buf, prototype);
    db->inflight = 0;
    db->_bytes_inflight = 0;
}

static inline void h2o_doublebuffer_dispose(h2o_doublebuffer_t *db)
{
    h2o_buffer_dispose(&db->buf);
}

static inline h2o_iovec_t h2o_doublebuffer_prepare(h2o_doublebuffer_t *db, h2o_buffer_t **receiving, size_t max_bytes)
{
    assert(!db->inflight);
    assert(max_bytes != 0);

    if (db->buf->size == 0) {
        if ((*receiving)->size == 0)
            return h2o_iovec_init(NULL, 0);
        /* swap buffers */
        h2o_buffer_t *t = db->buf;
        db->buf = *receiving;
        *receiving = t;
    }
    if ((db->_bytes_inflight = db->buf->size) > max_bytes)
        db->_bytes_inflight = max_bytes;
    db->inflight = 1;
    return h2o_iovec_init(db->buf->bytes, db->_bytes_inflight);
}

static inline void h2o_doublebuffer_prepare_empty(h2o_doublebuffer_t *db)
{
    assert(!db->inflight);
    db->inflight = 1;
}

static inline void h2o_doublebuffer_consume(h2o_doublebuffer_t *db)
{
    assert(db->inflight);
    db->inflight = 0;

    h2o_buffer_consume(&db->buf, db->_bytes_inflight);
    db->_bytes_inflight = 0;
}

inline int h2o_req_can_stream_request(h2o_req_t *req)
{
    h2o_handler_t *first_handler = h2o_get_first_handler(req);
    return first_handler != NULL && first_handler->supports_request_streaming;
}

#define COMPUTE_DURATION(name, from, until)                                                                                        \
    static inline int h2o_time_compute_##name(struct st_h2o_req_t *req, int64_t *delta_usec)                                       \
    {                                                                                                                              \
        if (h2o_timeval_is_null((from)) || h2o_timeval_is_null((until))) {                                                         \
            return 0;                                                                                                              \
        }                                                                                                                          \
        *delta_usec = h2o_timeval_subtract((from), (until));                                                                       \
        return 1;                                                                                                                  \
    }

COMPUTE_DURATION(connect_time, &req->conn->connected_at, &req->timestamps.request_begin_at)
COMPUTE_DURATION(header_time, &req->timestamps.request_begin_at,
                 h2o_timeval_is_null(&req->timestamps.request_body_begin_at) ? &req->processed_at.at
                                                                             : &req->timestamps.request_body_begin_at)
COMPUTE_DURATION(body_time,
                 h2o_timeval_is_null(&req->timestamps.request_body_begin_at) ? &req->processed_at.at
                                                                             : &req->timestamps.request_body_begin_at,
                 &req->processed_at.at)
COMPUTE_DURATION(request_total_time, &req->timestamps.request_begin_at, &req->processed_at.at)
COMPUTE_DURATION(process_time, &req->processed_at.at, &req->timestamps.response_start_at)
COMPUTE_DURATION(response_time, &req->timestamps.response_start_at, &req->timestamps.response_end_at)
COMPUTE_DURATION(total_time, &req->timestamps.request_begin_at, &req->timestamps.response_end_at)

COMPUTE_DURATION(proxy_idle_time, &req->timestamps.request_begin_at, &req->proxy_stats.timestamps.start_at)
COMPUTE_DURATION(proxy_connect_time, &req->proxy_stats.timestamps.start_at, &req->proxy_stats.timestamps.request_begin_at)
COMPUTE_DURATION(proxy_request_time, &req->proxy_stats.timestamps.request_begin_at, &req->proxy_stats.timestamps.request_end_at)
COMPUTE_DURATION(proxy_process_time, &req->proxy_stats.timestamps.request_end_at, &req->proxy_stats.timestamps.response_start_at)
COMPUTE_DURATION(proxy_response_time, &req->proxy_stats.timestamps.response_start_at, &req->proxy_stats.timestamps.response_end_at)
COMPUTE_DURATION(proxy_total_time, &req->proxy_stats.timestamps.request_begin_at, &req->proxy_stats.timestamps.response_end_at)

#undef COMPUTE_DURATION

#ifdef __cplusplus
}
#endif

#endif<|MERGE_RESOLUTION|>--- conflicted
+++ resolved
@@ -409,18 +409,16 @@
 
     struct {
         /**
-<<<<<<< HEAD
          * idle timeout (in milliseconds)
          */
         uint64_t idle_timeout;
         /**
+         * graceful shutdown timeout (in milliseconds)
+         */
+        uint64_t graceful_shutdown_timeout;
+        /**
          * the callbacks
          */
-=======
-         * graceful shutdown timeout (in milliseconds)
-         */
-        uint64_t graceful_shutdown_timeout;
->>>>>>> c4c56ff1
         h2o_protocol_callbacks_t callbacks;
     } http3;
 
