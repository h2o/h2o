--- conflicted
+++ resolved
@@ -495,11 +495,7 @@
 static void on_connect_error(struct st_h2o_http1client_private_t *client, const char *errstr)
 {
     assert(errstr != NULL);
-<<<<<<< HEAD
-    client->_cb.on_connect(&client->super, errstr, NULL, NULL, NULL, NULL, NULL, NULL, client->_origin);
-=======
-    client->_cb.on_connect(&client->super, errstr, NULL, NULL, NULL, NULL, NULL, client->_location_rewrite_url);
->>>>>>> e09da9d9
+    client->_cb.on_connect(&client->super, errstr, NULL, NULL, NULL, NULL, NULL, client->_origin);
     close_client(client);
 }
 
@@ -509,14 +505,8 @@
     size_t reqbufcnt;
     h2o_iovec_t cur_body = h2o_iovec_init(NULL, 0);
 
-<<<<<<< HEAD
-    client->_cb.on_head =
-        client->_cb.on_connect(&client->super, NULL, &reqbufs, &reqbufcnt, &client->_method_is_head,
-                               &client->_write_req_chunk_done.cb, &client->_write_req_chunk_done.ctx, &cur_body, client->_origin);
-=======
     client->_cb.on_head = client->_cb.on_connect(&client->super, NULL, &reqbufs, &reqbufcnt, &client->_method_is_head,
-                                                 &client->proceed_req, &cur_body, client->_location_rewrite_url);
->>>>>>> e09da9d9
+                                                 &client->proceed_req, &cur_body, client->_origin);
     if (client->_cb.on_head == NULL) {
         close_client(client);
         return;
