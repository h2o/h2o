--- conflicted
+++ resolved
@@ -3614,13 +3614,11 @@
 #if H2O_USE_DTRACE
                 printf("dtrace: YES\n");
 #endif
-<<<<<<< HEAD
+#if LIBCAP_FOUND
+                printf("capabilities: YES\n");
+#endif
 #if H2O_USE_IO_URING
                 printf("io_uring: YES\n");
-=======
-#if LIBCAP_FOUND
-                printf("capabilities: YES\n");
->>>>>>> bae48d37
 #endif
                 exit(0);
             case 'h':
