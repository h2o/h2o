--- conflicted
+++ resolved
@@ -76,12 +76,8 @@
         ctx->globalconf->proxy.first_byte_timeout == self->config.first_byte_timeout &&
         ctx->globalconf->proxy.keepalive_timeout == self->config.keepalive_timeout &&
         ctx->globalconf->proxy.max_buffer_size == self->config.max_buffer_size &&
-<<<<<<< HEAD
-        ctx->globalconf->proxy.http2.ratio == self->config.http2.ratio && !self->config.tunnel.enabled)
-=======
         ctx->globalconf->proxy.protocol_ratio.http2 == self->config.protocol_ratio.http2 &&
-        ctx->globalconf->proxy.protocol_ratio.http3 == self->config.protocol_ratio.http3 && !self->config.websocket.enabled)
->>>>>>> 5cc544c8
+        ctx->globalconf->proxy.protocol_ratio.http3 == self->config.protocol_ratio.http3 && !self->config.tunnel.enabled)
         return;
 
     h2o_httpclient_ctx_t *client_ctx = h2o_mem_alloc(sizeof(*ctx));
