--- conflicted
+++ resolved
@@ -891,13 +891,9 @@
     struct st_h2o_httpclient__h3_conn_t *conn;
     struct st_h2o_http3client_req_t *req;
 
-<<<<<<< HEAD
     assert(upgrade_to == NULL || upgrade_to == h2o_httpclient_upgrade_to_connect);
 
-    if ((conn = find_connection(connpool, target->scheme, target->authority)) == NULL)
-=======
     if ((conn = find_connection(connpool, target)) == NULL)
->>>>>>> 64785779
         conn = create_connection(ctx, connpool, target);
 
     req = h2o_mem_alloc(sizeof(*req));
