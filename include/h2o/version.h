--- conflicted
+++ resolved
@@ -22,22 +22,14 @@
 #ifndef h2o__version_h
 #define h2o__version_h
 
-<<<<<<< HEAD
-#define H2O_VERSION "2.0.0"
-=======
 #define H2O_VERSION "2.1.0-DEV"
->>>>>>> afae3ec9
 
 #define H2O_VERSION_MAJOR 2
 #define H2O_VERSION_MINOR 1
 #define H2O_VERSION_PATCH 0
 
 #define H2O_LIBRARY_VERSION_MAJOR 0
-<<<<<<< HEAD
-#define H2O_LIBRARY_VERSION_MINOR 11
-=======
 #define H2O_LIBRARY_VERSION_MINOR 12
->>>>>>> afae3ec9
 #define H2O_LIBRARY_VERSION_PATCH 0
 
 #endif