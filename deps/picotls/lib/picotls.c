--- conflicted
+++ resolved
@@ -4218,8 +4218,11 @@
                     });
                 });
             });
-        }
-<<<<<<< HEAD
+
+            if (ret != 0) {
+                goto Exit;
+            }
+        }
 
         /* send certificate */
         if ((ret = send_certificate(tls, emitter, &ch->signature_algorithms, ptls_iovec_init(NULL, 0), ch->status_request,
@@ -4258,12 +4261,8 @@
             if (ret == PTLS_ERROR_ASYNC_OPERATION) {
                 tls->state = PTLS_STATE_SERVER_GENERATING_CERTIFICATE_VERIFY;
             }
-=======
-        if ((ret = send_certificate_and_certificate_verify(tls, emitter, &ch->signature_algorithms, ptls_iovec_init(NULL, 0),
-                                                           PTLS_SERVER_CERTIFICATE_VERIFY_CONTEXT_STRING, ch->status_request,
-                                                           ch->cert_compression_algos.list, ch->cert_compression_algos.count)) != 0)
->>>>>>> 9adfb5ca
-            goto Exit;
+            goto Exit;
+        }
     }
 
     if ((ret = send_finished(tls, emitter)) != 0)
@@ -6121,7 +6120,6 @@
             }
             break;
         }
-<<<<<<< HEAD
     }
     *dst = '\0';
 
@@ -6216,102 +6214,6 @@
         ret = PTLS_ERROR_NO_MEMORY;
         goto Exit;
     }
-=======
-    }
-    *dst = '\0';
-
-    return dst;
-}
-
-int ptls_log__do_pushv(ptls_buffer_t *buf, const void *p, size_t l)
-{
-    if (ptls_buffer_reserve(buf, l) != 0)
-        return 0;
-
-    memcpy(buf->base + buf->off, p, l);
-    buf->off += l;
-    return 1;
-}
-
-int ptls_log__do_push_unsafestr(ptls_buffer_t *buf, const char *s, size_t l)
-{
-    if (ptls_buffer_reserve(buf, l * (sizeof("\\uXXXX") - 1) + 1) != 0)
-        return 0;
-
-    buf->off = (uint8_t *)ptls_jsonescape((char *)(buf->base + buf->off), s, l) - buf->base;
-
-    return 1;
-}
-
-int ptls_log__do_push_hexdump(ptls_buffer_t *buf, const void *s, size_t l)
-{
-    if (ptls_buffer_reserve(buf, l * 2 + 1) != 0)
-        return 0;
-
-    buf->off = (uint8_t *)ptls_hexdump((char *)(buf->base + buf->off), s, l) - buf->base;
-    return 1;
-}
-
-int ptls_log__do_push_signed32(ptls_buffer_t *buf, int32_t v)
-{
-    /* TODO optimize */
-    char s[sizeof("-2147483648")];
-    int len = snprintf(s, sizeof(s), "%" PRId32, v);
-    return ptls_log__do_pushv(buf, s, (size_t)len);
-}
-
-int ptls_log__do_push_signed64(ptls_buffer_t *buf, int64_t v)
-{
-    /* TODO optimize */
-    char s[sizeof("-9223372036854775808")];
-    int len = snprintf(s, sizeof(s), "%" PRId64, v);
-    return ptls_log__do_pushv(buf, s, (size_t)len);
-}
-
-int ptls_log__do_push_unsigned32(ptls_buffer_t *buf, uint32_t v)
-{
-    /* TODO optimize */
-    char s[sizeof("4294967295")];
-    int len = snprintf(s, sizeof(s), "%" PRIu32, v);
-    return ptls_log__do_pushv(buf, s, (size_t)len);
-}
-
-int ptls_log__do_push_unsigned64(ptls_buffer_t *buf, uint64_t v)
-{
-    /* TODO optimize */
-    char s[sizeof("18446744073709551615")];
-    int len = snprintf(s, sizeof(s), "%" PRIu64, v);
-    return ptls_log__do_pushv(buf, s, (size_t)len);
-}
-
-#if PTLS_HAVE_LOG
-
-volatile ptls_log_t ptls_log = {};
-
-static struct {
-    int *fds;
-    size_t num_fds;
-    size_t num_lost;
-    pthread_mutex_t mutex;
-} logctx = {.mutex = PTHREAD_MUTEX_INITIALIZER};
-
-size_t ptls_log_num_lost(void)
-{
-    return logctx.num_lost;
-}
-
-int ptls_log_add_fd(int fd)
-{
-    int ret;
-
-    pthread_mutex_lock(&logctx.mutex);
-
-    int *newfds;
-    if ((newfds = realloc(logctx.fds, sizeof(logctx.fds[0]) * (logctx.num_fds + 1))) == NULL) {
-        ret = PTLS_ERROR_NO_MEMORY;
-        goto Exit;
-    }
->>>>>>> 9adfb5ca
     logctx.fds = newfds;
     logctx.fds[logctx.num_fds++] = fd;
     ptls_log.is_active = 1;
