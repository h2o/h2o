--- conflicted
+++ resolved
@@ -1836,39 +1836,39 @@
     json_write_pair_n(out_, STR_LIT("type"), STR_LIT("socket-write"));
     json_write_pair_c(out_, STR_LIT("tid"), event.tid);
     json_write_pair_c(out_, STR_LIT("seq"), seq_);
+    json_write_pair_c(out_, STR_LIT("h2olog-time"), time_milliseconds());
     json_write_pair_c(out_, STR_LIT("sock"), event.socket_write.sock);
     json_write_pair_c(out_, STR_LIT("bufs"), event.socket_write.bufs);
     json_write_pair_c(out_, STR_LIT("bufcnt"), event.socket_write.bufcnt);
     # warning "missing `cb_len` param in the probe h2o:socket_write, ignored."
-    json_write_pair_c(out_, STR_LIT("time"), time_milliseconds());
     break;
   }
   case H2OLOG_EVENT_ID_H2O_SOCKET_WRITE_COMPLETE: { // h2o:socket_write_complete
     json_write_pair_n(out_, STR_LIT("type"), STR_LIT("socket-write-complete"));
     json_write_pair_c(out_, STR_LIT("tid"), event.tid);
     json_write_pair_c(out_, STR_LIT("seq"), seq_);
+    json_write_pair_c(out_, STR_LIT("h2olog-time"), time_milliseconds());
     json_write_pair_c(out_, STR_LIT("sock"), event.socket_write_complete.sock);
     json_write_pair_c(out_, STR_LIT("success"), event.socket_write_complete.success);
-    json_write_pair_c(out_, STR_LIT("time"), time_milliseconds());
     break;
   }
   case H2OLOG_EVENT_ID_H2O_SOCKET_WRITEV: { // h2o:socket_writev
     json_write_pair_n(out_, STR_LIT("type"), STR_LIT("socket-writev"));
     json_write_pair_c(out_, STR_LIT("tid"), event.tid);
     json_write_pair_c(out_, STR_LIT("seq"), seq_);
+    json_write_pair_c(out_, STR_LIT("h2olog-time"), time_milliseconds());
     json_write_pair_c(out_, STR_LIT("sock"), event.socket_writev.sock);
     json_write_pair_c(out_, STR_LIT("ret"), event.socket_writev.ret);
-    json_write_pair_c(out_, STR_LIT("time"), time_milliseconds());
     break;
   }
   case H2OLOG_EVENT_ID_H2O_SOCKET_WRITE_TLS_RECORD: { // h2o:socket_write_tls_record
     json_write_pair_n(out_, STR_LIT("type"), STR_LIT("socket-write-tls-record"));
     json_write_pair_c(out_, STR_LIT("tid"), event.tid);
     json_write_pair_c(out_, STR_LIT("seq"), seq_);
+    json_write_pair_c(out_, STR_LIT("h2olog-time"), time_milliseconds());
     json_write_pair_c(out_, STR_LIT("sock"), event.socket_write_tls_record.sock);
     json_write_pair_c(out_, STR_LIT("write-size"), event.socket_write_tls_record.write_size);
     json_write_pair_c(out_, STR_LIT("bytes-buffered"), event.socket_write_tls_record.bytes_buffered);
-    json_write_pair_c(out_, STR_LIT("time"), time_milliseconds());
     break;
   }
   case H2OLOG_EVENT_ID_H2O_RECEIVE_REQUEST: { // h2o:receive_request
@@ -2106,28 +2106,17 @@
     json_write_pair_n(out_, STR_LIT("type"), STR_LIT("tunnel-create"));
     json_write_pair_c(out_, STR_LIT("tid"), event.tid);
     json_write_pair_c(out_, STR_LIT("seq"), seq_);
-<<<<<<< HEAD
-    json_write_pair_c(out_, STR_LIT("h2olog-time"), time_milliseconds());
-    json_write_pair_c(out_, STR_LIT("tunnel"), event.socket_tunnel_create.tunnel);
-=======
+    json_write_pair_c(out_, STR_LIT("h2olog-time"), time_milliseconds());
     json_write_pair_c(out_, STR_LIT("tunnel"), event.tunnel_create.tunnel);
-    json_write_pair_c(out_, STR_LIT("time"), time_milliseconds());
->>>>>>> 417923e4
     break;
   }
   case H2OLOG_EVENT_ID_H2O_TUNNEL_START: { // h2o:tunnel_start
     json_write_pair_n(out_, STR_LIT("type"), STR_LIT("tunnel-start"));
     json_write_pair_c(out_, STR_LIT("tid"), event.tid);
     json_write_pair_c(out_, STR_LIT("seq"), seq_);
-<<<<<<< HEAD
-    json_write_pair_c(out_, STR_LIT("h2olog-time"), time_milliseconds());
-    json_write_pair_c(out_, STR_LIT("tunnel"), event.socket_tunnel_start.tunnel);
-    json_write_pair_c(out_, STR_LIT("bytes-to-consume"), event.socket_tunnel_start.bytes_to_consume);
-=======
+    json_write_pair_c(out_, STR_LIT("h2olog-time"), time_milliseconds());
     json_write_pair_c(out_, STR_LIT("tunnel"), event.tunnel_start.tunnel);
     json_write_pair_c(out_, STR_LIT("bytes-to-consume"), event.tunnel_start.bytes_to_consume);
-    json_write_pair_c(out_, STR_LIT("time"), time_milliseconds());
->>>>>>> 417923e4
     break;
   }
 
