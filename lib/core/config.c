/*
 * Copyright (c) 2014-2016 DeNA Co., Ltd.
 *
 * Permission is hereby granted, free of charge, to any person obtaining a copy
 * of this software and associated documentation files (the "Software"), to
 * deal in the Software without restriction, including without limitation the
 * rights to use, copy, modify, merge, publish, distribute, sublicense, and/or
 * sell copies of the Software, and to permit persons to whom the Software is
 * furnished to do so, subject to the following conditions:
 *
 * The above copyright notice and this permission notice shall be included in
 * all copies or substantial portions of the Software.
 *
 * THE SOFTWARE IS PROVIDED "AS IS", WITHOUT WARRANTY OF ANY KIND, EXPRESS OR
 * IMPLIED, INCLUDING BUT NOT LIMITED TO THE WARRANTIES OF MERCHANTABILITY,
 * FITNESS FOR A PARTICULAR PURPOSE AND NONINFRINGEMENT. IN NO EVENT SHALL THE
 * AUTHORS OR COPYRIGHT HOLDERS BE LIABLE FOR ANY CLAIM, DAMAGES OR OTHER
 * LIABILITY, WHETHER IN AN ACTION OF CONTRACT, TORT OR OTHERWISE, ARISING
 * FROM, OUT OF OR IN CONNECTION WITH THE SOFTWARE OR THE USE OR OTHER DEALINGS
 * IN THE SOFTWARE.
 */
#include <inttypes.h>
#include <limits.h>
#include <stdarg.h>
#include <stdio.h>
#include <stdlib.h>
#include <string.h>
#include <sys/types.h>
#include <netinet/udp.h>
#include "h2o.h"
#include "h2o/configurator.h"
#include "h2o/http1.h"
#include "h2o/http2.h"
#include "h2o/http3_server.h"
#include "h2o/version.h"

static h2o_hostconf_t *create_hostconf(h2o_globalconf_t *globalconf)
{
    h2o_hostconf_t *hostconf = h2o_mem_alloc(sizeof(*hostconf));
    *hostconf = (h2o_hostconf_t){globalconf};
    hostconf->http2.push_preload = 1; /* enabled by default */
    h2o_config_init_pathconf(&hostconf->fallback_path, globalconf, NULL, globalconf->mimemap);
    hostconf->mimemap = globalconf->mimemap;
    h2o_mem_addref_shared(hostconf->mimemap);
    return hostconf;
}

static void destroy_hostconf(h2o_hostconf_t *hostconf)
{
    size_t i;

    if (hostconf->authority.hostport.base != hostconf->authority.host.base)
        free(hostconf->authority.hostport.base);
    free(hostconf->authority.host.base);
    for (i = 0; i != hostconf->paths.size; ++i) {
        h2o_pathconf_t *pathconf = hostconf->paths.entries[i];
        h2o_config_dispose_pathconf(pathconf);
        free(pathconf);
    }
    free(hostconf->paths.entries);
    h2o_config_dispose_pathconf(&hostconf->fallback_path);
    h2o_mem_release_shared(hostconf->mimemap);

    free(hostconf);
}

static void on_dispose_envconf(void *_envconf)
{
    h2o_envconf_t *envconf = _envconf;
    size_t i;

    if (envconf->parent != NULL)
        h2o_mem_release_shared(envconf->parent);

    for (i = 0; i != envconf->unsets.size; ++i)
        h2o_mem_release_shared(envconf->unsets.entries[i].base);
    free(envconf->unsets.entries);
    for (i = 0; i != envconf->sets.size; ++i)
        h2o_mem_release_shared(envconf->sets.entries[i].base);
    free(envconf->sets.entries);
}

h2o_envconf_t *h2o_config_create_envconf(h2o_envconf_t *parent)
{
    h2o_envconf_t *envconf = h2o_mem_alloc_shared(NULL, sizeof(*envconf), on_dispose_envconf);
    *envconf = (h2o_envconf_t){NULL};

    if (parent != NULL) {
        envconf->parent = parent;
        h2o_mem_addref_shared(parent);
    }
    return envconf;
}

void h2o_config_setenv(h2o_envconf_t *envconf, const char *name, const char *value)
{
    size_t name_len = strlen(name), i;
    h2o_iovec_t *value_slot;

    /* remove from the list of unsets */
    for (i = 0; i != envconf->unsets.size; ++i) {
        if (h2o_memis(envconf->unsets.entries[i].base, envconf->unsets.entries[i].len, name, name_len)) {
            h2o_mem_release_shared(envconf->unsets.entries[i].base);
            h2o_vector_erase(&envconf->unsets, i);
            break;
        }
    }
    /* find the slot */
    for (i = 0; i != envconf->sets.size; i += 2) {
        if (h2o_memis(envconf->sets.entries[i].base, envconf->sets.entries[i].len, name, name_len)) {
            value_slot = envconf->sets.entries + i + 1;
            h2o_mem_release_shared(value_slot->base);
            goto SetValue;
        }
    }
    /* name not found in existing sets */
    h2o_vector_reserve(NULL, &envconf->sets, envconf->sets.size + 2);
    envconf->sets.entries[envconf->sets.size++] = h2o_strdup_shared(NULL, name, name_len);
    value_slot = envconf->sets.entries + envconf->sets.size++;
SetValue:
    *value_slot = h2o_strdup_shared(NULL, value, SIZE_MAX);
}

void h2o_config_unsetenv(h2o_envconf_t *envconf, const char *name)
{
    size_t i, name_len = strlen(name);

    /* do nothing if already set */
    for (i = 0; i != envconf->unsets.size; ++i)
        if (h2o_memis(envconf->unsets.entries[i].base, envconf->unsets.entries[i].len, name, name_len))
            return;
    /* register */
    h2o_vector_reserve(NULL, &envconf->unsets, envconf->unsets.size + 1);
    envconf->unsets.entries[envconf->unsets.size++] = h2o_strdup_shared(NULL, name, name_len);
}

void h2o_config_init_pathconf(h2o_pathconf_t *pathconf, h2o_globalconf_t *globalconf, const char *path, h2o_mimemap_t *mimemap)
{
    memset(pathconf, 0, sizeof(*pathconf));
    pathconf->global = globalconf;
    if (path != NULL)
        pathconf->path = h2o_strdup(NULL, path, SIZE_MAX);
    h2o_mem_addref_shared(mimemap);
    pathconf->mimemap = mimemap;
    pathconf->error_log.emit_request_errors = 1;
}

void h2o_config_dispose_pathconf(h2o_pathconf_t *pathconf)
{
#define DESTROY_LIST(type, list)                                                                                                   \
    do {                                                                                                                           \
        size_t i;                                                                                                                  \
        for (i = 0; i != list.size; ++i) {                                                                                         \
            type *e = list.entries[i];                                                                                             \
            if (e->dispose != NULL)                                                                                                \
                e->dispose(e);                                                                                                     \
            free(e);                                                                                                               \
        }                                                                                                                          \
        free(list.entries);                                                                                                        \
    } while (0)
    DESTROY_LIST(h2o_handler_t, pathconf->handlers);
    DESTROY_LIST(h2o_filter_t, pathconf->_filters);
    DESTROY_LIST(h2o_logger_t, pathconf->_loggers);
#undef DESTROY_LIST

    free(pathconf->path.base);
    if (pathconf->mimemap != NULL)
        h2o_mem_release_shared(pathconf->mimemap);
    if (pathconf->env != NULL)
        h2o_mem_release_shared(pathconf->env);
}

void h2o_config_init(h2o_globalconf_t *config)
{
    memset(config, 0, sizeof(*config));
    config->hosts = h2o_mem_alloc(sizeof(config->hosts[0]));
    config->hosts[0] = NULL;
    h2o_linklist_init_anchor(&config->configurators);
    config->server_name = h2o_iovec_init(H2O_STRLIT("h2o/" H2O_VERSION));
    config->max_request_entity_size = H2O_DEFAULT_MAX_REQUEST_ENTITY_SIZE;
    config->max_delegations = H2O_DEFAULT_MAX_DELEGATIONS;
    config->max_reprocesses = H2O_DEFAULT_MAX_REPROCESSES;
    config->handshake_timeout = H2O_DEFAULT_HANDSHAKE_TIMEOUT;
    config->http1.req_timeout = H2O_DEFAULT_HTTP1_REQ_TIMEOUT;
    config->http1.req_io_timeout = H2O_DEFAULT_HTTP1_REQ_IO_TIMEOUT;
    config->http1.upgrade_to_http2 = H2O_DEFAULT_HTTP1_UPGRADE_TO_HTTP2;
    config->http2.idle_timeout = H2O_DEFAULT_HTTP2_IDLE_TIMEOUT;
    config->http2.graceful_shutdown_timeout = H2O_DEFAULT_HTTP2_GRACEFUL_SHUTDOWN_TIMEOUT;
    config->proxy.io_timeout = H2O_DEFAULT_PROXY_IO_TIMEOUT;
    config->proxy.connect_timeout = H2O_DEFAULT_PROXY_IO_TIMEOUT;
    config->proxy.first_byte_timeout = H2O_DEFAULT_PROXY_IO_TIMEOUT;
    config->proxy.emit_x_forwarded_headers = 1;
    config->proxy.emit_via_header = 1;
    config->proxy.emit_missing_date_header = 1;
    config->proxy.zerocopy = H2O_PROXY_ZEROCOPY_ENABLED;
    config->http2.max_concurrent_requests_per_connection = H2O_HTTP2_SETTINGS_HOST_MAX_CONCURRENT_STREAMS;
    config->http2.max_concurrent_streaming_requests_per_connection = H2O_HTTP2_SETTINGS_HOST_MAX_CONCURRENT_STREAMING_REQUESTS;
    config->http2.max_streams_for_priority = 16;
    config->http2.active_stream_window_size = H2O_DEFAULT_HTTP2_ACTIVE_STREAM_WINDOW_SIZE;
    config->http2.latency_optimization.min_rtt = 50; // milliseconds
    config->http2.latency_optimization.max_additional_delay = 10;
    config->http2.latency_optimization.max_cwnd = 65535;
    config->http3.idle_timeout = quicly_spec_context.transport_params.max_idle_timeout;
    config->http3.active_stream_window_size = H2O_DEFAULT_HTTP3_ACTIVE_STREAM_WINDOW_SIZE;
    config->http3.allow_delayed_ack = 1;
    config->http3.use_gso = 1;
<<<<<<< HEAD
    config->http3.callbacks = H2O_HTTP3_SERVER_CALLBACKS;
    config->http3.handshake_timeout_rtt_multiplier = UINT32_MAX;
=======
>>>>>>> baf5e7e6
    config->send_informational_mode = H2O_SEND_INFORMATIONAL_MODE_EXCEPT_H1;
    config->mimemap = h2o_mimemap_create();
    h2o_socketpool_init_global(&config->proxy.global_socketpool, SIZE_MAX);

    h2o_configurator__init_core(config);

    config->fallback_host = create_hostconf(config);
    config->fallback_host->authority.port = 65535;
    config->fallback_host->authority.host = h2o_strdup(NULL, H2O_STRLIT("*"));
    config->fallback_host->authority.hostport = h2o_strdup(NULL, H2O_STRLIT("*"));
}

h2o_pathconf_t *h2o_config_register_path(h2o_hostconf_t *hostconf, const char *path, int flags)
{
    h2o_pathconf_t *pathconf = h2o_mem_alloc(sizeof(*pathconf));
    h2o_config_init_pathconf(pathconf, hostconf->global, path, hostconf->mimemap);

    /* Find the slot to insert the new pathconf. Sort order is descending by the path length so that longer pathconfs overriding
     * subdirectories of shorter ones would work, regardless of the regisration order. Pathconfs sharing the same length are sorted
     * in the ascending order of memcmp / strcmp (as we have always done in the h2o standalone server). */
    size_t slot;
    for (slot = 0; slot < hostconf->paths.size; ++slot) {
        if (pathconf->path.len > hostconf->paths.entries[slot]->path.len)
            break;
        if (pathconf->path.len == hostconf->paths.entries[slot]->path.len &&
            memcmp(pathconf->path.base, hostconf->paths.entries[slot]->path.base, pathconf->path.len) < 0)
            break;
    }

    h2o_vector_reserve(NULL, &hostconf->paths, hostconf->paths.size + 1);
    if (slot < hostconf->paths.size)
        memmove(hostconf->paths.entries + slot + 1, hostconf->paths.entries + slot,
                (hostconf->paths.size - slot) * sizeof(hostconf->paths.entries[0]));
    hostconf->paths.entries[slot] = pathconf;
    ++hostconf->paths.size;

    return pathconf;
}

void h2o_config_register_status_handler(h2o_globalconf_t *config, h2o_status_handler_t *status_handler)
{
    /* check if the status handler is already registered */
    size_t i;
    for (i = 0; i != config->statuses.size; ++i)
        if (config->statuses.entries[i] == status_handler)
            return;
    /* register the new handler */
    h2o_vector_reserve(NULL, &config->statuses, config->statuses.size + 1);
    config->statuses.entries[config->statuses.size++] = status_handler;
}

h2o_hostconf_t *h2o_config_register_host(h2o_globalconf_t *config, h2o_iovec_t host, uint16_t port)
{
    h2o_hostconf_t *hostconf = NULL;
    h2o_iovec_t host_lc;

    assert(host.len != 0);

    /* convert hostname to lowercase */
    host_lc = h2o_strdup(NULL, host.base, host.len);
    h2o_strtolower(host_lc.base, host_lc.len);

    { /* return NULL if given authority is already registered */
        h2o_hostconf_t **p;
        for (p = config->hosts; *p != NULL; ++p)
            if (h2o_memis((*p)->authority.host.base, (*p)->authority.host.len, host_lc.base, host_lc.len) &&
                (*p)->authority.port == port)
                goto Exit;
    }

    /* create hostconf */
    hostconf = create_hostconf(config);
    hostconf->authority.host = host_lc;
    host_lc = (h2o_iovec_t){NULL};
    hostconf->authority.port = port;
    if (hostconf->authority.port == 65535) {
        hostconf->authority.hostport = hostconf->authority.host;
    } else {
        hostconf->authority.hostport.base = h2o_mem_alloc(hostconf->authority.host.len + sizeof("[]:" H2O_UINT16_LONGEST_STR));
        if (strchr(hostconf->authority.host.base, ':') != NULL) {
            hostconf->authority.hostport.len =
                sprintf(hostconf->authority.hostport.base, "[%s]:%" PRIu16, hostconf->authority.host.base, port);
        } else {
            hostconf->authority.hostport.len =
                sprintf(hostconf->authority.hostport.base, "%s:%" PRIu16, hostconf->authority.host.base, port);
        }
    }

    /* append to the list */
    h2o_append_to_null_terminated_list((void *)&config->hosts, hostconf);

Exit:
    free(host_lc.base);
    return hostconf;
}

void h2o_config_dispose(h2o_globalconf_t *config)
{
    size_t i;

    for (i = 0; config->hosts[i] != NULL; ++i) {
        h2o_hostconf_t *hostconf = config->hosts[i];
        destroy_hostconf(hostconf);
    }
    free(config->hosts);

    destroy_hostconf(config->fallback_host);

    h2o_socketpool_dispose(&config->proxy.global_socketpool);
    h2o_mem_release_shared(config->mimemap);
    h2o_configurator__dispose_configurators(config);
}

h2o_handler_t *h2o_create_handler(h2o_pathconf_t *conf, size_t sz)
{
    h2o_handler_t *handler = h2o_mem_alloc(sz);

    memset(handler, 0, sz);
    handler->_config_slot = conf->global->_num_config_slots++;

    h2o_vector_reserve(NULL, &conf->handlers, conf->handlers.size + 1);
    conf->handlers.entries[conf->handlers.size++] = handler;

    return handler;
}

h2o_filter_t *h2o_create_filter(h2o_pathconf_t *conf, size_t sz)
{
    h2o_filter_t *filter = h2o_mem_alloc(sz);

    memset(filter, 0, sz);
    filter->_config_slot = conf->global->_num_config_slots++;

    h2o_vector_reserve(NULL, &conf->_filters, conf->_filters.size + 1);
    memmove(conf->_filters.entries + 1, conf->_filters.entries, conf->_filters.size * sizeof(conf->_filters.entries[0]));
    conf->_filters.entries[0] = filter;
    ++conf->_filters.size;

    return filter;
}

h2o_logger_t *h2o_create_logger(h2o_pathconf_t *conf, size_t sz)
{
    h2o_logger_t *logger = h2o_mem_alloc(sz);

    memset(logger, 0, sz);
    logger->_config_slot = conf->global->_num_config_slots++;

    h2o_vector_reserve(NULL, &conf->_loggers, conf->_loggers.size + 1);
    conf->_loggers.entries[conf->_loggers.size++] = logger;

    return logger;
}<|MERGE_RESOLUTION|>--- conflicted
+++ resolved
@@ -204,11 +204,7 @@
     config->http3.active_stream_window_size = H2O_DEFAULT_HTTP3_ACTIVE_STREAM_WINDOW_SIZE;
     config->http3.allow_delayed_ack = 1;
     config->http3.use_gso = 1;
-<<<<<<< HEAD
-    config->http3.callbacks = H2O_HTTP3_SERVER_CALLBACKS;
     config->http3.handshake_timeout_rtt_multiplier = UINT32_MAX;
-=======
->>>>>>> baf5e7e6
     config->send_informational_mode = H2O_SEND_INFORMATIONAL_MODE_EXCEPT_H1;
     config->mimemap = h2o_mimemap_create();
     h2o_socketpool_init_global(&config->proxy.global_socketpool, SIZE_MAX);
