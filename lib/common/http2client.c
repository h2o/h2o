--- conflicted
+++ resolved
@@ -271,15 +271,9 @@
 
     assert(stream->state == H2O_HTTP2CLIENT_STREAM_STATE_RECV_HEADERS);
 
-<<<<<<< HEAD
-    size_t dummy_content_length = SIZE_MAX;
     if ((ret =
              h2o_hpack_parse_response(stream->super.pool, h2o_hpack_decode_header, &conn->input.header_table, &stream->input.status,
-                                      &stream->input.headers, &dummy_content_length, src, len, err_desc)) != 0) {
-=======
-    if ((ret = h2o_hpack_parse_response_headers(stream->super.pool, &stream->input.status, &stream->input.headers,
-                                                &conn->input.header_table, src, len, err_desc)) != 0) {
->>>>>>> 82ce5f7a
+                                      &stream->input.headers, src, len, err_desc)) != 0) {
         if (ret == H2O_HTTP2_ERROR_INVALID_HEADER_CHAR) {
             ret = H2O_HTTP2_ERROR_PROTOCOL;
             goto SendRSTStream;
