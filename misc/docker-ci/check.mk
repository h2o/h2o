CONTAINER_NAME=h2oserver/h2o-ci:ubuntu1604
SRC_DIR=/h2o
CHECK_MK=$(SRC_DIR)/misc/docker-ci/check.mk
CMAKE_ENV=
CMAKE_ARGS=
BUILD_ARGS=
TEST_ENV=
FUZZ_ASAN=ASAN_OPTIONS=detect_leaks=0
DOCKER_RUN_OPTS=--privileged \
	--ulimit memlock=-1 \
	-v `pwd`:$(SRC_DIR).ro:ro \
	-v /sys/kernel/debug:/sys/kernel/debug \
	-v /lib/modules:/lib/modules:ro \
	-v /usr/src:/usr/src:ro \
	--add-host=localhost.examp1e.net:127.0.0.1 \
	-it

ALL:
	docker run $(DOCKER_RUN_OPTS) $(CONTAINER_NAME) \
		make -f $(SRC_DIR).ro/misc/docker-ci/check.mk _check \
		BUILD_ARGS='$(BUILD_ARGS)' \
		TEST_ENV='$(TEST_ENV)'

ossl1.1.0+fuzz:
	docker run $(DOCKER_RUN_OPTS) $(CONTAINER_NAME) \
		env CC=clang CXX=clang++ \
		make -f $(SRC_DIR).ro/misc/docker-ci/check.mk _check \
		CMAKE_ARGS='-DOPENSSL_ROOT_DIR=/opt/openssl-1.1.0 -DBUILD_FUZZER=ON' \
		BUILD_ARGS='$(BUILD_ARGS)' \
		TEST_ENV='$(TEST_ENV)'

ossl1.1.1:
	docker run $(DOCKER_RUN_OPTS) $(CONTAINER_NAME) \
		make -f $(SRC_DIR).ro/misc/docker-ci/check.mk _check \
		CMAKE_ARGS='-DOPENSSL_ROOT_DIR=/opt/openssl-1.1.1' \
		BUILD_ARGS='$(BUILD_ARGS)' \
		TEST_ENV='$(TEST_ENV)'

<<<<<<< HEAD
ossl3.0:
	docker run $(DOCKER_RUN_OPTS) $(CONTAINER_NAME) \
		make -f $(SRC_DIR).ro/misc/docker-ci/check.mk _build_ossl3.0 _check \
		CMAKE_ENV='PKG_CONFIG_PATH=/opt/openssl-3.0/lib64/pkgconfig' \
		BUILD_ARGS='$(BUILD_ARGS)' \
		TEST_ENV='$(TEST_ENV)'

dtrace:
	docker run $(DOCKER_RUN_OPTS) $(CONTAINER_NAME) \
=======
dtrace+asan:
	docker run $(DOCKER_RUN_OPTS) h2oserver/h2o-ci:ubuntu2004  \
>>>>>>> 7fddc173
		env DTRACE_TESTS=1 \
		make -f $(SRC_DIR).ro/misc/docker-ci/check.mk _check \
		CMAKE_ARGS='-DCMAKE_C_COMPILER=clang -DCMAKE_CXX_COMPILER=clang++ -DCMAKE_C_FLAGS=-fsanitize=address -DCMAKE_CXX_FLAGS=-fsanitize=address' \
		BUILD_ARGS='$(BUILD_ARGS)' \
		TEST_ENV='ASAN_OPTIONS=detect_leaks=0:alloc_dealloc_mismatch=0 $(TEST_ENV)'

_check: _mount _do_check

_mount:
	uname -a
	sudo mount -t tmpfs tmpfs -o size=1G /tmp
	sudo mkdir -p /sys/fs/bpf
	sudo mount -t bpf bpf -o mode=700 /sys/fs/bpf
	# create writable source directory using overlay
	sudo mkdir /tmp/src /tmp/src/upper /tmp/src/work $(SRC_DIR)
	sudo mount -t overlay overlay -o lowerdir=$(SRC_DIR).ro,upperdir=/tmp/src/upper,workdir=/tmp/src/work /tmp/src/upper
	sudo mount --bind /tmp/src/upper $(SRC_DIR)
	# allow overwrite of include/h2o/version.h
	sudo chown ci:ci $(SRC_DIR)/include/h2o
	# allow write of mruby executables being generated (FIXME don't generate here)
	for i in deps/mruby/bin misc/h2get/deps/mruby-1.2.0/bin; do \
		sudo rm -rf $(SRC_DIR)/$$i; \
		sudo mkdir $(SRC_DIR)/$$i; \
		sudo chown ci:ci $(SRC_DIR)/$$i; \
	done

_do_check:
	$(CMAKE_ENV) cmake $(CMAKE_ARGS) -H$(SRC_DIR) -B.
	time komake $(BUILD_ARGS) all checkdepends
	if [ -e h2o-fuzzer-http1 ] ; then export $(FUZZ_ASAN); fi; \
		ulimit -n 1024; \
		env $(TEST_ENV) make check

_build_ossl3.0:
	curl -O https://www.openssl.org/source/openssl-3.0.0.tar.gz
	tar xf openssl-3.0.0.tar.gz
	cd openssl-3.0.0 && ./config --prefix=/opt/openssl-3.0 --openssldir=/opt/openssl-3.0 shared && make -j4 && sudo make install_sw install_ssldirs

enter:
	docker run $(DOCKER_RUN_OPTS) -it $(CONTAINER_NAME) bash

pull:
	docker pull $(CONTAINER_NAME)

.PHONY: fuzz _check _do-check _fuzz _build_ossl3.0 enter pull<|MERGE_RESOLUTION|>--- conflicted
+++ resolved
@@ -36,20 +36,15 @@
 		BUILD_ARGS='$(BUILD_ARGS)' \
 		TEST_ENV='$(TEST_ENV)'
 
-<<<<<<< HEAD
 ossl3.0:
-	docker run $(DOCKER_RUN_OPTS) $(CONTAINER_NAME) \
+	docker run $(DOCKER_RUN_OPTS) h2oserver/h2o-ci:ubuntu2004 \
 		make -f $(SRC_DIR).ro/misc/docker-ci/check.mk _build_ossl3.0 _check \
 		CMAKE_ENV='PKG_CONFIG_PATH=/opt/openssl-3.0/lib64/pkgconfig' \
 		BUILD_ARGS='$(BUILD_ARGS)' \
 		TEST_ENV='$(TEST_ENV)'
 
-dtrace:
-	docker run $(DOCKER_RUN_OPTS) $(CONTAINER_NAME) \
-=======
 dtrace+asan:
-	docker run $(DOCKER_RUN_OPTS) h2oserver/h2o-ci:ubuntu2004  \
->>>>>>> 7fddc173
+	docker run $(DOCKER_RUN_OPTS) h2oserver/h2o-ci:ubuntu2004 \
 		env DTRACE_TESTS=1 \
 		make -f $(SRC_DIR).ro/misc/docker-ci/check.mk _check \
 		CMAKE_ARGS='-DCMAKE_C_COMPILER=clang -DCMAKE_CXX_COMPILER=clang++ -DCMAKE_C_FLAGS=-fsanitize=address -DCMAKE_CXX_FLAGS=-fsanitize=address' \
