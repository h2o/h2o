/*
 * Copyright (c) 2014,2015 DeNA Co., Ltd.
 *
 * Permission is hereby granted, free of charge, to any person obtaining a copy
 * of this software and associated documentation files (the "Software"), to
 * deal in the Software without restriction, including without limitation the
 * rights to use, copy, modify, merge, publish, distribute, sublicense, and/or
 * sell copies of the Software, and to permit persons to whom the Software is
 * furnished to do so, subject to the following conditions:
 *
 * The above copyright notice and this permission notice shall be included in
 * all copies or substantial portions of the Software.
 *
 * THE SOFTWARE IS PROVIDED "AS IS", WITHOUT WARRANTY OF ANY KIND, EXPRESS OR
 * IMPLIED, INCLUDING BUT NOT LIMITED TO THE WARRANTIES OF MERCHANTABILITY,
 * FITNESS FOR A PARTICULAR PURPOSE AND NONINFRINGEMENT. IN NO EVENT SHALL THE
 * AUTHORS OR COPYRIGHT HOLDERS BE LIABLE FOR ANY CLAIM, DAMAGES OR OTHER
 * LIABILITY, WHETHER IN AN ACTION OF CONTRACT, TORT OR OTHERWISE, ARISING
 * FROM, OUT OF OR IN CONNECTION WITH THE SOFTWARE OR THE USE OR OTHER DEALINGS
 * IN THE SOFTWARE.
 */
#ifndef h2o__http2__internal_h
#define h2o__http2__internal_h

#include <assert.h>
#include <stdint.h>
#include "khash.h"
#include "h2o/cache.h"
#include "h2o/http2_casper.h"
#include "h2o/cache_digests.h"
#include "h2o/http2_scheduler.h"

typedef struct st_h2o_http2_conn_t h2o_http2_conn_t;
typedef struct st_h2o_http2_stream_t h2o_http2_stream_t;

/* connection flow control window + alpha */
#define H2O_HTTP2_DEFAULT_OUTBUF_SIZE 81920

/* hpack */

#define H2O_HTTP2_ENCODE_INT_MAX_LENGTH 5

typedef struct st_h2o_hpack_header_table_t {
    /* ring buffer */
    struct st_h2o_hpack_header_table_entry_t *entries;
    size_t num_entries, entry_capacity, entry_start_index;
    /* size and capacities are 32+name_len+value_len (as defined by hpack spec.) */
    size_t hpack_size;
    size_t hpack_capacity;     /* the value set by SETTINGS_HEADER_TABLE_SIZE _and_ dynamic table size update */
    size_t hpack_max_capacity; /* the value set by SETTINGS_HEADER_TABLE_SIZE */
} h2o_hpack_header_table_t;

typedef struct st_h2o_hpack_header_table_entry_t {
    h2o_iovec_t *name;
    h2o_iovec_t *value;
    const char *err_desc; /* the recorded soft error description */
} h2o_hpack_header_table_entry_t;

#define H2O_HPACK_PARSE_HEADERS_METHOD_EXISTS 1
#define H2O_HPACK_PARSE_HEADERS_SCHEME_EXISTS 2
#define H2O_HPACK_PARSE_HEADERS_PATH_EXISTS 4
#define H2O_HPACK_PARSE_HEADERS_AUTHORITY_EXISTS 8

void h2o_hpack_dispose_header_table(h2o_hpack_header_table_t *header_table);
int h2o_hpack_parse_headers(h2o_req_t *req, h2o_hpack_header_table_t *header_table, const uint8_t *src, size_t len,
                            int *pseudo_header_exists_map, size_t *content_length, h2o_cache_digests_t **digests,
                            const char **err_desc);
size_t h2o_hpack_encode_string(uint8_t *dst, const char *s, size_t len);
void h2o_hpack_flatten_push_promise(h2o_buffer_t **buf, h2o_hpack_header_table_t *header_table, uint32_t stream_id,
                               size_t max_frame_size, h2o_req_t *req, uint32_t parent_stream_id);
void h2o_hpack_flatten_response(h2o_buffer_t **buf, h2o_hpack_header_table_t *header_table, uint32_t stream_id,
                                size_t max_frame_size, h2o_res_t *res, const h2o_iovec_t *server_name, size_t content_length);
<<<<<<< HEAD
void h2o_hpack_flatten_request(h2o_buffer_t **buf, h2o_hpack_header_table_t *header_table, uint32_t stream_id,
                               size_t max_frame_size, h2o_iovec_t method, h2o_url_t *url, h2o_headers_t *headers, int is_end_stream);
int h2o_hpack_parse_response_headers(h2o_mem_pool_t *pool, h2o_res_t *res, h2o_hpack_header_table_t *header_table,
                                     const uint8_t *src, size_t len, const char **err_desc);
=======
void h2o_hpack_flatten_trailers(h2o_buffer_t **buf, h2o_hpack_header_table_t *header_table, uint32_t stream_id,
                                size_t max_frame_size, h2o_header_t *headers, size_t num_headers);
>>>>>>> 58912436
static h2o_hpack_header_table_entry_t *h2o_hpack_header_table_get(h2o_hpack_header_table_t *table, size_t index);

/* frames */

#define H2O_HTTP2_FRAME_HEADER_SIZE 9

#define H2O_HTTP2_FRAME_TYPE_DATA 0
#define H2O_HTTP2_FRAME_TYPE_HEADERS 1
#define H2O_HTTP2_FRAME_TYPE_PRIORITY 2
#define H2O_HTTP2_FRAME_TYPE_RST_STREAM 3
#define H2O_HTTP2_FRAME_TYPE_SETTINGS 4
#define H2O_HTTP2_FRAME_TYPE_PUSH_PROMISE 5
#define H2O_HTTP2_FRAME_TYPE_PING 6
#define H2O_HTTP2_FRAME_TYPE_GOAWAY 7
#define H2O_HTTP2_FRAME_TYPE_WINDOW_UPDATE 8
#define H2O_HTTP2_FRAME_TYPE_CONTINUATION 9

#define H2O_HTTP2_FRAME_FLAG_END_STREAM 0x1
#define H2O_HTTP2_FRAME_FLAG_ACK 0x1
#define H2O_HTTP2_FRAME_FLAG_END_HEADERS 0x4
#define H2O_HTTP2_FRAME_FLAG_PADDED 0x8
#define H2O_HTTP2_FRAME_FLAG_PRIORITY 0x20

typedef struct st_h2o_http2_frame_t {
    uint32_t length;
    uint8_t type;
    uint8_t flags;
    uint32_t stream_id;
    const uint8_t *payload;
} h2o_http2_frame_t;

typedef struct st_h2o_http2_data_payload_t {
    const uint8_t *data;
    size_t length;
} h2o_http2_data_payload_t;

typedef struct st_h2o_http2_headers_payload_t {
    h2o_http2_priority_t priority;
    const uint8_t *headers;
    size_t headers_len;
} h2o_http2_headers_payload_t;

typedef struct st_h2o_http2_rst_stream_payload_t {
    uint32_t error_code;
} h2o_http2_rst_stream_payload_t;

typedef struct st_h2o_http2_ping_payload_t {
    uint8_t data[8];
} h2o_http2_ping_payload_t;

typedef struct st_h2o_http2_goaway_payload_t {
    uint32_t last_stream_id;
    uint32_t error_code;
    h2o_iovec_t debug_data;
} h2o_http2_goaway_payload_t;

typedef struct st_h2o_http2_window_update_payload_t {
    uint32_t window_size_increment;
} h2o_http2_window_update_payload_t;

typedef struct st_h2o_http2_window_t {
    ssize_t _avail;
} h2o_http2_window_t;

typedef enum enum_h2o_http2_stream_state_t {
    /**
     * stream in idle state (but registered; i.e. priority stream)
     */
    H2O_HTTP2_STREAM_STATE_IDLE,
    /**
     * receiving headers
     */
    H2O_HTTP2_STREAM_STATE_RECV_HEADERS,
    /**
     * receiving body (or trailers), waiting for the arrival of END_STREAM
     */
    H2O_HTTP2_STREAM_STATE_RECV_BODY,
    /**
     * received request but haven't been assigned a handler
     */
    H2O_HTTP2_STREAM_STATE_REQ_PENDING,
    /**
     * waiting for receiving response headers from the handler
     */
    H2O_HTTP2_STREAM_STATE_SEND_HEADERS,
    /**
     * sending body
     */
    H2O_HTTP2_STREAM_STATE_SEND_BODY,
    /**
     * received EOS from handler but still is sending body to client
     */
    H2O_HTTP2_STREAM_STATE_SEND_BODY_IS_FINAL,
    /**
     * closed
     */
    H2O_HTTP2_STREAM_STATE_END_STREAM
} h2o_http2_stream_state_t;

typedef struct st_h2o_http2_conn_num_streams_t {
    uint32_t open;
    uint32_t half_closed;
    uint32_t send_body;
} h2o_http2_conn_num_streams_t;

struct st_h2o_http2_stream_t {
    uint32_t stream_id;
    h2o_ostream_t _ostr_final;
    h2o_http2_stream_state_t state;
    h2o_http2_window_t output_window;
    struct {
        h2o_http2_window_t window;
        size_t bytes_unnotified;
    } input_window;
    h2o_http2_priority_t received_priority;
    H2O_VECTOR(h2o_iovec_t) _data;
    h2o_ostream_pull_cb _pull_cb;
    h2o_http2_conn_num_streams_t *_num_streams_slot; /* points http2_conn_t::num_streams::* in which the stream is counted */
    h2o_cache_digests_t *cache_digests;
    union {
        struct {
            uint32_t parent_stream_id;
            unsigned promise_sent : 1;
        } push;
        struct {
            unsigned casper_is_ready : 1;
        } pull;
    };

    unsigned blocked_by_server : 1;
    unsigned _conn_stream_in_progress : 1; /* true if the body is streaming */

    /* references governed by connection.c for handling various things */
    struct {
        h2o_linklist_t link;
        h2o_http2_scheduler_openref_t scheduler;
    } _refs;
    h2o_send_state_t send_state; /* steate of the ostream, only used in push mode */

    struct {
        h2o_buffer_t *body; /* NULL unless request body IS expected */
        size_t bytes_received;
    } _req_body;

    /* placed at last since it is large and has it's own ctor */
    h2o_req_t req;
};

KHASH_MAP_INIT_INT64(h2o_http2_stream_t, h2o_http2_stream_t *)

typedef enum enum_h2o_http2_conn_state_t {
    H2O_HTTP2_CONN_STATE_OPEN,        /* accepting new connections */
    H2O_HTTP2_CONN_STATE_HALF_CLOSED, /* no more accepting new streams */
    H2O_HTTP2_CONN_STATE_IS_CLOSING   /* nothing should be sent */
} h2o_http2_conn_state_t;

struct st_h2o_http2_conn_t {
    h2o_conn_t super;
    h2o_socket_t *sock;
    /* settings */
    h2o_http2_settings_t peer_settings;
    /* streams */
    khash_t(h2o_http2_stream_t) * streams;
    struct {
        uint32_t max_open;
        uint32_t max_processed;
    } pull_stream_ids;
    struct {
        uint32_t max_open;
    } push_stream_ids;
    struct {
        h2o_http2_conn_num_streams_t priority;
        h2o_http2_conn_num_streams_t pull;
        h2o_http2_conn_num_streams_t push;
        uint32_t blocked_by_server;
        uint32_t _request_body_in_progress;
    } num_streams;
    /* internal */
    h2o_http2_scheduler_node_t scheduler;
    h2o_http2_conn_state_t state;
    h2o_linklist_t _conns; /* linklist to h2o_context_t::http2._conns */
    ssize_t (*_read_expect)(h2o_http2_conn_t *conn, const uint8_t *src, size_t len, const char **err_desc);
    h2o_buffer_t *_http1_req_input; /* contains data referred to by original request via HTTP/1.1 */
    h2o_hpack_header_table_t _input_header_table;
    h2o_http2_window_t _input_window;
    h2o_hpack_header_table_t _output_header_table;
    h2o_linklist_t _pending_reqs; /* list of h2o_http2_stream_t that contain pending requests */
    h2o_timeout_entry_t _timeout_entry;
    h2o_buffer_t *_headers_unparsed; /* for temporary storing HEADERS|CONTINUATION frames without END_HEADERS flag set */
    struct {
        h2o_buffer_t *buf;
        h2o_buffer_t *buf_in_flight;
        h2o_linklist_t streams_to_proceed;
        h2o_timeout_entry_t timeout_entry;
        h2o_http2_window_t window;
    } _write;
    h2o_cache_t *push_memo;
    h2o_http2_casper_t *casper;
    struct {
        h2o_linklist_t blocked_streams;
    } early_data;
};

int h2o_http2_update_peer_settings(h2o_http2_settings_t *settings, const uint8_t *src, size_t len, const char **err_desc);

/* frames */
uint8_t *h2o_http2_encode_frame_header(uint8_t *dst, size_t length, uint8_t type, uint8_t flags, int32_t stream_id);

#define h2o_http2_encode_rst_stream_frame(buf, stream_id, errnum)                                                                  \
    h2o_http2__encode_rst_stream_frame(buf, stream_id, (H2O_BUILD_ASSERT((errnum) > 0), errnum))

void h2o_http2__encode_rst_stream_frame(h2o_buffer_t **buf, uint32_t stream_id, int errnum);
void h2o_http2_encode_ping_frame(h2o_buffer_t **buf, int is_ack, const uint8_t *data);
void h2o_http2_encode_goaway_frame(h2o_buffer_t **buf, uint32_t last_stream_id, int errnum, h2o_iovec_t additional_data);
void h2o_http2_encode_window_update_frame(h2o_buffer_t **buf, uint32_t stream_id, int32_t window_size_increment);
ssize_t h2o_http2_decode_frame(h2o_http2_frame_t *frame, const uint8_t *src, size_t len, const char **err_desc);
int h2o_http2_decode_data_payload(h2o_http2_data_payload_t *payload, const h2o_http2_frame_t *frame, const char **err_desc);
int h2o_http2_decode_headers_payload(h2o_http2_headers_payload_t *payload, const h2o_http2_frame_t *frame, const char **err_desc);
int h2o_http2_decode_priority_payload(h2o_http2_priority_t *payload, const h2o_http2_frame_t *frame, const char **err_desc);
int h2o_http2_decode_rst_stream_payload(h2o_http2_rst_stream_payload_t *payload, const h2o_http2_frame_t *frame,
                                        const char **err_desc);
int h2o_http2_decode_ping_payload(h2o_http2_ping_payload_t *payload, const h2o_http2_frame_t *frame, const char **err_desc);
int h2o_http2_decode_goaway_payload(h2o_http2_goaway_payload_t *payload, const h2o_http2_frame_t *frame, const char **err_desc);
int h2o_http2_decode_window_update_payload(h2o_http2_window_update_payload_t *paylaod, const h2o_http2_frame_t *frame,
                                           const char **err_desc, int *err_is_stream_level);

/* connection */
void h2o_http2_conn_register_stream(h2o_http2_conn_t *conn, h2o_http2_stream_t *stream);
void h2o_http2_conn_unregister_stream(h2o_http2_conn_t *conn, h2o_http2_stream_t *stream);
static h2o_http2_stream_t *h2o_http2_conn_get_stream(h2o_http2_conn_t *conn, uint32_t stream_id);
void h2o_http2_conn_push_path(h2o_http2_conn_t *conn, h2o_iovec_t path, h2o_http2_stream_t *src_stream);
void h2o_http2_conn_request_write(h2o_http2_conn_t *conn);
void h2o_http2_conn_register_for_proceed_callback(h2o_http2_conn_t *conn, h2o_http2_stream_t *stream);
static ssize_t h2o_http2_conn_get_buffer_window(h2o_http2_conn_t *conn);
static void h2o_http2_conn_init_casper(h2o_http2_conn_t *conn, unsigned capacity_bits);
void h2o_http2_conn_register_for_replay(h2o_http2_conn_t *conn, h2o_http2_stream_t *stream);

/* stream */
static int h2o_http2_stream_is_push(uint32_t stream_id);
h2o_http2_stream_t *h2o_http2_stream_open(h2o_http2_conn_t *conn, uint32_t stream_id, h2o_req_t *src_req,
                                          const h2o_http2_priority_t *received_priority);
static void h2o_http2_stream_update_open_slot(h2o_http2_stream_t *stream, h2o_http2_conn_num_streams_t *slot);
static void h2o_http2_stream_set_blocked_by_server(h2o_http2_conn_t *conn, h2o_http2_stream_t *stream, unsigned on);
static void h2o_http2_stream_set_state(h2o_http2_conn_t *conn, h2o_http2_stream_t *stream, h2o_http2_stream_state_t new_state);
static void h2o_http2_stream_prepare_for_request(h2o_http2_conn_t *conn, h2o_http2_stream_t *stream);
void h2o_http2_stream_close(h2o_http2_conn_t *conn, h2o_http2_stream_t *stream);
void h2o_http2_stream_reset(h2o_http2_conn_t *conn, h2o_http2_stream_t *stream);
void h2o_http2_stream_send_pending_data(h2o_http2_conn_t *conn, h2o_http2_stream_t *stream);
static int h2o_http2_stream_has_pending_data(h2o_http2_stream_t *stream);
void h2o_http2_stream_proceed(h2o_http2_conn_t *conn, h2o_http2_stream_t *stream);
static void h2o_http2_stream_send_push_promise(h2o_http2_conn_t *conn, h2o_http2_stream_t *stream);

/* misc */
static void h2o_http2_window_init(h2o_http2_window_t *window, uint32_t initial_window_size);
static int h2o_http2_window_update(h2o_http2_window_t *window, ssize_t delta);
static ssize_t h2o_http2_window_get_avail(h2o_http2_window_t *window);
static void h2o_http2_window_consume_window(h2o_http2_window_t *window, size_t bytes);

static uint16_t h2o_http2_decode16u(const uint8_t *src);
static uint32_t h2o_http2_decode24u(const uint8_t *src);
static uint32_t h2o_http2_decode32u(const uint8_t *src);
static uint8_t *h2o_http2_encode24u(uint8_t *dst, uint32_t value);
static uint8_t *h2o_http2_encode32u(uint8_t *dst, uint32_t value);

h2o_http2_debug_state_t *h2o_http2_get_debug_state(h2o_req_t *req, int hpack_enabled);

/* inline definitions */

inline void h2o_http2_window_init(h2o_http2_window_t *window, uint32_t initial_window_size)
{
    window->_avail = initial_window_size;
}

inline int h2o_http2_window_update(h2o_http2_window_t *window, ssize_t delta)
{
    ssize_t v = window->_avail + delta;
    if (v > INT32_MAX)
        return -1;
    window->_avail = v;
    return 0;
}

inline ssize_t h2o_http2_window_get_avail(h2o_http2_window_t *window)
{
    return window->_avail;
}

inline void h2o_http2_window_consume_window(h2o_http2_window_t *window, size_t bytes)
{
    window->_avail -= bytes;
}

inline h2o_http2_stream_t *h2o_http2_conn_get_stream(h2o_http2_conn_t *conn, uint32_t stream_id)
{
    khiter_t iter = kh_get(h2o_http2_stream_t, conn->streams, stream_id);
    if (iter != kh_end(conn->streams))
        return kh_val(conn->streams, iter);
    return NULL;
}

inline int h2o_http2_stream_is_push(uint32_t stream_id)
{
    return stream_id % 2 == 0;
}

inline ssize_t h2o_http2_conn_get_buffer_window(h2o_http2_conn_t *conn)
{
    ssize_t ret, winsz;
    size_t capacity, cwnd_left;

    capacity = conn->_write.buf->capacity;
    if ((cwnd_left = h2o_socket_prepare_for_latency_optimized_write(
             conn->sock, &conn->super.ctx->globalconf->http2.latency_optimization)) < capacity) {
        capacity = cwnd_left;
        if (capacity < conn->_write.buf->size)
            return 0;
    }

    ret = capacity - conn->_write.buf->size;
    if (ret < H2O_HTTP2_FRAME_HEADER_SIZE)
        return 0;
    ret -= H2O_HTTP2_FRAME_HEADER_SIZE;
    winsz = h2o_http2_window_get_avail(&conn->_write.window);
    if (winsz < ret)
        ret = winsz;
    return ret;
}

inline void h2o_http2_conn_init_casper(h2o_http2_conn_t *conn, unsigned capacity_bits)
{
    assert(conn->casper == NULL);
    conn->casper = h2o_http2_casper_create(capacity_bits, 6);
}

inline void h2o_http2_stream_update_open_slot(h2o_http2_stream_t *stream, h2o_http2_conn_num_streams_t *slot)
{
    --stream->_num_streams_slot->open;
    ++slot->open;
    stream->_num_streams_slot = slot;
}

inline void h2o_http2_stream_set_blocked_by_server(h2o_http2_conn_t *conn, h2o_http2_stream_t *stream, unsigned on)
{
    if (on) {
        assert(!stream->blocked_by_server);
        stream->blocked_by_server = 1;
        ++conn->num_streams.blocked_by_server;
    } else {
        assert(stream->blocked_by_server);
        stream->blocked_by_server = 0;
        --conn->num_streams.blocked_by_server;
    }
}

inline void h2o_http2_stream_set_state(h2o_http2_conn_t *conn, h2o_http2_stream_t *stream, h2o_http2_stream_state_t new_state)
{
    switch (new_state) {
    case H2O_HTTP2_STREAM_STATE_IDLE:
        assert(!"FIXME");
        break;
    case H2O_HTTP2_STREAM_STATE_RECV_HEADERS:
        assert(stream->state == H2O_HTTP2_STREAM_STATE_IDLE);
        if (h2o_http2_stream_is_push(stream->stream_id))
            h2o_http2_stream_update_open_slot(stream, &conn->num_streams.push);
        else
            h2o_http2_stream_update_open_slot(stream, &conn->num_streams.pull);
        stream->state = new_state;
        stream->req.timestamps.request_begin_at = *h2o_get_timestamp(conn->super.ctx, NULL, NULL);
        break;
    case H2O_HTTP2_STREAM_STATE_RECV_BODY:
        stream->state = new_state;
        stream->req.timestamps.request_body_begin_at = *h2o_get_timestamp(conn->super.ctx, NULL, NULL);
        break;
    case H2O_HTTP2_STREAM_STATE_REQ_PENDING:
        stream->state = new_state;
        break;
    case H2O_HTTP2_STREAM_STATE_SEND_HEADERS:
        assert(stream->state == H2O_HTTP2_STREAM_STATE_REQ_PENDING);
        ++stream->_num_streams_slot->half_closed;
        stream->state = new_state;
        break;
    case H2O_HTTP2_STREAM_STATE_SEND_BODY:
        assert(stream->state == H2O_HTTP2_STREAM_STATE_SEND_HEADERS);
        stream->state = new_state;
        ++stream->_num_streams_slot->send_body;
        break;
    case H2O_HTTP2_STREAM_STATE_SEND_BODY_IS_FINAL:
        assert(stream->state == H2O_HTTP2_STREAM_STATE_SEND_BODY);
        stream->state = new_state;
        break;
    case H2O_HTTP2_STREAM_STATE_END_STREAM:
        switch (stream->state) {
        case H2O_HTTP2_STREAM_STATE_IDLE:
        case H2O_HTTP2_STREAM_STATE_RECV_BODY:
        case H2O_HTTP2_STREAM_STATE_RECV_HEADERS:
            break;
        case H2O_HTTP2_STREAM_STATE_REQ_PENDING:
            break;
        case H2O_HTTP2_STREAM_STATE_SEND_HEADERS:
            --stream->_num_streams_slot->half_closed;
            break;
        case H2O_HTTP2_STREAM_STATE_SEND_BODY:
        case H2O_HTTP2_STREAM_STATE_SEND_BODY_IS_FINAL:
            --stream->_num_streams_slot->half_closed;
            --stream->_num_streams_slot->send_body;
            break;
        case H2O_HTTP2_STREAM_STATE_END_STREAM:
            assert(!"FIXME");
            break;
        }
        stream->state = new_state;
        stream->req.timestamps.response_end_at = *h2o_get_timestamp(conn->super.ctx, NULL, NULL);
        --stream->_num_streams_slot->open;
        stream->_num_streams_slot = NULL;
        if (stream->blocked_by_server)
            h2o_http2_stream_set_blocked_by_server(conn, stream, 0);
        break;
    }
}

inline void h2o_http2_stream_prepare_for_request(h2o_http2_conn_t *conn, h2o_http2_stream_t *stream)
{
    assert(conn->state != H2O_HTTP2_CONN_STATE_IS_CLOSING);
    assert(h2o_http2_scheduler_is_open(&stream->_refs.scheduler));

    /* adjust max-open */
    uint32_t *max_open = NULL;
    if (h2o_http2_stream_is_push(stream->stream_id)) {
        max_open = &conn->push_stream_ids.max_open;
    } else if (conn->state == H2O_HTTP2_CONN_STATE_OPEN) {
        max_open = &conn->pull_stream_ids.max_open;
    }
    if (max_open != NULL && *max_open < stream->stream_id)
        *max_open = stream->stream_id;

    h2o_http2_stream_set_state(conn, stream, H2O_HTTP2_STREAM_STATE_RECV_HEADERS);
    h2o_http2_window_init(&stream->output_window, conn->peer_settings.initial_window_size);
}

inline int h2o_http2_stream_has_pending_data(h2o_http2_stream_t *stream)
{
    return stream->_data.size != 0;
}

inline void h2o_http2_stream_send_push_promise(h2o_http2_conn_t *conn, h2o_http2_stream_t *stream)
{
    assert(!stream->push.promise_sent);
    h2o_hpack_flatten_push_promise(&conn->_write.buf, &conn->_output_header_table, stream->stream_id, conn->peer_settings.max_frame_size,
                                   &stream->req, stream->push.parent_stream_id);
    stream->push.promise_sent = 1;
}

inline uint16_t h2o_http2_decode16u(const uint8_t *src)
{
    return (uint16_t)src[0] << 8 | src[1];
}

inline uint32_t h2o_http2_decode24u(const uint8_t *src)
{
    return (uint32_t)src[0] << 16 | (uint32_t)src[1] << 8 | src[2];
}

inline uint32_t h2o_http2_decode32u(const uint8_t *src)
{
    return (uint32_t)src[0] << 24 | (uint32_t)src[1] << 16 | (uint32_t)src[2] << 8 | src[3];
}

inline uint8_t *h2o_http2_encode24u(uint8_t *dst, uint32_t value)
{
    *dst++ = value >> 16;
    *dst++ = value >> 8;
    *dst++ = value;
    return dst;
}

inline uint8_t *h2o_http2_encode32u(uint8_t *dst, uint32_t value)
{
    *dst++ = value >> 24;
    *dst++ = value >> 16;
    *dst++ = value >> 8;
    *dst++ = value;
    return dst;
}

inline h2o_hpack_header_table_entry_t *h2o_hpack_header_table_get(h2o_hpack_header_table_t *table, size_t index)
{
    size_t entry_index = (index + table->entry_start_index) % table->entry_capacity;
    struct st_h2o_hpack_header_table_entry_t *entry = table->entries + entry_index;
    assert(entry->name != NULL);
    return entry;
}

#endif<|MERGE_RESOLUTION|>--- conflicted
+++ resolved
@@ -70,15 +70,12 @@
                                size_t max_frame_size, h2o_req_t *req, uint32_t parent_stream_id);
 void h2o_hpack_flatten_response(h2o_buffer_t **buf, h2o_hpack_header_table_t *header_table, uint32_t stream_id,
                                 size_t max_frame_size, h2o_res_t *res, const h2o_iovec_t *server_name, size_t content_length);
-<<<<<<< HEAD
 void h2o_hpack_flatten_request(h2o_buffer_t **buf, h2o_hpack_header_table_t *header_table, uint32_t stream_id,
                                size_t max_frame_size, h2o_iovec_t method, h2o_url_t *url, h2o_headers_t *headers, int is_end_stream);
 int h2o_hpack_parse_response_headers(h2o_mem_pool_t *pool, h2o_res_t *res, h2o_hpack_header_table_t *header_table,
                                      const uint8_t *src, size_t len, const char **err_desc);
-=======
 void h2o_hpack_flatten_trailers(h2o_buffer_t **buf, h2o_hpack_header_table_t *header_table, uint32_t stream_id,
                                 size_t max_frame_size, h2o_header_t *headers, size_t num_headers);
->>>>>>> 58912436
 static h2o_hpack_header_table_entry_t *h2o_hpack_header_table_get(h2o_hpack_header_table_t *table, size_t index);
 
 /* frames */
