--- conflicted
+++ resolved
@@ -43,13 +43,8 @@
                                                            size_t num_headers, int rlen);
 typedef h2o_http1client_head_cb (*h2o_http1client_connect_cb)(h2o_http1client_t *client, const char *errstr, h2o_iovec_t **reqbufs,
                                                               size_t *reqbufcnt, int *method_is_head,
-<<<<<<< HEAD
-                                                              h2o_http1client_write_req_chunk_done *req_body_done,
-                                                              void **req_body_done_ctx, h2o_iovec_t *cur_body, h2o_url_t *origin);
-=======
                                                               h2o_http1client_proceed_req_cb *proceed_req_cb, h2o_iovec_t *cur_body,
-                                                              h2o_url_t *location_rewrite_url);
->>>>>>> e09da9d9
+                                                              h2o_url_t *origin);
 typedef int (*h2o_http1client_informational_cb)(h2o_http1client_t *client, int minor_version, int status, h2o_iovec_t msg,
                                                 struct st_h2o_header_t *headers, size_t num_headers);
 
@@ -79,17 +74,9 @@
 
 extern const char *const h2o_http1client_error_is_eos;
 
-<<<<<<< HEAD
-int h2o_http1client_write_req_chunk(void *priv, h2o_iovec_t req_chunk, int is_end);
+int h2o_http1client_write_req(void *priv, h2o_iovec_t chunk, int is_end_stream);
 void h2o_http1client_connect(h2o_http1client_t **client, void *data, h2o_http1client_ctx_t *ctx, h2o_socketpool_t *socketpool,
                              h2o_url_t *origin, h2o_http1client_connect_cb cb, int is_chunked);
-=======
-int h2o_http1client_write_req(void *priv, h2o_iovec_t chunk, int is_end_stream);
-void h2o_http1client_connect(h2o_http1client_t **client, void *data, h2o_http1client_ctx_t *ctx, h2o_iovec_t host, uint16_t port,
-                             int is_ssl, h2o_http1client_connect_cb cb, int is_chunked, h2o_url_t *location_rewrite_url);
-void h2o_http1client_connect_with_pool(h2o_http1client_t **client, void *data, h2o_http1client_ctx_t *ctx,
-                                       h2o_socketpool_t *sockpool, h2o_http1client_connect_cb cb, int is_chunked);
->>>>>>> e09da9d9
 void h2o_http1client_cancel(h2o_http1client_t *client);
 h2o_socket_t *h2o_http1client_steal_socket(h2o_http1client_t *client);
 void h2o_http1client_body_read_stop(h2o_http1client_t *client);
