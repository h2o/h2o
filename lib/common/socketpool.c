/*
 * Copyright (c) 2014-2016 DeNA Co., Ltd., Kazuho Oku
 *
 * Permission is hereby granted, free of charge, to any person obtaining a copy
 * of this software and associated documentation files (the "Software"), to
 * deal in the Software without restriction, including without limitation the
 * rights to use, copy, modify, merge, publish, distribute, sublicense, and/or
 * sell copies of the Software, and to permit persons to whom the Software is
 * furnished to do so, subject to the following conditions:
 *
 * The above copyright notice and this permission notice shall be included in
 * all copies or substantial portions of the Software.
 *
 * THE SOFTWARE IS PROVIDED "AS IS", WITHOUT WARRANTY OF ANY KIND, EXPRESS OR
 * IMPLIED, INCLUDING BUT NOT LIMITED TO THE WARRANTIES OF MERCHANTABILITY,
 * FITNESS FOR A PARTICULAR PURPOSE AND NONINFRINGEMENT. IN NO EVENT SHALL THE
 * AUTHORS OR COPYRIGHT HOLDERS BE LIABLE FOR ANY CLAIM, DAMAGES OR OTHER
 * LIABILITY, WHETHER IN AN ACTION OF CONTRACT, TORT OR OTHERWISE, ARISING
 * FROM, OUT OF OR IN CONNECTION WITH THE SOFTWARE OR THE USE OR OTHER DEALINGS
 * IN THE SOFTWARE.
 */
#include <assert.h>
#include <errno.h>
#include <netdb.h>
#include <stdlib.h>
#include <sys/socket.h>
#include <sys/types.h>
#include <sys/un.h>
#include <netinet/in.h>
#include "h2o/hostinfo.h"
#include "h2o/linklist.h"
#include "h2o/socketpool.h"
#include "h2o/string_.h"
#include "h2o/timeout.h"
#include "h2o/socket.h"

struct pool_entry_t {
    h2o_socket_export_t sockinfo;
    size_t target;
    h2o_linklist_t all_link;
    h2o_linklist_t target_link;
    uint64_t added_at;
};

struct st_h2o_socketpool_connect_request_t {
    void *data;
    h2o_socketpool_connect_cb cb;
    h2o_socketpool_t *pool;
    h2o_loop_t *loop;
    h2o_hostinfo_getaddr_req_t *getaddr_req;
    h2o_socket_t *sock;
    h2o_multithread_receiver_t *getaddr_receiver;
    size_t selected_target;
    size_t remaining_try_count;
    struct {
        int *tried;
    } lb;
};

struct on_close_data_t {
    h2o_socketpool_t *pool;
    size_t target;
};

struct round_robin_t {
    size_t next_pos;
    pthread_mutex_t mutex;
};

static void start_connect(h2o_socketpool_connect_request_t *req, struct sockaddr *addr, socklen_t addrlen);
static void on_getaddr(h2o_hostinfo_getaddr_req_t *getaddr_req, const char *errstr, struct addrinfo *res, void *_req);

static void destroy_detached(struct pool_entry_t *entry)
{
    h2o_socket_dispose_export(&entry->sockinfo);
    free(entry);
}

static void destroy_attached(struct pool_entry_t *entry)
{
    h2o_linklist_unlink(&entry->all_link);
    h2o_linklist_unlink(&entry->target_link);
    destroy_detached(entry);
}

static void destroy_expired(h2o_socketpool_t *pool)
{
    if (pool->_interval_cb.loop == NULL)
        return;

    /* caller should lock the mutex */
    uint64_t expire_before = h2o_now(pool->_interval_cb.loop) - pool->timeout;
    while (!h2o_linklist_is_empty(&pool->_shared.sockets)) {
        struct pool_entry_t *entry = H2O_STRUCT_FROM_MEMBER(struct pool_entry_t, all_link, pool->_shared.sockets.next);
        if (entry->added_at > expire_before)
            break;
        destroy_attached(entry);
        __sync_sub_and_fetch(&pool->_shared.count, 1);
    }
}

static void on_timeout(h2o_timeout_timer_t *timeout_entry)
{
    /* FIXME decrease the frequency of this function being called; the expiration
     * check can be (should be) performed in the `connect` fuction as well
     */
    h2o_socketpool_t *pool = H2O_STRUCT_FROM_MEMBER(h2o_socketpool_t, _interval_cb.entry, timeout_entry);

    if (pthread_mutex_trylock(&pool->_shared.mutex) == 0) {
        destroy_expired(pool);
        pthread_mutex_unlock(&pool->_shared.mutex);
    }

    h2o_timeout_add_timer(pool->_interval_cb.loop, &pool->_interval_cb.entry, pool->_interval_cb.timeout);
}

static void common_init(h2o_socketpool_t *pool, h2o_socketpool_target_vector_t targets, size_t capacity,
                        h2o_socketpool_lb_initializer lb_init, h2o_socketpool_lb_selector lb_selector,
                        h2o_socketpool_lb_dispose_cb lb_dispose)
{
    memset(pool, 0, sizeof(*pool));

    pool->capacity = capacity;
    pool->timeout = 2000;

    pthread_mutex_init(&pool->_shared.mutex, NULL);
    h2o_linklist_init_anchor(&pool->_shared.sockets);
    memcpy(&pool->targets, &targets, sizeof(targets));

    if (lb_init != NULL)
        lb_init(&pool->targets, &pool->_lb.data);
    pool->_lb.selector = lb_selector;
    pool->_lb.dispose = lb_dispose;
}

static void lb_rr_init(h2o_socketpool_target_vector_t *targets, void **data)
{
    struct round_robin_t *self = h2o_mem_alloc(sizeof(*self));
    self->next_pos = 0;
    pthread_mutex_init(&self->mutex, NULL);
    *data = self;
}

static size_t lb_rr_selector(h2o_socketpool_target_vector_t *targets, void *_data, int *tried)
{
    size_t i;
    size_t result = 0;
    struct round_robin_t *self = _data;

    pthread_mutex_lock(&self->mutex);

    for (i = 0; i < targets->size; i++) {
        if (!tried[self->next_pos]) {
            result = self->next_pos;
            break;
        }
        self->next_pos++;
        self->next_pos %= targets->size;
    }

    assert(i < targets->size);
    self->next_pos++;
    self->next_pos %= targets->size;
    pthread_mutex_unlock(&self->mutex);
    return result;
}

static void lb_rr_dispose(void *data)
{
    struct round_robin_t *self = data;
    pthread_mutex_destroy(&self->mutex);
    free(data);
}

h2o_socketpool_target_type_t detect_target_type(h2o_url_t *url, struct sockaddr_storage *sa, socklen_t *salen)
{
    memset(sa, 0, sizeof(*sa));
    const char *to_sun_err = h2o_url_host_to_sun(url->host, (struct sockaddr_un *)sa);
    if (to_sun_err == h2o_url_host_to_sun_err_is_not_unix_socket) {
        sa->ss_family = AF_INET;
        struct sockaddr_in *sin = (struct sockaddr_in *)sa;
        *salen = sizeof(*sin);

        if (h2o_hostinfo_aton(url->host, &sin->sin_addr) == 0) {
            sin->sin_port = htons(h2o_url_get_port(url));
            return H2O_SOCKETPOOL_TYPE_SOCKADDR;
        } else {
            return H2O_SOCKETPOOL_TYPE_NAMED;
        }
    } else {
        assert(to_sun_err == NULL);
        struct sockaddr_un *sun = (struct sockaddr_un *)sa;
        *salen = sizeof(*sun);
        return H2O_SOCKETPOOL_TYPE_SOCKADDR;
    }
}

void init_target(h2o_socketpool_target_t *target, h2o_url_t *origin)
{
    struct sockaddr_storage sa;
    socklen_t salen;

    h2o_url_copy(NULL, &target->url, origin);
    assert(target->url.host.base[target->url.host.len] == '\0'); /* needs to be null-terminated in order to be used in SNI */
    target->type = detect_target_type(origin, &sa, &salen);
    if (!(target->type == H2O_SOCKETPOOL_TYPE_SOCKADDR && sa.ss_family == AF_UNIX)) {
        h2o_strtolower(target->url.authority.base, target->url.authority.len);
        h2o_strtolower(target->url.host.base, target->url.host.len);
    }

    switch (target->type) {
    case H2O_SOCKETPOOL_TYPE_NAMED:
        target->peer.named_serv.base = h2o_mem_alloc(sizeof(H2O_UINT16_LONGEST_STR));
        target->peer.named_serv.len = sprintf(target->peer.named_serv.base, "%u", (unsigned)h2o_url_get_port(&target->url));
        break;
    case H2O_SOCKETPOOL_TYPE_SOCKADDR:
        assert(salen <= sizeof(target->peer.sockaddr.bytes));
        memcpy(&target->peer.sockaddr.bytes, &sa, salen);
        target->peer.sockaddr.len = salen;
        break;
    }

    h2o_linklist_init_anchor(&target->_shared.sockets);
}

void h2o_socketpool_init_specific(h2o_socketpool_t *pool, size_t capacity, h2o_url_t *origins, size_t origin_len)
{
    int i;
    h2o_socketpool_target_vector_t targets = {};

    h2o_vector_reserve(NULL, &targets, origin_len);
    for (i = 0; i != origin_len; ++i) {
        h2o_socketpool_target_t *target = h2o_mem_alloc(sizeof(*target));
        init_target(target, &origins[i]);
        targets.entries[i] = target;
    }
    targets.size = origin_len;

    common_init(pool, targets, capacity, lb_rr_init, lb_rr_selector, lb_rr_dispose);
}

static inline int is_global_pool(h2o_socketpool_t *pool)
{
    return pool->_lb.selector == NULL;
}

static size_t add_target(h2o_socketpool_t *pool, h2o_url_t *origin)
{
    assert(is_global_pool(pool));
    h2o_vector_reserve(NULL, &pool->targets, pool->targets.size + 1);
    h2o_socketpool_target_t *target = h2o_mem_alloc(sizeof(*target));
    init_target(target, origin);
    pool->targets.entries[pool->targets.size++] = target;
    return pool->targets.size - 1;
}

void h2o_socketpool_init_global(h2o_socketpool_t *pool, size_t capacity)
{
    common_init(pool, (h2o_socketpool_target_vector_t){}, capacity, NULL, NULL, NULL);
}

void dispose_target(h2o_socketpool_target_t *target)
{
    switch (target->type) {
    case H2O_SOCKETPOOL_TYPE_NAMED:
        free(target->peer.named_serv.base);
        break;
    case H2O_SOCKETPOOL_TYPE_SOCKADDR:
        break;
    }
    free(target->url.authority.base);
    free(target->url.host.base);
    free(target->url.path.base);
    free(target);
}

void h2o_socketpool_dispose(h2o_socketpool_t *pool)
{
    size_t i;

    pthread_mutex_lock(&pool->_shared.mutex);
    while (!h2o_linklist_is_empty(&pool->_shared.sockets)) {
        struct pool_entry_t *entry = H2O_STRUCT_FROM_MEMBER(struct pool_entry_t, all_link, pool->_shared.sockets.next);
        destroy_attached(entry);
        __sync_sub_and_fetch(&pool->_shared.count, 1);
    }
    pthread_mutex_unlock(&pool->_shared.mutex);
    pthread_mutex_destroy(&pool->_shared.mutex);

    if (pool->_lb.dispose != NULL)
        pool->_lb.dispose(pool->_lb.data);

<<<<<<< HEAD
    if (pool->_interval_cb.loop != NULL) {
        h2o_timeout_del_timer(&pool->_interval_cb.entry);
    }
=======
    if (pool->_ssl_ctx != NULL)
        SSL_CTX_free(pool->_ssl_ctx);

    if (pool->_interval_cb.loop != NULL)
        h2o_socketpool_unregister_loop(pool, pool->_interval_cb.loop);
>>>>>>> 7c172689

    for (i = 0; i < pool->targets.size; i++) {
        dispose_target(pool->targets.entries[i]);
    }
    free(pool->targets.entries);
}

<<<<<<< HEAD
void h2o_socketpool_set_timeout(h2o_socketpool_t *pool, h2o_loop_t *loop, h2o_timeout_val_t msec)
{
    pool->timeout = msec.val;

    pool->_interval_cb.loop = loop;
    pool->_interval_cb.timeout = h2o_timeout_val_from_uint(1000);
    h2o_timeout_init_timer(&pool->_interval_cb.entry, on_timeout);
    h2o_timeout_add_timer(loop, &pool->_interval_cb.entry, pool->_interval_cb.timeout);
=======
void h2o_socketpool_set_ssl_ctx(h2o_socketpool_t *pool, SSL_CTX *ssl_ctx)
{
    if (pool->_ssl_ctx != NULL)
        SSL_CTX_free(pool->_ssl_ctx);
    if (ssl_ctx != NULL)
        SSL_CTX_up_ref(ssl_ctx);
    pool->_ssl_ctx = ssl_ctx;
}

void h2o_socketpool_register_loop(h2o_socketpool_t *pool, h2o_loop_t *loop)
{
    if (pool->_interval_cb.loop != NULL)
        return;

    pool->_interval_cb.loop = loop;
    h2o_timeout_init(loop, &pool->_interval_cb.timeout, 1000);
    pool->_interval_cb.entry.cb = on_timeout;
    h2o_timeout_link(loop, &pool->_interval_cb.timeout, &pool->_interval_cb.entry);
>>>>>>> 7c172689
}

void h2o_socketpool_unregister_loop(h2o_socketpool_t *pool, h2o_loop_t *loop)
{
    if (pool->_interval_cb.loop != loop)
        return;
    h2o_timeout_unlink(&pool->_interval_cb.entry);
    h2o_timeout_dispose(loop, &pool->_interval_cb.timeout);
    pool->_interval_cb.loop = NULL;
}

static void call_connect_cb(h2o_socketpool_connect_request_t *req, const char *errstr)
{
    h2o_socketpool_connect_cb cb = req->cb;
    h2o_socket_t *sock = req->sock;
    void *data = req->data;
    h2o_socketpool_target_t *selected_target = req->pool->targets.entries[req->selected_target];

    if (req->lb.tried != NULL) {
        free(req->lb.tried);
    }

    free(req);
    cb(sock, errstr, data, &selected_target->url);
}

static void try_connect(h2o_socketpool_connect_request_t *req)
{
    h2o_socketpool_target_t *target;

    req->remaining_try_count--;
    if (req->lb.tried != NULL) {
        /* do load balancing */
        req->selected_target = req->pool->_lb.selector(&req->pool->targets, req->pool->_lb.data, req->lb.tried);
        assert(!req->lb.tried[req->selected_target]);
        req->lb.tried[req->selected_target] = 1;
    }
    target = req->pool->targets.entries[req->selected_target];

    switch (target->type) {
    case H2O_SOCKETPOOL_TYPE_NAMED:
        /* resolve the name, and connect */
        req->getaddr_req = h2o_hostinfo_getaddr(req->getaddr_receiver, target->url.host, target->peer.named_serv, AF_UNSPEC,
                                                SOCK_STREAM, IPPROTO_TCP, AI_ADDRCONFIG | AI_NUMERICSERV, on_getaddr, req);
        break;
    case H2O_SOCKETPOOL_TYPE_SOCKADDR:
        /* connect (using sockaddr_in) */
        start_connect(req, (void *)&target->peer.sockaddr.bytes, target->peer.sockaddr.len);
        break;
    }
}

static void on_handshake_complete(h2o_socket_t *sock, const char *err)
{
    h2o_socketpool_connect_request_t *req = sock->data;

    assert(req->sock == sock);

    if (err == h2o_socket_error_ssl_cert_name_mismatch && (SSL_CTX_get_verify_mode(req->pool->_ssl_ctx) & SSL_VERIFY_PEER) == 0) {
        /* ignore CN mismatch if we are not verifying peer */
    } else if (err != NULL) {
        h2o_socket_close(sock);
        req->sock = NULL;
    }

    call_connect_cb(req, err);
}

static void on_connect(h2o_socket_t *sock, const char *err)
{
    h2o_socketpool_connect_request_t *req = sock->data;
    const char *errstr = NULL;

    assert(req->sock == sock);

    if (err != NULL) {
        h2o_socket_close(sock);
        if (req->remaining_try_count == 0) {
            req->sock = NULL;
            errstr = "connection failed"; /* shouldn't we return err? */
        } else {
            try_connect(req);
            return;
        }
    } else {
        h2o_url_t *target_url = &req->pool->targets.entries[req->selected_target]->url;
        if (target_url->scheme->is_ssl) {
            assert(req->pool->_ssl_ctx != NULL && "h2o_socketpool_set_ssl_ctx must be called for a pool that contains SSL target");
            h2o_socket_ssl_handshake(sock, req->pool->_ssl_ctx, target_url->host.base, on_handshake_complete);
            return;
        }
    }

    call_connect_cb(req, errstr);
}

static void on_close(void *data)
{
    struct on_close_data_t *close_data = data;
    h2o_socketpool_t *pool = close_data->pool;
    free(close_data);
    __sync_sub_and_fetch(&pool->_shared.count, 1);
}

static void start_connect(h2o_socketpool_connect_request_t *req, struct sockaddr *addr, socklen_t addrlen)
{
    struct on_close_data_t *close_data;

    req->sock = h2o_socket_connect(req->loop, addr, addrlen, on_connect);
    if (req->sock == NULL) {
        __sync_sub_and_fetch(&req->pool->_shared.count, 1);
        call_connect_cb(req, "failed to connect to host");
        return;
    }
    close_data = h2o_mem_alloc(sizeof(*close_data));
    close_data->pool = req->pool;
    close_data->target = req->selected_target;
    req->sock->data = req;
    req->sock->on_close.cb = on_close;
    req->sock->on_close.data = close_data;
}

static void on_getaddr(h2o_hostinfo_getaddr_req_t *getaddr_req, const char *errstr, struct addrinfo *res, void *_req)
{
    h2o_socketpool_connect_request_t *req = _req;

    assert(getaddr_req == req->getaddr_req);
    req->getaddr_req = NULL;

    if (errstr != NULL) {
        __sync_sub_and_fetch(&req->pool->_shared.count, 1);
        call_connect_cb(req, errstr);
        return;
    }

    struct addrinfo *selected = h2o_hostinfo_select_one(res);
    start_connect(req, selected->ai_addr, selected->ai_addrlen);
}

static size_t lookup_target(h2o_socketpool_t *pool, h2o_url_t *url)
{
    uint16_t port = h2o_url_get_port(url);
    size_t i = 0;
    for (; i != pool->targets.size; ++i) {
        h2o_socketpool_target_t *target = pool->targets.entries[i];
        if (target->url.scheme != url->scheme)
            continue;
        if (h2o_url_get_port(&target->url) != port)
            continue;
        if (!h2o_url_hosts_are_equal(&target->url, url))
            continue;
        return i;
    }
    return SIZE_MAX;
}

void h2o_socketpool_connect(h2o_socketpool_connect_request_t **_req, h2o_socketpool_t *pool, h2o_url_t *url, h2o_loop_t *loop,
                            h2o_multithread_receiver_t *getaddr_receiver, h2o_socketpool_connect_cb cb, void *data)
{
    struct pool_entry_t *entry = NULL;
    struct on_close_data_t *close_data;

    if (_req != NULL)
        *_req = NULL;

    size_t target = SIZE_MAX;
    h2o_linklist_t *sockets = NULL;

    /* fetch an entry and return it */
    pthread_mutex_lock(&pool->_shared.mutex);
    destroy_expired(pool);

    /* TODO lookup outside this critical section */
    if (is_global_pool(pool)) {
        target = lookup_target(pool, url);
        if (target == SIZE_MAX) {
            target = add_target(pool, url);
        }
        sockets = &pool->targets.entries[target]->_shared.sockets;
    } else {
        sockets = &pool->_shared.sockets;
    }
    assert(pool->targets.size != 0);

    while (!h2o_linklist_is_empty(sockets)) {
        if (is_global_pool(pool)) {
            entry = H2O_STRUCT_FROM_MEMBER(struct pool_entry_t, target_link, sockets->next);
        } else {
            entry = H2O_STRUCT_FROM_MEMBER(struct pool_entry_t, all_link, sockets->next);
        }
        h2o_linklist_unlink(&entry->all_link);
        h2o_linklist_unlink(&entry->target_link);
        pthread_mutex_unlock(&pool->_shared.mutex);

        /* test if the connection is still alive */
        char buf[1];
        ssize_t rret = recv(entry->sockinfo.fd, buf, 1, MSG_PEEK);
        if (rret == -1 && (errno == EAGAIN || errno == EWOULDBLOCK)) {
            /* yes! return it */
            size_t entry_target = entry->target;
            h2o_socket_t *sock = h2o_socket_import(loop, &entry->sockinfo);
            free(entry);
            close_data = h2o_mem_alloc(sizeof(*close_data));
            close_data->pool = pool;
            close_data->target = entry_target;
            sock->on_close.cb = on_close;
            sock->on_close.data = close_data;
            cb(sock, NULL, data, &pool->targets.entries[entry_target]->url);
            return;
        }

        /* connection is dead, report, close, and retry */
        if (rret <= 0) {
            static long counter = 0;
            if (__sync_fetch_and_add(&counter, 1) == 0)
                fprintf(stderr, "[WARN] detected close by upstream before the expected timeout (see issue #679)\n");
        } else {
            static long counter = 0;
            if (__sync_fetch_and_add(&counter, 1) == 0)
                fprintf(stderr, "[WARN] unexpectedly received data to a pooled socket (see issue #679)\n");
        }
        destroy_detached(entry);
        pthread_mutex_lock(&pool->_shared.mutex);
    }
    pthread_mutex_unlock(&pool->_shared.mutex);

    /* FIXME repsect `capacity` */
    __sync_add_and_fetch(&pool->_shared.count, 1);

    /* prepare request object */
    h2o_socketpool_connect_request_t *req = h2o_mem_alloc(sizeof(*req));
    *req = (h2o_socketpool_connect_request_t){data, cb, pool, loop};

    if (_req != NULL)
        *_req = req;
    req->getaddr_receiver = getaddr_receiver;

    req->selected_target = target;
    if (target == SIZE_MAX) {
        req->lb.tried = h2o_mem_alloc(sizeof(int) * pool->targets.size);
        memset(req->lb.tried, 0, sizeof(int) * pool->targets.size);
        req->remaining_try_count = pool->targets.size;
    } else {
        req->remaining_try_count = 1;
    }
    try_connect(req);
}

void h2o_socketpool_cancel_connect(h2o_socketpool_connect_request_t *req)
{
    if (req->getaddr_req != NULL) {
        h2o_hostinfo_getaddr_cancel(req->getaddr_req);
        req->getaddr_req = NULL;
    }
    if (req->sock != NULL)
        h2o_socket_close(req->sock);
    if (req->lb.tried != NULL)
        free(req->lb.tried);
    free(req);
}

int h2o_socketpool_return(h2o_socketpool_t *pool, h2o_socket_t *sock)
{
    struct pool_entry_t *entry;
    struct on_close_data_t *close_data;
    size_t target;

    close_data = sock->on_close.data;
    target = close_data->target;
    /* reset the on_close callback */
    assert(close_data->pool == pool);
    free(close_data);
    sock->on_close.cb = NULL;
    sock->on_close.data = NULL;

    entry = h2o_mem_alloc(sizeof(*entry));
    if (h2o_socket_export(sock, &entry->sockinfo) != 0) {
        free(entry);
        __sync_sub_and_fetch(&pool->_shared.count, 1);
        return -1;
    }
    memset(&entry->all_link, 0, sizeof(entry->all_link));
    memset(&entry->target_link, 0, sizeof(entry->target_link));
    entry->added_at = h2o_now(h2o_socket_get_loop(sock));
    entry->target = target;

    pthread_mutex_lock(&pool->_shared.mutex);
    destroy_expired(pool);
    h2o_linklist_insert(&pool->_shared.sockets, &entry->all_link);
    h2o_linklist_insert(&pool->targets.entries[target]->_shared.sockets, &entry->target_link);
    pthread_mutex_unlock(&pool->_shared.mutex);
    return 0;
}

int h2o_socketpool_can_keepalive(h2o_socketpool_t *pool)
{
    return pool->timeout > 0;
}<|MERGE_RESOLUTION|>--- conflicted
+++ resolved
@@ -89,7 +89,7 @@
         return;
 
     /* caller should lock the mutex */
-    uint64_t expire_before = h2o_now(pool->_interval_cb.loop) - pool->timeout;
+    uint64_t expire_before = h2o_now(pool->_interval_cb.loop) - pool->timeout.val;
     while (!h2o_linklist_is_empty(&pool->_shared.sockets)) {
         struct pool_entry_t *entry = H2O_STRUCT_FROM_MEMBER(struct pool_entry_t, all_link, pool->_shared.sockets.next);
         if (entry->added_at > expire_before)
@@ -121,7 +121,7 @@
     memset(pool, 0, sizeof(*pool));
 
     pool->capacity = capacity;
-    pool->timeout = 2000;
+    pool->timeout = h2o_timeout_val_from_uint(2000);
 
     pthread_mutex_init(&pool->_shared.mutex, NULL);
     h2o_linklist_init_anchor(&pool->_shared.sockets);
@@ -290,17 +290,11 @@
     if (pool->_lb.dispose != NULL)
         pool->_lb.dispose(pool->_lb.data);
 
-<<<<<<< HEAD
-    if (pool->_interval_cb.loop != NULL) {
-        h2o_timeout_del_timer(&pool->_interval_cb.entry);
-    }
-=======
     if (pool->_ssl_ctx != NULL)
         SSL_CTX_free(pool->_ssl_ctx);
 
     if (pool->_interval_cb.loop != NULL)
         h2o_socketpool_unregister_loop(pool, pool->_interval_cb.loop);
->>>>>>> 7c172689
 
     for (i = 0; i < pool->targets.size; i++) {
         dispose_target(pool->targets.entries[i]);
@@ -308,16 +302,6 @@
     free(pool->targets.entries);
 }
 
-<<<<<<< HEAD
-void h2o_socketpool_set_timeout(h2o_socketpool_t *pool, h2o_loop_t *loop, h2o_timeout_val_t msec)
-{
-    pool->timeout = msec.val;
-
-    pool->_interval_cb.loop = loop;
-    pool->_interval_cb.timeout = h2o_timeout_val_from_uint(1000);
-    h2o_timeout_init_timer(&pool->_interval_cb.entry, on_timeout);
-    h2o_timeout_add_timer(loop, &pool->_interval_cb.entry, pool->_interval_cb.timeout);
-=======
 void h2o_socketpool_set_ssl_ctx(h2o_socketpool_t *pool, SSL_CTX *ssl_ctx)
 {
     if (pool->_ssl_ctx != NULL)
@@ -333,18 +317,16 @@
         return;
 
     pool->_interval_cb.loop = loop;
-    h2o_timeout_init(loop, &pool->_interval_cb.timeout, 1000);
-    pool->_interval_cb.entry.cb = on_timeout;
-    h2o_timeout_link(loop, &pool->_interval_cb.timeout, &pool->_interval_cb.entry);
->>>>>>> 7c172689
+    pool->_interval_cb.timeout = h2o_timeout_val_from_uint(1000);
+    h2o_timeout_init_timer(&pool->_interval_cb.entry, on_timeout);
+    h2o_timeout_add_timer(loop, &pool->_interval_cb.entry, pool->_interval_cb.timeout);
 }
 
 void h2o_socketpool_unregister_loop(h2o_socketpool_t *pool, h2o_loop_t *loop)
 {
     if (pool->_interval_cb.loop != loop)
         return;
-    h2o_timeout_unlink(&pool->_interval_cb.entry);
-    h2o_timeout_dispose(loop, &pool->_interval_cb.timeout);
+    h2o_timeout_del_timer(&pool->_interval_cb.entry);
     pool->_interval_cb.loop = NULL;
 }
 
@@ -633,5 +615,5 @@
 
 int h2o_socketpool_can_keepalive(h2o_socketpool_t *pool)
 {
-    return pool->timeout > 0;
+    return pool->timeout.set && pool->timeout.val > 0;
 }