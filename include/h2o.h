/*
 * Copyright (c) 2014-2016 DeNA Co., Ltd., Kazuho Oku, Fastly, Inc.
 *
 * Permission is hereby granted, free of charge, to any person obtaining a copy
 * of this software and associated documentation files (the "Software"), to
 * deal in the Software without restriction, including without limitation the
 * rights to use, copy, modify, merge, publish, distribute, sublicense, and/or
 * sell copies of the Software, and to permit persons to whom the Software is
 * furnished to do so, subject to the following conditions:
 *
 * The above copyright notice and this permission notice shall be included in
 * all copies or substantial portions of the Software.
 *
 * THE SOFTWARE IS PROVIDED "AS IS", WITHOUT WARRANTY OF ANY KIND, EXPRESS OR
 * IMPLIED, INCLUDING BUT NOT LIMITED TO THE WARRANTIES OF MERCHANTABILITY,
 * FITNESS FOR A PARTICULAR PURPOSE AND NONINFRINGEMENT. IN NO EVENT SHALL THE
 * AUTHORS OR COPYRIGHT HOLDERS BE LIABLE FOR ANY CLAIM, DAMAGES OR OTHER
 * LIABILITY, WHETHER IN AN ACTION OF CONTRACT, TORT OR OTHERWISE, ARISING
 * FROM, OUT OF OR IN CONNECTION WITH THE SOFTWARE OR THE USE OR OTHER DEALINGS
 * IN THE SOFTWARE.
 */
#ifndef h2o_h
#define h2o_h

#ifdef __cplusplus
extern "C" {
#endif

#include <assert.h>
#include <stddef.h>
#include <stdint.h>
#include <string.h>
#include <stdlib.h>
#include <sys/time.h>
#include <sys/socket.h>
#include <time.h>
#include <unistd.h>
#include <openssl/ssl.h>
#include "h2o/filecache.h"
#include "h2o/hostinfo.h"
#include "h2o/memcached.h"
#include "h2o/redis.h"
#include "h2o/linklist.h"
#include "h2o/http1client.h"
#include "h2o/memory.h"
#include "h2o/multithread.h"
#include "h2o/rand.h"
#include "h2o/socket.h"
#include "h2o/string_.h"
#include "h2o/time_.h"
#include "h2o/timeout.h"
#include "h2o/url.h"
#include "h2o/version.h"
#include "h2o/balancer.h"

#ifndef H2O_USE_BROTLI
/* disabled for all but the standalone server, since the encoder is written in C++ */
#define H2O_USE_BROTLI 0
#endif

#ifndef H2O_MAX_HEADERS
#define H2O_MAX_HEADERS 100
#endif
#ifndef H2O_MAX_REQLEN
#define H2O_MAX_REQLEN (8192 + 4096 * (H2O_MAX_HEADERS))
#endif

#ifndef H2O_MAX_TOKENS
#define H2O_MAX_TOKENS 100
#endif

#ifndef H2O_SOMAXCONN
/* simply use a large value, and let the kernel clip it to the internal max */
#define H2O_SOMAXCONN 65535
#endif

#define H2O_DEFAULT_MAX_REQUEST_ENTITY_SIZE (1024 * 1024 * 1024)
#define H2O_DEFAULT_MAX_DELEGATIONS 5
#define H2O_DEFAULT_HANDSHAKE_TIMEOUT_IN_SECS 10
#define H2O_DEFAULT_HANDSHAKE_TIMEOUT (H2O_DEFAULT_HANDSHAKE_TIMEOUT_IN_SECS * 1000)
#define H2O_DEFAULT_HTTP1_REQ_TIMEOUT_IN_SECS 10
#define H2O_DEFAULT_HTTP1_REQ_TIMEOUT (H2O_DEFAULT_HTTP1_REQ_TIMEOUT_IN_SECS * 1000)
#define H2O_DEFAULT_HTTP1_UPGRADE_TO_HTTP2 1
#define H2O_DEFAULT_HTTP2_IDLE_TIMEOUT_IN_SECS 10
#define H2O_DEFAULT_HTTP2_IDLE_TIMEOUT (H2O_DEFAULT_HTTP2_IDLE_TIMEOUT_IN_SECS * 1000)
#define H2O_DEFAULT_HTTP2_GRACEFUL_SHUTDOWN_TIMEOUT_IN_SECS 0 /* no timeout */
#define H2O_DEFAULT_HTTP2_GRACEFUL_SHUTDOWN_TIMEOUT (H2O_DEFAULT_HTTP2_GRACEFUL_SHUTDOWN_TIMEOUT_IN_SECS * 1000)
#define H2O_DEFAULT_PROXY_IO_TIMEOUT_IN_SECS 30
#define H2O_DEFAULT_PROXY_IO_TIMEOUT (H2O_DEFAULT_PROXY_IO_TIMEOUT_IN_SECS * 1000)
#define H2O_DEFAULT_PROXY_WEBSOCKET_TIMEOUT_IN_SECS 300
#define H2O_DEFAULT_PROXY_WEBSOCKET_TIMEOUT (H2O_DEFAULT_PROXY_WEBSOCKET_TIMEOUT_IN_SECS * 1000)
#define H2O_DEFAULT_PROXY_SSL_SESSION_CACHE_CAPACITY 4096
#define H2O_DEFAULT_PROXY_SSL_SESSION_CACHE_DURATION 86400000 /* 24 hours */

typedef struct st_h2o_conn_t h2o_conn_t;
typedef struct st_h2o_context_t h2o_context_t;
typedef struct st_h2o_req_t h2o_req_t;
typedef struct st_h2o_ostream_t h2o_ostream_t;
typedef struct st_h2o_configurator_command_t h2o_configurator_command_t;
typedef struct st_h2o_configurator_t h2o_configurator_t;
typedef struct st_h2o_hostconf_t h2o_hostconf_t;
typedef struct st_h2o_globalconf_t h2o_globalconf_t;
typedef struct st_h2o_mimemap_t h2o_mimemap_t;
typedef struct st_h2o_logconf_t h2o_logconf_t;
typedef struct st_h2o_headers_command_t h2o_headers_command_t;

/**
 * a predefined, read-only, fast variant of h2o_iovec_t, defined in h2o/token.h
 */
typedef struct st_h2o_token_t {
    h2o_iovec_t buf;
    char http2_static_table_name_index; /* non-zero if any */
    unsigned char proxy_should_drop_for_req : 1;
    unsigned char proxy_should_drop_for_res : 1;
    unsigned char is_init_header_special : 1;
    unsigned char http2_should_reject : 1;
    unsigned char copy_for_push_request : 1;
    unsigned char dont_compress : 1;
} h2o_token_t;

#include "h2o/token.h"

/**
 * basic structure of a handler (an object that MAY generate a response)
 * The handlers should register themselves to h2o_context_t::handlers.
 */
typedef struct st_h2o_handler_t {
    size_t _config_slot;
    void (*on_context_init)(struct st_h2o_handler_t *self, h2o_context_t *ctx);
    void (*on_context_dispose)(struct st_h2o_handler_t *self, h2o_context_t *ctx);
    void (*dispose)(struct st_h2o_handler_t *self);
    int (*on_req)(struct st_h2o_handler_t *self, h2o_req_t *req);
    /**
     * If the flag is set, protocol handler may invoke the request handler before receiving the end of the request body. The request
     * handler can determine if the protocol handler has actually done so by checking if `req->proceed_req` is set to non-NULL.
     * In such case, the handler should replace `req->write_req.cb` (and ctx) with its own callback to receive the request body
     * bypassing the buffer of the protocol handler. Parts of the request body being received before the handler replacing the
     * callback is accessible via `req->entity`.
     * The request handler can delay replacing the callback to a later moment. In such case, the handler can determine if
     * `req->entity` already contains a complete request body by checking if `req->proceed_req` is NULL.
     */
    unsigned supports_request_streaming : 1;
} h2o_handler_t;

/**
 * basic structure of a filter (an object that MAY modify a response)
 * The filters should register themselves to h2o_context_t::filters.
 */
typedef struct st_h2o_filter_t {
    size_t _config_slot;
    void (*on_context_init)(struct st_h2o_filter_t *self, h2o_context_t *ctx);
    void (*on_context_dispose)(struct st_h2o_filter_t *self, h2o_context_t *ctx);
    void (*dispose)(struct st_h2o_filter_t *self);
    void (*on_setup_ostream)(struct st_h2o_filter_t *self, h2o_req_t *req, h2o_ostream_t **slot);
} h2o_filter_t;

/**
 * basic structure of a logger (an object that MAY log a request)
 * The loggers should register themselves to h2o_context_t::loggers.
 */
typedef struct st_h2o_logger_t {
    size_t _config_slot;
    void (*on_context_init)(struct st_h2o_logger_t *self, h2o_context_t *ctx);
    void (*on_context_dispose)(struct st_h2o_logger_t *self, h2o_context_t *ctx);
    void (*dispose)(struct st_h2o_logger_t *self);
    void (*log_access)(struct st_h2o_logger_t *self, h2o_req_t *req);
} h2o_logger_t;

/**
 * contains stringified representations of a timestamp
 */
typedef struct st_h2o_timestamp_string_t {
    char rfc1123[H2O_TIMESTR_RFC1123_LEN + 1];
    char log[H2O_TIMESTR_LOG_LEN + 1];
} h2o_timestamp_string_t;

/**
 * a timestamp.
 * Applications should call h2o_get_timestamp to obtain a timestamp.
 */
typedef struct st_h2o_timestamp_t {
    struct timeval at;
    h2o_timestamp_string_t *str;
} h2o_timestamp_t;

typedef struct st_h2o_casper_conf_t {
    /**
     * capacity bits (0 to disable casper)
     */
    unsigned capacity_bits;
    /**
     * whether if all type of files should be tracked (or only the blocking assets)
     */
    int track_all_types;
} h2o_casper_conf_t;

typedef struct st_h2o_envconf_t {
    /**
     * parent
     */
    struct st_h2o_envconf_t *parent;
    /**
     * list of names to be unset
     */
    h2o_iovec_vector_t unsets;
    /**
     * list of name-value pairs to be set
     */
    h2o_iovec_vector_t sets;
} h2o_envconf_t;

typedef struct st_h2o_pathconf_t {
    /**
     * globalconf to which the pathconf belongs
     */
    h2o_globalconf_t *global;
    /**
     * pathname in lower case, may or may not have "/" at last, NULL terminated, or is {NULL,0} if is fallback or extension-level
     */
    h2o_iovec_t path;
    /**
     * list of handlers
     */
    H2O_VECTOR(h2o_handler_t *) handlers;
    /**
     * list of filters
     */
    H2O_VECTOR(h2o_filter_t *) filters;
    /**
     * list of loggers (h2o_logger_t)
     */
    H2O_VECTOR(h2o_logger_t *) loggers;
    /**
     * mimemap
     */
    h2o_mimemap_t *mimemap;
    /**
     * env
     */
    h2o_envconf_t *env;
    /**
     * error-log
     */
    struct {
        /**
         * if request-level errors should be emitted to stderr
         */
        unsigned emit_request_errors : 1;
    } error_log;
} h2o_pathconf_t;

struct st_h2o_hostconf_t {
    /**
     * reverse reference to the global configuration
     */
    h2o_globalconf_t *global;
    /**
     * host and port
     */
    struct {
        /**
         * host and port (in lower-case; base is NULL-terminated)
         */
        h2o_iovec_t hostport;
        /**
         *  in lower-case; base is NULL-terminated
         */
        h2o_iovec_t host;
        /**
         * port number (or 65535 if default)
         */
        uint16_t port;
    } authority;
    /**
     * list of path configurations
     */
    H2O_VECTOR(h2o_pathconf_t) paths;
    /**
     * catch-all path configuration
     */
    h2o_pathconf_t fallback_path;
    /**
     * mimemap
     */
    h2o_mimemap_t *mimemap;
    /**
     * http2
     */
    struct {
        /**
         * whether if blocking assets being pulled should be given highest priority in case of clients that do not implement
         * dependency-based prioritization
         */
        unsigned reprioritize_blocking_assets : 1;
        /**
         * if server push should be used
         */
        unsigned push_preload : 1;
        /**
         * casper settings
         */
        h2o_casper_conf_t casper;
    } http2;
};

typedef struct st_h2o_protocol_callbacks_t {
    void (*request_shutdown)(h2o_context_t *ctx);
    int (*foreach_request)(h2o_context_t *ctx, int (*cb)(h2o_req_t *req, void *cbdata), void *cbdata);
} h2o_protocol_callbacks_t;

typedef h2o_iovec_t (*final_status_handler_cb)(void *ctx, h2o_globalconf_t *gconf, h2o_req_t *req);
typedef struct st_h2o_status_handler_t {
    h2o_iovec_t name;
    void *(*init)(void); /* optional callback, allocates a context that will be passed to per_thread() */
    void (*per_thread)(void *priv, h2o_context_t *ctx); /* optional callback, will be called for each thread */
    h2o_iovec_t (*final)(void *ctx, h2o_globalconf_t *gconf, h2o_req_t *req); /* mandatory, will be passed the optional context */
} h2o_status_handler_t;

typedef H2O_VECTOR(h2o_status_handler_t) h2o_status_callbacks_t;
struct st_h2o_globalconf_t {
    /**
     * a NULL-terminated list of host contexts (h2o_hostconf_t)
     */
    h2o_hostconf_t **hosts;
    /**
     * list of configurators
     */
    h2o_linklist_t configurators;
    /**
     * name of the server (not the hostname)
     */
    h2o_iovec_t server_name;
    /**
     * maximum size of the accepted request entity (e.g. POST data)
     */
    size_t max_request_entity_size;
    /**
     * maximum count for delegations
     */
    unsigned max_delegations;
    /**
     * setuid user (or NULL)
     */
    char *user;

    /**
     * SSL handshake timeout
     */
    uint64_t handshake_timeout;

    struct {
        /**
         * request timeout (in milliseconds)
         */
        uint64_t req_timeout;
        /**
         * a boolean value indicating whether or not to upgrade to HTTP/2
         */
        int upgrade_to_http2;
        /**
         * list of callbacks
         */
        h2o_protocol_callbacks_t callbacks;
    } http1;

    struct {
        /**
         * idle timeout (in milliseconds)
         */
        uint64_t idle_timeout;
        /**
         * graceful shutdown timeout (in milliseconds)
         */
        uint64_t graceful_shutdown_timeout;
        /**
         * maximum number of HTTP2 requests (per connection) to be handled simultaneously internally.
         * H2O accepts at most 256 requests over HTTP/2, but internally limits the number of in-flight requests to the value
         * specified by this property in order to limit the resources allocated to a single connection.
         */
        size_t max_concurrent_requests_per_connection;
        /**
         * maximum nuber of streams (per connection) to be allowed in IDLE / CLOSED state (used for tracking dependencies).
         */
        size_t max_streams_for_priority;
        /**
         * conditions for latency optimization
         */
        h2o_socket_latency_optimization_conditions_t latency_optimization;
        /**
         * list of callbacks
         */
        h2o_protocol_callbacks_t callbacks;
    } http2;

    struct {
        /**
         * io timeout (in milliseconds)
         */
        uint64_t io_timeout;
        /**
         * io timeout (in milliseconds)
         */
        uint64_t connect_timeout;
        /**
         * io timeout (in milliseconds)
         */
        uint64_t first_byte_timeout;
        /**
         * SSL context for connections initiated by the proxy (optional, governed by the application)
         */
        SSL_CTX *ssl_ctx;
        /**
         * a boolean flag if set to true, instructs the proxy to preserve the x-forwarded-proto header passed by the client
         */
        unsigned preserve_x_forwarded_proto : 1;
        /**
         * a boolean flag if set to true, instructs the proxy to preserve the server header passed by the origin
         */
        unsigned preserve_server_header : 1;
        /**
         * a boolean flag if set to true, instructs the proxy to emit x-forwarded-proto and x-forwarded-for headers
         */
        unsigned emit_x_forwarded_headers : 1;
        /**
         * a boolean flag if set to true, instructs the proxy to emit a via header
         */
        unsigned emit_via_header : 1;
        /**
         * global socketpool
         */
        h2o_socketpool_t global_socketpool;
    } proxy;

    /**
     * mimemap
     */
    h2o_mimemap_t *mimemap;

    /**
     * filecache
     */
    struct {
        /* capacity of the filecache */
        size_t capacity;
    } filecache;

    /* status */
    h2o_status_callbacks_t statuses;

    size_t _num_config_slots;
};

enum {
    H2O_COMPRESS_HINT_AUTO = 0, /* default: let h2o negociate compression based on the configuration */
    H2O_COMPRESS_HINT_DISABLE,  /* compression was explicitely disabled for this request */
    H2O_COMPRESS_HINT_ENABLE,   /* compression was explicitely enabled for this request */
};

/**
 * holds various attributes related to the mime-type
 */
typedef struct st_h2o_mime_attributes_t {
    /**
     * whether if the content can be compressed by using gzip
     */
    char is_compressible;
    /**
     * how the resource should be prioritized
     */
    enum { H2O_MIME_ATTRIBUTE_PRIORITY_NORMAL = 0, H2O_MIME_ATTRIBUTE_PRIORITY_HIGHEST } priority;
} h2o_mime_attributes_t;

extern h2o_mime_attributes_t h2o_mime_attributes_as_is;

/**
 * represents either a mime-type (and associated info), or contains pathinfo in case of a dynamic type (e.g. .php files)
 */
typedef struct st_h2o_mimemap_type_t {
    enum { H2O_MIMEMAP_TYPE_MIMETYPE = 0, H2O_MIMEMAP_TYPE_DYNAMIC = 1 } type;
    union {
        struct {
            h2o_iovec_t mimetype;
            h2o_mime_attributes_t attr;
        };
        struct {
            h2o_pathconf_t pathconf;
        } dynamic;
    } data;
} h2o_mimemap_type_t;

/* defined as negated form of the error codes defined in HTTP2-spec section 7 */
#define H2O_HTTP2_ERROR_NONE 0
#define H2O_HTTP2_ERROR_PROTOCOL -1
#define H2O_HTTP2_ERROR_INTERNAL -2
#define H2O_HTTP2_ERROR_FLOW_CONTROL -3
#define H2O_HTTP2_ERROR_SETTINGS_TIMEOUT -4
#define H2O_HTTP2_ERROR_STREAM_CLOSED -5
#define H2O_HTTP2_ERROR_FRAME_SIZE -6
#define H2O_HTTP2_ERROR_REFUSED_STREAM -7
#define H2O_HTTP2_ERROR_CANCEL -8
#define H2O_HTTP2_ERROR_COMPRESSION -9
#define H2O_HTTP2_ERROR_CONNECT -10
#define H2O_HTTP2_ERROR_ENHANCE_YOUR_CALM -11
#define H2O_HTTP2_ERROR_INADEQUATE_SECURITY -12
#define H2O_HTTP2_ERROR_MAX 13
/* end of the HTT2-spec defined errors */
#define H2O_HTTP2_ERROR_INVALID_HEADER_CHAR                                                                                        \
    -254 /* an internal value indicating that invalid characters were found in the header name or value */
#define H2O_HTTP2_ERROR_INCOMPLETE -255 /* an internal value indicating that all data is not ready */
#define H2O_HTTP2_ERROR_PROTOCOL_CLOSE_IMMEDIATELY -256

enum {
    /* http1 protocol errors */
    H2O_STATUS_ERROR_400 = 0,
    H2O_STATUS_ERROR_403,
    H2O_STATUS_ERROR_404,
    H2O_STATUS_ERROR_405,
    H2O_STATUS_ERROR_413,
    H2O_STATUS_ERROR_416,
    H2O_STATUS_ERROR_417,
    H2O_STATUS_ERROR_500,
    H2O_STATUS_ERROR_502,
    H2O_STATUS_ERROR_503,
    H2O_STATUS_ERROR_MAX,
};

/**
 * holds various data related to the context
 */
typedef struct st_h2o_context_storage_item_t {
    void (*dispose)(void *data);
    void *data;
} h2o_context_storage_item_t;

typedef H2O_VECTOR(h2o_context_storage_item_t) h2o_context_storage_t;

/**
 * context of the http server.
 */
struct st_h2o_context_t {
    /**
     * points to the loop (either uv_loop_t or h2o_evloop_t, depending on the value of H2O_USE_LIBUV)
     */
    h2o_loop_t *loop;
    /**
     * timeout structure to be used for registering deferred callbacks
     */
    h2o_timeout_t zero_timeout;
    /**
     * timeout structure to be used for registering 1-second timeout callbacks
     */
    h2o_timeout_t one_sec_timeout;
    /**
     * timeout structrue to be used for registering 100-milisecond timeout callbacks
     */
    h2o_timeout_t hundred_ms_timeout;
    /**
     * pointer to the global configuration
     */
    h2o_globalconf_t *globalconf;
    /**
     * queue for receiving messages from other contexts
     */
    h2o_multithread_queue_t *queue;
    /**
     * receivers
     */
    struct {
        h2o_multithread_receiver_t hostinfo_getaddr;
    } receivers;
    /**
     * open file cache
     */
    h2o_filecache_t *filecache;
    /**
     * context scope storage for general use
     */
    h2o_context_storage_t storage;
    /**
     * flag indicating if shutdown has been requested
     */
    int shutdown_requested;

    /**
     * SSL handshake timeout
     */
    h2o_timeout_t handshake_timeout;

    struct {
        /**
         * request timeout
         */
        h2o_timeout_t req_timeout;
        /**
         * link-list of h2o_http1_conn_t
         */
        h2o_linklist_t _conns;
    } http1;

    struct {
        /**
         * idle timeout
         */
        h2o_timeout_t idle_timeout;
        /**
         * link-list of h2o_http2_conn_t
         */
        h2o_linklist_t _conns;
        /**
         * graceful shutdown timeout
         */
        h2o_timeout_t graceful_shutdown_timeout;
        /**
         * timeout entry used for graceful shutdown
         */
        h2o_timeout_entry_t _graceful_shutdown_timeout;
        struct {
            /**
             * counter for http2 errors internally emitted by h2o
             */
            uint64_t protocol_level_errors[H2O_HTTP2_ERROR_MAX];
            /**
             * premature close on read
             */
            uint64_t read_closed;
            /**
             * premature close on write
             */
            uint64_t write_closed;
        } events;
    } http2;

    struct {
        /**
         * the default client context for proxy
         */
        h2o_http1client_ctx_t client_ctx;
        /**
         * timeout handler used by the default client context
         */
        h2o_timeout_t io_timeout;
        /**
         * timeout handler used by the default client context
         */
        h2o_timeout_t connect_timeout;
        /**
         * timeout handler used by the default client context
         */
        h2o_timeout_t first_byte_timeout;
    } proxy;

    /**
     * pointer to per-module configs
     */
    void **_module_configs;

    struct {
        uint64_t uv_now_at;
        struct timeval tv_at;
        h2o_timestamp_string_t *value;
    } _timestamp_cache;

    /**
     * counter for http1 error status internally emitted by h2o
     */
    uint64_t emitted_error_status[H2O_STATUS_ERROR_MAX];

    H2O_VECTOR(h2o_pathconf_t *) _pathconfs_inited;
};

/**
 * represents a HTTP header
 */
typedef struct st_h2o_header_t {
    /**
     * name of the header (may point to h2o_token_t which is an optimized subclass of h2o_iovec_t)
     */
    h2o_iovec_t *name;
    /**
     * The name of the header as originally received from the client, same length as `name`
     */
    const char *orig_name;
    /**
     * value of the header
     */
    h2o_iovec_t value;
} h2o_header_t;

/**
 * list of headers
 */
typedef H2O_VECTOR(h2o_header_t) h2o_headers_t;

/**
 * an object that generates a response.
 * The object is typically constructed by handlers calling the h2o_start_response function.
 */
typedef struct st_h2o_generator_t {
    /**
     * called by the core to request new data to be pushed via the h2o_send function.
     */
    void (*proceed)(struct st_h2o_generator_t *self, h2o_req_t *req);
    /**
     * called by the core when there is a need to terminate the response abruptly
     */
    void (*stop)(struct st_h2o_generator_t *self, h2o_req_t *req);
} h2o_generator_t;

typedef enum h2o_send_state {
    H2O_SEND_STATE_IN_PROGRESS,
    H2O_SEND_STATE_FINAL,
    H2O_SEND_STATE_ERROR,
} h2o_send_state_t;

typedef h2o_send_state_t (*h2o_ostream_pull_cb)(h2o_generator_t *generator, h2o_req_t *req, h2o_iovec_t *buf);

static inline int h2o_send_state_is_in_progress(h2o_send_state_t s)
{
    return s == H2O_SEND_STATE_IN_PROGRESS;
}
/**
 * an output stream that may alter the output.
 * The object is typically constructed by filters calling the h2o_prepend_ostream function.
 */
struct st_h2o_ostream_t {
    /**
     * points to the next output stream
     */
    struct st_h2o_ostream_t *next;
    /**
     * called by the core to send output.
     * Intermediary output streams should process the given output and call the h2o_ostream_send_next function if any data can be
     * sent.
     */
    void (*do_send)(struct st_h2o_ostream_t *self, h2o_req_t *req, h2o_iovec_t *bufs, size_t bufcnt, h2o_send_state_t state);
    /**
     * called by the core when there is a need to terminate the response abruptly
     */
    void (*stop)(struct st_h2o_ostream_t *self, h2o_req_t *req);
    /**
     * whether if the ostream supports "pull" interface
     */
    void (*start_pull)(struct st_h2o_ostream_t *self, h2o_ostream_pull_cb cb);
};

/**
 * a HTTP response
 */
typedef struct st_h2o_res_t {
    /**
     * status code
     */
    int status;
    /**
     * reason phrase
     */
    const char *reason;
    /**
     * length of the content (that is sent as the Content-Length header).
     * The default value is SIZE_MAX, which means that the length is indeterminate.
     * Generators should set this value whenever possible.
     */
    size_t content_length;
    /**
     * list of response headers
     */
    h2o_headers_t headers;
    /**
     * mime-related attributes (may be NULL)
     */
    h2o_mime_attributes_t *mime_attr;
    /**
     * retains the original response header before rewritten by ostream filters
     */
    struct {
        int status;
        h2o_headers_t headers;
    } original;
} h2o_res_t;

/**
 * debug state (currently only for HTTP/2)
 */
typedef struct st_h2o_http2_debug_state_t {
    h2o_iovec_vector_t json;
    ssize_t conn_flow_in;
    ssize_t conn_flow_out;
} h2o_http2_debug_state_t;

typedef struct st_h2o_conn_callbacks_t {
    /**
     * getsockname (return size of the obtained address, or 0 if failed)
     */
    socklen_t (*get_sockname)(h2o_conn_t *conn, struct sockaddr *sa);
    /**
     * getpeername (return size of the obtained address, or 0 if failed)
     */
    socklen_t (*get_peername)(h2o_conn_t *conn, struct sockaddr *sa);
    /**
     * callback for server push (may be NULL)
     */
    void (*push_path)(h2o_req_t *req, const char *abspath, size_t abspath_len, int is_critical);
    /**
     * Return the underlying socket struct
     */
    h2o_socket_t *(*get_socket)(h2o_conn_t *_conn);
    /**
     * debug state callback (may be NULL)
     */
    h2o_http2_debug_state_t *(*get_debug_state)(h2o_req_t *req, int hpack_enabled);
    /**
     * logging callbacks (may be NULL)
     */
    union {
        struct {
            struct {
                h2o_iovec_t (*protocol_version)(h2o_req_t *req);
                h2o_iovec_t (*session_reused)(h2o_req_t *req);
                h2o_iovec_t (*cipher)(h2o_req_t *req);
                h2o_iovec_t (*cipher_bits)(h2o_req_t *req);
                h2o_iovec_t (*session_id)(h2o_req_t *req);
            } ssl;
            struct {
                h2o_iovec_t (*request_index)(h2o_req_t *req);
            } http1;
            struct {
                h2o_iovec_t (*stream_id)(h2o_req_t *req);
                h2o_iovec_t (*priority_received)(h2o_req_t *req);
                h2o_iovec_t (*priority_received_exclusive)(h2o_req_t *req);
                h2o_iovec_t (*priority_received_parent)(h2o_req_t *req);
                h2o_iovec_t (*priority_received_weight)(h2o_req_t *req);
                h2o_iovec_t (*priority_actual)(h2o_req_t *req);
                h2o_iovec_t (*priority_actual_parent)(h2o_req_t *req);
                h2o_iovec_t (*priority_actual_weight)(h2o_req_t *req);
            } http2;
        };
        h2o_iovec_t (*callbacks[1])(h2o_req_t *req);
    } log_;
} h2o_conn_callbacks_t;

/**
 * basic structure of an HTTP connection (HTTP/1, HTTP/2, etc.)
 */
struct st_h2o_conn_t {
    /**
     * the context of the server
     */
    h2o_context_t *ctx;
    /**
     * NULL-terminated list of hostconfs bound to the connection
     */
    h2o_hostconf_t **hosts;
    /**
     * time when the connection was established
     */
    struct timeval connected_at;
    /**
     * connection id
     */
    uint64_t id;
    /**
     * callbacks
     */
    const h2o_conn_callbacks_t *callbacks;
};

/**
 * filter used for capturing a response (can be used to implement subreq)
 */
typedef struct st_h2o_req_prefilter_t {
    struct st_h2o_req_prefilter_t *next;
    void (*on_setup_ostream)(struct st_h2o_req_prefilter_t *self, h2o_req_t *req, h2o_ostream_t **slot);
} h2o_req_prefilter_t;

typedef struct st_h2o_req_overrides_t {
    /**
     * specific client context (or NULL)
     */
    h2o_http1client_ctx_t *client_ctx;
    /**
     * socketpool to be used when connecting to upstream (or NULL)
     */
    h2o_socketpool_t *socketpool;
    /**
     * upstream to connect to (or NULL)
     */
    h2o_url_t *upstream;
    /**
     * parameters for rewriting the `Location` header (only used if match.len != 0)
     */
    struct {
        /**
         * if the prefix of the location header matches the url, then the header will be rewritten
         */
        h2o_url_t *match;
        /**
         * path prefix to be inserted upon rewrite
         */
        h2o_iovec_t path_prefix;
    } location_rewrite;
    /**
     * whether if the PROXY header should be sent
     */
    unsigned use_proxy_protocol : 1;
    /**
     * whether the proxied request should preserve host
     */
    unsigned proxy_preserve_host : 1;
    /**
     * headers rewrite commands to be used when sending requests to upstream (or NULL)
     */
    h2o_headers_command_t *headers_cmds;
    /**
     * Maximum size to buffer for the response
     */
    size_t max_buffer_size;
} h2o_req_overrides_t;

/**
 * additional information for extension-based dynamic content
 */
typedef struct st_h2o_filereq_t {
    size_t url_path_len;
    h2o_iovec_t local_path;
} h2o_filereq_t;

/**
 * error message associated to a request
 */
typedef struct st_h2o_req_error_log_t {
    const char *module;
    h2o_iovec_t msg;
} h2o_req_error_log_t;

typedef void (*h2o_proceed_req_cb)(h2o_req_t *req, size_t written, int is_end_stream);
typedef int (*h2o_write_req_cb)(void *ctx, h2o_iovec_t chunk, int is_end_stream);

/**
 * a HTTP request
 */
struct st_h2o_req_t {
    /**
     * the underlying connection
     */
    h2o_conn_t *conn;
    /**
     * the request sent by the client (as is)
     */
    struct {
        /**
         * scheme (http, https, etc.)
         */
        const h2o_url_scheme_t *scheme;
        /**
         * authority (a.k.a. the Host header; the value is supplemented if missing before the handlers are being called)
         */
        h2o_iovec_t authority;
        /**
         * method
         */
        h2o_iovec_t method;
        /**
         * abs-path of the request (unmodified)
         */
        h2o_iovec_t path;
        /**
         * offset of '?' within path, or SIZE_MAX if not found
         */
        size_t query_at;
    } input;
    /**
     * the host context
     */
    h2o_hostconf_t *hostconf;
    /**
     * the path context
     */
    h2o_pathconf_t *pathconf;
    /**
     * scheme (http, https, etc.)
     */
    const h2o_url_scheme_t *scheme;
    /**
     * authority (of the processing request)
     */
    h2o_iovec_t authority;
    /**
     * method (of the processing request)
     */
    h2o_iovec_t method;
    /**
     * abs-path of the processing request
     */
    h2o_iovec_t path;
    /**
     * offset of '?' within path, or SIZE_MAX if not found
     */
    size_t query_at;
    /**
     * normalized path of the processing request (i.e. no "." or "..", no query)
     */
    h2o_iovec_t path_normalized;
    /**
     * Map of indexes of `path_normalized` into the next character in `path`; built only if `path` required normalization
     */
    size_t *norm_indexes;
    /**
     * filters assigned per request
     */
    h2o_req_prefilter_t *prefilters;
    /**
     * additional information (becomes available for extension-based dynamic content)
     */
    h2o_filereq_t *filereq;
    /**
     * overrides (maybe NULL)
     */
    h2o_req_overrides_t *overrides;
    /**
     * the HTTP version (represented as 0xMMmm (M=major, m=minor))
     */
    int version;
    /**
     * list of request headers
     */
    h2o_headers_t headers;
    /**
     * the request entity (base == NULL if none), can't be used if the handler is streaming the body
     */
    h2o_iovec_t entity;
    /**
     * If different of SIZE_MAX, the numeric value of the received content-length: header
     */
    size_t content_length;
    /**
     * timestamp when the request was processed
     */
    h2o_timestamp_t processed_at;
    /**
     * additional timestamps
     */
    struct {
        struct timeval request_begin_at;
        struct timeval request_body_begin_at;
        struct timeval response_start_at;
        struct timeval response_end_at;
    } timestamps;
    /**
     * the response
     */
    h2o_res_t res;
    /**
     * number of bytes sent by the generator (excluding headers)
     */
    size_t bytes_sent;
    /**
     * counts the number of times the request has been reprocessed (excluding delegation)
     */
    unsigned num_reprocessed;
    /**
     * counts the number of times the request has been delegated
     */
    unsigned num_delegated;

    /**
     * environment variables
     */
    h2o_iovec_vector_t env;

    /**
     * error logs
     */
    H2O_VECTOR(h2o_req_error_log_t) error_logs;

    /* flags */

    /**
     * whether or not the connection is persistent.
     * Applications should set this flag to zero in case the connection cannot be kept keep-alive (due to an error etc.)
     */
    char http1_is_persistent;
    /**
     * whether if the response has been delegated (i.e. reproxied).
     * For delegated responses, redirect responses would be handled internally.
     */
    char res_is_delegated;
    /**
     * Whether the producer of the response has explicitely disabled or
     * enabled compression. One of H2O_COMPRESS_HINT_*
     */
    char compress_hint;

    /**
     * the Upgrade request header (or { NULL, 0 } if not available)
     */
    h2o_iovec_t upgrade;

    /**
     * preferred chunk size by the ostream
     */
    size_t preferred_chunk_size;

    /**
     * callback and context for receiving request body (see h2o_handler_t::supports_request_streaming for details)
     */
    struct {
        h2o_write_req_cb cb;
        void *ctx;
    } write_req;

    /**
     * callback and context for receiving more request body (see h2o_handler_t::supports_request_streaming for details)
     */
    h2o_proceed_req_cb proceed_req;

    /* internal structure */
    h2o_generator_t *_generator;
    h2o_ostream_t *_ostr_top;
    size_t _next_filter_index;
    h2o_timeout_entry_t _timeout_entry;

    /* per-request memory pool (placed at the last since the structure is large) */
    h2o_mem_pool_t pool;
};

typedef struct st_h2o_accept_ctx_t {
    h2o_context_t *ctx;
    h2o_hostconf_t **hosts;
    SSL_CTX *ssl_ctx;
    int expect_proxy_line;
    h2o_multithread_receiver_t *libmemcached_receiver;
} h2o_accept_ctx_t;

typedef struct st_h2o_doublebuffer_t {
    h2o_buffer_t *buf;
    size_t bytes_inflight;
} h2o_doublebuffer_t;

static void h2o_doublebuffer_init(h2o_doublebuffer_t *db, h2o_buffer_prototype_t *prototype);
static void h2o_doublebuffer_dispose(h2o_doublebuffer_t *db);
static h2o_iovec_t h2o_doublebuffer_prepare(h2o_doublebuffer_t *db, h2o_buffer_t **receiving, size_t max_bytes);
static void h2o_doublebuffer_consume(h2o_doublebuffer_t *db);

/* token */

extern h2o_token_t h2o__tokens[H2O_MAX_TOKENS];
extern size_t h2o__num_tokens;

/**
 * returns a token (an optimized subclass of h2o_iovec_t) containing given string, or NULL if no such thing is available
 */
const h2o_token_t *h2o_lookup_token(const char *name, size_t len);
/**
 * returns an boolean value if given buffer is a h2o_token_t.
 */
int h2o_iovec_is_token(const h2o_iovec_t *buf);

/* headers */

/**
 * searches for a header of given name (fast, by comparing tokens)
 * @param headers header list
 * @param token name of the header to search for
 * @param cursor index of the last match (or set SIZE_MAX to start a new search)
 * @return index of the found header (or SIZE_MAX if not found)
 */
ssize_t h2o_find_header(const h2o_headers_t *headers, const h2o_token_t *token, ssize_t cursor);
/**
 * searches for a header of given name (slow, by comparing strings)
 * @param headers header list
 * @param name name of the header to search for
 * @param name_len length of the name
 * @param cursor index of the last match (or set SIZE_MAX to start a new search)
 * @return index of the found header (or SIZE_MAX if not found)
 */
ssize_t h2o_find_header_by_str(const h2o_headers_t *headers, const char *name, size_t name_len, ssize_t cursor);
/**
 * adds a header to list
 */
void h2o_add_header(h2o_mem_pool_t *pool, h2o_headers_t *headers, const h2o_token_t *token, const char *orig_name,
                    const char *value, size_t value_len);
/**
 * adds a header to list
 */
void h2o_add_header_by_str(h2o_mem_pool_t *pool, h2o_headers_t *headers, const char *name, size_t name_len, int maybe_token,
                           const char *orig_name, const char *value, size_t value_len);
/**
 * adds or replaces a header into the list
 */
void h2o_set_header(h2o_mem_pool_t *pool, h2o_headers_t *headers, const h2o_token_t *token, const char *value, size_t value_len,
                    int overwrite_if_exists);
/**
 * adds or replaces a header into the list
 */
void h2o_set_header_by_str(h2o_mem_pool_t *pool, h2o_headers_t *headers, const char *name, size_t name_len, int maybe_token,
                           const char *value, size_t value_len, int overwrite_if_exists);
/**
 * sets a header token
 */
void h2o_set_header_token(h2o_mem_pool_t *pool, h2o_headers_t *headers, const h2o_token_t *token, const char *value,
                          size_t value_len);
/**
 * deletes a header from list
 */
ssize_t h2o_delete_header(h2o_headers_t *headers, ssize_t cursor);

/* util */

extern const char *h2o_http2_npn_protocols;
extern const char *h2o_npn_protocols;
extern const h2o_iovec_t *h2o_http2_alpn_protocols;
extern const h2o_iovec_t *h2o_alpn_protocols;

/**
 * accepts a connection
 */
void h2o_accept(h2o_accept_ctx_t *ctx, h2o_socket_t *sock);
/**
 * creates a new connection
 */
static h2o_conn_t *h2o_create_connection(size_t sz, h2o_context_t *ctx, h2o_hostconf_t **hosts, struct timeval connected_at,
                                         const h2o_conn_callbacks_t *callbacks);
/**
 * setups accept context for memcached SSL resumption
 */
void h2o_accept_setup_memcached_ssl_resumption(h2o_memcached_context_t *ctx, unsigned expiration);
/**
 * setups accept context for redis SSL resumption
 */
void h2o_accept_setup_redis_ssl_resumption(const char *host, uint16_t port, unsigned expiration, const char *prefix);

/**
 * returns the protocol version (e.g. "HTTP/1.1", "HTTP/2")
 */
size_t h2o_stringify_protocol_version(char *dst, int version);
/**
 * builds the proxy header defined by the PROXY PROTOCOL
 */
size_t h2o_stringify_proxy_header(h2o_conn_t *conn, char *buf);
#define H2O_PROXY_HEADER_MAX_LENGTH                                                                                                \
    (sizeof("PROXY TCP6 ffff:ffff:ffff:ffff:ffff:ffff:ffff:ffff ffff:ffff:ffff:ffff:ffff:ffff:ffff:ffff 65535 65535\r\n") - 1)
/**
 * extracts path to be pushed from `Link: rel=preload` header.
 */
void h2o_extract_push_path_from_link_header(h2o_mem_pool_t *pool, const char *value, size_t value_len, h2o_iovec_t base_path,
                                            const h2o_url_scheme_t *input_scheme, h2o_iovec_t input_authority,
                                            const h2o_url_scheme_t *base_scheme, h2o_iovec_t *base_authority,
                                            void (*cb)(void *ctx, const char *path, size_t path_len, int is_critical), void *cb_ctx,
                                            h2o_iovec_t *filtered_value);
/**
 * return a bitmap of compressible types, by parsing the `accept-encoding` header
 */
int h2o_get_compressible_types(const h2o_headers_t *headers);
#define H2O_COMPRESSIBLE_GZIP 1
#define H2O_COMPRESSIBLE_BROTLI 2
/**
 * builds destination URL or path, by contatenating the prefix and path_info of the request
 */
h2o_iovec_t h2o_build_destination(h2o_req_t *req, const char *prefix, size_t prefix_len, int use_path_normalized);

extern uint64_t h2o_connection_id;

/* request */

/**
 * initializes the request structure
 * @param req the request structure
 * @param conn the underlying connection
 * @param src if not NULL, the request structure would be a shallow copy of src
 */
void h2o_init_request(h2o_req_t *req, h2o_conn_t *conn, h2o_req_t *src);
/**
 * releases resources allocated for handling a request
 */
void h2o_dispose_request(h2o_req_t *req);
/**
 * called by the connection layer to start processing a request that is ready
 */
void h2o_process_request(h2o_req_t *req);
/**
 * returns the first handler that will be used for the request
 */
h2o_handler_t *h2o_get_first_handler(h2o_req_t *req);
/**
 * delegates the request to the next handler; called asynchronously by handlers that returned zero from `on_req`
 */
void h2o_delegate_request(h2o_req_t *req, h2o_handler_t *current_handler);
/**
 * calls h2o_delegate_request using zero_timeout callback
 */
void h2o_delegate_request_deferred(h2o_req_t *req, h2o_handler_t *current_handler);
/**
 * reprocesses a request once more (used for internal redirection)
 */
void h2o_reprocess_request(h2o_req_t *req, h2o_iovec_t method, const h2o_url_scheme_t *scheme, h2o_iovec_t authority,
                           h2o_iovec_t path, h2o_req_overrides_t *overrides, int is_delegated);
/**
 * calls h2o_reprocess_request using zero_timeout callback
 */
void h2o_reprocess_request_deferred(h2o_req_t *req, h2o_iovec_t method, const h2o_url_scheme_t *scheme, h2o_iovec_t authority,
                                    h2o_iovec_t path, h2o_req_overrides_t *overrides, int is_delegated);
/**
 * called by handlers to set the generator
 * @param req the request
 * @param generator the generator
 */
void h2o_start_response(h2o_req_t *req, h2o_generator_t *generator);
/**
 * called by filters to insert output-stream filters for modifying the response
 * @param req the request
 * @param size of the memory to be allocated for the ostream filter
 * @param slot where the stream should be inserted
 * @return pointer to the ostream filter
 */
h2o_ostream_t *h2o_add_ostream(h2o_req_t *req, size_t sz, h2o_ostream_t **slot);
/**
 * prepares the request for processing by looking at the method, URI, headers
 */
h2o_hostconf_t *h2o_req_setup(h2o_req_t *req);
/**
 * binds configurations to the request
 */
void h2o_req_bind_conf(h2o_req_t *req, h2o_hostconf_t *hostconf, h2o_pathconf_t *pathconf);

/**
 * called by the generators to send output
 * note: generators should free itself after sending the final chunk (i.e. calling the function with is_final set to true)
 * @param req the request
 * @param bufs an array of buffers
 * @param bufcnt length of the buffers array
 * @param state describes if the output is final, has an error, or is in progress
 */
void h2o_send(h2o_req_t *req, h2o_iovec_t *bufs, size_t bufcnt, h2o_send_state_t state);
/**
 * called by the connection layer to pull the content from generator (if pull mode is being used)
 */
static h2o_send_state_t h2o_pull(h2o_req_t *req, h2o_ostream_pull_cb cb, h2o_iovec_t *buf);
/**
 * creates an uninitialized prefilter and returns pointer to it
 */
h2o_req_prefilter_t *h2o_add_prefilter(h2o_req_t *req, size_t sz);
/**
 * requests the next prefilter or filter (if any) to setup the ostream if necessary
 */
static void h2o_setup_next_prefilter(h2o_req_prefilter_t *self, h2o_req_t *req, h2o_ostream_t **slot);
/**
 * requests the next filter (if any) to setup the ostream if necessary
 */
static void h2o_setup_next_ostream(h2o_req_t *req, h2o_ostream_t **slot);
/**
 * called by the ostream filters to send output to the next ostream filter
 * note: ostream filters should free itself after sending the final chunk (i.e. calling the function with is_final set to true)
 * note: ostream filters must not set is_final flag to TRUE unless is_final flag of the do_send callback was set as such
 * @param ostr current ostream filter
 * @param req the request
 * @param bufs an array of buffers
 * @param bufcnt length of the buffers array
 * @param state whether the output is in progress, final, or in error
 */
void h2o_ostream_send_next(h2o_ostream_t *ostream, h2o_req_t *req, h2o_iovec_t *bufs, size_t bufcnt, h2o_send_state_t state);
/**
 * called by the connection layer to request additional data to the generator
 */
static void h2o_proceed_response(h2o_req_t *req);
/**
 * if NULL, supplements h2o_req_t::mime_attr
 */
void h2o_req_fill_mime_attributes(h2o_req_t *req);
/**
 * returns an environment variable
 */
static h2o_iovec_t *h2o_req_getenv(h2o_req_t *req, const char *name, size_t name_len, int allocate_if_not_found);
/**
 * unsets an environment variable
 */
static void h2o_req_unsetenv(h2o_req_t *req, const char *name, size_t name_len);

/* config */

h2o_envconf_t *h2o_config_create_envconf(h2o_envconf_t *src);
void h2o_config_setenv(h2o_envconf_t *envconf, const char *name, const char *value);
void h2o_config_unsetenv(h2o_envconf_t *envconf, const char *name);

/**
 * initializes pathconf
 * @param path path to serve, or NULL if fallback or extension-level
 * @param mimemap mimemap to use, or NULL if fallback or extension-level
 */
void h2o_config_init_pathconf(h2o_pathconf_t *pathconf, h2o_globalconf_t *globalconf, const char *path, h2o_mimemap_t *mimemap);
/**
 *
 */
void h2o_config_dispose_pathconf(h2o_pathconf_t *pathconf);
/**
 * initializes the global configuration
 */
void h2o_config_init(h2o_globalconf_t *config);
/**
 * registers a host context
 */
h2o_hostconf_t *h2o_config_register_host(h2o_globalconf_t *config, h2o_iovec_t host, uint16_t port);
/**
 * registers a path context
 * @param hostconf host-level configuration that the path-level configuration belongs to
 * @param path path
 * @param flags unused and must be set to zero
 *
 * Handling of the path argument has changed in version 2.0 (of the standard server).
 *
 * Before 2.0, the function implicitely added a trailing `/` to the supplied path (if it did not end with a `/`), and when receiving
 * a HTTP request for a matching path without the trailing `/`, libh2o sent a 301 response redirecting the client to a URI with a
 * trailing `/`.
 *
 * Since 2.0, the function retains the exact path given as the argument, and the handlers of the pathconf is invoked if one of the
 * following conditions are met:
 *
 * * request path is an exact match to the configuration path
 * * configuration path does not end with a `/`, and the request path begins with the configuration path followed by a `/`
 */
h2o_pathconf_t *h2o_config_register_path(h2o_hostconf_t *hostconf, const char *path, int flags);
/**
 * registers an extra status handler
 */
void h2o_config_register_status_handler(h2o_globalconf_t *config, h2o_status_handler_t);
void h2o_config_register_simple_status_handler(h2o_globalconf_t *config, h2o_iovec_t name, final_status_handler_cb status_handler);
/**
 * disposes of the resources allocated for the global configuration
 */
void h2o_config_dispose(h2o_globalconf_t *config);
/**
 * creates a handler associated to a given pathconf
 */
h2o_handler_t *h2o_create_handler(h2o_pathconf_t *conf, size_t sz);
/**
 * creates a filter associated to a given pathconf
 */
h2o_filter_t *h2o_create_filter(h2o_pathconf_t *conf, size_t sz);
/**
 * creates a logger associated to a given pathconf
 */
h2o_logger_t *h2o_create_logger(h2o_pathconf_t *conf, size_t sz);

/* context */

/**
 * initializes the context
 */
void h2o_context_init(h2o_context_t *context, h2o_loop_t *loop, h2o_globalconf_t *config);
/**
 * disposes of the resources allocated for the context
 */
void h2o_context_dispose(h2o_context_t *context);
/**
 * requests shutdown to the connections governed by the context
 */
void h2o_context_request_shutdown(h2o_context_t *context);
/**
 *
 */
void h2o_context_init_pathconf_context(h2o_context_t *ctx, h2o_pathconf_t *pathconf);
/**
 *
 */
void h2o_context_dispose_pathconf_context(h2o_context_t *ctx, h2o_pathconf_t *pathconf);
/**
 * returns current timestamp
 * @param ctx the context
 * @param pool memory pool (used when ts != NULL)
 * @param ts buffer to store the timestamp (optional)
 * @return current time in UTC
 */
static struct timeval *h2o_get_timestamp(h2o_context_t *ctx, h2o_mem_pool_t *pool, h2o_timestamp_t *ts);
void h2o_context_update_timestamp_cache(h2o_context_t *ctx);
/**
 * returns per-module context set
 */
static void *h2o_context_get_handler_context(h2o_context_t *ctx, h2o_handler_t *handler);
/**
 * sets per-module context
 */
static void h2o_context_set_handler_context(h2o_context_t *ctx, h2o_handler_t *handler, void *handler_ctx);
/**
 * returns per-module context set by the on_context_init callback
 */
static void *h2o_context_get_filter_context(h2o_context_t *ctx, h2o_filter_t *filter);
/**
 * sets per-module filter context
 */
static void h2o_context_set_filter_context(h2o_context_t *ctx, h2o_filter_t *filter, void *filter_ctx);
/**
 * returns per-module context set by the on_context_init callback
 */
static void *h2o_context_get_logger_context(h2o_context_t *ctx, h2o_logger_t *logger);
/*
 * return the address associated with the key in the context storage
 */
static void **h2o_context_get_storage(h2o_context_t *ctx, size_t *key, void (*dispose_cb)(void *));

/* built-in generators */

enum {
    /**
     * enforces the http1 protocol handler to close the connection after sending the response
     */
    H2O_SEND_ERROR_HTTP1_CLOSE_CONNECTION = 0x1,
    /**
     * if set, does not flush the registered response headers
     */
    H2O_SEND_ERROR_KEEP_HEADERS = 0x2
};

/**
 * sends the given string as the response
 */
void h2o_send_inline(h2o_req_t *req, const char *body, size_t len);
/**
 * sends the given information as an error response to the client
 */
void h2o_send_error_generic(h2o_req_t *req, int status, const char *reason, const char *body, int flags);
#define H2O_SEND_ERROR_XXX(status)                                                                                                 \
    static inline void h2o_send_error_##status(h2o_req_t *req, const char *reason, const char *body, int flags)                    \
    {                                                                                                                              \
        req->conn->ctx->emitted_error_status[H2O_STATUS_ERROR_##status]++;                                                         \
        h2o_send_error_generic(req, status, reason, body, flags);                                                                  \
    }

H2O_SEND_ERROR_XXX(400)
H2O_SEND_ERROR_XXX(403)
H2O_SEND_ERROR_XXX(404)
H2O_SEND_ERROR_XXX(405)
H2O_SEND_ERROR_XXX(416)
H2O_SEND_ERROR_XXX(417)
H2O_SEND_ERROR_XXX(500)
H2O_SEND_ERROR_XXX(502)
H2O_SEND_ERROR_XXX(503)

/**
 * sends error response using zero timeout; can be called by output filters while processing the headers
 */
void h2o_send_error_deferred(h2o_req_t *req, int status, const char *reason, const char *body, int flags);
/**
 * sends a redirect response
 */
void h2o_send_redirect(h2o_req_t *req, int status, const char *reason, const char *url, size_t url_len);
/**
 * handles redirect internally
 */
void h2o_send_redirect_internal(h2o_req_t *req, h2o_iovec_t method, const char *url_str, size_t url_len, int preserve_overrides);
/**
 * returns method to be used after redirection
 */
h2o_iovec_t h2o_get_redirect_method(h2o_iovec_t method, int status);
/**
 * registers push path (if necessary) by parsing a Link header
 * this returns a version of `value` that removes the links that had the `x-http2-push-only` attribute
 */
h2o_iovec_t h2o_push_path_in_link_header(h2o_req_t *req, const char *value, size_t value_len);
/**
 * logs an error
 */
void h2o_req_log_error(h2o_req_t *req, const char *module, const char *fmt, ...) __attribute__((format(printf, 3, 4)));

/* log */

enum { H2O_LOGCONF_ESCAPE_APACHE, H2O_LOGCONF_ESCAPE_JSON };

/**
 * compiles a log configuration
 */
h2o_logconf_t *h2o_logconf_compile(const char *fmt, int escape, char *errbuf);
/**
 * disposes of a log configuration
 */
void h2o_logconf_dispose(h2o_logconf_t *logconf);
/**
 * logs a request
 */
char *h2o_log_request(h2o_logconf_t *logconf, h2o_req_t *req, size_t *len, char *buf);

/* proxy */

/**
 * processes a request (by sending the request upstream)
 */
void h2o__proxy_process_request(h2o_req_t *req);

/* mime mapper */

/**
 * initializes the mimemap (the returned chunk is refcounted)
 */
h2o_mimemap_t *h2o_mimemap_create(void);
/**
 * clones a mimemap
 */
h2o_mimemap_t *h2o_mimemap_clone(h2o_mimemap_t *src);
/**
 *
 */
void h2o_mimemap_on_context_init(h2o_mimemap_t *mimemap, h2o_context_t *ctx);
/**
 *
 */
void h2o_mimemap_on_context_dispose(h2o_mimemap_t *mimemap, h2o_context_t *ctx);
/**
 * returns if the map contains a dynamic type
 */
int h2o_mimemap_has_dynamic_type(h2o_mimemap_t *mimemap);
/**
 * sets the default mime-type
 */
void h2o_mimemap_set_default_type(h2o_mimemap_t *mimemap, const char *mime, h2o_mime_attributes_t *attr);
/**
 * adds a mime-type mapping
 */
void h2o_mimemap_define_mimetype(h2o_mimemap_t *mimemap, const char *ext, const char *mime, h2o_mime_attributes_t *attr);
/**
 * adds a mime-type mapping
 */
h2o_mimemap_type_t *h2o_mimemap_define_dynamic(h2o_mimemap_t *mimemap, const char **exts, h2o_globalconf_t *globalconf);
/**
 * removes a mime-type mapping
 */
void h2o_mimemap_remove_type(h2o_mimemap_t *mimemap, const char *ext);
/**
 * clears all mime-type mapping
 */
void h2o_mimemap_clear_types(h2o_mimemap_t *mimemap);
/**
 * sets the default mime-type
 */
h2o_mimemap_type_t *h2o_mimemap_get_default_type(h2o_mimemap_t *mimemap);
/**
 * returns the mime-type corresponding to given extension
 */
h2o_mimemap_type_t *h2o_mimemap_get_type_by_extension(h2o_mimemap_t *mimemap, h2o_iovec_t ext);
/**
 * returns the mime-type corresponding to given mimetype
 */
h2o_mimemap_type_t *h2o_mimemap_get_type_by_mimetype(h2o_mimemap_t *mimemap, h2o_iovec_t mime, int exact_match_only);
/**
 * returns the default mime attributes given a mime type
 */
void h2o_mimemap_get_default_attributes(const char *mime, h2o_mime_attributes_t *attr);

/* various handlers */

/* lib/access_log.c */

typedef struct st_h2o_access_log_filehandle_t h2o_access_log_filehandle_t;

int h2o_access_log_open_log(const char *path);
h2o_access_log_filehandle_t *h2o_access_log_open_handle(const char *path, const char *fmt, int escape);
h2o_logger_t *h2o_access_log_register(h2o_pathconf_t *pathconf, h2o_access_log_filehandle_t *handle);
void h2o_access_log_register_configurator(h2o_globalconf_t *conf);

/* lib/chunked.c */

/**
 * registers the chunked encoding output filter (added by default)
 */
void h2o_chunked_register(h2o_pathconf_t *pathconf);

/* lib/compress.c */

enum { H2O_COMPRESS_FLAG_PARTIAL, H2O_COMPRESS_FLAG_FLUSH, H2O_COMPRESS_FLAG_EOS };

/**
 * compressor context
 */
typedef struct st_h2o_compress_context_t {
    /**
     * name used in content-encoding header
     */
    h2o_iovec_t name;
    /**
     * compress or decompress callback
     */
    void (*transform)(struct st_h2o_compress_context_t *self, h2o_iovec_t *inbufs, size_t inbufcnt, h2o_send_state_t state,
                      h2o_iovec_t **outbufs, size_t *outbufcnt);
} h2o_compress_context_t;

typedef struct st_h2o_compress_args_t {
    size_t min_size;
    struct {
        int quality; /* -1 if disabled */
    } gzip;
    struct {
        int quality; /* -1 if disabled */
    } brotli;
} h2o_compress_args_t;

/**
 * registers the gzip/brotli encoding output filter (added by default, for now)
 */
void h2o_compress_register(h2o_pathconf_t *pathconf, h2o_compress_args_t *args);
/**
 * instantiates the gzip compressor
 */
h2o_compress_context_t *h2o_compress_gzip_open(h2o_mem_pool_t *pool, int quality);
/**
 * instantiates the gzip decompressor
 */
h2o_compress_context_t *h2o_compress_gunzip_open(h2o_mem_pool_t *pool);
/**
 * instantiates the brotli compressor (only available if H2O_USE_BROTLI is set)
 */
h2o_compress_context_t *h2o_compress_brotli_open(h2o_mem_pool_t *pool, int quality, size_t estimated_cotent_length);
/**
 * registers the configurator for the gzip/brotli output filter
 */
void h2o_compress_register_configurator(h2o_globalconf_t *conf);

/* lib/handler/throttle_resp.c */
/**
 * registers the throttle response filter
 */
void h2o_throttle_resp_register(h2o_pathconf_t *pathconf);
/**
 * configurator
 */
void h2o_throttle_resp_register_configurator(h2o_globalconf_t *conf);

/* lib/errordoc.c */

typedef struct st_h2o_errordoc_t {
    int status;
    h2o_iovec_t url; /* can be relative */
} h2o_errordoc_t;

/**
 * registers the errordocument output filter
 */
void h2o_errordoc_register(h2o_pathconf_t *pathconf, h2o_errordoc_t *errdocs, size_t cnt);
/**
 *
 */
void h2o_errordoc_register_configurator(h2o_globalconf_t *conf);

/* lib/expires.c */

enum { H2O_EXPIRES_MODE_ABSOLUTE, H2O_EXPIRES_MODE_MAX_AGE };

typedef struct st_h2o_expires_args_t {
    int mode;
    union {
        const char *absolute;
        uint64_t max_age;
    } data;
} h2o_expires_args_t;

/**
 * registers a filter that adds an Expires (or Cache-Control) header
 */
void h2o_expires_register(h2o_pathconf_t *pathconf, h2o_expires_args_t *args);
/**
 *
 */
void h2o_expires_register_configurator(h2o_globalconf_t *conf);

/* lib/fastcgi.c */

typedef struct st_h2o_fastcgi_handler_t h2o_fastcgi_handler_t;

#define H2O_DEFAULT_FASTCGI_IO_TIMEOUT 30000

typedef struct st_h2o_fastcgi_config_vars_t {
    uint64_t io_timeout;
    uint64_t keepalive_timeout; /* 0 to disable */
    h2o_iovec_t document_root;  /* .base=NULL if not set */
    int send_delegated_uri;     /* whether to send the rewritten HTTP_HOST & REQUEST_URI by delegation, or the original */
    struct {
        void (*dispose)(h2o_fastcgi_handler_t *handler, void *data);
        void *data;
    } callbacks;
} h2o_fastcgi_config_vars_t;

/**
 * registers the fastcgi handler to the context
 */
h2o_fastcgi_handler_t *h2o_fastcgi_register(h2o_pathconf_t *pathconf, h2o_url_t *upstream, h2o_fastcgi_config_vars_t *vars);
/**
 * registers the fastcgi handler to the context
 */
h2o_fastcgi_handler_t *h2o_fastcgi_register_by_spawnproc(h2o_pathconf_t *pathconf, char **argv, h2o_fastcgi_config_vars_t *vars);
/**
 * registers the configurator
 */
void h2o_fastcgi_register_configurator(h2o_globalconf_t *conf);

/* lib/file.c */

enum {
    H2O_FILE_FLAG_NO_ETAG = 0x1,
    H2O_FILE_FLAG_DIR_LISTING = 0x2,
    H2O_FILE_FLAG_SEND_COMPRESSED = 0x4,
    H2O_FILE_FLAG_GUNZIP = 0x8
};

typedef struct st_h2o_file_handler_t h2o_file_handler_t;

extern const char **h2o_file_default_index_files;

/**
 * sends given file as the response to the client
 */
int h2o_file_send(h2o_req_t *req, int status, const char *reason, const char *path, h2o_iovec_t mime_type, int flags);
/**
 * registers a handler that serves a directory of statically-served files
 * @param pathconf
 * @param virtual_path
 * @param real_path
 * @param index_files optional NULL-terminated list of of filenames to be considered as the "directory-index"
 * @param mimemap the mimemap (h2o_mimemap_create is called internally if the argument is NULL)
 */
h2o_file_handler_t *h2o_file_register(h2o_pathconf_t *pathconf, const char *real_path, const char **index_files,
                                      h2o_mimemap_t *mimemap, int flags);
/**
 * registers a handler that serves a specific file
 * @param pathconf
 * @param virtual_path
 * @param real_path
 * @param index_files optional NULL-terminated list of of filenames to be considered as the "directory-index"
 * @param mimemap the mimemap (h2o_mimemap_create is called internally if the argument is NULL)
 */
h2o_handler_t *h2o_file_register_file(h2o_pathconf_t *pathconf, const char *real_path, h2o_mimemap_type_t *mime_type, int flags);
/**
 * returns the associated mimemap
 */
h2o_mimemap_t *h2o_file_get_mimemap(h2o_file_handler_t *handler);
/**
 * registers the configurator
 */
void h2o_file_register_configurator(h2o_globalconf_t *conf);

/* lib/headers.c */

enum {
    H2O_HEADERS_CMD_NULL,
    H2O_HEADERS_CMD_ADD,        /* adds a new header line */
    H2O_HEADERS_CMD_APPEND,     /* adds a new header line or contenates to the existing header */
    H2O_HEADERS_CMD_MERGE,      /* merges the value into a comma-listed values of the named header */
    H2O_HEADERS_CMD_SET,        /* sets a header line, overwriting the existing one (if any) */
    H2O_HEADERS_CMD_SETIFEMPTY, /* sets a header line if empty */
    H2O_HEADERS_CMD_UNSET       /* removes the named header(s) */
};

struct st_h2o_headers_command_t {
    int cmd;
    h2o_iovec_t *name; /* maybe a token */
    h2o_iovec_t value;
};

/**
 * registers a list of commands terminated by cmd==H2O_HEADERS_CMD_NULL
 */
void h2o_headers_register(h2o_pathconf_t *pathconf, h2o_headers_command_t *cmds);
/**
 * returns whether if the given name can be registered to the filter
 */
int h2o_headers_is_prohibited_name(const h2o_token_t *token);
/**
 * registers the configurator
 */
void h2o_headers_register_configurator(h2o_globalconf_t *conf);

/**
 * callback for generate per-request data for balancer
 */
typedef void *(*h2o_balancer_per_req_data_generator)(h2o_req_t *req);

/* lib/proxy.c */
typedef struct st_h2o_proxy_config_vars_t {
    uint64_t io_timeout;
    uint64_t connect_timeout;
    uint64_t first_byte_timeout;
    unsigned preserve_host : 1;
    unsigned use_proxy_protocol : 1;
    /* I don't know how to detect if handler registered on same path twice, so temporarily use these switches to do so. */
    unsigned registered_as_url : 1;
    unsigned registered_as_backends : 1;
    uint64_t keepalive_timeout; /* in milliseconds; set to zero to disable keepalive */
    struct {
        int enabled;
        uint64_t timeout;
    } websocket;
    h2o_headers_command_t *headers_cmds;
<<<<<<< HEAD
    h2o_iovec_t reverse_path; /* optional */
    struct {
        const h2o_balancer_callbacks_t *callbacks;
        void *lb_conf;
    } lb;
=======
>>>>>>> 5162a49a
    SSL_CTX *ssl_ctx; /* optional */
    size_t max_buffer_size;
} h2o_proxy_config_vars_t;

/**
 * registers the reverse proxy handler to the context
 */
void h2o_proxy_register_reverse_proxy(h2o_pathconf_t *pathconf, h2o_url_t *upstreams, size_t count, h2o_proxy_config_vars_t *config,
                                      void **lb_per_target_conf);

 /**
 * registers the configurator
 */
void h2o_proxy_register_configurator(h2o_globalconf_t *conf);

/* lib/redirect.c */

typedef struct st_h2o_redirect_handler_t h2o_redirect_handler_t;

/**
 * registers the redirect handler to the context
 * @param pathconf
 * @param internal whether if the redirect is internal or external
 * @param status status code to be sent (e.g. 301, 303, 308, ...)
 * @param prefix prefix of the destitation URL
 */
h2o_redirect_handler_t *h2o_redirect_register(h2o_pathconf_t *pathconf, int internal, int status, const char *prefix);
/**
 * registers the configurator
 */
void h2o_redirect_register_configurator(h2o_globalconf_t *conf);

/* lib/handler/reproxy.c */

typedef struct st_h2o_reproxy_handler_t h2o_reproxy_handler_t;

/**
 * registers the reproxy filter
 */
void h2o_reproxy_register(h2o_pathconf_t *pathconf);
/**
 * registers the configurator
 */
void h2o_reproxy_register_configurator(h2o_globalconf_t *conf);

/* lib/handler/status.c */

/**
 * registers the status handler
 */
void h2o_status_register(h2o_pathconf_t *pathconf);
/**
 * registers the duration handler
 */
void h2o_duration_stats_register(h2o_globalconf_t *conf);
/**
 * registers the configurator
 */
void h2o_status_register_configurator(h2o_globalconf_t *conf);

/* lib/handler/headers_util.c */

/**
 * appends a headers command to the list
 */
void h2o_headers_append_command(h2o_headers_command_t **cmds, int cmd, h2o_iovec_t *name, h2o_iovec_t value);
/**
 * rewrite headers by the command provided
 */
void h2o_rewrite_headers(h2o_mem_pool_t *pool, h2o_headers_t *headers, h2o_headers_command_t *cmd);

/* lib/handler/http2_debug_state.c */

/**
 * registers the http2 debug state handler
 */
void h2o_http2_debug_state_register(h2o_hostconf_t *hostconf, int hpack_enabled);
/**
 * registers the configurator
 */
void h2o_http2_debug_state_register_configurator(h2o_globalconf_t *conf);

/* inline defs */

#ifdef H2O_NO_64BIT_ATOMICS
extern pthread_mutex_t h2o_conn_id_mutex;
#endif

inline h2o_conn_t *h2o_create_connection(size_t sz, h2o_context_t *ctx, h2o_hostconf_t **hosts, struct timeval connected_at,
                                         const h2o_conn_callbacks_t *callbacks)
{
    h2o_conn_t *conn = (h2o_conn_t *)h2o_mem_alloc(sz);

    conn->ctx = ctx;
    conn->hosts = hosts;
    conn->connected_at = connected_at;
#ifdef H2O_NO_64BIT_ATOMICS
    pthread_mutex_lock(&h2o_conn_id_mutex);
    conn->id = ++h2o_connection_id;
    pthread_mutex_unlock(&h2o_conn_id_mutex);
#else
    conn->id = __sync_add_and_fetch(&h2o_connection_id, 1);
#endif
    conn->callbacks = callbacks;

    return conn;
}

inline void h2o_proceed_response(h2o_req_t *req)
{
    if (req->_generator != NULL) {
        req->_generator->proceed(req->_generator, req);
    } else {
        req->_ostr_top->do_send(req->_ostr_top, req, NULL, 0, H2O_SEND_STATE_FINAL);
    }
}

inline h2o_iovec_t *h2o_req_getenv(h2o_req_t *req, const char *name, size_t name_len, int allocate_if_not_found)
{
    size_t i;
    for (i = 0; i != req->env.size; i += 2)
        if (h2o_memis(req->env.entries[i].base, req->env.entries[i].len, name, name_len))
            return req->env.entries + i + 1;
    if (!allocate_if_not_found)
        return NULL;
    h2o_vector_reserve(&req->pool, &req->env, req->env.size + 2);
    req->env.entries[req->env.size++] = h2o_iovec_init(name, name_len);
    req->env.entries[req->env.size++] = h2o_iovec_init(NULL, 0);
    return req->env.entries + req->env.size - 1;
}

inline void h2o_req_unsetenv(h2o_req_t *req, const char *name, size_t name_len)
{
    size_t i;
    for (i = 0; i != req->env.size; i += 2)
        if (h2o_memis(req->env.entries[i].base, req->env.entries[i].len, name, name_len))
            goto Found;
    /* not found */
    return;
Found:
    memmove(req->env.entries + i, req->env.entries + i + 2, req->env.size - i - 2);
    req->env.size -= 2;
}

inline h2o_send_state_t h2o_pull(h2o_req_t *req, h2o_ostream_pull_cb cb, h2o_iovec_t *buf)
{
    h2o_send_state_t send_state;
    assert(req->_generator != NULL);
    send_state = cb(req->_generator, req, buf);
    req->bytes_sent += buf->len;
    if (!h2o_send_state_is_in_progress(send_state))
        req->_generator = NULL;
    return send_state;
}

inline void h2o_setup_next_ostream(h2o_req_t *req, h2o_ostream_t **slot)
{
    h2o_filter_t *next;

    if (req->_next_filter_index < req->pathconf->filters.size) {
        next = req->pathconf->filters.entries[req->_next_filter_index++];
        next->on_setup_ostream(next, req, slot);
    }
}

inline void h2o_setup_next_prefilter(h2o_req_prefilter_t *self, h2o_req_t *req, h2o_ostream_t **slot)
{
    h2o_req_prefilter_t *next = self->next;

    if (next != NULL)
        next->on_setup_ostream(next, req, slot);
    else
        h2o_setup_next_ostream(req, slot);
}

inline struct timeval *h2o_get_timestamp(h2o_context_t *ctx, h2o_mem_pool_t *pool, h2o_timestamp_t *ts)
{
    uint64_t now = h2o_now(ctx->loop);

    if (ctx->_timestamp_cache.uv_now_at != now) {
        h2o_context_update_timestamp_cache(ctx);
    }

    if (ts != NULL) {
        ts->at = ctx->_timestamp_cache.tv_at;
        h2o_mem_link_shared(pool, ctx->_timestamp_cache.value);
        ts->str = ctx->_timestamp_cache.value;
    }

    return &ctx->_timestamp_cache.tv_at;
}

inline void *h2o_context_get_handler_context(h2o_context_t *ctx, h2o_handler_t *handler)
{
    return ctx->_module_configs[handler->_config_slot];
}

inline void h2o_context_set_handler_context(h2o_context_t *ctx, h2o_handler_t *handler, void *handler_ctx)
{
    ctx->_module_configs[handler->_config_slot] = handler_ctx;
}

inline void *h2o_context_get_filter_context(h2o_context_t *ctx, h2o_filter_t *filter)
{
    return ctx->_module_configs[filter->_config_slot];
}

inline void h2o_context_set_filter_context(h2o_context_t *ctx, h2o_filter_t *filter, void *filter_ctx)
{
    ctx->_module_configs[filter->_config_slot] = filter_ctx;
}

inline void *h2o_context_get_logger_context(h2o_context_t *ctx, h2o_logger_t *logger)
{
    return ctx->_module_configs[logger->_config_slot];
}

inline void **h2o_context_get_storage(h2o_context_t *ctx, size_t *key, void (*dispose_cb)(void *))
{
    /* SIZE_MAX might not be available in case the file is included from a C++ source file */
    size_t size_max = (size_t)-1;
    if (*key == size_max)
        *key = ctx->storage.size;
    if (ctx->storage.size <= *key) {
        h2o_vector_reserve(NULL, &ctx->storage, *key + 1);
        memset(ctx->storage.entries + ctx->storage.size, 0, (*key + 1 - ctx->storage.size) * sizeof(ctx->storage.entries[0]));
        ctx->storage.size = *key + 1;
    }

    ctx->storage.entries[*key].dispose = dispose_cb;
    return &ctx->storage.entries[*key].data;
}

static inline void h2o_context_set_logger_context(h2o_context_t *ctx, h2o_logger_t *logger, void *logger_ctx)
{
    ctx->_module_configs[logger->_config_slot] = logger_ctx;
}

static inline void h2o_doublebuffer_init(h2o_doublebuffer_t *db, h2o_buffer_prototype_t *prototype)
{
    h2o_buffer_init(&db->buf, prototype);
    db->bytes_inflight = 0;
}

static inline void h2o_doublebuffer_dispose(h2o_doublebuffer_t *db)
{
    h2o_buffer_dispose(&db->buf);
}

static inline h2o_iovec_t h2o_doublebuffer_prepare(h2o_doublebuffer_t *db, h2o_buffer_t **receiving, size_t max_bytes)
{
    assert(db->bytes_inflight == 0);

    if (db->buf->size == 0) {
        if ((*receiving)->size == 0)
            return h2o_iovec_init(NULL, 0);
        /* swap buffers */
        h2o_buffer_t *t = db->buf;
        db->buf = *receiving;
        *receiving = t;
    }
    if ((db->bytes_inflight = db->buf->size) > max_bytes)
        db->bytes_inflight = max_bytes;
    return h2o_iovec_init(db->buf->bytes, db->bytes_inflight);
}

static inline void h2o_doublebuffer_consume(h2o_doublebuffer_t *db)
{
    assert(db->bytes_inflight != 0);
    h2o_buffer_consume(&db->buf, db->bytes_inflight);
    db->bytes_inflight = 0;
}

#define COMPUTE_DURATION(name, from, until)                                                                                        \
    static inline int h2o_time_compute_##name(struct st_h2o_req_t *req, int64_t *delta_usec)                                       \
    {                                                                                                                              \
        if (h2o_timeval_is_null((from)) || h2o_timeval_is_null((until))) {                                                         \
            return 0;                                                                                                              \
        }                                                                                                                          \
        *delta_usec = h2o_timeval_subtract((from), (until));                                                                       \
        return 1;                                                                                                                  \
    }

COMPUTE_DURATION(connect_time, &req->conn->connected_at, &req->timestamps.request_begin_at);
COMPUTE_DURATION(header_time, &req->timestamps.request_begin_at,
                 h2o_timeval_is_null(&req->timestamps.request_body_begin_at) ? &req->processed_at.at
                                                                             : &req->timestamps.request_body_begin_at);
COMPUTE_DURATION(body_time,
                 h2o_timeval_is_null(&req->timestamps.request_body_begin_at) ? &req->processed_at.at
                                                                             : &req->timestamps.request_body_begin_at,
                 &req->processed_at.at);
COMPUTE_DURATION(request_total_time, &req->timestamps.request_begin_at, &req->processed_at.at);
COMPUTE_DURATION(process_time, &req->processed_at.at, &req->timestamps.response_start_at);
COMPUTE_DURATION(response_time, &req->timestamps.response_start_at, &req->timestamps.response_end_at);
COMPUTE_DURATION(duration, &req->timestamps.request_begin_at, &req->timestamps.response_end_at);

#undef COMPUTE_DURATION

#ifdef __cplusplus
}
#endif

#endif<|MERGE_RESOLUTION|>--- conflicted
+++ resolved
@@ -1876,23 +1876,16 @@
     uint64_t first_byte_timeout;
     unsigned preserve_host : 1;
     unsigned use_proxy_protocol : 1;
-    /* I don't know how to detect if handler registered on same path twice, so temporarily use these switches to do so. */
-    unsigned registered_as_url : 1;
-    unsigned registered_as_backends : 1;
     uint64_t keepalive_timeout; /* in milliseconds; set to zero to disable keepalive */
     struct {
         int enabled;
         uint64_t timeout;
     } websocket;
     h2o_headers_command_t *headers_cmds;
-<<<<<<< HEAD
-    h2o_iovec_t reverse_path; /* optional */
     struct {
         const h2o_balancer_callbacks_t *callbacks;
         void *lb_conf;
     } lb;
-=======
->>>>>>> 5162a49a
     SSL_CTX *ssl_ctx; /* optional */
     size_t max_buffer_size;
 } h2o_proxy_config_vars_t;
