// !$*UTF8*$!
{
	archiveVersion = 1;
	classes = {
	};
	objectVersion = 46;
	objects = {

/* Begin PBXBuildFile section */
		080D35EB1D5E060D0029B7E5 /* http2_debug_state.c in Sources */ = {isa = PBXBuildFile; fileRef = 080D35EA1D5E060D0029B7E5 /* http2_debug_state.c */; };
		0812174E1E07B89600712F36 /* redis.c in Sources */ = {isa = PBXBuildFile; fileRef = 0812174C1E07B89600712F36 /* redis.c */; };
		0812AB201D7FCFEB00004F23 /* async.c in Sources */ = {isa = PBXBuildFile; fileRef = 0812AB1C1D7FCFEB00004F23 /* async.c */; };
		0812AB211D7FCFEB00004F23 /* async.h in Headers */ = {isa = PBXBuildFile; fileRef = 0812AB1D1D7FCFEB00004F23 /* async.h */; };
		0812AB221D7FCFEB00004F23 /* hiredis.c in Sources */ = {isa = PBXBuildFile; fileRef = 0812AB1E1D7FCFEB00004F23 /* hiredis.c */; };
		0812AB231D7FCFEB00004F23 /* hiredis.h in Headers */ = {isa = PBXBuildFile; fileRef = 0812AB1F1D7FCFEB00004F23 /* hiredis.h */; };
		0812AB2B1D7FD54700004F23 /* read.c in Sources */ = {isa = PBXBuildFile; fileRef = 0812AB291D7FD54700004F23 /* read.c */; };
		0812AB2C1D7FD54700004F23 /* read.h in Headers */ = {isa = PBXBuildFile; fileRef = 0812AB2A1D7FD54700004F23 /* read.h */; };
		084FC7C11D54B90D00E89F66 /* http2_debug_state.c in Sources */ = {isa = PBXBuildFile; fileRef = 084FC7C01D54B90D00E89F66 /* http2_debug_state.c */; };
		084FC7C51D54BB9200E89F66 /* http2_debug_state.c in Sources */ = {isa = PBXBuildFile; fileRef = 084FC7C31D54BB9200E89F66 /* http2_debug_state.c */; };
		08790DDA1D80153600A04BC1 /* net.c in Sources */ = {isa = PBXBuildFile; fileRef = 08790DD91D80153600A04BC1 /* net.c */; };
		08790DDC1D80154C00A04BC1 /* sds.c in Sources */ = {isa = PBXBuildFile; fileRef = 08790DDB1D80154C00A04BC1 /* sds.c */; };
		08790DDF1D8015A400A04BC1 /* net.h in Headers */ = {isa = PBXBuildFile; fileRef = 08790DDD1D8015A400A04BC1 /* net.h */; };
		08790DE01D8015A400A04BC1 /* sds.h in Headers */ = {isa = PBXBuildFile; fileRef = 08790DDE1D8015A400A04BC1 /* sds.h */; };
		08790DE21D8275DE00A04BC1 /* redis.h in Headers */ = {isa = PBXBuildFile; fileRef = 08790DE11D8275C100A04BC1 /* redis.h */; };
		08790DE51D82782900A04BC1 /* redis.c in Sources */ = {isa = PBXBuildFile; fileRef = 08790DE31D8276EA00A04BC1 /* redis.c */; };
		08790E091D8BD7F100A04BC1 /* libh2o.a in Frameworks */ = {isa = PBXBuildFile; fileRef = 1079231519A320A700C52AD6 /* libh2o.a */; };
		08790E111D8BD85700A04BC1 /* redis-client.c in Sources */ = {isa = PBXBuildFile; fileRef = 08790DF41D8BD72500A04BC1 /* redis-client.c */; };
		08E9CC4E1E41F6660049DD26 /* embedded.c.h in Headers */ = {isa = PBXBuildFile; fileRef = 08E9CC4D1E41F6660049DD26 /* embedded.c.h */; };
		08F320DD1E7A9CA60038FA5A /* redis.c in Sources */ = {isa = PBXBuildFile; fileRef = 08790DE31D8276EA00A04BC1 /* redis.c */; };
		08F320DE1E7A9CB80038FA5A /* async.c in Sources */ = {isa = PBXBuildFile; fileRef = 0812AB1C1D7FCFEB00004F23 /* async.c */; settings = {COMPILER_FLAGS = "-Wno-conversion"; }; };
		08F320DF1E7A9CBB0038FA5A /* hiredis.c in Sources */ = {isa = PBXBuildFile; fileRef = 0812AB1E1D7FCFEB00004F23 /* hiredis.c */; settings = {COMPILER_FLAGS = "-Wno-conversion"; }; };
		08F320E01E7A9CBD0038FA5A /* net.c in Sources */ = {isa = PBXBuildFile; fileRef = 08790DD91D80153600A04BC1 /* net.c */; settings = {COMPILER_FLAGS = "-Wno-conversion"; }; };
		08F320E11E7A9CBF0038FA5A /* read.c in Sources */ = {isa = PBXBuildFile; fileRef = 0812AB291D7FD54700004F23 /* read.c */; settings = {COMPILER_FLAGS = "-Wno-conversion"; }; };
		08F320E21E7A9CC20038FA5A /* sds.c in Sources */ = {isa = PBXBuildFile; fileRef = 08790DDB1D80154C00A04BC1 /* sds.c */; settings = {COMPILER_FLAGS = "-Wno-conversion"; }; };
		100A55101C2BB15600C4E3E0 /* http_request.c in Sources */ = {isa = PBXBuildFile; fileRef = 100A550E1C2BB15100C4E3E0 /* http_request.c */; };
		100A55151C30C5BC00C4E3E0 /* chunked.c in Sources */ = {isa = PBXBuildFile; fileRef = 100A55141C30C5BC00C4E3E0 /* chunked.c */; };
		101788B219B561AA0084C6D8 /* socket.c in Sources */ = {isa = PBXBuildFile; fileRef = 101788B119B561AA0084C6D8 /* socket.c */; };
		101B670C19ADD3380084A351 /* access_log.c in Sources */ = {isa = PBXBuildFile; fileRef = 101B670B19ADD3380084A351 /* access_log.c */; };
		1022E7C11CA8BC9E00CE2A05 /* send_text.c in Sources */ = {isa = PBXBuildFile; fileRef = 1022E7C01CA8BC9E00CE2A05 /* send_text.c */; };
		1022E7C31CA8BCCE00CE2A05 /* text_mode.c in Sources */ = {isa = PBXBuildFile; fileRef = 1022E7C21CA8BCCE00CE2A05 /* text_mode.c */; };
		1022E7C61CA8BCEB00CE2A05 /* yrmcds_portability.h in Headers */ = {isa = PBXBuildFile; fileRef = 1022E7C41CA8BCEB00CE2A05 /* yrmcds_portability.h */; };
		1022E7C71CA8BCEB00CE2A05 /* yrmcds_text.h in Headers */ = {isa = PBXBuildFile; fileRef = 1022E7C51CA8BCEB00CE2A05 /* yrmcds_text.h */; };
		1024A3FC1D22315000EB13F1 /* cache_digests.c in Sources */ = {isa = PBXBuildFile; fileRef = 1024A3FB1D22315000EB13F1 /* cache_digests.c */; };
		1024A3FE1D22546800EB13F1 /* cache_digests.h in Headers */ = {isa = PBXBuildFile; fileRef = 1024A3FD1D22546800EB13F1 /* cache_digests.h */; };
		1024A4001D23606300EB13F1 /* cache_digests.c in Sources */ = {isa = PBXBuildFile; fileRef = 1024A3FF1D23606300EB13F1 /* cache_digests.c */; };
		103BAB361B130666000694F4 /* socket.c in Sources */ = {isa = PBXBuildFile; fileRef = 103BAB351B130666000694F4 /* socket.c */; };
		1044812E1BFD0FBE0007863F /* filecache.h in Headers */ = {isa = PBXBuildFile; fileRef = 1044812D1BFD0FBE0007863F /* filecache.h */; };
		104481301BFD10450007863F /* filecache.c in Sources */ = {isa = PBXBuildFile; fileRef = 1044812F1BFD10450007863F /* filecache.c */; };
		1047A9FF1D0E6D5900CC4BCE /* rand.h in Headers */ = {isa = PBXBuildFile; fileRef = 1047A9FE1D0E6D5900CC4BCE /* rand.h */; };
		104B9A261A4A5041009EEE64 /* serverutil.h in Headers */ = {isa = PBXBuildFile; fileRef = 104B9A231A4A4FAF009EEE64 /* serverutil.h */; };
		104B9A281A4A5139009EEE64 /* serverutil.c in Sources */ = {isa = PBXBuildFile; fileRef = 104B9A271A4A5139009EEE64 /* serverutil.c */; };
		104B9A2D1A4BE029009EEE64 /* version.h in Headers */ = {isa = PBXBuildFile; fileRef = 104B9A2C1A4BE029009EEE64 /* version.h */; };
		104B9A461A5F608A009EEE64 /* serverutil.c in Sources */ = {isa = PBXBuildFile; fileRef = 104B9A241A4A4FEE009EEE64 /* serverutil.c */; };
		104B9A481A5F9472009EEE64 /* headers.c in Sources */ = {isa = PBXBuildFile; fileRef = 104B9A471A5F9472009EEE64 /* headers.c */; };
		104B9A491A5F9638009EEE64 /* headers.c in Sources */ = {isa = PBXBuildFile; fileRef = 107923B019A3217300C52AD6 /* headers.c */; };
		104B9A511A5FB096009EEE64 /* expires.c in Sources */ = {isa = PBXBuildFile; fileRef = 104B9A501A5FB096009EEE64 /* expires.c */; };
		104B9A531A5FC7C4009EEE64 /* expires.c in Sources */ = {isa = PBXBuildFile; fileRef = 104B9A521A5FC7C4009EEE64 /* expires.c */; };
		105534BE1A3B8F7700627ECB /* file.c in Sources */ = {isa = PBXBuildFile; fileRef = 105534BD1A3B8F7700627ECB /* file.c */; };
		105534C11A3B911300627ECB /* hpack.c in Sources */ = {isa = PBXBuildFile; fileRef = 105534C01A3B911300627ECB /* hpack.c */; };
		105534C31A3B917000627ECB /* mimemap.c in Sources */ = {isa = PBXBuildFile; fileRef = 105534C21A3B917000627ECB /* mimemap.c */; };
		105534C71A3BB29100627ECB /* string.c in Sources */ = {isa = PBXBuildFile; fileRef = 105534C61A3BB29100627ECB /* string.c */; };
		105534C91A3BB41C00627ECB /* proxy.c in Sources */ = {isa = PBXBuildFile; fileRef = 105534C81A3BB41C00627ECB /* proxy.c */; };
		105534CA1A3BB46900627ECB /* string.c in Sources */ = {isa = PBXBuildFile; fileRef = 10D0905A19F230280043D458 /* string.c */; };
		105534D81A3C791B00627ECB /* configurator.h in Headers */ = {isa = PBXBuildFile; fileRef = 105534D71A3C785000627ECB /* configurator.h */; };
		105534DB1A3C7A5400627ECB /* access_log.c in Sources */ = {isa = PBXBuildFile; fileRef = 105534DA1A3C7A5400627ECB /* access_log.c */; };
		105534DD1A3C7AA900627ECB /* file.c in Sources */ = {isa = PBXBuildFile; fileRef = 105534DC1A3C7AA900627ECB /* file.c */; };
		105534DF1A3C7B9800627ECB /* proxy.c in Sources */ = {isa = PBXBuildFile; fileRef = 105534DE1A3C7B9800627ECB /* proxy.c */; };
		105534EB1A42A87E00627ECB /* _templates.c.h in Headers */ = {isa = PBXBuildFile; fileRef = 105534EA1A42A87E00627ECB /* _templates.c.h */; };
		105534ED1A42AD5E00627ECB /* templates.c.h in Headers */ = {isa = PBXBuildFile; fileRef = 105534EC1A42AD5E00627ECB /* templates.c.h */; };
		105534EF1A440FC800627ECB /* config.c in Sources */ = {isa = PBXBuildFile; fileRef = 105534EE1A440FC800627ECB /* config.c */; };
		10583C001AEF368A004A3AD6 /* 293.c in Sources */ = {isa = PBXBuildFile; fileRef = 10583BFF1AEF368A004A3AD6 /* 293.c */; };
		1058C87D1AA41789008D6180 /* headers.c in Sources */ = {isa = PBXBuildFile; fileRef = 1058C87C1AA41789008D6180 /* headers.c */; };
		1058C87E1AA41A1F008D6180 /* headers.c in Sources */ = {isa = PBXBuildFile; fileRef = 10AA2EBD1AA019D8004322AC /* headers.c */; };
		1058C8881AA6DE4B008D6180 /* hostinfo.h in Headers */ = {isa = PBXBuildFile; fileRef = 1058C8871AA6DE4B008D6180 /* hostinfo.h */; };
		1058C88A1AA6E5E3008D6180 /* hostinfo.c in Sources */ = {isa = PBXBuildFile; fileRef = 1058C8891AA6E5E3008D6180 /* hostinfo.c */; };
		1058F6ED1D7CC99B00FFFFA3 /* openssl_backport.h in Headers */ = {isa = PBXBuildFile; fileRef = 1058F6EC1D7CC81E00FFFFA3 /* openssl_backport.h */; };
		106530A71D82C0A6005B2C60 /* percent-encode-zero-byte.c in Sources */ = {isa = PBXBuildFile; fileRef = 106530A51D82C09E005B2C60 /* percent-encode-zero-byte.c */; };
		1065E6ED19B7B9CB00686E72 /* websocket.c in Sources */ = {isa = PBXBuildFile; fileRef = 107923C119A3217300C52AD6 /* websocket.c */; };
		1065E6EE19B7BA5A00686E72 /* websocket.h in Headers */ = {isa = PBXBuildFile; fileRef = 107923A319A3215F00C52AD6 /* websocket.h */; };
		1065E6F919BEBAC600686E72 /* timeout.c in Sources */ = {isa = PBXBuildFile; fileRef = 1065E6F819BEBAC600686E72 /* timeout.c */; };
		1065E70C19BF664300686E72 /* evloop.h in Headers */ = {isa = PBXBuildFile; fileRef = 1065E70419BF145700686E72 /* evloop.h */; };
		1065E70D19BF6D4600686E72 /* uv-binding.h in Headers */ = {isa = PBXBuildFile; fileRef = 1065E70619BF14E500686E72 /* uv-binding.h */; };
		1065E70E19BF6D9400686E72 /* uv-binding.c.h in Headers */ = {isa = PBXBuildFile; fileRef = 1065E70719BF17FE00686E72 /* uv-binding.c.h */; };
		106C22F81C040F6400405689 /* tunnel.c in Sources */ = {isa = PBXBuildFile; fileRef = 106C22F71C040F6400405689 /* tunnel.c */; };
		106C22FA1C040F7800405689 /* tunnel.h in Headers */ = {isa = PBXBuildFile; fileRef = 106C22F91C040F7800405689 /* tunnel.h */; };
		106C22FF1C05436100405689 /* errordoc.c in Sources */ = {isa = PBXBuildFile; fileRef = 106C22FE1C05436100405689 /* errordoc.c */; };
		106C23011C0544CE00405689 /* errordoc.c in Sources */ = {isa = PBXBuildFile; fileRef = 106C23001C0544CE00405689 /* errordoc.c */; };
		1070866A1B70A00F002B8F18 /* casper.c in Sources */ = {isa = PBXBuildFile; fileRef = 107086691B70A00F002B8F18 /* casper.c */; };
		1070866C1B787D06002B8F18 /* compress.c in Sources */ = {isa = PBXBuildFile; fileRef = 1070866B1B787D06002B8F18 /* compress.c */; };
		107086701B7925D5002B8F18 /* compress.c in Sources */ = {isa = PBXBuildFile; fileRef = 1070866F1B7925D5002B8F18 /* compress.c */; };
		107086721B798488002B8F18 /* compress.c in Sources */ = {isa = PBXBuildFile; fileRef = 107086711B798487002B8F18 /* compress.c */; };
		1070E1631B4508B0001CCAFA /* util.c in Sources */ = {isa = PBXBuildFile; fileRef = 1070E1621B4508B0001CCAFA /* util.c */; };
		10756E2A1AC126420009BF57 /* api.c in Sources */ = {isa = PBXBuildFile; fileRef = 10756E261AC126420009BF57 /* api.c */; settings = {COMPILER_FLAGS = "-Wno-conversion"; }; };
		10756E2B1AC126420009BF57 /* dumper.c in Sources */ = {isa = PBXBuildFile; fileRef = 10756E271AC126420009BF57 /* dumper.c */; };
		10756E2C1AC126420009BF57 /* emitter.c in Sources */ = {isa = PBXBuildFile; fileRef = 10756E281AC126420009BF57 /* emitter.c */; };
		10756E2D1AC126420009BF57 /* loader.c in Sources */ = {isa = PBXBuildFile; fileRef = 10756E291AC126420009BF57 /* loader.c */; settings = {COMPILER_FLAGS = "-Wno-conversion"; }; };
		10756E331AC1264D0009BF57 /* parser.c in Sources */ = {isa = PBXBuildFile; fileRef = 10756E2E1AC1264D0009BF57 /* parser.c */; settings = {COMPILER_FLAGS = "-Wno-uninitialized"; }; };
		10756E341AC1264D0009BF57 /* reader.c in Sources */ = {isa = PBXBuildFile; fileRef = 10756E2F1AC1264D0009BF57 /* reader.c */; };
		10756E351AC1264D0009BF57 /* scanner.c in Sources */ = {isa = PBXBuildFile; fileRef = 10756E301AC1264D0009BF57 /* scanner.c */; settings = {COMPILER_FLAGS = "-Wno-conversion"; }; };
		10756E361AC1264D0009BF57 /* writer.c in Sources */ = {isa = PBXBuildFile; fileRef = 10756E311AC1264D0009BF57 /* writer.c */; };
		1079236A19A3210E00C52AD6 /* khash.h in Headers */ = {isa = PBXBuildFile; fileRef = 1079232619A3210D00C52AD6 /* khash.h */; };
		1079239619A3210E00C52AD6 /* picohttpparser.c in Sources */ = {isa = PBXBuildFile; fileRef = 1079235A19A3210D00C52AD6 /* picohttpparser.c */; };
		1079239719A3210E00C52AD6 /* picohttpparser.h in Headers */ = {isa = PBXBuildFile; fileRef = 1079235B19A3210D00C52AD6 /* picohttpparser.h */; };
		107923A519A3215F00C52AD6 /* http1.h in Headers */ = {isa = PBXBuildFile; fileRef = 107923A019A3215F00C52AD6 /* http1.h */; };
		107923A619A3215F00C52AD6 /* http2.h in Headers */ = {isa = PBXBuildFile; fileRef = 107923A119A3215F00C52AD6 /* http2.h */; };
		107923A719A3215F00C52AD6 /* token.h in Headers */ = {isa = PBXBuildFile; fileRef = 107923A219A3215F00C52AD6 /* token.h */; };
		107923A919A3215F00C52AD6 /* h2o.h in Headers */ = {isa = PBXBuildFile; fileRef = 107923A419A3215F00C52AD6 /* h2o.h */; };
		107923C219A3217300C52AD6 /* chunked.c in Sources */ = {isa = PBXBuildFile; fileRef = 107923AE19A3217300C52AD6 /* chunked.c */; };
		107923C319A3217300C52AD6 /* file.c in Sources */ = {isa = PBXBuildFile; fileRef = 107923AF19A3217300C52AD6 /* file.c */; };
		107923C519A3217300C52AD6 /* http1.c in Sources */ = {isa = PBXBuildFile; fileRef = 107923B119A3217300C52AD6 /* http1.c */; };
		107923C619A3217300C52AD6 /* connection.c in Sources */ = {isa = PBXBuildFile; fileRef = 107923B319A3217300C52AD6 /* connection.c */; };
		107923C719A3217300C52AD6 /* hpack.c in Sources */ = {isa = PBXBuildFile; fileRef = 107923B419A3217300C52AD6 /* hpack.c */; };
		107923C819A3217300C52AD6 /* hpack_huffman_table.h in Headers */ = {isa = PBXBuildFile; fileRef = 107923B519A3217300C52AD6 /* hpack_huffman_table.h */; };
		107923C919A3217300C52AD6 /* hpack_static_table.h in Headers */ = {isa = PBXBuildFile; fileRef = 107923B619A3217300C52AD6 /* hpack_static_table.h */; };
		107923CB19A3217300C52AD6 /* frame.c in Sources */ = {isa = PBXBuildFile; fileRef = 107923B819A3217300C52AD6 /* frame.c */; };
		107923CC19A3217300C52AD6 /* context.c in Sources */ = {isa = PBXBuildFile; fileRef = 107923B919A3217300C52AD6 /* context.c */; };
		107923CD19A3217300C52AD6 /* memory.c in Sources */ = {isa = PBXBuildFile; fileRef = 107923BA19A3217300C52AD6 /* memory.c */; };
		107923CE19A3217300C52AD6 /* mimemap.c in Sources */ = {isa = PBXBuildFile; fileRef = 107923BB19A3217300C52AD6 /* mimemap.c */; };
		107923CF19A3217300C52AD6 /* request.c in Sources */ = {isa = PBXBuildFile; fileRef = 107923BC19A3217300C52AD6 /* request.c */; };
		107923D219A3217300C52AD6 /* token.c in Sources */ = {isa = PBXBuildFile; fileRef = 107923BF19A3217300C52AD6 /* token.c */; };
		107923D319A3217300C52AD6 /* util.c in Sources */ = {isa = PBXBuildFile; fileRef = 107923C019A3217300C52AD6 /* util.c */; };
		1079240119A3241A00C52AD6 /* libh2o.a in Frameworks */ = {isa = PBXBuildFile; fileRef = 1079231519A320A700C52AD6 /* libh2o.a */; };
		1079240819A3247A00C52AD6 /* libh2o.a in Frameworks */ = {isa = PBXBuildFile; fileRef = 1079231519A320A700C52AD6 /* libh2o.a */; };
		1079241619A324B400C52AD6 /* websocket.c in Sources */ = {isa = PBXBuildFile; fileRef = 1079241319A324B400C52AD6 /* websocket.c */; settings = {COMPILER_FLAGS = "-Wno-deprecated-declarations"; }; };
		1079242919A325BE00C52AD6 /* simple.c in Sources */ = {isa = PBXBuildFile; fileRef = 107923FC19A3238500C52AD6 /* simple.c */; settings = {COMPILER_FLAGS = "-Wno-deprecated-declarations"; }; };
		1079243019A3260E00C52AD6 /* libh2o.a in Frameworks */ = {isa = PBXBuildFile; fileRef = 1079231519A320A700C52AD6 /* libh2o.a */; };
		1079244119A3264300C52AD6 /* picohttpparser.c in Sources */ = {isa = PBXBuildFile; fileRef = 1079235A19A3210D00C52AD6 /* picohttpparser.c */; };
		1079244419A3265C00C52AD6 /* chunked.c in Sources */ = {isa = PBXBuildFile; fileRef = 107923AE19A3217300C52AD6 /* chunked.c */; };
		1079244719A3265C00C52AD6 /* http1.c in Sources */ = {isa = PBXBuildFile; fileRef = 107923B119A3217300C52AD6 /* http1.c */; };
		1079244819A3265C00C52AD6 /* connection.c in Sources */ = {isa = PBXBuildFile; fileRef = 107923B319A3217300C52AD6 /* connection.c */; };
		1079244A19A3266700C52AD6 /* frame.c in Sources */ = {isa = PBXBuildFile; fileRef = 107923B819A3217300C52AD6 /* frame.c */; };
		1079244B19A3266700C52AD6 /* context.c in Sources */ = {isa = PBXBuildFile; fileRef = 107923B919A3217300C52AD6 /* context.c */; };
		1079244C19A3266700C52AD6 /* memory.c in Sources */ = {isa = PBXBuildFile; fileRef = 107923BA19A3217300C52AD6 /* memory.c */; };
		1079244E19A3266700C52AD6 /* request.c in Sources */ = {isa = PBXBuildFile; fileRef = 107923BC19A3217300C52AD6 /* request.c */; };
		1079245119A3266700C52AD6 /* token.c in Sources */ = {isa = PBXBuildFile; fileRef = 107923BF19A3217300C52AD6 /* token.c */; };
		1079245419A32C0800C52AD6 /* token_table.h in Headers */ = {isa = PBXBuildFile; fileRef = 1079245319A32C0800C52AD6 /* token_table.h */; };
		107D4D441B588021004A9B21 /* ssl.c in Sources */ = {isa = PBXBuildFile; fileRef = 107D4D431B588021004A9B21 /* ssl.c */; };
		107D4D451B5880BC004A9B21 /* api.c in Sources */ = {isa = PBXBuildFile; fileRef = 10756E261AC126420009BF57 /* api.c */; };
		107D4D461B5880BC004A9B21 /* dumper.c in Sources */ = {isa = PBXBuildFile; fileRef = 10756E271AC126420009BF57 /* dumper.c */; };
		107D4D471B5880BC004A9B21 /* emitter.c in Sources */ = {isa = PBXBuildFile; fileRef = 10756E281AC126420009BF57 /* emitter.c */; };
		107D4D481B5880BC004A9B21 /* loader.c in Sources */ = {isa = PBXBuildFile; fileRef = 10756E291AC126420009BF57 /* loader.c */; };
		107D4D491B5880BC004A9B21 /* parser.c in Sources */ = {isa = PBXBuildFile; fileRef = 10756E2E1AC1264D0009BF57 /* parser.c */; };
		107D4D4A1B5880BC004A9B21 /* reader.c in Sources */ = {isa = PBXBuildFile; fileRef = 10756E2F1AC1264D0009BF57 /* reader.c */; };
		107D4D4B1B5880BC004A9B21 /* scanner.c in Sources */ = {isa = PBXBuildFile; fileRef = 10756E301AC1264D0009BF57 /* scanner.c */; };
		107D4D4C1B5880BC004A9B21 /* writer.c in Sources */ = {isa = PBXBuildFile; fileRef = 10756E311AC1264D0009BF57 /* writer.c */; };
		107D4D4F1B58970D004A9B21 /* ssl.c in Sources */ = {isa = PBXBuildFile; fileRef = 107D4D4D1B58970D004A9B21 /* ssl.c */; };
		107D4D531B5B2412004A9B21 /* file.h in Headers */ = {isa = PBXBuildFile; fileRef = 107D4D521B5B2412004A9B21 /* file.h */; };
		107D4D551B5B30EE004A9B21 /* file.c in Sources */ = {isa = PBXBuildFile; fileRef = 107D4D541B5B30EE004A9B21 /* file.c */; };
		107E34101C7EB13F00AEF5F8 /* gzip.c in Sources */ = {isa = PBXBuildFile; fileRef = 107E340F1C7EB13F00AEF5F8 /* gzip.c */; };
		107E34131C7FAC2000AEF5F8 /* brotli.c in Sources */ = {isa = PBXBuildFile; fileRef = 107E34111C7EE0D200AEF5F8 /* brotli.c */; };
		107E34221C7FEE2200AEF5F8 /* brotli.c in Sources */ = {isa = PBXBuildFile; fileRef = 107E34111C7EE0D200AEF5F8 /* brotli.c */; };
		10835E011C9A6C2400197E59 /* logconf.c in Sources */ = {isa = PBXBuildFile; fileRef = 10835E001C9A6C2400197E59 /* logconf.c */; };
		10835E031C9A860000197E59 /* status.c in Sources */ = {isa = PBXBuildFile; fileRef = 10835E021C9A860000197E59 /* status.c */; };
		10835E051C9B3C6200197E59 /* status.c in Sources */ = {isa = PBXBuildFile; fileRef = 10835E041C9B3C6200197E59 /* status.c */; };
		108867751AD9069900987967 /* defaults.c.h in Headers */ = {isa = PBXBuildFile; fileRef = 108867741AD9069900987967 /* defaults.c.h */; };
		108DD0861BA22E46004167DC /* mruby.c in Sources */ = {isa = PBXBuildFile; fileRef = 10B38A651B8D345D007DC191 /* mruby.c */; };
		10A3D3D21B4CDBDC00327CF9 /* memcached.c in Sources */ = {isa = PBXBuildFile; fileRef = 10A3D3D11B4CDBDC00327CF9 /* memcached.c */; };
		10A3D3D31B4CDF1200327CF9 /* memcached.h in Headers */ = {isa = PBXBuildFile; fileRef = 10A3D3D01B4CDBC700327CF9 /* memcached.h */; };
		10A3D4081B50DAB700327CF9 /* close.c in Sources */ = {isa = PBXBuildFile; fileRef = 10A3D3ED1B4FAAEC00327CF9 /* close.c */; };
		10A3D4091B50DAB700327CF9 /* connect.c in Sources */ = {isa = PBXBuildFile; fileRef = 10A3D3EE1B4FAAEC00327CF9 /* connect.c */; };
		10A3D40A1B50DAB700327CF9 /* recv.c in Sources */ = {isa = PBXBuildFile; fileRef = 10A3D3F61B4FAAF500327CF9 /* recv.c */; };
		10A3D40B1B50DAB700327CF9 /* send.c in Sources */ = {isa = PBXBuildFile; fileRef = 10A3D3F71B4FAAF500327CF9 /* send.c */; };
		10A3D40C1B50DAB700327CF9 /* socket.c in Sources */ = {isa = PBXBuildFile; fileRef = 10A3D3F91B4FAAF500327CF9 /* socket.c */; };
		10A3D40D1B50DAB700327CF9 /* strerror.c in Sources */ = {isa = PBXBuildFile; fileRef = 10A3D3FA1B4FAAF500327CF9 /* strerror.c */; };
		10AA2E941A80A592004322AC /* time_.h in Headers */ = {isa = PBXBuildFile; fileRef = 10AA2E931A80A592004322AC /* time_.h */; };
		10AA2E961A80A612004322AC /* time.c in Sources */ = {isa = PBXBuildFile; fileRef = 10AA2E951A80A612004322AC /* time.c */; };
		10AA2E991A81F68A004322AC /* time.c in Sources */ = {isa = PBXBuildFile; fileRef = 10AA2E981A81F68A004322AC /* time.c */; };
		10AA2E9F1A8807CF004322AC /* url.h in Headers */ = {isa = PBXBuildFile; fileRef = 10AA2E9E1A8807CF004322AC /* url.h */; };
		10AA2EA11A88082E004322AC /* url.c in Sources */ = {isa = PBXBuildFile; fileRef = 10AA2EA01A88082E004322AC /* url.c */; };
		10AA2EA31A88090B004322AC /* url.c in Sources */ = {isa = PBXBuildFile; fileRef = 10AA2EA21A88090B004322AC /* url.c */; };
		10AA2EA51A8D9999004322AC /* redirect.c in Sources */ = {isa = PBXBuildFile; fileRef = 10AA2EA41A8D9999004322AC /* redirect.c */; };
		10AA2EA71A8DA93C004322AC /* redirect.c in Sources */ = {isa = PBXBuildFile; fileRef = 10AA2EA61A8DA93C004322AC /* redirect.c */; };
		10AA2EAA1A8DDC57004322AC /* multithread.h in Headers */ = {isa = PBXBuildFile; fileRef = 10AA2EA91A8DDC57004322AC /* multithread.h */; };
		10AA2EAC1A8DE0AE004322AC /* multithread.c in Sources */ = {isa = PBXBuildFile; fileRef = 10AA2EAB1A8DE0AE004322AC /* multithread.c */; };
		10AA2EAE1A8E22DA004322AC /* multithread.c in Sources */ = {isa = PBXBuildFile; fileRef = 10AA2EAD1A8E22DA004322AC /* multithread.c */; };
		10AA2EB71A970EFC004322AC /* http2_internal.h in Headers */ = {isa = PBXBuildFile; fileRef = 10AA2EB61A970EFC004322AC /* http2_internal.h */; };
		10AA2EB91A971280004322AC /* http2_scheduler.h in Headers */ = {isa = PBXBuildFile; fileRef = 10AA2EB81A971280004322AC /* http2_scheduler.h */; };
		10AA2EBC1A9EEDF8004322AC /* proxy.c in Sources */ = {isa = PBXBuildFile; fileRef = 10AA2EBB1A9EEDF8004322AC /* proxy.c */; };
		10AA2EC01AA019FC004322AC /* headers.c in Sources */ = {isa = PBXBuildFile; fileRef = 10AA2EBF1AA019FC004322AC /* headers.c */; };
		10AA2EC21AA0402E004322AC /* reproxy.c in Sources */ = {isa = PBXBuildFile; fileRef = 10AA2EC11AA0402E004322AC /* reproxy.c */; };
		10AA2EC41AA0403A004322AC /* reproxy.c in Sources */ = {isa = PBXBuildFile; fileRef = 10AA2EC31AA0403A004322AC /* reproxy.c */; };
		10AAAC631B6C7A7D004487C3 /* http2_casper.h in Headers */ = {isa = PBXBuildFile; fileRef = 10AAAC621B6C7A7D004487C3 /* http2_casper.h */; };
		10AAAC651B6C9275004487C3 /* casper.c in Sources */ = {isa = PBXBuildFile; fileRef = 10AAAC641B6C9275004487C3 /* casper.c */; };
		10B38A721B8D34BB007DC191 /* mruby_.h in Headers */ = {isa = PBXBuildFile; fileRef = 10B38A711B8D34BB007DC191 /* mruby_.h */; };
		10BA72AA19AAD6300059392A /* stream.c in Sources */ = {isa = PBXBuildFile; fileRef = 10BA72A919AAD6300059392A /* stream.c */; };
		10BCF2FD1B168CAE0076939D /* fastcgi.c in Sources */ = {isa = PBXBuildFile; fileRef = 10BCF2FC1B168CAE0076939D /* fastcgi.c */; };
		10BCF2FF1B1A892F0076939D /* fastcgi.c in Sources */ = {isa = PBXBuildFile; fileRef = 10BCF2FE1B1A892F0076939D /* fastcgi.c */; };
		10BCF3011B214C460076939D /* fastcgi.c in Sources */ = {isa = PBXBuildFile; fileRef = 10BCF3001B214C460076939D /* fastcgi.c */; };
		10C45D4F1CFD15FA0096DB06 /* throttle_resp.c in Sources */ = {isa = PBXBuildFile; fileRef = 10C45D4E1CFD15FA0096DB06 /* throttle_resp.c */; };
		10C45D511CFD160A0096DB06 /* throttle_resp.c in Sources */ = {isa = PBXBuildFile; fileRef = 10C45D501CFD160A0096DB06 /* throttle_resp.c */; };
		10C45D551CFE9B300096DB06 /* events.c in Sources */ = {isa = PBXBuildFile; fileRef = 10C45D531CFE9B300096DB06 /* events.c */; };
		10C45D561CFE9B300096DB06 /* requests.c in Sources */ = {isa = PBXBuildFile; fileRef = 10C45D541CFE9B300096DB06 /* requests.c */; };
		10D0903A19F0A51C0043D458 /* memory.h in Headers */ = {isa = PBXBuildFile; fileRef = 10D0903919F0A51C0043D458 /* memory.h */; };
		10D0903E19F0A8190043D458 /* socket.h in Headers */ = {isa = PBXBuildFile; fileRef = 10D0903D19F0A8190043D458 /* socket.h */; };
		10D0904119F0B9CD0043D458 /* timeout.h in Headers */ = {isa = PBXBuildFile; fileRef = 10D0904019F0B9CD0043D458 /* timeout.h */; };
		10D0904319F0BA780043D458 /* linklist.h in Headers */ = {isa = PBXBuildFile; fileRef = 10D0904219F0BA780043D458 /* linklist.h */; };
		10D0904A19F0CA9C0043D458 /* libh2o.a in Frameworks */ = {isa = PBXBuildFile; fileRef = 1079231519A320A700C52AD6 /* libh2o.a */; };
		10D0905519F102C70043D458 /* http1client.c in Sources */ = {isa = PBXBuildFile; fileRef = 10D0905419F102C70043D458 /* http1client.c */; };
		10D0905719F102DA0043D458 /* http1client.h in Headers */ = {isa = PBXBuildFile; fileRef = 10D0905619F102DA0043D458 /* http1client.h */; };
		10D0905919F22FA10043D458 /* string_.h in Headers */ = {isa = PBXBuildFile; fileRef = 10D0905819F22FA10043D458 /* string_.h */; };
		10D0906219F38B2E0043D458 /* libh2o.a in Frameworks */ = {isa = PBXBuildFile; fileRef = 1079231519A320A700C52AD6 /* libh2o.a */; };
		10D0906B19F38B850043D458 /* http1client.c in Sources */ = {isa = PBXBuildFile; fileRef = 10D0906A19F38B850043D458 /* http1client.c */; };
		10D0906C19F395FC0043D458 /* socket-client.c in Sources */ = {isa = PBXBuildFile; fileRef = 10D0905219F0CB130043D458 /* socket-client.c */; };
		10D0907019F494CC0043D458 /* test.c in Sources */ = {isa = PBXBuildFile; fileRef = 10D0906E19F494CC0043D458 /* test.c */; };
		10D0907319F633B00043D458 /* proxy.c in Sources */ = {isa = PBXBuildFile; fileRef = 10D0907219F633B00043D458 /* proxy.c */; };
		10DA969C1CD2BF9000679165 /* cache.h in Headers */ = {isa = PBXBuildFile; fileRef = 10DA969B1CD2BF9000679165 /* cache.h */; };
		10DA969E1CD2BFAC00679165 /* cache.c in Sources */ = {isa = PBXBuildFile; fileRef = 10DA969D1CD2BFAC00679165 /* cache.c */; };
		10DA96A01CD2BFEE00679165 /* cache.c in Sources */ = {isa = PBXBuildFile; fileRef = 10DA969F1CD2BFEE00679165 /* cache.c */; };
		10E299581A67E68500701AA6 /* scheduler.c in Sources */ = {isa = PBXBuildFile; fileRef = 10E299571A67E68500701AA6 /* scheduler.c */; };
		10E2995A1A68D03100701AA6 /* scheduler.c in Sources */ = {isa = PBXBuildFile; fileRef = 10E299591A68D03100701AA6 /* scheduler.c */; };
		10E598011CE1683A000D7B94 /* mruby.c in Sources */ = {isa = PBXBuildFile; fileRef = 10B38A731B8D3544007DC191 /* mruby.c */; };
		10EA45D81D0949BF00769A2B /* libh2o.a in Frameworks */ = {isa = PBXBuildFile; fileRef = 1079231519A320A700C52AD6 /* libh2o.a */; };
		10EA45E11D094A1200769A2B /* latency-optimization.c in Sources */ = {isa = PBXBuildFile; fileRef = 10EA45E01D094A1200769A2B /* latency-optimization.c */; };
		10EC2A361A0B4D370083514F /* socketpool.h in Headers */ = {isa = PBXBuildFile; fileRef = 10EC2A351A0B4D370083514F /* socketpool.h */; };
		10EC2A381A0B4DC70083514F /* socketpool.c in Sources */ = {isa = PBXBuildFile; fileRef = 10EC2A371A0B4DC70083514F /* socketpool.c */; };
		10F417D619C190F800B6E31A /* main.c in Sources */ = {isa = PBXBuildFile; fileRef = 10F417D519C190F800B6E31A /* main.c */; settings = {COMPILER_FLAGS = "-Wno-deprecated-declarations"; }; };
		10F417FF19C2D2F800B6E31A /* picotest.c in Sources */ = {isa = PBXBuildFile; fileRef = 10F417FD19C2D2F800B6E31A /* picotest.c */; };
		10F4180119C2D31600B6E31A /* yoml.h in Headers */ = {isa = PBXBuildFile; fileRef = 10F4180019C2D31600B6E31A /* yoml.h */; };
		10F4180519CA75C500B6E31A /* configurator.c in Sources */ = {isa = PBXBuildFile; fileRef = 10F4180419CA75C500B6E31A /* configurator.c */; };
		10F419801B64E70D00BEAEAC /* golombset.h in Headers */ = {isa = PBXBuildFile; fileRef = 10F4197F1B64E70D00BEAEAC /* golombset.h */; };
		10F9F2651AF4795D0056F26B /* redirect.c in Sources */ = {isa = PBXBuildFile; fileRef = 10F9F2641AF4795D0056F26B /* redirect.c */; };
		10F9F2671AFC5F550056F26B /* hostinfo.c in Sources */ = {isa = PBXBuildFile; fileRef = 10F9F2661AFC5F550056F26B /* hostinfo.c */; };
		10FCC13E1B2E4A4500F13674 /* cloexec.c in Sources */ = {isa = PBXBuildFile; fileRef = 10FCC13C1B2E4A4500F13674 /* cloexec.c */; };
		10FCC13F1B2E4A4500F13674 /* cloexec.h in Headers */ = {isa = PBXBuildFile; fileRef = 10FCC13D1B2E4A4500F13674 /* cloexec.h */; };
		10FCC1401B2E59E600F13674 /* cloexec.c in Sources */ = {isa = PBXBuildFile; fileRef = 10FCC13C1B2E4A4500F13674 /* cloexec.c */; };
		10FEF24A1D6FC6F600E11B1D /* durations.c in Sources */ = {isa = PBXBuildFile; fileRef = 10FEF2491D6FC6F600E11B1D /* durations.c */; };
		10FEF24E1D6FC8E200E11B1D /* gkc.c in Sources */ = {isa = PBXBuildFile; fileRef = 10FEF24C1D6FC8E200E11B1D /* gkc.c */; };
		10FEF24F1D6FC8E200E11B1D /* gkc.h in Headers */ = {isa = PBXBuildFile; fileRef = 10FEF24D1D6FC8E200E11B1D /* gkc.h */; };
		10FFEE0A1BB23A8C0087AD75 /* neverbleed.c in Sources */ = {isa = PBXBuildFile; fileRef = 10FFEE081BB23A8C0087AD75 /* neverbleed.c */; };
		7D0285C91EF422D40094292B /* sleep.c in Sources */ = {isa = PBXBuildFile; fileRef = 7D0285C81EF422D40094292B /* sleep.c */; };
<<<<<<< HEAD
		7D0341FB1FE4D5B60052E0A1 /* http2client.c in Sources */ = {isa = PBXBuildFile; fileRef = 7D0341FA1FE4D5B60052E0A1 /* http2client.c */; };
		7D0341FC1FE4D5BD0052E0A1 /* http2client.c in Sources */ = {isa = PBXBuildFile; fileRef = 7D0341FA1FE4D5B60052E0A1 /* http2client.c */; };
		7D10CC6B205D0F950054A8E2 /* httpclient_internal.h in Headers */ = {isa = PBXBuildFile; fileRef = 7D10CC6A205D0F8E0054A8E2 /* httpclient_internal.h */; };
		7D2DF4EE20297EEF004AD361 /* header.h in Headers */ = {isa = PBXBuildFile; fileRef = 7D2DF4ED20297EE0004AD361 /* header.h */; };
		7D4ADC471FCE494A00CB9F92 /* http2client.h in Headers */ = {isa = PBXBuildFile; fileRef = 7D4ADC461FCE441B00CB9F92 /* http2client.h */; };
		7D67C721204F8C0E0049E935 /* httpclient.c in Sources */ = {isa = PBXBuildFile; fileRef = 7D67C720204F8C0E0049E935 /* httpclient.c */; };
		7D67C722204F8C0E0049E935 /* httpclient.c in Sources */ = {isa = PBXBuildFile; fileRef = 7D67C720204F8C0E0049E935 /* httpclient.c */; };
		7D67C724204F8CA50049E935 /* httpclient.h in Headers */ = {isa = PBXBuildFile; fileRef = 7D67C723204F8C9B0049E935 /* httpclient.h */; };
=======
		7D9372FE202AC70F005FE6AB /* server_timing.c in Sources */ = {isa = PBXBuildFile; fileRef = 7D9372FD202AC70F005FE6AB /* server_timing.c */; };
		7D9372FF202AC717005FE6AB /* server_timing.c in Sources */ = {isa = PBXBuildFile; fileRef = 7D9372FD202AC70F005FE6AB /* server_timing.c */; };
		7D937300202AC717005FE6AB /* server_timing.c in Sources */ = {isa = PBXBuildFile; fileRef = 7D9372FD202AC70F005FE6AB /* server_timing.c */; };
		7D937302202AC7BA005FE6AB /* server_timing.c in Sources */ = {isa = PBXBuildFile; fileRef = 7D937301202AC7BA005FE6AB /* server_timing.c */; };
		7D937303202AC7BA005FE6AB /* server_timing.c in Sources */ = {isa = PBXBuildFile; fileRef = 7D937301202AC7BA005FE6AB /* server_timing.c */; };
>>>>>>> 58912436
		7D9FA53A1FC323B200189F88 /* channel.c in Sources */ = {isa = PBXBuildFile; fileRef = 7D9FA5381FC323AC00189F88 /* channel.c */; };
		D081373A1FD400F4004679DF /* least_conn.c in Sources */ = {isa = PBXBuildFile; fileRef = D08137381FD400F4004679DF /* least_conn.c */; };
		D081373B1FD400F4004679DF /* roundrobin.c in Sources */ = {isa = PBXBuildFile; fileRef = D08137391FD400F4004679DF /* roundrobin.c */; };
		D08137421FD408C2004679DF /* balancer.h in Headers */ = {isa = PBXBuildFile; fileRef = D08137411FD408C1004679DF /* balancer.h */; };
		E90A95F31E30795100483D6C /* headers_util.c in Sources */ = {isa = PBXBuildFile; fileRef = E90A95F21E30795100483D6C /* headers_util.c */; };
		E90A95F51E30797D00483D6C /* headers_util.c in Sources */ = {isa = PBXBuildFile; fileRef = E90A95F41E30797D00483D6C /* headers_util.c */; };
		E927CD632074855D00D4797E /* sha512.c in Sources */ = {isa = PBXBuildFile; fileRef = E927CD612074855300D4797E /* sha512.c */; };
		E9708AE01E49A2120029E0A5 /* picotls.h in Headers */ = {isa = PBXBuildFile; fileRef = E9708ADF1E49A2120029E0A5 /* picotls.h */; };
		E9708AE61E49A2420029E0A5 /* cifra.c in Sources */ = {isa = PBXBuildFile; fileRef = E9708AD81E499E040029E0A5 /* cifra.c */; };
		E9708AE71E49A2420029E0A5 /* openssl.c in Sources */ = {isa = PBXBuildFile; fileRef = E9708AD91E499E040029E0A5 /* openssl.c */; };
		E9708AE81E49A2420029E0A5 /* picotls.c in Sources */ = {isa = PBXBuildFile; fileRef = E9708ADA1E499E040029E0A5 /* picotls.c */; };
		E9708B1C1E49A3480029E0A5 /* handy.h in Headers */ = {isa = PBXBuildFile; fileRef = E9708B1B1E49A3480029E0A5 /* handy.h */; };
		E9708B1D1E49BABC0029E0A5 /* aes.c in Sources */ = {isa = PBXBuildFile; fileRef = E9708AEC1E49A2910029E0A5 /* aes.c */; };
		E9708B1E1E49BAC10029E0A5 /* blockwise.c in Sources */ = {isa = PBXBuildFile; fileRef = E9708AF11E49A2B90029E0A5 /* blockwise.c */; };
		E9708B1F1E49BAC60029E0A5 /* chash.c in Sources */ = {isa = PBXBuildFile; fileRef = E9708AF71E49A3130029E0A5 /* chash.c */; };
		E9708B201E49BACA0029E0A5 /* curve25519.c in Sources */ = {isa = PBXBuildFile; fileRef = E9708AF91E49A3130029E0A5 /* curve25519.c */; settings = {COMPILER_FLAGS = "-Wno-conversion"; }; };
		E9708B221E49BAD00029E0A5 /* drbg.c in Sources */ = {isa = PBXBuildFile; fileRef = E9708AFC1E49A3130029E0A5 /* drbg.c */; settings = {COMPILER_FLAGS = "-Wno-conversion"; }; };
		E9708B231E49BAD40029E0A5 /* gcm.c in Sources */ = {isa = PBXBuildFile; fileRef = E9708AFE1E49A3130029E0A5 /* gcm.c */; };
		E9708B241E49BAD70029E0A5 /* gf128.c in Sources */ = {isa = PBXBuildFile; fileRef = E9708AFF1E49A3130029E0A5 /* gf128.c */; };
		E9708B251E49BADA0029E0A5 /* hmac.c in Sources */ = {isa = PBXBuildFile; fileRef = E9708B011E49A3130029E0A5 /* hmac.c */; };
		E9708B261E49BADE0029E0A5 /* modes.c in Sources */ = {isa = PBXBuildFile; fileRef = E9708B031E49A3130029E0A5 /* modes.c */; };
		E9708B271E49BAE10029E0A5 /* sha256.c in Sources */ = {isa = PBXBuildFile; fileRef = E9708B061E49A3130029E0A5 /* sha256.c */; };
		E9708B391E52C75A0029E0A5 /* cloexec.c in Sources */ = {isa = PBXBuildFile; fileRef = 10FCC13C1B2E4A4500F13674 /* cloexec.c */; };
		E9708B3A1E52C7640029E0A5 /* gkc.c in Sources */ = {isa = PBXBuildFile; fileRef = 10FEF24C1D6FC8E200E11B1D /* gkc.c */; };
		E9708B3B1E52C7730029E0A5 /* close.c in Sources */ = {isa = PBXBuildFile; fileRef = 10A3D3ED1B4FAAEC00327CF9 /* close.c */; };
		E9708B3C1E52C7860029E0A5 /* connect.c in Sources */ = {isa = PBXBuildFile; fileRef = 10A3D3EE1B4FAAEC00327CF9 /* connect.c */; };
		E9708B3D1E52C7860029E0A5 /* recv.c in Sources */ = {isa = PBXBuildFile; fileRef = 10A3D3F61B4FAAF500327CF9 /* recv.c */; };
		E9708B3E1E52C7860029E0A5 /* send.c in Sources */ = {isa = PBXBuildFile; fileRef = 10A3D3F71B4FAAF500327CF9 /* send.c */; };
		E9708B3F1E52C7860029E0A5 /* send_text.c in Sources */ = {isa = PBXBuildFile; fileRef = 1022E7C01CA8BC9E00CE2A05 /* send_text.c */; };
		E9708B401E52C7860029E0A5 /* socket.c in Sources */ = {isa = PBXBuildFile; fileRef = 10A3D3F91B4FAAF500327CF9 /* socket.c */; };
		E9708B411E52C7860029E0A5 /* strerror.c in Sources */ = {isa = PBXBuildFile; fileRef = 10A3D3FA1B4FAAF500327CF9 /* strerror.c */; };
		E9708B421E52C7860029E0A5 /* text_mode.c in Sources */ = {isa = PBXBuildFile; fileRef = 1022E7C21CA8BCCE00CE2A05 /* text_mode.c */; };
		E9708B431E52C7AA0029E0A5 /* picohttpparser.c in Sources */ = {isa = PBXBuildFile; fileRef = 1079235A19A3210D00C52AD6 /* picohttpparser.c */; };
		E9708B441E52C7DF0029E0A5 /* cache.c in Sources */ = {isa = PBXBuildFile; fileRef = 10DA969D1CD2BFAC00679165 /* cache.c */; };
		E9708B451E52C7DF0029E0A5 /* file.c in Sources */ = {isa = PBXBuildFile; fileRef = 107D4D541B5B30EE004A9B21 /* file.c */; };
		E9708B461E52C7DF0029E0A5 /* filecache.c in Sources */ = {isa = PBXBuildFile; fileRef = 1044812F1BFD10450007863F /* filecache.c */; };
		E9708B471E52C7DF0029E0A5 /* hostinfo.c in Sources */ = {isa = PBXBuildFile; fileRef = 1058C8891AA6E5E3008D6180 /* hostinfo.c */; };
		E9708B481E52C7DF0029E0A5 /* http1client.c in Sources */ = {isa = PBXBuildFile; fileRef = 10D0905419F102C70043D458 /* http1client.c */; };
		E9708B491E52C7DF0029E0A5 /* memcached.c in Sources */ = {isa = PBXBuildFile; fileRef = 10A3D3D11B4CDBDC00327CF9 /* memcached.c */; };
		E9708B4A1E52C7DF0029E0A5 /* memory.c in Sources */ = {isa = PBXBuildFile; fileRef = 107923BA19A3217300C52AD6 /* memory.c */; };
		E9708B4B1E52C7DF0029E0A5 /* multithread.c in Sources */ = {isa = PBXBuildFile; fileRef = 10AA2EAB1A8DE0AE004322AC /* multithread.c */; };
		E9708B4C1E52C7DF0029E0A5 /* serverutil.c in Sources */ = {isa = PBXBuildFile; fileRef = 104B9A241A4A4FEE009EEE64 /* serverutil.c */; };
		E9708B4D1E52C7DF0029E0A5 /* socket.c in Sources */ = {isa = PBXBuildFile; fileRef = 101788B119B561AA0084C6D8 /* socket.c */; };
		E9708B4E1E52C7E50029E0A5 /* socketpool.c in Sources */ = {isa = PBXBuildFile; fileRef = 10EC2A371A0B4DC70083514F /* socketpool.c */; };
		E9708B4F1E52C7E50029E0A5 /* string.c in Sources */ = {isa = PBXBuildFile; fileRef = 10D0905A19F230280043D458 /* string.c */; };
		E9708B501E52C7E50029E0A5 /* time.c in Sources */ = {isa = PBXBuildFile; fileRef = 10AA2E951A80A612004322AC /* time.c */; };
		E9708B511E52C7E50029E0A5 /* timeout.c in Sources */ = {isa = PBXBuildFile; fileRef = 1065E6F819BEBAC600686E72 /* timeout.c */; };
		E9708B521E52C7E50029E0A5 /* url.c in Sources */ = {isa = PBXBuildFile; fileRef = 10AA2EA01A88082E004322AC /* url.c */; };
		E9708B531E52C7EE0029E0A5 /* config.c in Sources */ = {isa = PBXBuildFile; fileRef = 105534EE1A440FC800627ECB /* config.c */; };
		E9708B541E52C7EE0029E0A5 /* configurator.c in Sources */ = {isa = PBXBuildFile; fileRef = 10F4180419CA75C500B6E31A /* configurator.c */; };
		E9708B551E52C7EE0029E0A5 /* context.c in Sources */ = {isa = PBXBuildFile; fileRef = 107923B919A3217300C52AD6 /* context.c */; };
		E9708B561E52C7EE0029E0A5 /* headers.c in Sources */ = {isa = PBXBuildFile; fileRef = 107923B019A3217300C52AD6 /* headers.c */; };
		E9708B571E52C7EE0029E0A5 /* logconf.c in Sources */ = {isa = PBXBuildFile; fileRef = 10835E001C9A6C2400197E59 /* logconf.c */; };
		E9708B581E52C7EE0029E0A5 /* proxy.c in Sources */ = {isa = PBXBuildFile; fileRef = 10AA2EBB1A9EEDF8004322AC /* proxy.c */; };
		E9708B591E52C7EE0029E0A5 /* request.c in Sources */ = {isa = PBXBuildFile; fileRef = 107923BC19A3217300C52AD6 /* request.c */; };
		E9708B5A1E52C7EE0029E0A5 /* token.c in Sources */ = {isa = PBXBuildFile; fileRef = 107923BF19A3217300C52AD6 /* token.c */; };
		E9708B5B1E52C7F30029E0A5 /* util.c in Sources */ = {isa = PBXBuildFile; fileRef = 107923C019A3217300C52AD6 /* util.c */; };
		E9708B5C1E52C80F0029E0A5 /* access_log.c in Sources */ = {isa = PBXBuildFile; fileRef = 105534DA1A3C7A5400627ECB /* access_log.c */; };
		E9708B5D1E52C80F0029E0A5 /* compress.c in Sources */ = {isa = PBXBuildFile; fileRef = 107086711B798487002B8F18 /* compress.c */; };
		E9708B5E1E52C80F0029E0A5 /* expires.c in Sources */ = {isa = PBXBuildFile; fileRef = 104B9A521A5FC7C4009EEE64 /* expires.c */; };
		E9708B5F1E52C80F0029E0A5 /* errordoc.c in Sources */ = {isa = PBXBuildFile; fileRef = 106C23001C0544CE00405689 /* errordoc.c */; };
		E9708B601E52C80F0029E0A5 /* fastcgi.c in Sources */ = {isa = PBXBuildFile; fileRef = 10BCF2FE1B1A892F0076939D /* fastcgi.c */; };
		E9708B611E52C80F0029E0A5 /* file.c in Sources */ = {isa = PBXBuildFile; fileRef = 105534DC1A3C7AA900627ECB /* file.c */; };
		E9708B621E52C80F0029E0A5 /* headers.c in Sources */ = {isa = PBXBuildFile; fileRef = 10AA2EBF1AA019FC004322AC /* headers.c */; };
		E9708B631E52C80F0029E0A5 /* headers_util.c in Sources */ = {isa = PBXBuildFile; fileRef = E90A95F41E30797D00483D6C /* headers_util.c */; };
		E9708B641E52C80F0029E0A5 /* proxy.c in Sources */ = {isa = PBXBuildFile; fileRef = 105534DE1A3C7B9800627ECB /* proxy.c */; };
		E9708B651E52C80F0029E0A5 /* redirect.c in Sources */ = {isa = PBXBuildFile; fileRef = 10AA2EA61A8DA93C004322AC /* redirect.c */; };
		E9708B661E52C80F0029E0A5 /* reproxy.c in Sources */ = {isa = PBXBuildFile; fileRef = 10AA2EC11AA0402E004322AC /* reproxy.c */; };
		E9708B671E52C80F0029E0A5 /* status.c in Sources */ = {isa = PBXBuildFile; fileRef = 10835E041C9B3C6200197E59 /* status.c */; };
		E9708B681E52C80F0029E0A5 /* throttle_resp.c in Sources */ = {isa = PBXBuildFile; fileRef = 10C45D4E1CFD15FA0096DB06 /* throttle_resp.c */; };
		E9708B691E52C80F0029E0A5 /* http2_debug_state.c in Sources */ = {isa = PBXBuildFile; fileRef = 084FC7C31D54BB9200E89F66 /* http2_debug_state.c */; };
		E9708B6A1E52C81D0029E0A5 /* access_log.c in Sources */ = {isa = PBXBuildFile; fileRef = 101B670B19ADD3380084A351 /* access_log.c */; };
		E9708B6B1E52C81D0029E0A5 /* chunked.c in Sources */ = {isa = PBXBuildFile; fileRef = 107923AE19A3217300C52AD6 /* chunked.c */; };
		E9708B6C1E52C81D0029E0A5 /* compress.c in Sources */ = {isa = PBXBuildFile; fileRef = 1070866B1B787D06002B8F18 /* compress.c */; };
		E9708B6D1E52C8250029E0A5 /* gzip.c in Sources */ = {isa = PBXBuildFile; fileRef = 107E340F1C7EB13F00AEF5F8 /* gzip.c */; };
		E9708B721E52C82A0029E0A5 /* errordoc.c in Sources */ = {isa = PBXBuildFile; fileRef = 106C22FE1C05436100405689 /* errordoc.c */; };
		E9708B731E52C82A0029E0A5 /* expires.c in Sources */ = {isa = PBXBuildFile; fileRef = 104B9A501A5FB096009EEE64 /* expires.c */; };
		E9708B741E52C82A0029E0A5 /* fastcgi.c in Sources */ = {isa = PBXBuildFile; fileRef = 10BCF2FC1B168CAE0076939D /* fastcgi.c */; };
		E9708B751E52C82A0029E0A5 /* file.c in Sources */ = {isa = PBXBuildFile; fileRef = 107923AF19A3217300C52AD6 /* file.c */; };
		E9708B761E52C8330029E0A5 /* headers.c in Sources */ = {isa = PBXBuildFile; fileRef = 10AA2EBD1AA019D8004322AC /* headers.c */; };
		E9708B771E52C8330029E0A5 /* headers_util.c in Sources */ = {isa = PBXBuildFile; fileRef = E90A95F21E30795100483D6C /* headers_util.c */; };
		E9708B781E52C8330029E0A5 /* mimemap.c in Sources */ = {isa = PBXBuildFile; fileRef = 107923BB19A3217300C52AD6 /* mimemap.c */; };
		E9708B791E52C83D0029E0A5 /* proxy.c in Sources */ = {isa = PBXBuildFile; fileRef = 10D0907219F633B00043D458 /* proxy.c */; };
		E9708B7A1E52C83D0029E0A5 /* redirect.c in Sources */ = {isa = PBXBuildFile; fileRef = 10AA2EA41A8D9999004322AC /* redirect.c */; };
		E9708B7B1E52C83D0029E0A5 /* reproxy.c in Sources */ = {isa = PBXBuildFile; fileRef = 10AA2EC31AA0403A004322AC /* reproxy.c */; };
		E9708B7C1E52C83D0029E0A5 /* status.c in Sources */ = {isa = PBXBuildFile; fileRef = 10835E021C9A860000197E59 /* status.c */; };
		E9708B7D1E52C8430029E0A5 /* durations.c in Sources */ = {isa = PBXBuildFile; fileRef = 10FEF2491D6FC6F600E11B1D /* durations.c */; };
		E9708B7E1E52C8430029E0A5 /* events.c in Sources */ = {isa = PBXBuildFile; fileRef = 10C45D531CFE9B300096DB06 /* events.c */; };
		E9708B7F1E52C8430029E0A5 /* requests.c in Sources */ = {isa = PBXBuildFile; fileRef = 10C45D541CFE9B300096DB06 /* requests.c */; };
		E9708B801E52C84A0029E0A5 /* throttle_resp.c in Sources */ = {isa = PBXBuildFile; fileRef = 10C45D501CFD160A0096DB06 /* throttle_resp.c */; };
		E9708B811E52C84A0029E0A5 /* http2_debug_state.c in Sources */ = {isa = PBXBuildFile; fileRef = 084FC7C01D54B90D00E89F66 /* http2_debug_state.c */; };
		E9708B821E52C84E0029E0A5 /* http1.c in Sources */ = {isa = PBXBuildFile; fileRef = 107923B119A3217300C52AD6 /* http1.c */; };
		E9708B831E52C8560029E0A5 /* cache_digests.c in Sources */ = {isa = PBXBuildFile; fileRef = 1024A3FB1D22315000EB13F1 /* cache_digests.c */; };
		E9708B841E52C8560029E0A5 /* casper.c in Sources */ = {isa = PBXBuildFile; fileRef = 10AAAC641B6C9275004487C3 /* casper.c */; };
		E9708B851E52C8560029E0A5 /* connection.c in Sources */ = {isa = PBXBuildFile; fileRef = 107923B319A3217300C52AD6 /* connection.c */; };
		E9708B861E52C8560029E0A5 /* frame.c in Sources */ = {isa = PBXBuildFile; fileRef = 107923B819A3217300C52AD6 /* frame.c */; };
		E9708B871E52C8560029E0A5 /* hpack.c in Sources */ = {isa = PBXBuildFile; fileRef = 107923B419A3217300C52AD6 /* hpack.c */; };
		E9708B881E52C8560029E0A5 /* stream.c in Sources */ = {isa = PBXBuildFile; fileRef = 10BA72A919AAD6300059392A /* stream.c */; };
		E9708B891E52C8560029E0A5 /* scheduler.c in Sources */ = {isa = PBXBuildFile; fileRef = 10E299571A67E68500701AA6 /* scheduler.c */; };
		E9708B8A1E52C8560029E0A5 /* http2_debug_state.c in Sources */ = {isa = PBXBuildFile; fileRef = 080D35EA1D5E060D0029B7E5 /* http2_debug_state.c */; };
		E9708B8B1E52C85A0029E0A5 /* tunnel.c in Sources */ = {isa = PBXBuildFile; fileRef = 106C22F71C040F6400405689 /* tunnel.c */; };
		E987E5CF1FD7BE8800DE4346 /* utf8_util.c in Sources */ = {isa = PBXBuildFile; fileRef = E987E5861FD7BE2200DE4346 /* utf8_util.c */; };
		E987E5D01FD7BE8D00DE4346 /* static_dict.c in Sources */ = {isa = PBXBuildFile; fileRef = E987E58C1FD7BE2300DE4346 /* static_dict.c */; };
		E987E5D11FD7BE9200DE4346 /* metablock.c in Sources */ = {isa = PBXBuildFile; fileRef = E987E5801FD7BE2100DE4346 /* metablock.c */; };
		E987E5D21FD7BE9500DE4346 /* memory.c in Sources */ = {isa = PBXBuildFile; fileRef = E987E56C1FD7BE1F00DE4346 /* memory.c */; };
		E987E5D31FD7BE9C00DE4346 /* literal_cost.c in Sources */ = {isa = PBXBuildFile; fileRef = E987E5631FD7BE1E00DE4346 /* literal_cost.c */; };
		E987E5D41FD7BE9F00DE4346 /* histogram.c in Sources */ = {isa = PBXBuildFile; fileRef = E987E5741FD7BE2000DE4346 /* histogram.c */; };
		E987E5D51FD7BEB500DE4346 /* backward_references_hq.c in Sources */ = {isa = PBXBuildFile; fileRef = E987E57A1FD7BE2000DE4346 /* backward_references_hq.c */; };
		E987E5D61FD7BEB500DE4346 /* backward_references.c in Sources */ = {isa = PBXBuildFile; fileRef = E987E56F1FD7BE1F00DE4346 /* backward_references.c */; };
		E987E5D71FD7BEB500DE4346 /* bit_cost.c in Sources */ = {isa = PBXBuildFile; fileRef = E987E5551FD7BE1D00DE4346 /* bit_cost.c */; };
		E987E5D81FD7BEB500DE4346 /* block_splitter.c in Sources */ = {isa = PBXBuildFile; fileRef = E987E5731FD7BE2000DE4346 /* block_splitter.c */; };
		E987E5D91FD7BEB500DE4346 /* brotli_bit_stream.c in Sources */ = {isa = PBXBuildFile; fileRef = E987E5871FD7BE2200DE4346 /* brotli_bit_stream.c */; };
		E987E5DA1FD7BEB500DE4346 /* compress_fragment_two_pass.c in Sources */ = {isa = PBXBuildFile; fileRef = E987E5651FD7BE1E00DE4346 /* compress_fragment_two_pass.c */; };
		E987E5DB1FD7BEB500DE4346 /* compress_fragment.c in Sources */ = {isa = PBXBuildFile; fileRef = E987E57D1FD7BE2100DE4346 /* compress_fragment.c */; };
		E987E5DC1FD7BEB500DE4346 /* dictionary_hash.c in Sources */ = {isa = PBXBuildFile; fileRef = E987E55A1FD7BE1D00DE4346 /* dictionary_hash.c */; };
		E987E5DD1FD7BEB500DE4346 /* encode.c in Sources */ = {isa = PBXBuildFile; fileRef = E987E57E1FD7BE2100DE4346 /* encode.c */; };
		E987E5DE1FD7BEB500DE4346 /* entropy_encode.c in Sources */ = {isa = PBXBuildFile; fileRef = E987E5661FD7BE1E00DE4346 /* entropy_encode.c */; };
		E987E5E91FD7EBC700DE4346 /* cluster.c in Sources */ = {isa = PBXBuildFile; fileRef = E987E58B1FD7BE2300DE4346 /* cluster.c */; };
		E987E5EA1FD7EBD100DE4346 /* dictionary.c in Sources */ = {isa = PBXBuildFile; fileRef = E987E5E31FD7EB7E00DE4346 /* dictionary.c */; };
		E987E5EB1FD8C01E00DE4346 /* dictionary.c in Sources */ = {isa = PBXBuildFile; fileRef = E987E5E31FD7EB7E00DE4346 /* dictionary.c */; };
		E987E5EC1FD8C04D00DE4346 /* backward_references_hq.c in Sources */ = {isa = PBXBuildFile; fileRef = E987E57A1FD7BE2000DE4346 /* backward_references_hq.c */; };
		E987E5ED1FD8C04D00DE4346 /* backward_references.c in Sources */ = {isa = PBXBuildFile; fileRef = E987E56F1FD7BE1F00DE4346 /* backward_references.c */; };
		E987E5EE1FD8C04D00DE4346 /* bit_cost.c in Sources */ = {isa = PBXBuildFile; fileRef = E987E5551FD7BE1D00DE4346 /* bit_cost.c */; };
		E987E5EF1FD8C04D00DE4346 /* block_splitter.c in Sources */ = {isa = PBXBuildFile; fileRef = E987E5731FD7BE2000DE4346 /* block_splitter.c */; };
		E987E5F01FD8C04D00DE4346 /* brotli_bit_stream.c in Sources */ = {isa = PBXBuildFile; fileRef = E987E5871FD7BE2200DE4346 /* brotli_bit_stream.c */; };
		E987E5F11FD8C04D00DE4346 /* cluster.c in Sources */ = {isa = PBXBuildFile; fileRef = E987E58B1FD7BE2300DE4346 /* cluster.c */; };
		E987E5F21FD8C04D00DE4346 /* compress_fragment_two_pass.c in Sources */ = {isa = PBXBuildFile; fileRef = E987E5651FD7BE1E00DE4346 /* compress_fragment_two_pass.c */; };
		E987E5F31FD8C04D00DE4346 /* compress_fragment.c in Sources */ = {isa = PBXBuildFile; fileRef = E987E57D1FD7BE2100DE4346 /* compress_fragment.c */; };
		E987E5F41FD8C04D00DE4346 /* dictionary_hash.c in Sources */ = {isa = PBXBuildFile; fileRef = E987E55A1FD7BE1D00DE4346 /* dictionary_hash.c */; };
		E987E5F51FD8C04D00DE4346 /* encode.c in Sources */ = {isa = PBXBuildFile; fileRef = E987E57E1FD7BE2100DE4346 /* encode.c */; };
		E987E5F61FD8C04D00DE4346 /* entropy_encode.c in Sources */ = {isa = PBXBuildFile; fileRef = E987E5661FD7BE1E00DE4346 /* entropy_encode.c */; };
		E987E5F71FD8C04D00DE4346 /* histogram.c in Sources */ = {isa = PBXBuildFile; fileRef = E987E5741FD7BE2000DE4346 /* histogram.c */; };
		E987E5F81FD8C04D00DE4346 /* literal_cost.c in Sources */ = {isa = PBXBuildFile; fileRef = E987E5631FD7BE1E00DE4346 /* literal_cost.c */; };
		E987E5F91FD8C04D00DE4346 /* memory.c in Sources */ = {isa = PBXBuildFile; fileRef = E987E56C1FD7BE1F00DE4346 /* memory.c */; };
		E987E5FA1FD8C04D00DE4346 /* metablock.c in Sources */ = {isa = PBXBuildFile; fileRef = E987E5801FD7BE2100DE4346 /* metablock.c */; };
		E987E5FB1FD8C04D00DE4346 /* static_dict.c in Sources */ = {isa = PBXBuildFile; fileRef = E987E58C1FD7BE2300DE4346 /* static_dict.c */; };
		E987E5FC1FD8C04D00DE4346 /* utf8_util.c in Sources */ = {isa = PBXBuildFile; fileRef = E987E5861FD7BE2200DE4346 /* utf8_util.c */; };
		E9BC76E51F00E70700EB7A09 /* salsa20.h in Headers */ = {isa = PBXBuildFile; fileRef = E9BC76E41F00E70700EB7A09 /* salsa20.h */; };
		E9BC76E81F00E73900EB7A09 /* chacha20.c in Sources */ = {isa = PBXBuildFile; fileRef = E9BC76E61F00E72D00EB7A09 /* chacha20.c */; };
		E9BC76EB1F00E74F00EB7A09 /* poly1305.c in Sources */ = {isa = PBXBuildFile; fileRef = E9BC76E91F00E74C00EB7A09 /* poly1305.c */; };
		E9F677D42007476D006476D3 /* least_conn.c in Sources */ = {isa = PBXBuildFile; fileRef = D08137381FD400F4004679DF /* least_conn.c */; };
		E9F677D520074770006476D3 /* roundrobin.c in Sources */ = {isa = PBXBuildFile; fileRef = D08137391FD400F4004679DF /* roundrobin.c */; };
		E9F677D6200775FF006476D3 /* least_conn.c in Sources */ = {isa = PBXBuildFile; fileRef = D081373D1FD40431004679DF /* least_conn.c */; };
		E9F677D720077603006476D3 /* roundrobin.c in Sources */ = {isa = PBXBuildFile; fileRef = D081373E1FD40431004679DF /* roundrobin.c */; };
/* End PBXBuildFile section */

/* Begin PBXContainerItemProxy section */
		08790E051D8BD7F100A04BC1 /* PBXContainerItemProxy */ = {
			isa = PBXContainerItemProxy;
			containerPortal = 1079230D19A320A700C52AD6 /* Project object */;
			proxyType = 1;
			remoteGlobalIDString = 1079231419A320A700C52AD6;
			remoteInfo = h2o;
		};
		107923FF19A3241000C52AD6 /* PBXContainerItemProxy */ = {
			isa = PBXContainerItemProxy;
			containerPortal = 1079230D19A320A700C52AD6 /* Project object */;
			proxyType = 1;
			remoteGlobalIDString = 1079231419A320A700C52AD6;
			remoteInfo = h2o;
		};
		10D0904619F0CA9C0043D458 /* PBXContainerItemProxy */ = {
			isa = PBXContainerItemProxy;
			containerPortal = 1079230D19A320A700C52AD6 /* Project object */;
			proxyType = 1;
			remoteGlobalIDString = 1079231419A320A700C52AD6;
			remoteInfo = h2o;
		};
		10D0905E19F38B2E0043D458 /* PBXContainerItemProxy */ = {
			isa = PBXContainerItemProxy;
			containerPortal = 1079230D19A320A700C52AD6 /* Project object */;
			proxyType = 1;
			remoteGlobalIDString = 1079231419A320A700C52AD6;
			remoteInfo = h2o;
		};
		10EA45D41D0949BF00769A2B /* PBXContainerItemProxy */ = {
			isa = PBXContainerItemProxy;
			containerPortal = 1079230D19A320A700C52AD6 /* Project object */;
			proxyType = 1;
			remoteGlobalIDString = 1079231419A320A700C52AD6;
			remoteInfo = h2o;
		};
/* End PBXContainerItemProxy section */

/* Begin PBXCopyFilesBuildPhase section */
		08790E0A1D8BD7F100A04BC1 /* CopyFiles */ = {
			isa = PBXCopyFilesBuildPhase;
			buildActionMask = 2147483647;
			dstPath = /usr/share/man/man1/;
			dstSubfolderSpec = 0;
			files = (
			);
			runOnlyForDeploymentPostprocessing = 1;
		};
		107923D719A321F400C52AD6 /* CopyFiles */ = {
			isa = PBXCopyFilesBuildPhase;
			buildActionMask = 2147483647;
			dstPath = /usr/share/man/man1/;
			dstSubfolderSpec = 0;
			files = (
			);
			runOnlyForDeploymentPostprocessing = 1;
		};
		1079240919A3247A00C52AD6 /* CopyFiles */ = {
			isa = PBXCopyFilesBuildPhase;
			buildActionMask = 2147483647;
			dstPath = /usr/share/man/man1/;
			dstSubfolderSpec = 0;
			files = (
			);
			runOnlyForDeploymentPostprocessing = 1;
		};
		1079243119A3260E00C52AD6 /* CopyFiles */ = {
			isa = PBXCopyFilesBuildPhase;
			buildActionMask = 2147483647;
			dstPath = /usr/share/man/man1/;
			dstSubfolderSpec = 0;
			files = (
			);
			runOnlyForDeploymentPostprocessing = 1;
		};
		10D0904B19F0CA9C0043D458 /* CopyFiles */ = {
			isa = PBXCopyFilesBuildPhase;
			buildActionMask = 2147483647;
			dstPath = /usr/share/man/man1/;
			dstSubfolderSpec = 0;
			files = (
			);
			runOnlyForDeploymentPostprocessing = 1;
		};
		10D0906319F38B2E0043D458 /* CopyFiles */ = {
			isa = PBXCopyFilesBuildPhase;
			buildActionMask = 2147483647;
			dstPath = /usr/share/man/man1/;
			dstSubfolderSpec = 0;
			files = (
			);
			runOnlyForDeploymentPostprocessing = 1;
		};
		10EA45D91D0949BF00769A2B /* CopyFiles */ = {
			isa = PBXCopyFilesBuildPhase;
			buildActionMask = 2147483647;
			dstPath = /usr/share/man/man1/;
			dstSubfolderSpec = 0;
			files = (
			);
			runOnlyForDeploymentPostprocessing = 1;
		};
		10F417CD19C1907B00B6E31A /* CopyFiles */ = {
			isa = PBXCopyFilesBuildPhase;
			buildActionMask = 2147483647;
			dstPath = /usr/share/man/man1/;
			dstSubfolderSpec = 0;
			files = (
			);
			runOnlyForDeploymentPostprocessing = 1;
		};
/* End PBXCopyFilesBuildPhase section */

/* Begin PBXFileReference section */
		080D35EA1D5E060D0029B7E5 /* http2_debug_state.c */ = {isa = PBXFileReference; fileEncoding = 4; lastKnownFileType = sourcecode.c.c; path = http2_debug_state.c; sourceTree = "<group>"; };
		0812174C1E07B89600712F36 /* redis.c */ = {isa = PBXFileReference; fileEncoding = 4; lastKnownFileType = sourcecode.c.c; path = redis.c; sourceTree = "<group>"; };
		0812AB1C1D7FCFEB00004F23 /* async.c */ = {isa = PBXFileReference; fileEncoding = 4; lastKnownFileType = sourcecode.c.c; path = async.c; sourceTree = "<group>"; };
		0812AB1D1D7FCFEB00004F23 /* async.h */ = {isa = PBXFileReference; fileEncoding = 4; lastKnownFileType = sourcecode.c.h; path = async.h; sourceTree = "<group>"; };
		0812AB1E1D7FCFEB00004F23 /* hiredis.c */ = {isa = PBXFileReference; fileEncoding = 4; lastKnownFileType = sourcecode.c.c; path = hiredis.c; sourceTree = "<group>"; };
		0812AB1F1D7FCFEB00004F23 /* hiredis.h */ = {isa = PBXFileReference; fileEncoding = 4; lastKnownFileType = sourcecode.c.h; path = hiredis.h; sourceTree = "<group>"; };
		0812AB291D7FD54700004F23 /* read.c */ = {isa = PBXFileReference; fileEncoding = 4; lastKnownFileType = sourcecode.c.c; path = read.c; sourceTree = "<group>"; };
		0812AB2A1D7FD54700004F23 /* read.h */ = {isa = PBXFileReference; fileEncoding = 4; lastKnownFileType = sourcecode.c.h; path = read.h; sourceTree = "<group>"; };
		084FC7C01D54B90D00E89F66 /* http2_debug_state.c */ = {isa = PBXFileReference; fileEncoding = 4; lastKnownFileType = sourcecode.c.c; path = http2_debug_state.c; sourceTree = "<group>"; };
		084FC7C31D54BB9200E89F66 /* http2_debug_state.c */ = {isa = PBXFileReference; fileEncoding = 4; lastKnownFileType = sourcecode.c.c; path = http2_debug_state.c; sourceTree = "<group>"; };
		08790DD91D80153600A04BC1 /* net.c */ = {isa = PBXFileReference; fileEncoding = 4; lastKnownFileType = sourcecode.c.c; path = net.c; sourceTree = "<group>"; };
		08790DDB1D80154C00A04BC1 /* sds.c */ = {isa = PBXFileReference; fileEncoding = 4; lastKnownFileType = sourcecode.c.c; path = sds.c; sourceTree = "<group>"; };
		08790DDD1D8015A400A04BC1 /* net.h */ = {isa = PBXFileReference; fileEncoding = 4; lastKnownFileType = sourcecode.c.h; path = net.h; sourceTree = "<group>"; };
		08790DDE1D8015A400A04BC1 /* sds.h */ = {isa = PBXFileReference; fileEncoding = 4; lastKnownFileType = sourcecode.c.h; path = sds.h; sourceTree = "<group>"; };
		08790DE11D8275C100A04BC1 /* redis.h */ = {isa = PBXFileReference; lastKnownFileType = sourcecode.c.h; path = redis.h; sourceTree = "<group>"; };
		08790DE31D8276EA00A04BC1 /* redis.c */ = {isa = PBXFileReference; fileEncoding = 4; lastKnownFileType = sourcecode.c.c; path = redis.c; sourceTree = "<group>"; };
		08790DF41D8BD72500A04BC1 /* redis-client.c */ = {isa = PBXFileReference; fileEncoding = 4; lastKnownFileType = sourcecode.c.c; path = "redis-client.c"; sourceTree = "<group>"; };
		08790E101D8BD7F100A04BC1 /* examples-redis-client */ = {isa = PBXFileReference; explicitFileType = "compiled.mach-o.executable"; includeInIndex = 0; path = "examples-redis-client"; sourceTree = BUILT_PRODUCTS_DIR; };
		08E9CC4D1E41F6660049DD26 /* embedded.c.h */ = {isa = PBXFileReference; fileEncoding = 4; lastKnownFileType = sourcecode.c.h; path = embedded.c.h; sourceTree = "<group>"; };
		100A550C1C22857B00C4E3E0 /* 50mruby-htpasswd.t */ = {isa = PBXFileReference; lastKnownFileType = text; path = "50mruby-htpasswd.t"; sourceTree = "<group>"; xcLanguageSpecificationIdentifier = xcode.lang.perl; };
		100A550E1C2BB15100C4E3E0 /* http_request.c */ = {isa = PBXFileReference; fileEncoding = 4; lastKnownFileType = sourcecode.c.c; path = http_request.c; sourceTree = "<group>"; };
		100A55131C2E5FAC00C4E3E0 /* 50mruby-http-request.t */ = {isa = PBXFileReference; lastKnownFileType = text; path = "50mruby-http-request.t"; sourceTree = "<group>"; xcLanguageSpecificationIdentifier = xcode.lang.perl; };
		100A55141C30C5BC00C4E3E0 /* chunked.c */ = {isa = PBXFileReference; fileEncoding = 4; lastKnownFileType = sourcecode.c.c; path = chunked.c; sourceTree = "<group>"; };
		100AE41A1B27D74800CE18BB /* 50file-range.t */ = {isa = PBXFileReference; lastKnownFileType = text; path = "50file-range.t"; sourceTree = "<group>"; xcLanguageSpecificationIdentifier = xcode.lang.perl; };
		101788B119B561AA0084C6D8 /* socket.c */ = {isa = PBXFileReference; fileEncoding = 4; lastKnownFileType = sourcecode.c.c; path = socket.c; sourceTree = "<group>"; };
		101B670B19ADD3380084A351 /* access_log.c */ = {isa = PBXFileReference; fileEncoding = 4; lastKnownFileType = sourcecode.c.c; path = access_log.c; sourceTree = "<group>"; };
		1022E7C01CA8BC9E00CE2A05 /* send_text.c */ = {isa = PBXFileReference; fileEncoding = 4; lastKnownFileType = sourcecode.c.c; path = send_text.c; sourceTree = "<group>"; };
		1022E7C21CA8BCCE00CE2A05 /* text_mode.c */ = {isa = PBXFileReference; fileEncoding = 4; lastKnownFileType = sourcecode.c.c; path = text_mode.c; sourceTree = "<group>"; };
		1022E7C41CA8BCEB00CE2A05 /* yrmcds_portability.h */ = {isa = PBXFileReference; fileEncoding = 4; lastKnownFileType = sourcecode.c.h; path = yrmcds_portability.h; sourceTree = "<group>"; };
		1022E7C51CA8BCEB00CE2A05 /* yrmcds_text.h */ = {isa = PBXFileReference; fileEncoding = 4; lastKnownFileType = sourcecode.c.h; path = yrmcds_text.h; sourceTree = "<group>"; };
		1024A3FB1D22315000EB13F1 /* cache_digests.c */ = {isa = PBXFileReference; fileEncoding = 4; lastKnownFileType = sourcecode.c.c; path = cache_digests.c; sourceTree = "<group>"; };
		1024A3FD1D22546800EB13F1 /* cache_digests.h */ = {isa = PBXFileReference; fileEncoding = 4; lastKnownFileType = sourcecode.c.h; path = cache_digests.h; sourceTree = "<group>"; };
		1024A3FF1D23606300EB13F1 /* cache_digests.c */ = {isa = PBXFileReference; fileEncoding = 4; lastKnownFileType = sourcecode.c.c; path = cache_digests.c; sourceTree = "<group>"; };
		1039A20A1BB89531005D3B8F /* mruby_directives.mt */ = {isa = PBXFileReference; lastKnownFileType = text; path = mruby_directives.mt; sourceTree = "<group>"; };
		103BAB351B130666000694F4 /* socket.c */ = {isa = PBXFileReference; fileEncoding = 4; lastKnownFileType = sourcecode.c.c; path = socket.c; sourceTree = "<group>"; };
		104481271BFC05FC0007863F /* 80issues595.t */ = {isa = PBXFileReference; lastKnownFileType = text; path = 80issues595.t; sourceTree = "<group>"; xcLanguageSpecificationIdentifier = xcode.lang.perl; };
		1044812D1BFD0FBE0007863F /* filecache.h */ = {isa = PBXFileReference; fileEncoding = 4; lastKnownFileType = sourcecode.c.h; path = filecache.h; sourceTree = "<group>"; };
		1044812F1BFD10450007863F /* filecache.c */ = {isa = PBXFileReference; fileEncoding = 4; lastKnownFileType = sourcecode.c.c; path = filecache.c; sourceTree = "<group>"; };
		1047A9FE1D0E6D5900CC4BCE /* rand.h */ = {isa = PBXFileReference; fileEncoding = 4; lastKnownFileType = sourcecode.c.h; path = rand.h; sourceTree = "<group>"; };
		104960151B9D3F9100FF136D /* dump-github-repository.pl */ = {isa = PBXFileReference; lastKnownFileType = text.script.perl; path = "dump-github-repository.pl"; sourceTree = "<group>"; };
		104B9A221A47BBA1009EEE64 /* 40unix-socket.t */ = {isa = PBXFileReference; lastKnownFileType = text.script.sh; path = "40unix-socket.t"; sourceTree = "<group>"; xcLanguageSpecificationIdentifier = xcode.lang.perl; };
		104B9A231A4A4FAF009EEE64 /* serverutil.h */ = {isa = PBXFileReference; lastKnownFileType = sourcecode.c.h; path = serverutil.h; sourceTree = "<group>"; };
		104B9A241A4A4FEE009EEE64 /* serverutil.c */ = {isa = PBXFileReference; fileEncoding = 4; lastKnownFileType = sourcecode.c.c; path = serverutil.c; sourceTree = "<group>"; };
		104B9A271A4A5139009EEE64 /* serverutil.c */ = {isa = PBXFileReference; fileEncoding = 4; lastKnownFileType = sourcecode.c.c; path = serverutil.c; sourceTree = "<group>"; };
		104B9A2B1A4BBDA4009EEE64 /* 50server-starter.t */ = {isa = PBXFileReference; lastKnownFileType = text; path = "50server-starter.t"; sourceTree = "<group>"; xcLanguageSpecificationIdentifier = xcode.lang.perl; };
		104B9A2C1A4BE029009EEE64 /* version.h */ = {isa = PBXFileReference; fileEncoding = 4; lastKnownFileType = sourcecode.c.h; path = version.h; sourceTree = "<group>"; };
		104B9A301A58F55E009EEE64 /* 40max-connections.t */ = {isa = PBXFileReference; lastKnownFileType = text; path = "40max-connections.t"; sourceTree = "<group>"; xcLanguageSpecificationIdentifier = xcode.lang.perl; };
		104B9A311A59D7A2009EEE64 /* 40running-user.t */ = {isa = PBXFileReference; lastKnownFileType = text; path = "40running-user.t"; sourceTree = "<group>"; xcLanguageSpecificationIdentifier = xcode.lang.perl; };
		104B9A321A59E27A009EEE64 /* 40ssl-cipher-suite.t */ = {isa = PBXFileReference; lastKnownFileType = text; path = "40ssl-cipher-suite.t"; sourceTree = "<group>"; xcLanguageSpecificationIdentifier = xcode.lang.perl; };
		104B9A401A5CD69B009EEE64 /* fetch-ocsp-response */ = {isa = PBXFileReference; fileEncoding = 4; lastKnownFileType = text.script.perl; path = "fetch-ocsp-response"; sourceTree = "<group>"; };
		104B9A451A5D1004009EEE64 /* 90live-fetch-ocsp-response.t */ = {isa = PBXFileReference; lastKnownFileType = text; path = "90live-fetch-ocsp-response.t"; sourceTree = "<group>"; xcLanguageSpecificationIdentifier = xcode.lang.perl; };
		104B9A471A5F9472009EEE64 /* headers.c */ = {isa = PBXFileReference; fileEncoding = 4; lastKnownFileType = sourcecode.c.c; path = headers.c; sourceTree = "<group>"; };
		104B9A501A5FB096009EEE64 /* expires.c */ = {isa = PBXFileReference; fileEncoding = 4; lastKnownFileType = sourcecode.c.c; path = expires.c; sourceTree = "<group>"; };
		104B9A521A5FC7C4009EEE64 /* expires.c */ = {isa = PBXFileReference; fileEncoding = 4; lastKnownFileType = sourcecode.c.c; path = expires.c; sourceTree = "<group>"; };
		104B9A541A60773E009EEE64 /* 50expires.t */ = {isa = PBXFileReference; lastKnownFileType = text; path = 50expires.t; sourceTree = "<group>"; xcLanguageSpecificationIdentifier = xcode.lang.perl; };
		104C65021A6DF36B000AC190 /* 50reverse-proxy-config.t */ = {isa = PBXFileReference; lastKnownFileType = text; path = "50reverse-proxy-config.t"; sourceTree = "<group>"; xcLanguageSpecificationIdentifier = xcode.lang.perl; };
		104CD5021CC465AF0057C62F /* 40env.t */ = {isa = PBXFileReference; lastKnownFileType = text; path = 40env.t; sourceTree = "<group>"; xcLanguageSpecificationIdentifier = xcode.lang.perl; };
		1054DF471BBBB038008347C9 /* benchmarks.mt */ = {isa = PBXFileReference; lastKnownFileType = text; path = benchmarks.mt; sourceTree = "<group>"; };
		105534BD1A3B8F7700627ECB /* file.c */ = {isa = PBXFileReference; fileEncoding = 4; lastKnownFileType = sourcecode.c.c; path = file.c; sourceTree = "<group>"; };
		105534C01A3B911300627ECB /* hpack.c */ = {isa = PBXFileReference; fileEncoding = 4; lastKnownFileType = sourcecode.c.c; path = hpack.c; sourceTree = "<group>"; };
		105534C21A3B917000627ECB /* mimemap.c */ = {isa = PBXFileReference; fileEncoding = 4; lastKnownFileType = sourcecode.c.c; path = mimemap.c; sourceTree = "<group>"; };
		105534C61A3BB29100627ECB /* string.c */ = {isa = PBXFileReference; fileEncoding = 4; lastKnownFileType = sourcecode.c.c; path = string.c; sourceTree = "<group>"; };
		105534C81A3BB41C00627ECB /* proxy.c */ = {isa = PBXFileReference; fileEncoding = 4; lastKnownFileType = sourcecode.c.c; path = proxy.c; sourceTree = "<group>"; };
		105534D71A3C785000627ECB /* configurator.h */ = {isa = PBXFileReference; lastKnownFileType = sourcecode.c.h; path = configurator.h; sourceTree = "<group>"; };
		105534DA1A3C7A5400627ECB /* access_log.c */ = {isa = PBXFileReference; fileEncoding = 4; lastKnownFileType = sourcecode.c.c; path = access_log.c; sourceTree = "<group>"; };
		105534DC1A3C7AA900627ECB /* file.c */ = {isa = PBXFileReference; fileEncoding = 4; lastKnownFileType = sourcecode.c.c; path = file.c; sourceTree = "<group>"; };
		105534DE1A3C7B9800627ECB /* proxy.c */ = {isa = PBXFileReference; fileEncoding = 4; lastKnownFileType = sourcecode.c.c; path = proxy.c; sourceTree = "<group>"; };
		105534EA1A42A87E00627ECB /* _templates.c.h */ = {isa = PBXFileReference; fileEncoding = 4; lastKnownFileType = sourcecode.c.h; path = _templates.c.h; sourceTree = "<group>"; };
		105534EC1A42AD5E00627ECB /* templates.c.h */ = {isa = PBXFileReference; fileEncoding = 4; lastKnownFileType = sourcecode.c.h; path = templates.c.h; sourceTree = "<group>"; };
		105534EE1A440FC800627ECB /* config.c */ = {isa = PBXFileReference; fileEncoding = 4; lastKnownFileType = sourcecode.c.c; path = config.c; sourceTree = "<group>"; };
		105534F21A460EF600627ECB /* 00unit.evloop.t */ = {isa = PBXFileReference; fileEncoding = 4; lastKnownFileType = text.script.perl; path = 00unit.evloop.t; sourceTree = "<group>"; xcLanguageSpecificationIdentifier = xcode.lang.perl; };
		105534F31A460EF600627ECB /* 00unit.libuv.t */ = {isa = PBXFileReference; fileEncoding = 4; lastKnownFileType = text.script.perl; path = 00unit.libuv.t; sourceTree = "<group>"; xcLanguageSpecificationIdentifier = xcode.lang.perl; };
		105534F41A460EF600627ECB /* 10http1client.t */ = {isa = PBXFileReference; fileEncoding = 4; lastKnownFileType = text; path = 10http1client.t; sourceTree = "<group>"; xcLanguageSpecificationIdentifier = xcode.lang.perl; };
		105534F51A460EF600627ECB /* 40protocol.t */ = {isa = PBXFileReference; fileEncoding = 4; lastKnownFileType = text; path = 40protocol.t; sourceTree = "<group>"; xcLanguageSpecificationIdentifier = xcode.lang.perl; };
		105534F61A460EF600627ECB /* 50file-config.t */ = {isa = PBXFileReference; fileEncoding = 4; lastKnownFileType = text; path = "50file-config.t"; sourceTree = "<group>"; xcLanguageSpecificationIdentifier = xcode.lang.perl; };
		105534F71A460F2E00627ECB /* 50mimemap.t */ = {isa = PBXFileReference; fileEncoding = 4; lastKnownFileType = text; path = 50mimemap.t; sourceTree = "<group>"; xcLanguageSpecificationIdentifier = xcode.lang.perl; };
		105534F81A460F2E00627ECB /* 50post-size-limit.t */ = {isa = PBXFileReference; fileEncoding = 4; lastKnownFileType = text; path = "50post-size-limit.t"; sourceTree = "<group>"; xcLanguageSpecificationIdentifier = xcode.lang.perl; };
		105534FB1A460F4200627ECB /* Util.pm */ = {isa = PBXFileReference; fileEncoding = 4; lastKnownFileType = text.script.perl; path = Util.pm; sourceTree = "<group>"; };
		105534FE1A46134A00627ECB /* 80issues61.t */ = {isa = PBXFileReference; fileEncoding = 4; lastKnownFileType = text; path = 80issues61.t; sourceTree = "<group>"; xcLanguageSpecificationIdentifier = xcode.lang.perl; };
		10583BE01AE5A222004A3AD6 /* wrapper.mt */ = {isa = PBXFileReference; lastKnownFileType = text; path = wrapper.mt; sourceTree = "<group>"; };
		10583BE11AE5A22D004A3AD6 /* configure.mt */ = {isa = PBXFileReference; lastKnownFileType = text; path = configure.mt; sourceTree = "<group>"; };
		10583BE21AE5A22D004A3AD6 /* faq.mt */ = {isa = PBXFileReference; lastKnownFileType = text; path = faq.mt; sourceTree = "<group>"; };
		10583BE31AE5A22D004A3AD6 /* index.mt */ = {isa = PBXFileReference; lastKnownFileType = text; path = index.mt; sourceTree = "<group>"; };
		10583BE41AE5A22D004A3AD6 /* install.mt */ = {isa = PBXFileReference; lastKnownFileType = text; path = install.mt; sourceTree = "<group>"; };
		10583BE61AE5A322004A3AD6 /* clang-format-all.sh */ = {isa = PBXFileReference; fileEncoding = 4; lastKnownFileType = text.script.sh; path = "clang-format-all.sh"; sourceTree = "<group>"; };
		10583BE71AE5A322004A3AD6 /* install-perl-module.pl */ = {isa = PBXFileReference; fileEncoding = 4; lastKnownFileType = text.script.perl; path = "install-perl-module.pl"; sourceTree = "<group>"; };
		10583BE81AE5A330004A3AD6 /* libressl.mk */ = {isa = PBXFileReference; fileEncoding = 4; lastKnownFileType = text; path = libressl.mk; sourceTree = "<group>"; };
		10583BE91AE5A330004A3AD6 /* makedoc.pl */ = {isa = PBXFileReference; fileEncoding = 4; lastKnownFileType = text.script.perl; path = makedoc.pl; sourceTree = "<group>"; };
		10583BEA1AE5A341004A3AD6 /* picotemplate-conf.pl */ = {isa = PBXFileReference; fileEncoding = 4; lastKnownFileType = text.script.perl; path = "picotemplate-conf.pl"; sourceTree = "<group>"; };
		10583BEB1AE5A341004A3AD6 /* regen.mk */ = {isa = PBXFileReference; fileEncoding = 4; lastKnownFileType = text; path = regen.mk; sourceTree = "<group>"; xcLanguageSpecificationIdentifier = "<none>"; };
		10583BED1AE5A37B004A3AD6 /* Makefile */ = {isa = PBXFileReference; fileEncoding = 4; lastKnownFileType = sourcecode.make; path = Makefile; sourceTree = "<group>"; };
		10583BEE1AE5A37B004A3AD6 /* README.md */ = {isa = PBXFileReference; fileEncoding = 4; lastKnownFileType = net.daringfireball.markdown; path = README.md; sourceTree = "<group>"; };
		10583BF51AE765E0004A3AD6 /* command_options.mt */ = {isa = PBXFileReference; lastKnownFileType = text; path = command_options.mt; sourceTree = "<group>"; };
		10583BF61AE765E0004A3AD6 /* quick_start.mt */ = {isa = PBXFileReference; lastKnownFileType = text; path = quick_start.mt; sourceTree = "<group>"; };
		10583BF81AE783BE004A3AD6 /* remotebench.png */ = {isa = PBXFileReference; lastKnownFileType = image.png; name = remotebench.png; path = assets/remotebench.png; sourceTree = "<group>"; };
		10583BF91AE783BE004A3AD6 /* searchstyle.css */ = {isa = PBXFileReference; lastKnownFileType = text.css; name = searchstyle.css; path = assets/searchstyle.css; sourceTree = "<group>"; };
		10583BFA1AE783BE004A3AD6 /* style.css */ = {isa = PBXFileReference; lastKnownFileType = text.css; name = style.css; path = assets/style.css; sourceTree = "<group>"; };
		10583BFB1AE78DCC004A3AD6 /* syntax_and_structure.mt */ = {isa = PBXFileReference; fileEncoding = 4; lastKnownFileType = text; path = syntax_and_structure.mt; sourceTree = "<group>"; };
		10583BFC1AE88782004A3AD6 /* base_directives.mt */ = {isa = PBXFileReference; lastKnownFileType = text; path = base_directives.mt; sourceTree = "<group>"; };
		10583BFD1AE8A7E1004A3AD6 /* directive.mt */ = {isa = PBXFileReference; lastKnownFileType = text; path = directive.mt; sourceTree = "<group>"; };
		10583BFF1AEF368A004A3AD6 /* 293.c */ = {isa = PBXFileReference; fileEncoding = 4; lastKnownFileType = sourcecode.c.c; path = 293.c; sourceTree = "<group>"; };
		10583C011AEF86E6004A3AD6 /* http1_directives.mt */ = {isa = PBXFileReference; lastKnownFileType = text; path = http1_directives.mt; sourceTree = "<group>"; };
		10583C021AEF8C7D004A3AD6 /* http2_directives.mt */ = {isa = PBXFileReference; lastKnownFileType = text; path = http2_directives.mt; sourceTree = "<group>"; };
		10583C031AF1D7D5004A3AD6 /* access_log_directives.mt */ = {isa = PBXFileReference; lastKnownFileType = text; path = access_log_directives.mt; sourceTree = "<group>"; };
		10583C041AF1F315004A3AD6 /* expires_directives.mt */ = {isa = PBXFileReference; lastKnownFileType = text; path = expires_directives.mt; sourceTree = "<group>"; };
		10583C051AF1F893004A3AD6 /* file_directives.mt */ = {isa = PBXFileReference; lastKnownFileType = text; path = file_directives.mt; sourceTree = "<group>"; };
		10583C061AF20BE5004A3AD6 /* headers_directives.mt */ = {isa = PBXFileReference; lastKnownFileType = text; path = headers_directives.mt; sourceTree = "<group>"; };
		10583C071AF21539004A3AD6 /* proxy_directives.mt */ = {isa = PBXFileReference; lastKnownFileType = text; path = proxy_directives.mt; sourceTree = "<group>"; };
		10583C081AF2188E004A3AD6 /* redirect_directives.mt */ = {isa = PBXFileReference; lastKnownFileType = text; path = redirect_directives.mt; sourceTree = "<group>"; };
		10583C091AF2D302004A3AD6 /* reproxy_directives.mt */ = {isa = PBXFileReference; lastKnownFileType = text; path = reproxy_directives.mt; sourceTree = "<group>"; };
		1058C87C1AA41789008D6180 /* headers.c */ = {isa = PBXFileReference; fileEncoding = 4; lastKnownFileType = sourcecode.c.c; path = headers.c; sourceTree = "<group>"; };
		1058C87F1AA42568008D6180 /* 50headers.t */ = {isa = PBXFileReference; lastKnownFileType = text; path = 50headers.t; sourceTree = "<group>"; xcLanguageSpecificationIdentifier = xcode.lang.perl; };
		1058C8871AA6DE4B008D6180 /* hostinfo.h */ = {isa = PBXFileReference; fileEncoding = 4; lastKnownFileType = sourcecode.c.h; path = hostinfo.h; sourceTree = "<group>"; };
		1058C8891AA6E5E3008D6180 /* hostinfo.c */ = {isa = PBXFileReference; fileEncoding = 4; lastKnownFileType = sourcecode.c.c; path = hostinfo.c; sourceTree = "<group>"; };
		1058F6EC1D7CC81E00FFFFA3 /* openssl_backport.h */ = {isa = PBXFileReference; lastKnownFileType = sourcecode.c.h; path = openssl_backport.h; sourceTree = "<group>"; };
		1063FE901BB291300064D9C7 /* compress_directives.mt */ = {isa = PBXFileReference; lastKnownFileType = text; path = compress_directives.mt; sourceTree = "<group>"; };
		106530A51D82C09E005B2C60 /* percent-encode-zero-byte.c */ = {isa = PBXFileReference; fileEncoding = 4; lastKnownFileType = sourcecode.c.c; path = "percent-encode-zero-byte.c"; sourceTree = "<group>"; };
		106530A81D8A21A7005B2C60 /* 80reverse-proxy-missing-content-length-for-post.t */ = {isa = PBXFileReference; fileEncoding = 4; lastKnownFileType = text; path = "80reverse-proxy-missing-content-length-for-post.t"; sourceTree = "<group>"; xcLanguageSpecificationIdentifier = xcode.lang.perl; };
		1065E6EF19B8C64200686E72 /* evloop.c.h */ = {isa = PBXFileReference; fileEncoding = 4; lastKnownFileType = sourcecode.c.h; path = evloop.c.h; sourceTree = "<group>"; };
		1065E6F619B99E6D00686E72 /* kqueue.c.h */ = {isa = PBXFileReference; lastKnownFileType = sourcecode.c.h; path = kqueue.c.h; sourceTree = "<group>"; };
		1065E6F719B9B1AC00686E72 /* epoll.c.h */ = {isa = PBXFileReference; lastKnownFileType = sourcecode.c.h; path = epoll.c.h; sourceTree = "<group>"; };
		1065E6F819BEBAC600686E72 /* timeout.c */ = {isa = PBXFileReference; fileEncoding = 4; lastKnownFileType = sourcecode.c.c; path = timeout.c; sourceTree = "<group>"; };
		1065E70419BF145700686E72 /* evloop.h */ = {isa = PBXFileReference; lastKnownFileType = sourcecode.c.h; path = evloop.h; sourceTree = "<group>"; };
		1065E70619BF14E500686E72 /* uv-binding.h */ = {isa = PBXFileReference; lastKnownFileType = sourcecode.c.h; path = "uv-binding.h"; sourceTree = "<group>"; };
		1065E70719BF17FE00686E72 /* uv-binding.c.h */ = {isa = PBXFileReference; fileEncoding = 4; lastKnownFileType = sourcecode.c.h; path = "uv-binding.c.h"; sourceTree = "<group>"; };
		106C22F71C040F6400405689 /* tunnel.c */ = {isa = PBXFileReference; fileEncoding = 4; lastKnownFileType = sourcecode.c.c; path = tunnel.c; sourceTree = "<group>"; };
		106C22F91C040F7800405689 /* tunnel.h */ = {isa = PBXFileReference; fileEncoding = 4; lastKnownFileType = sourcecode.c.h; path = tunnel.h; sourceTree = "<group>"; };
		106C22FB1C0413DA00405689 /* 40websocket.t */ = {isa = PBXFileReference; lastKnownFileType = text; path = 40websocket.t; sourceTree = "<group>"; xcLanguageSpecificationIdentifier = xcode.lang.perl; };
		106C22FE1C05436100405689 /* errordoc.c */ = {isa = PBXFileReference; fileEncoding = 4; lastKnownFileType = sourcecode.c.c; path = errordoc.c; sourceTree = "<group>"; };
		106C23001C0544CE00405689 /* errordoc.c */ = {isa = PBXFileReference; fileEncoding = 4; lastKnownFileType = sourcecode.c.c; path = errordoc.c; sourceTree = "<group>"; };
		106C23021C06AB2F00405689 /* 50errordoc.t */ = {isa = PBXFileReference; lastKnownFileType = text; path = 50errordoc.t; sourceTree = "<group>"; xcLanguageSpecificationIdentifier = xcode.lang.perl; };
		106C23041C1132E000405689 /* errordoc_directives.mt */ = {isa = PBXFileReference; fileEncoding = 4; lastKnownFileType = text; path = errordoc_directives.mt; sourceTree = "<group>"; };
		107086691B70A00F002B8F18 /* casper.c */ = {isa = PBXFileReference; fileEncoding = 4; lastKnownFileType = sourcecode.c.c; path = casper.c; sourceTree = "<group>"; };
		1070866B1B787D06002B8F18 /* compress.c */ = {isa = PBXFileReference; fileEncoding = 4; lastKnownFileType = sourcecode.c.c; path = compress.c; sourceTree = "<group>"; };
		1070866F1B7925D5002B8F18 /* compress.c */ = {isa = PBXFileReference; fileEncoding = 4; lastKnownFileType = sourcecode.c.c; path = compress.c; sourceTree = "<group>"; };
		107086711B798487002B8F18 /* compress.c */ = {isa = PBXFileReference; fileEncoding = 4; lastKnownFileType = sourcecode.c.c; path = compress.c; sourceTree = "<group>"; };
		107086741B79A08D002B8F18 /* 50compress.t */ = {isa = PBXFileReference; lastKnownFileType = text; path = 50compress.t; sourceTree = "<group>"; xcLanguageSpecificationIdentifier = xcode.lang.perl; };
		1070E15C1B438E8F001CCAFA /* poll.c.h */ = {isa = PBXFileReference; fileEncoding = 4; lastKnownFileType = sourcecode.c.h; path = poll.c.h; sourceTree = "<group>"; };
		1070E1621B4508B0001CCAFA /* util.c */ = {isa = PBXFileReference; fileEncoding = 4; lastKnownFileType = sourcecode.c.c; path = util.c; sourceTree = "<group>"; };
		1070E1641B451D43001CCAFA /* 40proxy-protocol.t */ = {isa = PBXFileReference; lastKnownFileType = text; path = "40proxy-protocol.t"; sourceTree = "<group>"; xcLanguageSpecificationIdentifier = xcode.lang.perl; };
		10756E251AC126250009BF57 /* yaml.h */ = {isa = PBXFileReference; fileEncoding = 4; lastKnownFileType = sourcecode.c.h; path = yaml.h; sourceTree = "<group>"; };
		10756E261AC126420009BF57 /* api.c */ = {isa = PBXFileReference; fileEncoding = 4; lastKnownFileType = sourcecode.c.c; path = api.c; sourceTree = "<group>"; };
		10756E271AC126420009BF57 /* dumper.c */ = {isa = PBXFileReference; fileEncoding = 4; lastKnownFileType = sourcecode.c.c; path = dumper.c; sourceTree = "<group>"; };
		10756E281AC126420009BF57 /* emitter.c */ = {isa = PBXFileReference; fileEncoding = 4; lastKnownFileType = sourcecode.c.c; path = emitter.c; sourceTree = "<group>"; };
		10756E291AC126420009BF57 /* loader.c */ = {isa = PBXFileReference; fileEncoding = 4; lastKnownFileType = sourcecode.c.c; path = loader.c; sourceTree = "<group>"; };
		10756E2E1AC1264D0009BF57 /* parser.c */ = {isa = PBXFileReference; fileEncoding = 4; lastKnownFileType = sourcecode.c.c; path = parser.c; sourceTree = "<group>"; };
		10756E2F1AC1264D0009BF57 /* reader.c */ = {isa = PBXFileReference; fileEncoding = 4; lastKnownFileType = sourcecode.c.c; path = reader.c; sourceTree = "<group>"; };
		10756E301AC1264D0009BF57 /* scanner.c */ = {isa = PBXFileReference; fileEncoding = 4; lastKnownFileType = sourcecode.c.c; path = scanner.c; sourceTree = "<group>"; };
		10756E311AC1264D0009BF57 /* writer.c */ = {isa = PBXFileReference; fileEncoding = 4; lastKnownFileType = sourcecode.c.c; path = writer.c; sourceTree = "<group>"; };
		10756E321AC1264D0009BF57 /* yaml_private.h */ = {isa = PBXFileReference; fileEncoding = 4; lastKnownFileType = sourcecode.c.h; path = yaml_private.h; sourceTree = "<group>"; };
		1079231519A320A700C52AD6 /* libh2o.a */ = {isa = PBXFileReference; explicitFileType = archive.ar; includeInIndex = 0; path = libh2o.a; sourceTree = BUILT_PRODUCTS_DIR; };
		1079232619A3210D00C52AD6 /* khash.h */ = {isa = PBXFileReference; fileEncoding = 4; lastKnownFileType = sourcecode.c.h; path = khash.h; sourceTree = "<group>"; };
		1079235A19A3210D00C52AD6 /* picohttpparser.c */ = {isa = PBXFileReference; fileEncoding = 4; lastKnownFileType = sourcecode.c.c; path = picohttpparser.c; sourceTree = "<group>"; };
		1079235B19A3210D00C52AD6 /* picohttpparser.h */ = {isa = PBXFileReference; fileEncoding = 4; lastKnownFileType = sourcecode.c.h; path = picohttpparser.h; sourceTree = "<group>"; };
		107923A019A3215F00C52AD6 /* http1.h */ = {isa = PBXFileReference; fileEncoding = 4; lastKnownFileType = sourcecode.c.h; path = http1.h; sourceTree = "<group>"; };
		107923A119A3215F00C52AD6 /* http2.h */ = {isa = PBXFileReference; fileEncoding = 4; lastKnownFileType = sourcecode.c.h; path = http2.h; sourceTree = "<group>"; };
		107923A219A3215F00C52AD6 /* token.h */ = {isa = PBXFileReference; fileEncoding = 4; lastKnownFileType = sourcecode.c.h; path = token.h; sourceTree = "<group>"; };
		107923A319A3215F00C52AD6 /* websocket.h */ = {isa = PBXFileReference; fileEncoding = 4; lastKnownFileType = sourcecode.c.h; path = websocket.h; sourceTree = "<group>"; };
		107923A419A3215F00C52AD6 /* h2o.h */ = {isa = PBXFileReference; fileEncoding = 4; lastKnownFileType = sourcecode.c.h; path = h2o.h; sourceTree = "<group>"; };
		107923AB19A3216B00C52AD6 /* tokens.pl */ = {isa = PBXFileReference; fileEncoding = 4; lastKnownFileType = text.script.perl; path = tokens.pl; sourceTree = "<group>"; };
		107923AE19A3217300C52AD6 /* chunked.c */ = {isa = PBXFileReference; fileEncoding = 4; lastKnownFileType = sourcecode.c.c; path = chunked.c; sourceTree = "<group>"; };
		107923AF19A3217300C52AD6 /* file.c */ = {isa = PBXFileReference; fileEncoding = 4; lastKnownFileType = sourcecode.c.c; path = file.c; sourceTree = "<group>"; };
		107923B019A3217300C52AD6 /* headers.c */ = {isa = PBXFileReference; fileEncoding = 4; lastKnownFileType = sourcecode.c.c; path = headers.c; sourceTree = "<group>"; };
		107923B119A3217300C52AD6 /* http1.c */ = {isa = PBXFileReference; fileEncoding = 4; lastKnownFileType = sourcecode.c.c; path = http1.c; sourceTree = "<group>"; };
		107923B319A3217300C52AD6 /* connection.c */ = {isa = PBXFileReference; fileEncoding = 4; lastKnownFileType = sourcecode.c.c; path = connection.c; sourceTree = "<group>"; };
		107923B419A3217300C52AD6 /* hpack.c */ = {isa = PBXFileReference; fileEncoding = 4; lastKnownFileType = sourcecode.c.c; path = hpack.c; sourceTree = "<group>"; };
		107923B519A3217300C52AD6 /* hpack_huffman_table.h */ = {isa = PBXFileReference; fileEncoding = 4; lastKnownFileType = sourcecode.c.h; path = hpack_huffman_table.h; sourceTree = "<group>"; };
		107923B619A3217300C52AD6 /* hpack_static_table.h */ = {isa = PBXFileReference; fileEncoding = 4; lastKnownFileType = sourcecode.c.h; path = hpack_static_table.h; sourceTree = "<group>"; };
		107923B819A3217300C52AD6 /* frame.c */ = {isa = PBXFileReference; fileEncoding = 4; lastKnownFileType = sourcecode.c.c; path = frame.c; sourceTree = "<group>"; };
		107923B919A3217300C52AD6 /* context.c */ = {isa = PBXFileReference; fileEncoding = 4; lastKnownFileType = sourcecode.c.c; path = context.c; sourceTree = "<group>"; };
		107923BA19A3217300C52AD6 /* memory.c */ = {isa = PBXFileReference; fileEncoding = 4; lastKnownFileType = sourcecode.c.c; path = memory.c; sourceTree = "<group>"; };
		107923BB19A3217300C52AD6 /* mimemap.c */ = {isa = PBXFileReference; fileEncoding = 4; lastKnownFileType = sourcecode.c.c; path = mimemap.c; sourceTree = "<group>"; };
		107923BC19A3217300C52AD6 /* request.c */ = {isa = PBXFileReference; fileEncoding = 4; lastKnownFileType = sourcecode.c.c; path = request.c; sourceTree = "<group>"; };
		107923BF19A3217300C52AD6 /* token.c */ = {isa = PBXFileReference; fileEncoding = 4; lastKnownFileType = sourcecode.c.c; path = token.c; sourceTree = "<group>"; };
		107923C019A3217300C52AD6 /* util.c */ = {isa = PBXFileReference; fileEncoding = 4; lastKnownFileType = sourcecode.c.c; path = util.c; sourceTree = "<group>"; };
		107923C119A3217300C52AD6 /* websocket.c */ = {isa = PBXFileReference; fileEncoding = 4; lastKnownFileType = sourcecode.c.c; path = websocket.c; sourceTree = "<group>"; };
		107923D919A321F400C52AD6 /* examples-simple */ = {isa = PBXFileReference; explicitFileType = "compiled.mach-o.executable"; includeInIndex = 0; path = "examples-simple"; sourceTree = BUILT_PRODUCTS_DIR; };
		107923FC19A3238500C52AD6 /* simple.c */ = {isa = PBXFileReference; fileEncoding = 4; lastKnownFileType = sourcecode.c.c; path = simple.c; sourceTree = "<group>"; };
		1079240D19A3247A00C52AD6 /* websocket */ = {isa = PBXFileReference; explicitFileType = "compiled.mach-o.executable"; includeInIndex = 0; path = websocket; sourceTree = BUILT_PRODUCTS_DIR; };
		1079241319A324B400C52AD6 /* websocket.c */ = {isa = PBXFileReference; fileEncoding = 4; lastKnownFileType = sourcecode.c.c; path = websocket.c; sourceTree = "<group>"; };
		1079243519A3260E00C52AD6 /* unittest */ = {isa = PBXFileReference; explicitFileType = "compiled.mach-o.executable"; includeInIndex = 0; path = unittest; sourceTree = BUILT_PRODUCTS_DIR; };
		1079245319A32C0800C52AD6 /* token_table.h */ = {isa = PBXFileReference; fileEncoding = 4; lastKnownFileType = sourcecode.c.h; path = token_table.h; sourceTree = "<group>"; };
		107D4D431B588021004A9B21 /* ssl.c */ = {isa = PBXFileReference; fileEncoding = 4; lastKnownFileType = sourcecode.c.c; path = ssl.c; sourceTree = "<group>"; };
		107D4D4D1B58970D004A9B21 /* ssl.c */ = {isa = PBXFileReference; fileEncoding = 4; lastKnownFileType = sourcecode.c.c; path = ssl.c; sourceTree = "<group>"; };
		107D4D501B58B342004A9B21 /* 40session-ticket.t */ = {isa = PBXFileReference; lastKnownFileType = text; path = "40session-ticket.t"; sourceTree = "<group>"; xcLanguageSpecificationIdentifier = xcode.lang.perl; };
		107D4D521B5B2412004A9B21 /* file.h */ = {isa = PBXFileReference; fileEncoding = 4; lastKnownFileType = sourcecode.c.h; path = file.h; sourceTree = "<group>"; };
		107D4D541B5B30EE004A9B21 /* file.c */ = {isa = PBXFileReference; fileEncoding = 4; lastKnownFileType = sourcecode.c.c; path = file.c; sourceTree = "<group>"; };
		107D4D5D1B5F143B004A9B21 /* setuidgid.c */ = {isa = PBXFileReference; lastKnownFileType = sourcecode.c.c; path = setuidgid.c; sourceTree = "<group>"; };
		107E340F1C7EB13F00AEF5F8 /* gzip.c */ = {isa = PBXFileReference; fileEncoding = 4; lastKnownFileType = sourcecode.c.c; path = gzip.c; sourceTree = "<group>"; };
		107E34111C7EE0D200AEF5F8 /* brotli.c */ = {isa = PBXFileReference; fileEncoding = 4; lastKnownFileType = sourcecode.c.c; path = brotli.c; sourceTree = "<group>"; };
		107E34231C86801E00AEF5F8 /* 50file-file.t */ = {isa = PBXFileReference; lastKnownFileType = text; path = "50file-file.t"; sourceTree = "<group>"; xcLanguageSpecificationIdentifier = xcode.lang.perl; };
		108102151C3DB05100C024CD /* 50reverse-proxy-disconnected-keepalive.t */ = {isa = PBXFileReference; lastKnownFileType = text; path = "50reverse-proxy-disconnected-keepalive.t"; sourceTree = "<group>"; xcLanguageSpecificationIdentifier = xcode.lang.perl; };
		108214FE1AAD34DD00D27E66 /* 50reverse-proxy-0.t */ = {isa = PBXFileReference; lastKnownFileType = text; path = "50reverse-proxy-0.t"; sourceTree = "<group>"; xcLanguageSpecificationIdentifier = xcode.lang.perl; };
		108215071AAD41CE00D27E66 /* test.pl */ = {isa = PBXFileReference; lastKnownFileType = text.script.perl; name = test.pl; path = "50reverse-proxy/test.pl"; sourceTree = "<group>"; };
		108215081AB14B1100D27E66 /* 40server-push.t */ = {isa = PBXFileReference; lastKnownFileType = text; path = "40server-push.t"; sourceTree = "<group>"; xcLanguageSpecificationIdentifier = xcode.lang.perl; };
		1082150A1AB26F2A00D27E66 /* CMakeLists.txt */ = {isa = PBXFileReference; lastKnownFileType = text; path = CMakeLists.txt; sourceTree = "<group>"; };
		1082150C1AB26F4700D27E66 /* FindWslay.cmake */ = {isa = PBXFileReference; lastKnownFileType = text; path = FindWslay.cmake; sourceTree = "<group>"; };
		1082150D1AB26F4700D27E66 /* FindLibYAML.cmake */ = {isa = PBXFileReference; lastKnownFileType = text; path = FindLibYAML.cmake; sourceTree = "<group>"; };
		1082150E1AB26F4700D27E66 /* FindLibUV.cmake */ = {isa = PBXFileReference; lastKnownFileType = text; path = FindLibUV.cmake; sourceTree = "<group>"; };
		10835E001C9A6C2400197E59 /* logconf.c */ = {isa = PBXFileReference; fileEncoding = 4; lastKnownFileType = sourcecode.c.c; path = logconf.c; sourceTree = "<group>"; };
		10835E021C9A860000197E59 /* status.c */ = {isa = PBXFileReference; fileEncoding = 4; lastKnownFileType = sourcecode.c.c; path = status.c; sourceTree = "<group>"; };
		10835E041C9B3C6200197E59 /* status.c */ = {isa = PBXFileReference; fileEncoding = 4; lastKnownFileType = sourcecode.c.c; path = status.c; sourceTree = "<group>"; };
		10835E071C9B8EA700197E59 /* index.html */ = {isa = PBXFileReference; lastKnownFileType = text.html; path = index.html; sourceTree = "<group>"; };
		10835E081CA2204E00197E59 /* status_directives.mt */ = {isa = PBXFileReference; fileEncoding = 4; lastKnownFileType = text; path = status_directives.mt; sourceTree = "<group>"; };
		108867741AD9069900987967 /* defaults.c.h */ = {isa = PBXFileReference; fileEncoding = 4; lastKnownFileType = sourcecode.c.h; path = defaults.c.h; sourceTree = "<group>"; };
		1092E0011BEB1DDC001074BF /* 80issues579.t */ = {isa = PBXFileReference; lastKnownFileType = text; path = 80issues579.t; sourceTree = "<group>"; xcLanguageSpecificationIdentifier = xcode.lang.perl; };
		109428AB1CC6C4C700E676CB /* openssl_hostname_validation.c */ = {isa = PBXFileReference; lastKnownFileType = sourcecode.c.c; path = openssl_hostname_validation.c; sourceTree = "<group>"; };
		109428AC1CC6C4C700E676CB /* openssl_hostname_validation.h */ = {isa = PBXFileReference; lastKnownFileType = sourcecode.c.h; path = openssl_hostname_validation.h; sourceTree = "<group>"; };
		10952D591C5082F7000D664C /* 80issues-from-proxy-reproxy-to-different-host.t */ = {isa = PBXFileReference; lastKnownFileType = text; path = "80issues-from-proxy-reproxy-to-different-host.t"; sourceTree = "<group>"; xcLanguageSpecificationIdentifier = xcode.lang.perl; };
		10952D5B1C608A6B000D664C /* cgi.mt */ = {isa = PBXFileReference; lastKnownFileType = text; path = cgi.mt; sourceTree = "<group>"; };
		10952D5C1C608D19000D664C /* basic_auth.mt */ = {isa = PBXFileReference; lastKnownFileType = text; path = basic_auth.mt; sourceTree = "<group>"; };
		10952D5D1C62D4DC000D664C /* mruby.mt */ = {isa = PBXFileReference; lastKnownFileType = text; path = mruby.mt; sourceTree = "<group>"; };
		10955C2C1D1BA47100935796 /* throttle_response_directives.mt */ = {isa = PBXFileReference; fileEncoding = 4; lastKnownFileType = text; path = throttle_response_directives.mt; sourceTree = "<group>"; };
		109EEFD81D77B336001F11D1 /* 80one-byte-window.t */ = {isa = PBXFileReference; fileEncoding = 4; lastKnownFileType = text; path = "80one-byte-window.t"; sourceTree = "<group>"; xcLanguageSpecificationIdentifier = xcode.lang.perl; };
		109EEFD91D77B336001F11D1 /* 50chunked-encoding-proxying.t */ = {isa = PBXFileReference; fileEncoding = 4; lastKnownFileType = text; path = "50chunked-encoding-proxying.t"; sourceTree = "<group>"; xcLanguageSpecificationIdentifier = xcode.lang.perl; };
		109EEFDA1D77B336001F11D1 /* 50config-tag.t */ = {isa = PBXFileReference; fileEncoding = 4; lastKnownFileType = text; path = "50config-tag.t"; sourceTree = "<group>"; xcLanguageSpecificationIdentifier = xcode.lang.perl; };
		109EEFDB1D77B336001F11D1 /* 50http2_debug_state.t */ = {isa = PBXFileReference; fileEncoding = 4; lastKnownFileType = text; path = 50http2_debug_state.t; sourceTree = "<group>"; xcLanguageSpecificationIdentifier = xcode.lang.perl; };
		109EEFDC1D77B350001F11D1 /* 00unit.mruby.t */ = {isa = PBXFileReference; fileEncoding = 4; lastKnownFileType = text; path = 00unit.mruby.t; sourceTree = "<group>"; xcLanguageSpecificationIdentifier = xcode.lang.perl; };
		109EEFDD1D77B350001F11D1 /* 50mruby-acl.t */ = {isa = PBXFileReference; fileEncoding = 4; lastKnownFileType = text; path = "50mruby-acl.t"; sourceTree = "<group>"; xcLanguageSpecificationIdentifier = xcode.lang.perl; };
		109EEFDE1D77B350001F11D1 /* 40server-push-multiple.t */ = {isa = PBXFileReference; fileEncoding = 4; lastKnownFileType = text; path = "40server-push-multiple.t"; sourceTree = "<group>"; xcLanguageSpecificationIdentifier = xcode.lang.perl; };
		109EEFDF1D77B350001F11D1 /* 50mruby-dos-detector.t */ = {isa = PBXFileReference; fileEncoding = 4; lastKnownFileType = text; path = "50mruby-dos-detector.t"; sourceTree = "<group>"; xcLanguageSpecificationIdentifier = xcode.lang.perl; };
		109EEFE11D77B350001F11D1 /* 80dup-host-headers.t */ = {isa = PBXFileReference; fileEncoding = 4; lastKnownFileType = text; path = "80dup-host-headers.t"; sourceTree = "<group>"; xcLanguageSpecificationIdentifier = xcode.lang.perl; };
		109EEFE21D77B350001F11D1 /* 80invalid-h2-chars-in-headers.t */ = {isa = PBXFileReference; fileEncoding = 4; lastKnownFileType = text; path = "80invalid-h2-chars-in-headers.t"; sourceTree = "<group>"; xcLanguageSpecificationIdentifier = xcode.lang.perl; };
		109EEFE31D77B350001F11D1 /* 90live-sni.t */ = {isa = PBXFileReference; fileEncoding = 4; lastKnownFileType = text; path = "90live-sni.t"; sourceTree = "<group>"; xcLanguageSpecificationIdentifier = xcode.lang.perl; };
		109EEFE41D77B360001F11D1 /* 50file.t */ = {isa = PBXFileReference; fileEncoding = 4; lastKnownFileType = text; path = 50file.t; sourceTree = "<group>"; xcLanguageSpecificationIdentifier = xcode.lang.perl; };
		109EEFE51D77B36C001F11D1 /* 50servername.t */ = {isa = PBXFileReference; fileEncoding = 4; lastKnownFileType = text; path = 50servername.t; sourceTree = "<group>"; xcLanguageSpecificationIdentifier = xcode.lang.perl; };
		109EEFE61D77B376001F11D1 /* README.md */ = {isa = PBXFileReference; fileEncoding = 4; lastKnownFileType = net.daringfireball.markdown; path = README.md; sourceTree = "<group>"; };
		10A3D3D01B4CDBC700327CF9 /* memcached.h */ = {isa = PBXFileReference; lastKnownFileType = sourcecode.c.h; path = memcached.h; sourceTree = "<group>"; };
		10A3D3D11B4CDBDC00327CF9 /* memcached.c */ = {isa = PBXFileReference; fileEncoding = 4; lastKnownFileType = sourcecode.c.c; path = memcached.c; sourceTree = "<group>"; };
		10A3D3D61B4F1E3200327CF9 /* 50mruby.t */ = {isa = PBXFileReference; lastKnownFileType = text; path = 50mruby.t; sourceTree = "<group>"; xcLanguageSpecificationIdentifier = xcode.lang.perl; };
		10A3D3D71B4F4D0900327CF9 /* 40memcached-session-resumption.t */ = {isa = PBXFileReference; lastKnownFileType = text; path = "40memcached-session-resumption.t"; sourceTree = "<group>"; xcLanguageSpecificationIdentifier = xcode.lang.perl; };
		10A3D3ED1B4FAAEC00327CF9 /* close.c */ = {isa = PBXFileReference; fileEncoding = 4; lastKnownFileType = sourcecode.c.c; path = close.c; sourceTree = "<group>"; };
		10A3D3EE1B4FAAEC00327CF9 /* connect.c */ = {isa = PBXFileReference; fileEncoding = 4; lastKnownFileType = sourcecode.c.c; path = connect.c; sourceTree = "<group>"; };
		10A3D3F61B4FAAF500327CF9 /* recv.c */ = {isa = PBXFileReference; fileEncoding = 4; lastKnownFileType = sourcecode.c.c; path = recv.c; sourceTree = "<group>"; };
		10A3D3F71B4FAAF500327CF9 /* send.c */ = {isa = PBXFileReference; fileEncoding = 4; lastKnownFileType = sourcecode.c.c; path = send.c; sourceTree = "<group>"; };
		10A3D3F91B4FAAF500327CF9 /* socket.c */ = {isa = PBXFileReference; fileEncoding = 4; lastKnownFileType = sourcecode.c.c; path = socket.c; sourceTree = "<group>"; };
		10A3D3FA1B4FAAF500327CF9 /* strerror.c */ = {isa = PBXFileReference; fileEncoding = 4; lastKnownFileType = sourcecode.c.c; path = strerror.c; sourceTree = "<group>"; };
		10A3D3FE1B4FAAF500327CF9 /* yrmcds.h */ = {isa = PBXFileReference; fileEncoding = 4; lastKnownFileType = sourcecode.c.h; path = yrmcds.h; sourceTree = "<group>"; };
		10A3D40E1B584BEC00327CF9 /* standalone.h */ = {isa = PBXFileReference; fileEncoding = 4; lastKnownFileType = sourcecode.c.h; path = standalone.h; sourceTree = "<group>"; };
		10A60DE91B0D87FE006E38EC /* annotate-backtrace-symbols */ = {isa = PBXFileReference; lastKnownFileType = text; path = "annotate-backtrace-symbols"; sourceTree = "<group>"; };
		10AA2E931A80A592004322AC /* time_.h */ = {isa = PBXFileReference; fileEncoding = 4; lastKnownFileType = sourcecode.c.h; path = time_.h; sourceTree = "<group>"; };
		10AA2E951A80A612004322AC /* time.c */ = {isa = PBXFileReference; fileEncoding = 4; lastKnownFileType = sourcecode.c.c; path = time.c; sourceTree = "<group>"; };
		10AA2E981A81F68A004322AC /* time.c */ = {isa = PBXFileReference; fileEncoding = 4; lastKnownFileType = sourcecode.c.c; path = time.c; sourceTree = "<group>"; };
		10AA2E9E1A8807CF004322AC /* url.h */ = {isa = PBXFileReference; fileEncoding = 4; lastKnownFileType = sourcecode.c.h; path = url.h; sourceTree = "<group>"; };
		10AA2EA01A88082E004322AC /* url.c */ = {isa = PBXFileReference; fileEncoding = 4; lastKnownFileType = sourcecode.c.c; path = url.c; sourceTree = "<group>"; };
		10AA2EA21A88090B004322AC /* url.c */ = {isa = PBXFileReference; fileEncoding = 4; lastKnownFileType = sourcecode.c.c; path = url.c; sourceTree = "<group>"; };
		10AA2EA41A8D9999004322AC /* redirect.c */ = {isa = PBXFileReference; fileEncoding = 4; lastKnownFileType = sourcecode.c.c; path = redirect.c; sourceTree = "<group>"; };
		10AA2EA61A8DA93C004322AC /* redirect.c */ = {isa = PBXFileReference; fileEncoding = 4; lastKnownFileType = sourcecode.c.c; path = redirect.c; sourceTree = "<group>"; };
		10AA2EA81A8DAFD4004322AC /* 50redirect.t */ = {isa = PBXFileReference; lastKnownFileType = text; path = 50redirect.t; sourceTree = "<group>"; xcLanguageSpecificationIdentifier = xcode.lang.perl; };
		10AA2EA91A8DDC57004322AC /* multithread.h */ = {isa = PBXFileReference; fileEncoding = 4; lastKnownFileType = sourcecode.c.h; path = multithread.h; sourceTree = "<group>"; };
		10AA2EAB1A8DE0AE004322AC /* multithread.c */ = {isa = PBXFileReference; fileEncoding = 4; lastKnownFileType = sourcecode.c.c; path = multithread.c; sourceTree = "<group>"; };
		10AA2EAD1A8E22DA004322AC /* multithread.c */ = {isa = PBXFileReference; fileEncoding = 4; lastKnownFileType = sourcecode.c.c; path = multithread.c; sourceTree = "<group>"; };
		10AA2EB11A931409004322AC /* 50access-log.t */ = {isa = PBXFileReference; fileEncoding = 4; lastKnownFileType = text; path = "50access-log.t"; sourceTree = "<group>"; xcLanguageSpecificationIdentifier = xcode.lang.perl; };
		10AA2EB21A9479B4004322AC /* 50reverse-proxy-upstream-down.t */ = {isa = PBXFileReference; lastKnownFileType = text; path = "50reverse-proxy-upstream-down.t"; sourceTree = "<group>"; xcLanguageSpecificationIdentifier = xcode.lang.perl; };
		10AA2EB31A94B66D004322AC /* 40virtual-host.t */ = {isa = PBXFileReference; lastKnownFileType = text; path = "40virtual-host.t"; sourceTree = "<group>"; xcLanguageSpecificationIdentifier = xcode.lang.perl; };
		10AA2EB61A970EFC004322AC /* http2_internal.h */ = {isa = PBXFileReference; fileEncoding = 4; lastKnownFileType = sourcecode.c.h; path = http2_internal.h; sourceTree = "<group>"; };
		10AA2EB81A971280004322AC /* http2_scheduler.h */ = {isa = PBXFileReference; fileEncoding = 4; lastKnownFileType = sourcecode.c.h; path = http2_scheduler.h; sourceTree = "<group>"; };
		10AA2EBB1A9EEDF8004322AC /* proxy.c */ = {isa = PBXFileReference; fileEncoding = 4; lastKnownFileType = sourcecode.c.c; path = proxy.c; sourceTree = "<group>"; };
		10AA2EBD1AA019D8004322AC /* headers.c */ = {isa = PBXFileReference; fileEncoding = 4; lastKnownFileType = sourcecode.c.c; path = headers.c; sourceTree = "<group>"; };
		10AA2EBF1AA019FC004322AC /* headers.c */ = {isa = PBXFileReference; fileEncoding = 4; lastKnownFileType = sourcecode.c.c; path = headers.c; sourceTree = "<group>"; };
		10AA2EC11AA0402E004322AC /* reproxy.c */ = {isa = PBXFileReference; fileEncoding = 4; lastKnownFileType = sourcecode.c.c; path = reproxy.c; sourceTree = "<group>"; };
		10AA2EC31AA0403A004322AC /* reproxy.c */ = {isa = PBXFileReference; fileEncoding = 4; lastKnownFileType = sourcecode.c.c; path = reproxy.c; sourceTree = "<group>"; };
		10AA2EC61AA05598004322AC /* upstream.psgi */ = {isa = PBXFileReference; lastKnownFileType = text; path = upstream.psgi; sourceTree = "<group>"; xcLanguageSpecificationIdentifier = xcode.lang.perl; };
		10AAAC621B6C7A7D004487C3 /* http2_casper.h */ = {isa = PBXFileReference; fileEncoding = 4; lastKnownFileType = sourcecode.c.h; path = http2_casper.h; sourceTree = "<group>"; };
		10AAAC641B6C9275004487C3 /* casper.c */ = {isa = PBXFileReference; fileEncoding = 4; lastKnownFileType = sourcecode.c.c; path = casper.c; sourceTree = "<group>"; };
		10B38A651B8D345D007DC191 /* mruby.c */ = {isa = PBXFileReference; fileEncoding = 4; lastKnownFileType = sourcecode.c.c; path = mruby.c; sourceTree = "<group>"; };
		10B38A711B8D34BB007DC191 /* mruby_.h */ = {isa = PBXFileReference; fileEncoding = 4; lastKnownFileType = sourcecode.c.h; path = mruby_.h; sourceTree = "<group>"; };
		10B38A731B8D3544007DC191 /* mruby.c */ = {isa = PBXFileReference; fileEncoding = 4; lastKnownFileType = sourcecode.c.c; path = mruby.c; sourceTree = "<group>"; };
		10B6D4501C727315005F0CF8 /* 80yaml-merge.t */ = {isa = PBXFileReference; fileEncoding = 4; lastKnownFileType = text; path = "80yaml-merge.t"; sourceTree = "<group>"; xcLanguageSpecificationIdentifier = xcode.lang.perl; };
		10BA72A919AAD6300059392A /* stream.c */ = {isa = PBXFileReference; fileEncoding = 4; lastKnownFileType = sourcecode.c.c; path = stream.c; sourceTree = "<group>"; };
		10BCF2FC1B168CAE0076939D /* fastcgi.c */ = {isa = PBXFileReference; fileEncoding = 4; lastKnownFileType = sourcecode.c.c; path = fastcgi.c; sourceTree = "<group>"; };
		10BCF2FE1B1A892F0076939D /* fastcgi.c */ = {isa = PBXFileReference; fileEncoding = 4; lastKnownFileType = sourcecode.c.c; path = fastcgi.c; sourceTree = "<group>"; };
		10BCF3001B214C460076939D /* fastcgi.c */ = {isa = PBXFileReference; fileEncoding = 4; lastKnownFileType = sourcecode.c.c; path = fastcgi.c; sourceTree = "<group>"; };
		10C2117C1B8164B1005A9D02 /* 90root-fastcgi-php.t */ = {isa = PBXFileReference; fileEncoding = 4; lastKnownFileType = text; path = "90root-fastcgi-php.t"; sourceTree = "<group>"; xcLanguageSpecificationIdentifier = xcode.lang.perl; };
		10C45D4D1CFD15890096DB06 /* 50throttle-response.t */ = {isa = PBXFileReference; fileEncoding = 4; lastKnownFileType = text; path = "50throttle-response.t"; sourceTree = "<group>"; xcLanguageSpecificationIdentifier = xcode.lang.perl; };
		10C45D4E1CFD15FA0096DB06 /* throttle_resp.c */ = {isa = PBXFileReference; fileEncoding = 4; lastKnownFileType = sourcecode.c.c; path = throttle_resp.c; sourceTree = "<group>"; };
		10C45D501CFD160A0096DB06 /* throttle_resp.c */ = {isa = PBXFileReference; fileEncoding = 4; lastKnownFileType = sourcecode.c.c; path = throttle_resp.c; sourceTree = "<group>"; };
		10C45D531CFE9B300096DB06 /* events.c */ = {isa = PBXFileReference; fileEncoding = 4; lastKnownFileType = sourcecode.c.c; path = events.c; sourceTree = "<group>"; };
		10C45D541CFE9B300096DB06 /* requests.c */ = {isa = PBXFileReference; fileEncoding = 4; lastKnownFileType = sourcecode.c.c; path = requests.c; sourceTree = "<group>"; };
		10C45D571CFE9BB60096DB06 /* 50status.t */ = {isa = PBXFileReference; fileEncoding = 4; lastKnownFileType = text; path = 50status.t; sourceTree = "<group>"; xcLanguageSpecificationIdentifier = xcode.lang.perl; };
		10C5A6311B268632006094A6 /* 50fastcgi.t */ = {isa = PBXFileReference; lastKnownFileType = text; path = 50fastcgi.t; sourceTree = "<group>"; xcLanguageSpecificationIdentifier = xcode.lang.perl; };
		10D0903919F0A51C0043D458 /* memory.h */ = {isa = PBXFileReference; fileEncoding = 4; lastKnownFileType = sourcecode.c.h; path = memory.h; sourceTree = "<group>"; };
		10D0903D19F0A8190043D458 /* socket.h */ = {isa = PBXFileReference; fileEncoding = 4; lastKnownFileType = sourcecode.c.h; path = socket.h; sourceTree = "<group>"; };
		10D0904019F0B9CD0043D458 /* timeout.h */ = {isa = PBXFileReference; fileEncoding = 4; lastKnownFileType = sourcecode.c.h; path = timeout.h; sourceTree = "<group>"; };
		10D0904219F0BA780043D458 /* linklist.h */ = {isa = PBXFileReference; fileEncoding = 4; lastKnownFileType = sourcecode.c.h; path = linklist.h; sourceTree = "<group>"; };
		10D0905119F0CA9C0043D458 /* examples-socket-server */ = {isa = PBXFileReference; explicitFileType = "compiled.mach-o.executable"; includeInIndex = 0; path = "examples-socket-server"; sourceTree = BUILT_PRODUCTS_DIR; };
		10D0905219F0CB130043D458 /* socket-client.c */ = {isa = PBXFileReference; fileEncoding = 4; lastKnownFileType = sourcecode.c.c; path = "socket-client.c"; sourceTree = "<group>"; };
		10D0905419F102C70043D458 /* http1client.c */ = {isa = PBXFileReference; fileEncoding = 4; lastKnownFileType = sourcecode.c.c; path = http1client.c; sourceTree = "<group>"; };
		10D0905619F102DA0043D458 /* http1client.h */ = {isa = PBXFileReference; fileEncoding = 4; lastKnownFileType = sourcecode.c.h; path = http1client.h; sourceTree = "<group>"; };
		10D0905819F22FA10043D458 /* string_.h */ = {isa = PBXFileReference; fileEncoding = 4; lastKnownFileType = sourcecode.c.h; path = string_.h; sourceTree = "<group>"; };
		10D0905A19F230280043D458 /* string.c */ = {isa = PBXFileReference; fileEncoding = 4; lastKnownFileType = sourcecode.c.c; path = string.c; sourceTree = "<group>"; };
		10D0906919F38B2E0043D458 /* examples-http1client */ = {isa = PBXFileReference; explicitFileType = "compiled.mach-o.executable"; includeInIndex = 0; path = "examples-http1client"; sourceTree = BUILT_PRODUCTS_DIR; };
		10D0906A19F38B850043D458 /* http1client.c */ = {isa = PBXFileReference; fileEncoding = 4; lastKnownFileType = sourcecode.c.c; path = http1client.c; sourceTree = "<group>"; };
		10D0906E19F494CC0043D458 /* test.c */ = {isa = PBXFileReference; fileEncoding = 4; lastKnownFileType = sourcecode.c.c; path = test.c; sourceTree = "<group>"; };
		10D0906F19F494CC0043D458 /* test.h */ = {isa = PBXFileReference; fileEncoding = 4; lastKnownFileType = sourcecode.c.h; path = test.h; sourceTree = "<group>"; };
		10D0907219F633B00043D458 /* proxy.c */ = {isa = PBXFileReference; fileEncoding = 4; lastKnownFileType = sourcecode.c.c; path = proxy.c; sourceTree = "<group>"; };
		10DA969A1CCEF2C200679165 /* 50reverse-proxy-https.t */ = {isa = PBXFileReference; fileEncoding = 4; lastKnownFileType = text; path = "50reverse-proxy-https.t"; sourceTree = "<group>"; xcLanguageSpecificationIdentifier = xcode.lang.perl; };
		10DA969B1CD2BF9000679165 /* cache.h */ = {isa = PBXFileReference; fileEncoding = 4; lastKnownFileType = sourcecode.c.h; path = cache.h; sourceTree = "<group>"; };
		10DA969D1CD2BFAC00679165 /* cache.c */ = {isa = PBXFileReference; fileEncoding = 4; lastKnownFileType = sourcecode.c.c; path = cache.c; sourceTree = "<group>"; };
		10DA969F1CD2BFEE00679165 /* cache.c */ = {isa = PBXFileReference; fileEncoding = 4; lastKnownFileType = sourcecode.c.c; path = cache.c; sourceTree = "<group>"; };
		10E299571A67E68500701AA6 /* scheduler.c */ = {isa = PBXFileReference; fileEncoding = 4; lastKnownFileType = sourcecode.c.c; path = scheduler.c; sourceTree = "<group>"; };
		10E299591A68D03100701AA6 /* scheduler.c */ = {isa = PBXFileReference; fileEncoding = 4; lastKnownFileType = sourcecode.c.c; path = scheduler.c; sourceTree = "<group>"; };
		10EA45DF1D0949BF00769A2B /* examples-latency-optimization */ = {isa = PBXFileReference; explicitFileType = "compiled.mach-o.executable"; includeInIndex = 0; path = "examples-latency-optimization"; sourceTree = BUILT_PRODUCTS_DIR; };
		10EA45E01D094A1200769A2B /* latency-optimization.c */ = {isa = PBXFileReference; fileEncoding = 4; lastKnownFileType = sourcecode.c.c; path = "latency-optimization.c"; sourceTree = "<group>"; };
		10EC2A351A0B4D370083514F /* socketpool.h */ = {isa = PBXFileReference; fileEncoding = 4; lastKnownFileType = sourcecode.c.h; path = socketpool.h; sourceTree = "<group>"; };
		10EC2A371A0B4DC70083514F /* socketpool.c */ = {isa = PBXFileReference; fileEncoding = 4; lastKnownFileType = sourcecode.c.c; path = socketpool.c; sourceTree = "<group>"; };
		10F417D319C1907B00B6E31A /* h2o */ = {isa = PBXFileReference; explicitFileType = "compiled.mach-o.executable"; includeInIndex = 0; path = h2o; sourceTree = BUILT_PRODUCTS_DIR; };
		10F417D519C190F800B6E31A /* main.c */ = {isa = PBXFileReference; fileEncoding = 4; lastKnownFileType = sourcecode.c.c; path = main.c; sourceTree = "<group>"; };
		10F417FD19C2D2F800B6E31A /* picotest.c */ = {isa = PBXFileReference; fileEncoding = 4; lastKnownFileType = sourcecode.c.c; path = picotest.c; sourceTree = "<group>"; };
		10F417FE19C2D2F800B6E31A /* picotest.h */ = {isa = PBXFileReference; fileEncoding = 4; lastKnownFileType = sourcecode.c.h; path = picotest.h; sourceTree = "<group>"; };
		10F4180019C2D31600B6E31A /* yoml.h */ = {isa = PBXFileReference; fileEncoding = 4; lastKnownFileType = sourcecode.c.h; name = yoml.h; path = yoml/yoml.h; sourceTree = "<group>"; };
		10F4180219C2D32100B6E31A /* yoml-parser.h */ = {isa = PBXFileReference; fileEncoding = 4; lastKnownFileType = sourcecode.c.h; name = "yoml-parser.h"; path = "yoml/yoml-parser.h"; sourceTree = "<group>"; };
		10F4180419CA75C500B6E31A /* configurator.c */ = {isa = PBXFileReference; fileEncoding = 4; lastKnownFileType = sourcecode.c.c; path = configurator.c; sourceTree = "<group>"; };
		10F4197F1B64E70D00BEAEAC /* golombset.h */ = {isa = PBXFileReference; fileEncoding = 4; lastKnownFileType = sourcecode.c.h; path = golombset.h; sourceTree = "<group>"; };
		10F4EB831C165B92003DA150 /* fastcgi-cgi.pl */ = {isa = PBXFileReference; lastKnownFileType = text.script.perl; path = "fastcgi-cgi.pl"; sourceTree = "<group>"; };
		10F4EB841C16BADD003DA150 /* 50fastcgi-cgi.t */ = {isa = PBXFileReference; lastKnownFileType = text; path = "50fastcgi-cgi.t"; sourceTree = "<group>"; xcLanguageSpecificationIdentifier = xcode.lang.perl; };
		10F4EB861C177A12003DA150 /* hello.cgi */ = {isa = PBXFileReference; lastKnownFileType = text; path = hello.cgi; sourceTree = "<group>"; xcLanguageSpecificationIdentifier = xcode.lang.perl; };
		10F4EB891C195B9E003DA150 /* htpasswd.rb */ = {isa = PBXFileReference; lastKnownFileType = text.script.ruby; path = htpasswd.rb; sourceTree = "<group>"; };
		10F9F2641AF4795D0056F26B /* redirect.c */ = {isa = PBXFileReference; fileEncoding = 4; lastKnownFileType = sourcecode.c.c; path = redirect.c; sourceTree = "<group>"; };
		10F9F2661AFC5F550056F26B /* hostinfo.c */ = {isa = PBXFileReference; fileEncoding = 4; lastKnownFileType = sourcecode.c.c; path = hostinfo.c; sourceTree = "<group>"; };
		10FCC13C1B2E4A4500F13674 /* cloexec.c */ = {isa = PBXFileReference; fileEncoding = 4; lastKnownFileType = sourcecode.c.c; path = cloexec.c; sourceTree = "<group>"; };
		10FCC13D1B2E4A4500F13674 /* cloexec.h */ = {isa = PBXFileReference; fileEncoding = 4; lastKnownFileType = sourcecode.c.h; path = cloexec.h; sourceTree = "<group>"; };
		10FCC1411B2FCC6B00F13674 /* kill-on-close */ = {isa = PBXFileReference; fileEncoding = 4; lastKnownFileType = text.script.perl; path = "kill-on-close"; sourceTree = "<group>"; };
		10FCC1421B300A6800F13674 /* 50fastcgi-php.t */ = {isa = PBXFileReference; lastKnownFileType = text; path = "50fastcgi-php.t"; sourceTree = "<group>"; xcLanguageSpecificationIdentifier = xcode.lang.perl; };
		10FCC1431B31408B00F13674 /* fastcgi_directives.mt */ = {isa = PBXFileReference; fileEncoding = 4; lastKnownFileType = text; path = fastcgi_directives.mt; sourceTree = "<group>"; };
		10FEF2441D6444E900E11B1D /* 50reverse-proxy-proxy-protocol.t */ = {isa = PBXFileReference; fileEncoding = 4; lastKnownFileType = text; path = "50reverse-proxy-proxy-protocol.t"; sourceTree = "<group>"; xcLanguageSpecificationIdentifier = xcode.lang.perl; };
		10FEF2481D6EC30800E11B1D /* 40bad-request.t */ = {isa = PBXFileReference; fileEncoding = 4; lastKnownFileType = text; path = "40bad-request.t"; sourceTree = "<group>"; xcLanguageSpecificationIdentifier = xcode.lang.perl; };
		10FEF2491D6FC6F600E11B1D /* durations.c */ = {isa = PBXFileReference; fileEncoding = 4; lastKnownFileType = sourcecode.c.c; path = durations.c; sourceTree = "<group>"; };
		10FEF24C1D6FC8E200E11B1D /* gkc.c */ = {isa = PBXFileReference; fileEncoding = 4; lastKnownFileType = sourcecode.c.c; path = gkc.c; sourceTree = "<group>"; };
		10FEF24D1D6FC8E200E11B1D /* gkc.h */ = {isa = PBXFileReference; fileEncoding = 4; lastKnownFileType = sourcecode.c.h; path = gkc.h; sourceTree = "<group>"; };
		10FFEE081BB23A8C0087AD75 /* neverbleed.c */ = {isa = PBXFileReference; fileEncoding = 4; lastKnownFileType = sourcecode.c.c; path = neverbleed.c; sourceTree = "<group>"; };
		10FFEE091BB23A8C0087AD75 /* neverbleed.h */ = {isa = PBXFileReference; fileEncoding = 4; lastKnownFileType = sourcecode.c.h; path = neverbleed.h; sourceTree = "<group>"; };
		7D0285C81EF422D40094292B /* sleep.c */ = {isa = PBXFileReference; fileEncoding = 4; lastKnownFileType = sourcecode.c.c; path = sleep.c; sourceTree = "<group>"; };
<<<<<<< HEAD
		7D0341FA1FE4D5B60052E0A1 /* http2client.c */ = {isa = PBXFileReference; fileEncoding = 4; lastKnownFileType = sourcecode.c.c; path = http2client.c; sourceTree = "<group>"; };
		7D10CC6A205D0F8E0054A8E2 /* httpclient_internal.h */ = {isa = PBXFileReference; lastKnownFileType = sourcecode.c.h; path = httpclient_internal.h; sourceTree = "<group>"; };
		7D2DF4ED20297EE0004AD361 /* header.h */ = {isa = PBXFileReference; lastKnownFileType = sourcecode.c.h; path = header.h; sourceTree = "<group>"; };
		7D4ADC461FCE441B00CB9F92 /* http2client.h */ = {isa = PBXFileReference; lastKnownFileType = sourcecode.c.h; path = http2client.h; sourceTree = "<group>"; };
		7D67C720204F8C0E0049E935 /* httpclient.c */ = {isa = PBXFileReference; fileEncoding = 4; lastKnownFileType = sourcecode.c.c; path = httpclient.c; sourceTree = "<group>"; };
		7D67C723204F8C9B0049E935 /* httpclient.h */ = {isa = PBXFileReference; lastKnownFileType = sourcecode.c.h; path = httpclient.h; sourceTree = "<group>"; };
=======
		7D9372FD202AC70F005FE6AB /* server_timing.c */ = {isa = PBXFileReference; fileEncoding = 4; lastKnownFileType = sourcecode.c.c; path = server_timing.c; sourceTree = "<group>"; };
		7D937301202AC7BA005FE6AB /* server_timing.c */ = {isa = PBXFileReference; fileEncoding = 4; lastKnownFileType = sourcecode.c.c; path = server_timing.c; sourceTree = "<group>"; };
>>>>>>> 58912436
		7D9FA5381FC323AC00189F88 /* channel.c */ = {isa = PBXFileReference; fileEncoding = 4; lastKnownFileType = sourcecode.c.c; path = channel.c; sourceTree = "<group>"; };
		D08137381FD400F4004679DF /* least_conn.c */ = {isa = PBXFileReference; fileEncoding = 4; lastKnownFileType = sourcecode.c.c; path = least_conn.c; sourceTree = "<group>"; };
		D08137391FD400F4004679DF /* roundrobin.c */ = {isa = PBXFileReference; fileEncoding = 4; lastKnownFileType = sourcecode.c.c; path = roundrobin.c; sourceTree = "<group>"; };
		D081373D1FD40431004679DF /* least_conn.c */ = {isa = PBXFileReference; fileEncoding = 4; lastKnownFileType = sourcecode.c.c; path = least_conn.c; sourceTree = "<group>"; };
		D081373E1FD40431004679DF /* roundrobin.c */ = {isa = PBXFileReference; fileEncoding = 4; lastKnownFileType = sourcecode.c.c; path = roundrobin.c; sourceTree = "<group>"; };
		D08137411FD408C1004679DF /* balancer.h */ = {isa = PBXFileReference; fileEncoding = 4; lastKnownFileType = sourcecode.c.h; path = balancer.h; sourceTree = "<group>"; };
		E90A95F21E30795100483D6C /* headers_util.c */ = {isa = PBXFileReference; fileEncoding = 4; lastKnownFileType = sourcecode.c.c; path = headers_util.c; sourceTree = "<group>"; };
		E90A95F41E30797D00483D6C /* headers_util.c */ = {isa = PBXFileReference; fileEncoding = 4; lastKnownFileType = sourcecode.c.c; path = headers_util.c; sourceTree = "<group>"; };
		E927CD612074855300D4797E /* sha512.c */ = {isa = PBXFileReference; fileEncoding = 4; lastKnownFileType = sourcecode.c.c; path = sha512.c; sourceTree = "<group>"; };
		E9708AD81E499E040029E0A5 /* cifra.c */ = {isa = PBXFileReference; fileEncoding = 4; lastKnownFileType = sourcecode.c.c; path = cifra.c; sourceTree = "<group>"; };
		E9708AD91E499E040029E0A5 /* openssl.c */ = {isa = PBXFileReference; fileEncoding = 4; lastKnownFileType = sourcecode.c.c; path = openssl.c; sourceTree = "<group>"; };
		E9708ADA1E499E040029E0A5 /* picotls.c */ = {isa = PBXFileReference; fileEncoding = 4; lastKnownFileType = sourcecode.c.c; path = picotls.c; sourceTree = "<group>"; };
		E9708ADF1E49A2120029E0A5 /* picotls.h */ = {isa = PBXFileReference; fileEncoding = 4; lastKnownFileType = sourcecode.c.h; path = picotls.h; sourceTree = "<group>"; };
		E9708AE21E49A2260029E0A5 /* minicrypto.h */ = {isa = PBXFileReference; fileEncoding = 4; lastKnownFileType = sourcecode.c.h; path = minicrypto.h; sourceTree = "<group>"; };
		E9708AE31E49A2260029E0A5 /* openssl.h */ = {isa = PBXFileReference; fileEncoding = 4; lastKnownFileType = sourcecode.c.h; path = openssl.h; sourceTree = "<group>"; };
		E9708AEC1E49A2910029E0A5 /* aes.c */ = {isa = PBXFileReference; fileEncoding = 4; lastKnownFileType = sourcecode.c.c; path = aes.c; sourceTree = "<group>"; };
		E9708AED1E49A2910029E0A5 /* aes.h */ = {isa = PBXFileReference; fileEncoding = 4; lastKnownFileType = sourcecode.c.h; path = aes.h; sourceTree = "<group>"; };
		E9708AF01E49A2B90029E0A5 /* bitops.h */ = {isa = PBXFileReference; fileEncoding = 4; lastKnownFileType = sourcecode.c.h; path = bitops.h; sourceTree = "<group>"; };
		E9708AF11E49A2B90029E0A5 /* blockwise.c */ = {isa = PBXFileReference; fileEncoding = 4; lastKnownFileType = sourcecode.c.c; path = blockwise.c; sourceTree = "<group>"; };
		E9708AF21E49A2B90029E0A5 /* blockwise.h */ = {isa = PBXFileReference; fileEncoding = 4; lastKnownFileType = sourcecode.c.h; path = blockwise.h; sourceTree = "<group>"; };
		E9708AF61E49A3130029E0A5 /* cf_config.h */ = {isa = PBXFileReference; fileEncoding = 4; lastKnownFileType = sourcecode.c.h; path = cf_config.h; sourceTree = "<group>"; };
		E9708AF71E49A3130029E0A5 /* chash.c */ = {isa = PBXFileReference; fileEncoding = 4; lastKnownFileType = sourcecode.c.c; path = chash.c; sourceTree = "<group>"; };
		E9708AF81E49A3130029E0A5 /* chash.h */ = {isa = PBXFileReference; fileEncoding = 4; lastKnownFileType = sourcecode.c.h; path = chash.h; sourceTree = "<group>"; };
		E9708AF91E49A3130029E0A5 /* curve25519.c */ = {isa = PBXFileReference; fileEncoding = 4; lastKnownFileType = sourcecode.c.c; path = curve25519.c; sourceTree = "<group>"; };
		E9708AFA1E49A3130029E0A5 /* curve25519.h */ = {isa = PBXFileReference; fileEncoding = 4; lastKnownFileType = sourcecode.c.h; path = curve25519.h; sourceTree = "<group>"; };
		E9708AFC1E49A3130029E0A5 /* drbg.c */ = {isa = PBXFileReference; fileEncoding = 4; lastKnownFileType = sourcecode.c.c; path = drbg.c; sourceTree = "<group>"; };
		E9708AFD1E49A3130029E0A5 /* drbg.h */ = {isa = PBXFileReference; fileEncoding = 4; lastKnownFileType = sourcecode.c.h; path = drbg.h; sourceTree = "<group>"; };
		E9708AFE1E49A3130029E0A5 /* gcm.c */ = {isa = PBXFileReference; fileEncoding = 4; lastKnownFileType = sourcecode.c.c; path = gcm.c; sourceTree = "<group>"; };
		E9708AFF1E49A3130029E0A5 /* gf128.c */ = {isa = PBXFileReference; fileEncoding = 4; lastKnownFileType = sourcecode.c.c; path = gf128.c; sourceTree = "<group>"; };
		E9708B001E49A3130029E0A5 /* gf128.h */ = {isa = PBXFileReference; fileEncoding = 4; lastKnownFileType = sourcecode.c.h; path = gf128.h; sourceTree = "<group>"; };
		E9708B011E49A3130029E0A5 /* hmac.c */ = {isa = PBXFileReference; fileEncoding = 4; lastKnownFileType = sourcecode.c.c; path = hmac.c; sourceTree = "<group>"; };
		E9708B021E49A3130029E0A5 /* hmac.h */ = {isa = PBXFileReference; fileEncoding = 4; lastKnownFileType = sourcecode.c.h; path = hmac.h; sourceTree = "<group>"; };
		E9708B031E49A3130029E0A5 /* modes.c */ = {isa = PBXFileReference; fileEncoding = 4; lastKnownFileType = sourcecode.c.c; path = modes.c; sourceTree = "<group>"; };
		E9708B041E49A3130029E0A5 /* modes.h */ = {isa = PBXFileReference; fileEncoding = 4; lastKnownFileType = sourcecode.c.h; path = modes.h; sourceTree = "<group>"; };
		E9708B051E49A3130029E0A5 /* sha2.h */ = {isa = PBXFileReference; fileEncoding = 4; lastKnownFileType = sourcecode.c.h; path = sha2.h; sourceTree = "<group>"; };
		E9708B061E49A3130029E0A5 /* sha256.c */ = {isa = PBXFileReference; fileEncoding = 4; lastKnownFileType = sourcecode.c.c; path = sha256.c; sourceTree = "<group>"; };
		E9708B071E49A3130029E0A5 /* tassert.h */ = {isa = PBXFileReference; fileEncoding = 4; lastKnownFileType = sourcecode.c.h; path = tassert.h; sourceTree = "<group>"; };
		E9708B1B1E49A3480029E0A5 /* handy.h */ = {isa = PBXFileReference; fileEncoding = 4; lastKnownFileType = sourcecode.c.h; path = handy.h; sourceTree = "<group>"; };
		E987E5551FD7BE1D00DE4346 /* bit_cost.c */ = {isa = PBXFileReference; fileEncoding = 4; lastKnownFileType = sourcecode.c.c; path = bit_cost.c; sourceTree = "<group>"; };
		E987E5561FD7BE1D00DE4346 /* memory.h */ = {isa = PBXFileReference; fileEncoding = 4; lastKnownFileType = sourcecode.c.h; path = memory.h; sourceTree = "<group>"; };
		E987E5571FD7BE1D00DE4346 /* brotli_bit_stream.h */ = {isa = PBXFileReference; fileEncoding = 4; lastKnownFileType = sourcecode.c.h; path = brotli_bit_stream.h; sourceTree = "<group>"; };
		E987E5581FD7BE1D00DE4346 /* command.h */ = {isa = PBXFileReference; fileEncoding = 4; lastKnownFileType = sourcecode.c.h; path = command.h; sourceTree = "<group>"; };
		E987E5591FD7BE1D00DE4346 /* context.h */ = {isa = PBXFileReference; fileEncoding = 4; lastKnownFileType = sourcecode.c.h; path = context.h; sourceTree = "<group>"; };
		E987E55A1FD7BE1D00DE4346 /* dictionary_hash.c */ = {isa = PBXFileReference; fileEncoding = 4; lastKnownFileType = sourcecode.c.c; path = dictionary_hash.c; sourceTree = "<group>"; };
		E987E55B1FD7BE1E00DE4346 /* hash_to_binary_tree_inc.h */ = {isa = PBXFileReference; fileEncoding = 4; lastKnownFileType = sourcecode.c.h; path = hash_to_binary_tree_inc.h; sourceTree = "<group>"; };
		E987E55C1FD7BE1E00DE4346 /* histogram_inc.h */ = {isa = PBXFileReference; fileEncoding = 4; lastKnownFileType = sourcecode.c.h; path = histogram_inc.h; sourceTree = "<group>"; };
		E987E55D1FD7BE1E00DE4346 /* metablock_inc.h */ = {isa = PBXFileReference; fileEncoding = 4; lastKnownFileType = sourcecode.c.h; path = metablock_inc.h; sourceTree = "<group>"; };
		E987E55E1FD7BE1E00DE4346 /* hash_longest_match_inc.h */ = {isa = PBXFileReference; fileEncoding = 4; lastKnownFileType = sourcecode.c.h; path = hash_longest_match_inc.h; sourceTree = "<group>"; };
		E987E55F1FD7BE1E00DE4346 /* bit_cost.h */ = {isa = PBXFileReference; fileEncoding = 4; lastKnownFileType = sourcecode.c.h; path = bit_cost.h; sourceTree = "<group>"; };
		E987E5601FD7BE1E00DE4346 /* bit_cost_inc.h */ = {isa = PBXFileReference; fileEncoding = 4; lastKnownFileType = sourcecode.c.h; path = bit_cost_inc.h; sourceTree = "<group>"; };
		E987E5611FD7BE1E00DE4346 /* backward_references.h */ = {isa = PBXFileReference; fileEncoding = 4; lastKnownFileType = sourcecode.c.h; path = backward_references.h; sourceTree = "<group>"; };
		E987E5621FD7BE1E00DE4346 /* cluster_inc.h */ = {isa = PBXFileReference; fileEncoding = 4; lastKnownFileType = sourcecode.c.h; path = cluster_inc.h; sourceTree = "<group>"; };
		E987E5631FD7BE1E00DE4346 /* literal_cost.c */ = {isa = PBXFileReference; fileEncoding = 4; lastKnownFileType = sourcecode.c.c; path = literal_cost.c; sourceTree = "<group>"; };
		E987E5641FD7BE1E00DE4346 /* static_dict_lut.h */ = {isa = PBXFileReference; fileEncoding = 4; lastKnownFileType = sourcecode.c.h; path = static_dict_lut.h; sourceTree = "<group>"; };
		E987E5651FD7BE1E00DE4346 /* compress_fragment_two_pass.c */ = {isa = PBXFileReference; fileEncoding = 4; lastKnownFileType = sourcecode.c.c; path = compress_fragment_two_pass.c; sourceTree = "<group>"; };
		E987E5661FD7BE1E00DE4346 /* entropy_encode.c */ = {isa = PBXFileReference; fileEncoding = 4; lastKnownFileType = sourcecode.c.c; path = entropy_encode.c; sourceTree = "<group>"; };
		E987E5671FD7BE1E00DE4346 /* ringbuffer.h */ = {isa = PBXFileReference; fileEncoding = 4; lastKnownFileType = sourcecode.c.h; path = ringbuffer.h; sourceTree = "<group>"; };
		E987E5681FD7BE1F00DE4346 /* hash.h */ = {isa = PBXFileReference; fileEncoding = 4; lastKnownFileType = sourcecode.c.h; path = hash.h; sourceTree = "<group>"; };
		E987E5691FD7BE1F00DE4346 /* compress_fragment_two_pass.h */ = {isa = PBXFileReference; fileEncoding = 4; lastKnownFileType = sourcecode.c.h; path = compress_fragment_two_pass.h; sourceTree = "<group>"; };
		E987E56A1FD7BE1F00DE4346 /* utf8_util.h */ = {isa = PBXFileReference; fileEncoding = 4; lastKnownFileType = sourcecode.c.h; path = utf8_util.h; sourceTree = "<group>"; };
		E987E56B1FD7BE1F00DE4346 /* entropy_encode_static.h */ = {isa = PBXFileReference; fileEncoding = 4; lastKnownFileType = sourcecode.c.h; path = entropy_encode_static.h; sourceTree = "<group>"; };
		E987E56C1FD7BE1F00DE4346 /* memory.c */ = {isa = PBXFileReference; fileEncoding = 4; lastKnownFileType = sourcecode.c.c; path = memory.c; sourceTree = "<group>"; };
		E987E56D1FD7BE1F00DE4346 /* find_match_length.h */ = {isa = PBXFileReference; fileEncoding = 4; lastKnownFileType = sourcecode.c.h; path = find_match_length.h; sourceTree = "<group>"; };
		E987E56E1FD7BE1F00DE4346 /* prefix.h */ = {isa = PBXFileReference; fileEncoding = 4; lastKnownFileType = sourcecode.c.h; path = prefix.h; sourceTree = "<group>"; };
		E987E56F1FD7BE1F00DE4346 /* backward_references.c */ = {isa = PBXFileReference; fileEncoding = 4; lastKnownFileType = sourcecode.c.c; path = backward_references.c; sourceTree = "<group>"; };
		E987E5701FD7BE1F00DE4346 /* cluster.h */ = {isa = PBXFileReference; fileEncoding = 4; lastKnownFileType = sourcecode.c.h; path = cluster.h; sourceTree = "<group>"; };
		E987E5711FD7BE1F00DE4346 /* hash_longest_match64_inc.h */ = {isa = PBXFileReference; fileEncoding = 4; lastKnownFileType = sourcecode.c.h; path = hash_longest_match64_inc.h; sourceTree = "<group>"; };
		E987E5721FD7BE2000DE4346 /* backward_references_hq.h */ = {isa = PBXFileReference; fileEncoding = 4; lastKnownFileType = sourcecode.c.h; path = backward_references_hq.h; sourceTree = "<group>"; };
		E987E5731FD7BE2000DE4346 /* block_splitter.c */ = {isa = PBXFileReference; fileEncoding = 4; lastKnownFileType = sourcecode.c.c; path = block_splitter.c; sourceTree = "<group>"; };
		E987E5741FD7BE2000DE4346 /* histogram.c */ = {isa = PBXFileReference; fileEncoding = 4; lastKnownFileType = sourcecode.c.c; path = histogram.c; sourceTree = "<group>"; };
		E987E5751FD7BE2000DE4346 /* metablock.h */ = {isa = PBXFileReference; fileEncoding = 4; lastKnownFileType = sourcecode.c.h; path = metablock.h; sourceTree = "<group>"; };
		E987E5761FD7BE2000DE4346 /* block_encoder_inc.h */ = {isa = PBXFileReference; fileEncoding = 4; lastKnownFileType = sourcecode.c.h; path = block_encoder_inc.h; sourceTree = "<group>"; };
		E987E5771FD7BE2000DE4346 /* compress_fragment.h */ = {isa = PBXFileReference; fileEncoding = 4; lastKnownFileType = sourcecode.c.h; path = compress_fragment.h; sourceTree = "<group>"; };
		E987E5781FD7BE2000DE4346 /* quality.h */ = {isa = PBXFileReference; fileEncoding = 4; lastKnownFileType = sourcecode.c.h; path = quality.h; sourceTree = "<group>"; };
		E987E5791FD7BE2000DE4346 /* hash_forgetful_chain_inc.h */ = {isa = PBXFileReference; fileEncoding = 4; lastKnownFileType = sourcecode.c.h; path = hash_forgetful_chain_inc.h; sourceTree = "<group>"; };
		E987E57A1FD7BE2000DE4346 /* backward_references_hq.c */ = {isa = PBXFileReference; fileEncoding = 4; lastKnownFileType = sourcecode.c.c; path = backward_references_hq.c; sourceTree = "<group>"; };
		E987E57B1FD7BE2000DE4346 /* entropy_encode.h */ = {isa = PBXFileReference; fileEncoding = 4; lastKnownFileType = sourcecode.c.h; path = entropy_encode.h; sourceTree = "<group>"; };
		E987E57C1FD7BE2100DE4346 /* static_dict.h */ = {isa = PBXFileReference; fileEncoding = 4; lastKnownFileType = sourcecode.c.h; path = static_dict.h; sourceTree = "<group>"; };
		E987E57D1FD7BE2100DE4346 /* compress_fragment.c */ = {isa = PBXFileReference; fileEncoding = 4; lastKnownFileType = sourcecode.c.c; path = compress_fragment.c; sourceTree = "<group>"; };
		E987E57E1FD7BE2100DE4346 /* encode.c */ = {isa = PBXFileReference; fileEncoding = 4; lastKnownFileType = sourcecode.c.c; path = encode.c; sourceTree = "<group>"; };
		E987E57F1FD7BE2100DE4346 /* write_bits.h */ = {isa = PBXFileReference; fileEncoding = 4; lastKnownFileType = sourcecode.c.h; path = write_bits.h; sourceTree = "<group>"; };
		E987E5801FD7BE2100DE4346 /* metablock.c */ = {isa = PBXFileReference; fileEncoding = 4; lastKnownFileType = sourcecode.c.c; path = metablock.c; sourceTree = "<group>"; };
		E987E5811FD7BE2100DE4346 /* block_splitter.h */ = {isa = PBXFileReference; fileEncoding = 4; lastKnownFileType = sourcecode.c.h; path = block_splitter.h; sourceTree = "<group>"; };
		E987E5821FD7BE2100DE4346 /* dictionary_hash.h */ = {isa = PBXFileReference; fileEncoding = 4; lastKnownFileType = sourcecode.c.h; path = dictionary_hash.h; sourceTree = "<group>"; };
		E987E5831FD7BE2200DE4346 /* histogram.h */ = {isa = PBXFileReference; fileEncoding = 4; lastKnownFileType = sourcecode.c.h; path = histogram.h; sourceTree = "<group>"; };
		E987E5841FD7BE2200DE4346 /* block_splitter_inc.h */ = {isa = PBXFileReference; fileEncoding = 4; lastKnownFileType = sourcecode.c.h; path = block_splitter_inc.h; sourceTree = "<group>"; };
		E987E5851FD7BE2200DE4346 /* hash_longest_match_quickly_inc.h */ = {isa = PBXFileReference; fileEncoding = 4; lastKnownFileType = sourcecode.c.h; path = hash_longest_match_quickly_inc.h; sourceTree = "<group>"; };
		E987E5861FD7BE2200DE4346 /* utf8_util.c */ = {isa = PBXFileReference; fileEncoding = 4; lastKnownFileType = sourcecode.c.c; path = utf8_util.c; sourceTree = "<group>"; };
		E987E5871FD7BE2200DE4346 /* brotli_bit_stream.c */ = {isa = PBXFileReference; fileEncoding = 4; lastKnownFileType = sourcecode.c.c; path = brotli_bit_stream.c; sourceTree = "<group>"; };
		E987E5881FD7BE2200DE4346 /* literal_cost.h */ = {isa = PBXFileReference; fileEncoding = 4; lastKnownFileType = sourcecode.c.h; path = literal_cost.h; sourceTree = "<group>"; };
		E987E5891FD7BE2200DE4346 /* port.h */ = {isa = PBXFileReference; fileEncoding = 4; lastKnownFileType = sourcecode.c.h; path = port.h; sourceTree = "<group>"; };
		E987E58A1FD7BE2300DE4346 /* fast_log.h */ = {isa = PBXFileReference; fileEncoding = 4; lastKnownFileType = sourcecode.c.h; path = fast_log.h; sourceTree = "<group>"; };
		E987E58B1FD7BE2300DE4346 /* cluster.c */ = {isa = PBXFileReference; fileEncoding = 4; lastKnownFileType = sourcecode.c.c; path = cluster.c; sourceTree = "<group>"; };
		E987E58C1FD7BE2300DE4346 /* static_dict.c */ = {isa = PBXFileReference; fileEncoding = 4; lastKnownFileType = sourcecode.c.c; path = static_dict.c; sourceTree = "<group>"; };
		E987E58D1FD7BE2300DE4346 /* backward_references_inc.h */ = {isa = PBXFileReference; fileEncoding = 4; lastKnownFileType = sourcecode.c.h; path = backward_references_inc.h; sourceTree = "<group>"; };
		E987E5C91FD7BE5700DE4346 /* types.h */ = {isa = PBXFileReference; fileEncoding = 4; lastKnownFileType = sourcecode.c.h; path = types.h; sourceTree = "<group>"; };
		E987E5CA1FD7BE5700DE4346 /* encode.h */ = {isa = PBXFileReference; fileEncoding = 4; lastKnownFileType = sourcecode.c.h; path = encode.h; sourceTree = "<group>"; };
		E987E5CB1FD7BE5700DE4346 /* port.h */ = {isa = PBXFileReference; fileEncoding = 4; lastKnownFileType = sourcecode.c.h; path = port.h; sourceTree = "<group>"; };
		E987E5E01FD7EB7800DE4346 /* constants.h */ = {isa = PBXFileReference; fileEncoding = 4; lastKnownFileType = sourcecode.c.h; path = constants.h; sourceTree = "<group>"; };
		E987E5E21FD7EB7E00DE4346 /* version.h */ = {isa = PBXFileReference; fileEncoding = 4; lastKnownFileType = sourcecode.c.h; path = version.h; sourceTree = "<group>"; };
		E987E5E31FD7EB7E00DE4346 /* dictionary.c */ = {isa = PBXFileReference; fileEncoding = 4; lastKnownFileType = sourcecode.c.c; path = dictionary.c; sourceTree = "<group>"; };
		E987E5E41FD7EB7F00DE4346 /* dictionary.h */ = {isa = PBXFileReference; fileEncoding = 4; lastKnownFileType = sourcecode.c.h; path = dictionary.h; sourceTree = "<group>"; };
		E9A410951F9EA2E400D9B0FB /* 50reverse-proxy-multiple-backends-with-down.t */ = {isa = PBXFileReference; fileEncoding = 4; lastKnownFileType = text; path = "50reverse-proxy-multiple-backends-with-down.t"; sourceTree = "<group>"; xcLanguageSpecificationIdentifier = xcode.lang.perl; };
		E9A410961F9EA2F100D9B0FB /* 50reverse-proxy-multiple-backends.t */ = {isa = PBXFileReference; fileEncoding = 4; lastKnownFileType = text; path = "50reverse-proxy-multiple-backends.t"; sourceTree = "<group>"; xcLanguageSpecificationIdentifier = xcode.lang.perl; };
		E9A410971F9EA2F200D9B0FB /* 50reverse-proxy-round-robin.t */ = {isa = PBXFileReference; fileEncoding = 4; lastKnownFileType = text; path = "50reverse-proxy-round-robin.t"; sourceTree = "<group>"; xcLanguageSpecificationIdentifier = xcode.lang.perl; };
		E9BC76BF1EE3D71000EB7A09 /* 40redis-session-resumption.t */ = {isa = PBXFileReference; fileEncoding = 4; lastKnownFileType = text; path = "40redis-session-resumption.t"; sourceTree = "<group>"; xcLanguageSpecificationIdentifier = xcode.lang.perl; };
		E9BC76C01EE3D8A100EB7A09 /* 40server-push-attrs.t */ = {isa = PBXFileReference; fileEncoding = 4; lastKnownFileType = text; path = "40server-push-attrs.t"; sourceTree = "<group>"; xcLanguageSpecificationIdentifier = xcode.lang.perl; };
		E9BC76C11EE3D9A900EB7A09 /* 50compress-hint.t */ = {isa = PBXFileReference; fileEncoding = 4; lastKnownFileType = text; path = "50compress-hint.t"; sourceTree = "<group>"; xcLanguageSpecificationIdentifier = xcode.lang.perl; };
		E9BC76C21EE3DAA900EB7A09 /* 50reverse-proxy-added-headers.t */ = {isa = PBXFileReference; fileEncoding = 4; lastKnownFileType = text; path = "50reverse-proxy-added-headers.t"; sourceTree = "<group>"; xcLanguageSpecificationIdentifier = xcode.lang.perl; };
		E9BC76C31EE4AA4600EB7A09 /* 50reverse-proxy-preserve-case.t */ = {isa = PBXFileReference; fileEncoding = 4; lastKnownFileType = text; path = "50reverse-proxy-preserve-case.t"; sourceTree = "<group>"; xcLanguageSpecificationIdentifier = xcode.lang.perl; };
		E9BC76C41EE4AA9700EB7A09 /* 50reverse-proxy-session-resumption.t */ = {isa = PBXFileReference; fileEncoding = 4; lastKnownFileType = text; path = "50reverse-proxy-session-resumption.t"; sourceTree = "<group>"; xcLanguageSpecificationIdentifier = xcode.lang.perl; };
		E9BC76C51EE4AB6C00EB7A09 /* 80graceful-shutdown.t */ = {isa = PBXFileReference; fileEncoding = 4; lastKnownFileType = text; path = "80graceful-shutdown.t"; sourceTree = "<group>"; xcLanguageSpecificationIdentifier = xcode.lang.perl; };
		E9BC76E21F00E6DA00EB7A09 /* poly1305.h */ = {isa = PBXFileReference; fileEncoding = 4; lastKnownFileType = sourcecode.c.h; path = poly1305.h; sourceTree = "<group>"; };
		E9BC76E41F00E70700EB7A09 /* salsa20.h */ = {isa = PBXFileReference; fileEncoding = 4; lastKnownFileType = sourcecode.c.h; path = salsa20.h; sourceTree = "<group>"; };
		E9BC76E61F00E72D00EB7A09 /* chacha20.c */ = {isa = PBXFileReference; fileEncoding = 4; lastKnownFileType = sourcecode.c.c; path = chacha20.c; sourceTree = "<group>"; };
		E9BC76E91F00E74C00EB7A09 /* poly1305.c */ = {isa = PBXFileReference; fileEncoding = 4; lastKnownFileType = sourcecode.c.c; path = poly1305.c; sourceTree = "<group>"; };
		E9BCE6911FF326AC003CEA11 /* 80no-handler-vs-h2-post.t */ = {isa = PBXFileReference; fileEncoding = 4; lastKnownFileType = text; path = "80no-handler-vs-h2-post.t"; sourceTree = "<group>"; xcLanguageSpecificationIdentifier = xcode.lang.perl; };
		E9BCE6921FF344D4003CEA11 /* 40http2-request-window-size.t */ = {isa = PBXFileReference; fileEncoding = 4; lastKnownFileType = text; path = "40http2-request-window-size.t"; sourceTree = "<group>"; xcLanguageSpecificationIdentifier = xcode.lang.perl; };
		E9BCE6931FF35502003CEA11 /* 50mruby-channel.t */ = {isa = PBXFileReference; fileEncoding = 4; lastKnownFileType = text; path = "50mruby-channel.t"; sourceTree = "<group>"; xcLanguageSpecificationIdentifier = xcode.lang.perl; };
		E9CD04271F8F1D5D00524877 /* Changes */ = {isa = PBXFileReference; fileEncoding = 4; lastKnownFileType = text; path = Changes; sourceTree = "<group>"; };
		E9CD04281F8F1D7500524877 /* CONTRIBUTING.md */ = {isa = PBXFileReference; fileEncoding = 4; lastKnownFileType = net.daringfireball.markdown; path = CONTRIBUTING.md; sourceTree = "<group>"; };
		E9CD04291F8F1D7F00524877 /* README.md */ = {isa = PBXFileReference; fileEncoding = 4; lastKnownFileType = net.daringfireball.markdown; path = README.md; sourceTree = "<group>"; };
		E9CD042A1F8F1D8A00524877 /* LICENSE */ = {isa = PBXFileReference; fileEncoding = 4; lastKnownFileType = text; path = LICENSE; sourceTree = "<group>"; };
		E9F677CA1FF47BD0006476D3 /* 40http2-h2spec.t */ = {isa = PBXFileReference; fileEncoding = 4; lastKnownFileType = text; path = "40http2-h2spec.t"; sourceTree = "<group>"; xcLanguageSpecificationIdentifier = xcode.lang.perl; };
		E9F677CB1FF62216006476D3 /* 50reverse-proxy-chunk-trailing-headers.t */ = {isa = PBXFileReference; fileEncoding = 4; lastKnownFileType = text; path = "50reverse-proxy-chunk-trailing-headers.t"; sourceTree = "<group>"; xcLanguageSpecificationIdentifier = xcode.lang.perl; };
		E9F677CC1FF62216006476D3 /* 50reverse-proxy-chunk-timeout-2.t */ = {isa = PBXFileReference; fileEncoding = 4; lastKnownFileType = text; path = "50reverse-proxy-chunk-timeout-2.t"; sourceTree = "<group>"; xcLanguageSpecificationIdentifier = xcode.lang.perl; };
		E9F677CD1FF62216006476D3 /* 50reverse-proxy-drop-headers.t */ = {isa = PBXFileReference; fileEncoding = 4; lastKnownFileType = text; path = "50reverse-proxy-drop-headers.t"; sourceTree = "<group>"; xcLanguageSpecificationIdentifier = xcode.lang.perl; };
		E9F677CE1FF62217006476D3 /* 50reverse-proxy-chunk-sizes.t */ = {isa = PBXFileReference; fileEncoding = 4; lastKnownFileType = text; path = "50reverse-proxy-chunk-sizes.t"; sourceTree = "<group>"; xcLanguageSpecificationIdentifier = xcode.lang.perl; };
		E9F677CF1FF62217006476D3 /* 50reverse-proxy-chunk-timeout-1.t */ = {isa = PBXFileReference; fileEncoding = 4; lastKnownFileType = text; path = "50reverse-proxy-chunk-timeout-1.t"; sourceTree = "<group>"; xcLanguageSpecificationIdentifier = xcode.lang.perl; };
		E9F677D01FF62228006476D3 /* 50reverse-proxy-serialize-posts-3.t */ = {isa = PBXFileReference; fileEncoding = 4; lastKnownFileType = text; path = "50reverse-proxy-serialize-posts-3.t"; sourceTree = "<group>"; xcLanguageSpecificationIdentifier = xcode.lang.perl; };
		E9F677D11FF62228006476D3 /* 50reverse-proxy-serialize-posts.t */ = {isa = PBXFileReference; fileEncoding = 4; lastKnownFileType = text; path = "50reverse-proxy-serialize-posts.t"; sourceTree = "<group>"; xcLanguageSpecificationIdentifier = xcode.lang.perl; };
		E9F677D21FF62228006476D3 /* 50reverse-proxy-serialize-posts-2.t */ = {isa = PBXFileReference; fileEncoding = 4; lastKnownFileType = text; path = "50reverse-proxy-serialize-posts-2.t"; sourceTree = "<group>"; xcLanguageSpecificationIdentifier = xcode.lang.perl; };
		E9F677D32004CCCA006476D3 /* 50zero-sized-timeout.t */ = {isa = PBXFileReference; fileEncoding = 4; lastKnownFileType = text; path = "50zero-sized-timeout.t"; sourceTree = "<group>"; xcLanguageSpecificationIdentifier = xcode.lang.perl; };
		E9F677D82008686B006476D3 /* 40tls13-early-data.t */ = {isa = PBXFileReference; fileEncoding = 4; lastKnownFileType = text; path = "40tls13-early-data.t"; sourceTree = "<group>"; xcLanguageSpecificationIdentifier = xcode.lang.perl; };
/* End PBXFileReference section */

/* Begin PBXFrameworksBuildPhase section */
		08790E081D8BD7F100A04BC1 /* Frameworks */ = {
			isa = PBXFrameworksBuildPhase;
			buildActionMask = 2147483647;
			files = (
				08790E091D8BD7F100A04BC1 /* libh2o.a in Frameworks */,
			);
			runOnlyForDeploymentPostprocessing = 0;
		};
		1079231219A320A700C52AD6 /* Frameworks */ = {
			isa = PBXFrameworksBuildPhase;
			buildActionMask = 2147483647;
			files = (
			);
			runOnlyForDeploymentPostprocessing = 0;
		};
		107923D619A321F400C52AD6 /* Frameworks */ = {
			isa = PBXFrameworksBuildPhase;
			buildActionMask = 2147483647;
			files = (
				1079240119A3241A00C52AD6 /* libh2o.a in Frameworks */,
			);
			runOnlyForDeploymentPostprocessing = 0;
		};
		1079240719A3247A00C52AD6 /* Frameworks */ = {
			isa = PBXFrameworksBuildPhase;
			buildActionMask = 2147483647;
			files = (
				1079240819A3247A00C52AD6 /* libh2o.a in Frameworks */,
			);
			runOnlyForDeploymentPostprocessing = 0;
		};
		1079242F19A3260E00C52AD6 /* Frameworks */ = {
			isa = PBXFrameworksBuildPhase;
			buildActionMask = 2147483647;
			files = (
				1079243019A3260E00C52AD6 /* libh2o.a in Frameworks */,
			);
			runOnlyForDeploymentPostprocessing = 0;
		};
		10D0904919F0CA9C0043D458 /* Frameworks */ = {
			isa = PBXFrameworksBuildPhase;
			buildActionMask = 2147483647;
			files = (
				10D0904A19F0CA9C0043D458 /* libh2o.a in Frameworks */,
			);
			runOnlyForDeploymentPostprocessing = 0;
		};
		10D0906119F38B2E0043D458 /* Frameworks */ = {
			isa = PBXFrameworksBuildPhase;
			buildActionMask = 2147483647;
			files = (
				10D0906219F38B2E0043D458 /* libh2o.a in Frameworks */,
			);
			runOnlyForDeploymentPostprocessing = 0;
		};
		10EA45D71D0949BF00769A2B /* Frameworks */ = {
			isa = PBXFrameworksBuildPhase;
			buildActionMask = 2147483647;
			files = (
				10EA45D81D0949BF00769A2B /* libh2o.a in Frameworks */,
			);
			runOnlyForDeploymentPostprocessing = 0;
		};
		10F417CB19C1907B00B6E31A /* Frameworks */ = {
			isa = PBXFrameworksBuildPhase;
			buildActionMask = 2147483647;
			files = (
			);
			runOnlyForDeploymentPostprocessing = 0;
		};
/* End PBXFrameworksBuildPhase section */

/* Begin PBXGroup section */
		08B4D4391D75A2950079DFB5 /* hiredis */ = {
			isa = PBXGroup;
			children = (
				0812AB1C1D7FCFEB00004F23 /* async.c */,
				0812AB1D1D7FCFEB00004F23 /* async.h */,
				0812AB1E1D7FCFEB00004F23 /* hiredis.c */,
				0812AB1F1D7FCFEB00004F23 /* hiredis.h */,
				08790DD91D80153600A04BC1 /* net.c */,
				08790DDD1D8015A400A04BC1 /* net.h */,
				0812AB291D7FD54700004F23 /* read.c */,
				0812AB2A1D7FD54700004F23 /* read.h */,
				08790DDB1D80154C00A04BC1 /* sds.c */,
				08790DDE1D8015A400A04BC1 /* sds.h */,
			);
			path = hiredis;
			sourceTree = "<group>";
		};
		100A550D1C2BB12A00C4E3E0 /* mruby */ = {
			isa = PBXGroup;
			children = (
				08E9CC4D1E41F6660049DD26 /* embedded.c.h */,
				100A55141C30C5BC00C4E3E0 /* chunked.c */,
				100A550E1C2BB15100C4E3E0 /* http_request.c */,
				0812174C1E07B89600712F36 /* redis.c */,
				7D0285C81EF422D40094292B /* sleep.c */,
				7D9FA5381FC323AC00189F88 /* channel.c */,
			);
			path = mruby;
			sourceTree = "<group>";
		};
		104B9A3F1A5CD684009EEE64 /* share */ = {
			isa = PBXGroup;
			children = (
				104B9A431A5D0028009EEE64 /* h2o */,
			);
			path = share;
			sourceTree = "<group>";
		};
		104B9A431A5D0028009EEE64 /* h2o */ = {
			isa = PBXGroup;
			children = (
				10F4EB881C195B5C003DA150 /* mruby */,
				10835E061C9B8E8000197E59 /* status */,
				10A60DE91B0D87FE006E38EC /* annotate-backtrace-symbols */,
				104B9A401A5CD69B009EEE64 /* fetch-ocsp-response */,
				10FCC1411B2FCC6B00F13674 /* kill-on-close */,
			);
			path = h2o;
			sourceTree = "<group>";
		};
		104B9A4A1A5FA7E5009EEE64 /* common */ = {
			isa = PBXGroup;
			children = (
				D08137371FD400F4004679DF /* balancer */,
				10DA969D1CD2BFAC00679165 /* cache.c */,
				107D4D541B5B30EE004A9B21 /* file.c */,
				1044812F1BFD10450007863F /* filecache.c */,
				1058C8891AA6E5E3008D6180 /* hostinfo.c */,
				7D67C720204F8C0E0049E935 /* httpclient.c */,
				10D0905419F102C70043D458 /* http1client.c */,
				7D0341FA1FE4D5B60052E0A1 /* http2client.c */,
				10A3D3D11B4CDBDC00327CF9 /* memcached.c */,
				08790DE31D8276EA00A04BC1 /* redis.c */,
				107923BA19A3217300C52AD6 /* memory.c */,
				10AA2EAB1A8DE0AE004322AC /* multithread.c */,
				104B9A241A4A4FEE009EEE64 /* serverutil.c */,
				101788B119B561AA0084C6D8 /* socket.c */,
				1065E70919BF18A600686E72 /* socket */,
				10EC2A371A0B4DC70083514F /* socketpool.c */,
				10D0905A19F230280043D458 /* string.c */,
				10AA2E951A80A612004322AC /* time.c */,
				1065E6F819BEBAC600686E72 /* timeout.c */,
				10AA2EA01A88082E004322AC /* url.c */,
			);
			path = common;
			sourceTree = "<group>";
		};
		104B9A4B1A5FA804009EEE64 /* handler */ = {
			isa = PBXGroup;
			children = (
				105534D91A3C7A2000627ECB /* configurator */,
				101B670B19ADD3380084A351 /* access_log.c */,
				107923AE19A3217300C52AD6 /* chunked.c */,
				7D9372FD202AC70F005FE6AB /* server_timing.c */,
				1070866B1B787D06002B8F18 /* compress.c */,
				107E340E1C7EB10700AEF5F8 /* compress */,
				106C22FE1C05436100405689 /* errordoc.c */,
				104B9A501A5FB096009EEE64 /* expires.c */,
				10BCF2FC1B168CAE0076939D /* fastcgi.c */,
				107923AF19A3217300C52AD6 /* file.c */,
				105534E91A42A83700627ECB /* file */,
				10AA2EBD1AA019D8004322AC /* headers.c */,
				E90A95F21E30795100483D6C /* headers_util.c */,
				107923BB19A3217300C52AD6 /* mimemap.c */,
				108867731AD9061100987967 /* mimemap */,
				10B38A651B8D345D007DC191 /* mruby.c */,
				100A550D1C2BB12A00C4E3E0 /* mruby */,
				10D0907219F633B00043D458 /* proxy.c */,
				10AA2EA41A8D9999004322AC /* redirect.c */,
				10AA2EC31AA0403A004322AC /* reproxy.c */,
				10835E021C9A860000197E59 /* status.c */,
				10C45D521CFE9B180096DB06 /* status */,
				10C45D501CFD160A0096DB06 /* throttle_resp.c */,
				084FC7C01D54B90D00E89F66 /* http2_debug_state.c */,
			);
			path = handler;
			sourceTree = "<group>";
		};
		104B9A4C1A5FA8B5009EEE64 /* core */ = {
			isa = PBXGroup;
			children = (
				105534EE1A440FC800627ECB /* config.c */,
				10F4180419CA75C500B6E31A /* configurator.c */,
				107923B919A3217300C52AD6 /* context.c */,
				107923B019A3217300C52AD6 /* headers.c */,
				10835E001C9A6C2400197E59 /* logconf.c */,
				10AA2EBB1A9EEDF8004322AC /* proxy.c */,
				107923BC19A3217300C52AD6 /* request.c */,
				107923BF19A3217300C52AD6 /* token.c */,
				1079245319A32C0800C52AD6 /* token_table.h */,
				107923C019A3217300C52AD6 /* util.c */,
			);
			path = core;
			sourceTree = "<group>";
		};
		104B9A4D1A5FAA7B009EEE64 /* common */ = {
			isa = PBXGroup;
			children = (
				D081373C1FD40431004679DF /* balancer */,
				10DA969F1CD2BFEE00679165 /* cache.c */,
				10F9F2661AFC5F550056F26B /* hostinfo.c */,
				10AA2EAD1A8E22DA004322AC /* multithread.c */,
				104B9A271A4A5139009EEE64 /* serverutil.c */,
				103BAB351B130666000694F4 /* socket.c */,
				105534C61A3BB29100627ECB /* string.c */,
				10AA2E981A81F68A004322AC /* time.c */,
				10AA2EA21A88090B004322AC /* url.c */,
			);
			path = common;
			sourceTree = "<group>";
		};
		104B9A4E1A5FAA91009EEE64 /* core */ = {
			isa = PBXGroup;
			children = (
				104B9A471A5F9472009EEE64 /* headers.c */,
				105534C81A3BB41C00627ECB /* proxy.c */,
				1070E1621B4508B0001CCAFA /* util.c */,
			);
			path = core;
			sourceTree = "<group>";
		};
		104B9A4F1A5FAAA5009EEE64 /* handler */ = {
			isa = PBXGroup;
			children = (
				10BCF3001B214C460076939D /* fastcgi.c */,
				105534BD1A3B8F7700627ECB /* file.c */,
				1070866F1B7925D5002B8F18 /* compress.c */,
				105534C21A3B917000627ECB /* mimemap.c */,
				1058C87C1AA41789008D6180 /* headers.c */,
				10F9F2641AF4795D0056F26B /* redirect.c */,
			);
			path = handler;
			sourceTree = "<group>";
		};
		105534BF1A3B90E600627ECB /* http2 */ = {
			isa = PBXGroup;
			children = (
				1024A3FF1D23606300EB13F1 /* cache_digests.c */,
				107086691B70A00F002B8F18 /* casper.c */,
				105534C01A3B911300627ECB /* hpack.c */,
				10E299591A68D03100701AA6 /* scheduler.c */,
			);
			path = http2;
			sourceTree = "<group>";
		};
		105534C41A3BB1C300627ECB /* 00unit */ = {
			isa = PBXGroup;
			children = (
				10583BFE1AEF3652004A3AD6 /* issues */,
				105534C51A3BB1E700627ECB /* lib */,
				107D4D421B587ED6004A9B21 /* src */,
				10D0906F19F494CC0043D458 /* test.h */,
				10D0906E19F494CC0043D458 /* test.c */,
			);
			path = 00unit;
			sourceTree = "<group>";
		};
		105534C51A3BB1E700627ECB /* lib */ = {
			isa = PBXGroup;
			children = (
				104B9A4D1A5FAA7B009EEE64 /* common */,
				104B9A4E1A5FAA91009EEE64 /* core */,
				104B9A4F1A5FAAA5009EEE64 /* handler */,
				105534BF1A3B90E600627ECB /* http2 */,
			);
			path = lib;
			sourceTree = "<group>";
		};
		105534D91A3C7A2000627ECB /* configurator */ = {
			isa = PBXGroup;
			children = (
				105534DA1A3C7A5400627ECB /* access_log.c */,
				107086711B798487002B8F18 /* compress.c */,
				104B9A521A5FC7C4009EEE64 /* expires.c */,
				106C23001C0544CE00405689 /* errordoc.c */,
				10BCF2FE1B1A892F0076939D /* fastcgi.c */,
				105534DC1A3C7AA900627ECB /* file.c */,
				10AA2EBF1AA019FC004322AC /* headers.c */,
				E90A95F41E30797D00483D6C /* headers_util.c */,
				10B38A731B8D3544007DC191 /* mruby.c */,
				105534DE1A3C7B9800627ECB /* proxy.c */,
				10AA2EA61A8DA93C004322AC /* redirect.c */,
				10AA2EC11AA0402E004322AC /* reproxy.c */,
				10835E041C9B3C6200197E59 /* status.c */,
				10C45D4E1CFD15FA0096DB06 /* throttle_resp.c */,
				084FC7C31D54BB9200E89F66 /* http2_debug_state.c */,
				7D937301202AC7BA005FE6AB /* server_timing.c */,
			);
			path = configurator;
			sourceTree = "<group>";
		};
		105534E91A42A83700627ECB /* file */ = {
			isa = PBXGroup;
			children = (
				105534EC1A42AD5E00627ECB /* templates.c.h */,
				105534EA1A42A87E00627ECB /* _templates.c.h */,
			);
			path = file;
			sourceTree = "<group>";
		};
		10583BDB1AE5A1E3004A3AD6 /* srcdoc */ = {
			isa = PBXGroup;
			children = (
				10583BF31AE764A7004A3AD6 /* configure */,
				1054DF471BBBB038008347C9 /* benchmarks.mt */,
				10583BE11AE5A22D004A3AD6 /* configure.mt */,
				10583BE21AE5A22D004A3AD6 /* faq.mt */,
				10583BE31AE5A22D004A3AD6 /* index.mt */,
				10583BE41AE5A22D004A3AD6 /* install.mt */,
				10583BDC1AE5A20A004A3AD6 /* snippets */,
			);
			path = srcdoc;
			sourceTree = "<group>";
		};
		10583BDC1AE5A20A004A3AD6 /* snippets */ = {
			isa = PBXGroup;
			children = (
				10583BE01AE5A222004A3AD6 /* wrapper.mt */,
				10583BFD1AE8A7E1004A3AD6 /* directive.mt */,
			);
			path = snippets;
			sourceTree = "<group>";
		};
		10583BEC1AE5A353004A3AD6 /* doc */ = {
			isa = PBXGroup;
			children = (
				10583BF71AE783AB004A3AD6 /* assets */,
				10583BED1AE5A37B004A3AD6 /* Makefile */,
				10583BEE1AE5A37B004A3AD6 /* README.md */,
			);
			path = doc;
			sourceTree = "<group>";
		};
		10583BF31AE764A7004A3AD6 /* configure */ = {
			isa = PBXGroup;
			children = (
				10583BFB1AE78DCC004A3AD6 /* syntax_and_structure.mt */,
				10583BF51AE765E0004A3AD6 /* command_options.mt */,
				10583BF61AE765E0004A3AD6 /* quick_start.mt */,
				10583BFC1AE88782004A3AD6 /* base_directives.mt */,
				10583C011AEF86E6004A3AD6 /* http1_directives.mt */,
				10583C021AEF8C7D004A3AD6 /* http2_directives.mt */,
				10583C031AF1D7D5004A3AD6 /* access_log_directives.mt */,
				106C23041C1132E000405689 /* errordoc_directives.mt */,
				10583C041AF1F315004A3AD6 /* expires_directives.mt */,
				10FCC1431B31408B00F13674 /* fastcgi_directives.mt */,
				10583C051AF1F893004A3AD6 /* file_directives.mt */,
				1063FE901BB291300064D9C7 /* compress_directives.mt */,
				10583C061AF20BE5004A3AD6 /* headers_directives.mt */,
				1039A20A1BB89531005D3B8F /* mruby_directives.mt */,
				10583C071AF21539004A3AD6 /* proxy_directives.mt */,
				10583C081AF2188E004A3AD6 /* redirect_directives.mt */,
				10583C091AF2D302004A3AD6 /* reproxy_directives.mt */,
				10835E081CA2204E00197E59 /* status_directives.mt */,
				10955C2C1D1BA47100935796 /* throttle_response_directives.mt */,
				10952D5C1C608D19000D664C /* basic_auth.mt */,
				10952D5B1C608A6B000D664C /* cgi.mt */,
				10952D5D1C62D4DC000D664C /* mruby.mt */,
			);
			path = configure;
			sourceTree = "<group>";
		};
		10583BF71AE783AB004A3AD6 /* assets */ = {
			isa = PBXGroup;
			children = (
				10583BF81AE783BE004A3AD6 /* remotebench.png */,
				10583BF91AE783BE004A3AD6 /* searchstyle.css */,
				10583BFA1AE783BE004A3AD6 /* style.css */,
			);
			name = assets;
			sourceTree = "<group>";
		};
		10583BFE1AEF3652004A3AD6 /* issues */ = {
			isa = PBXGroup;
			children = (
				10583BFF1AEF368A004A3AD6 /* 293.c */,
				106530A51D82C09E005B2C60 /* percent-encode-zero-byte.c */,
			);
			path = issues;
			sourceTree = "<group>";
		};
		1065E6F319B9969000686E72 /* evloop */ = {
			isa = PBXGroup;
			children = (
				1070E15C1B438E8F001CCAFA /* poll.c.h */,
				1065E6F619B99E6D00686E72 /* kqueue.c.h */,
				1065E6F719B9B1AC00686E72 /* epoll.c.h */,
			);
			path = evloop;
			sourceTree = "<group>";
		};
		1065E70919BF18A600686E72 /* socket */ = {
			isa = PBXGroup;
			children = (
				1065E6EF19B8C64200686E72 /* evloop.c.h */,
				1065E6F319B9969000686E72 /* evloop */,
				1065E70719BF17FE00686E72 /* uv-binding.c.h */,
			);
			path = socket;
			sourceTree = "<group>";
		};
		10756E221AC125E00009BF57 /* yaml */ = {
			isa = PBXGroup;
			children = (
				10756E231AC126020009BF57 /* include */,
				10756E241AC126080009BF57 /* src */,
			);
			path = yaml;
			sourceTree = "<group>";
		};
		10756E231AC126020009BF57 /* include */ = {
			isa = PBXGroup;
			children = (
				10756E251AC126250009BF57 /* yaml.h */,
			);
			path = include;
			sourceTree = "<group>";
		};
		10756E241AC126080009BF57 /* src */ = {
			isa = PBXGroup;
			children = (
				10756E261AC126420009BF57 /* api.c */,
				10756E271AC126420009BF57 /* dumper.c */,
				10756E281AC126420009BF57 /* emitter.c */,
				10756E291AC126420009BF57 /* loader.c */,
				10756E2E1AC1264D0009BF57 /* parser.c */,
				10756E2F1AC1264D0009BF57 /* reader.c */,
				10756E301AC1264D0009BF57 /* scanner.c */,
				10756E311AC1264D0009BF57 /* writer.c */,
				10756E321AC1264D0009BF57 /* yaml_private.h */,
			);
			path = src;
			sourceTree = "<group>";
		};
		1079230C19A320A700C52AD6 = {
			isa = PBXGroup;
			children = (
				E9CD04271F8F1D5D00524877 /* Changes */,
				1082150B1AB26F2F00D27E66 /* cmake */,
				1082150A1AB26F2A00D27E66 /* CMakeLists.txt */,
				E9CD04281F8F1D7500524877 /* CONTRIBUTING.md */,
				E9CD042A1F8F1D8A00524877 /* LICENSE */,
				E9CD04291F8F1D7F00524877 /* README.md */,
				1079231E19A3210D00C52AD6 /* deps */,
				10583BEC1AE5A353004A3AD6 /* doc */,
				1079239E19A3215F00C52AD6 /* include */,
				107923AD19A3217300C52AD6 /* lib */,
				107923AA19A3216B00C52AD6 /* misc */,
				104B9A3F1A5CD684009EEE64 /* share */,
				10F417D419C190DD00B6E31A /* src */,
				10583BDB1AE5A1E3004A3AD6 /* srcdoc */,
				10D0906D19F494990043D458 /* t */,
				107923FE19A3239200C52AD6 /* examples */,
				1079231619A320A700C52AD6 /* Products */,
			);
			sourceTree = "<group>";
		};
		1079231619A320A700C52AD6 /* Products */ = {
			isa = PBXGroup;
			children = (
				1079231519A320A700C52AD6 /* libh2o.a */,
				107923D919A321F400C52AD6 /* examples-simple */,
				1079240D19A3247A00C52AD6 /* websocket */,
				1079243519A3260E00C52AD6 /* unittest */,
				10F417D319C1907B00B6E31A /* h2o */,
				10D0905119F0CA9C0043D458 /* examples-socket-server */,
				10D0906919F38B2E0043D458 /* examples-http1client */,
				10EA45DF1D0949BF00769A2B /* examples-latency-optimization */,
				08790E101D8BD7F100A04BC1 /* examples-redis-client */,
			);
			name = Products;
			sourceTree = "<group>";
		};
		1079231E19A3210D00C52AD6 /* deps */ = {
			isa = PBXGroup;
			children = (
				107E33ED1C7EAECD00AEF5F8 /* brotli */,
				10FCC13B1B2E4A2C00F13674 /* cloexec */,
				10F4197E1B64E6C300BEAEAC /* golombset */,
				08B4D4391D75A2950079DFB5 /* hiredis */,
				10FEF24B1D6FC8C800E11B1D /* libgkc */,
				1079231F19A3210D00C52AD6 /* klib */,
				10A3D3DC1B4FAA5900327CF9 /* libyrmcds */,
				10FFEE071BB23A730087AD75 /* neverbleed */,
				1079235619A3210D00C52AD6 /* picohttpparser */,
				10F417FB19C2D2B400B6E31A /* picotest */,
				E9708AD01E499D8B0029E0A5 /* picotls */,
				109428A91CC6C48C00E676CB /* ssl-conservatory */,
				10756E221AC125E00009BF57 /* yaml */,
				10F417FC19C2D2BA00B6E31A /* yoml */,
			);
			path = deps;
			sourceTree = "<group>";
		};
		1079231F19A3210D00C52AD6 /* klib */ = {
			isa = PBXGroup;
			children = (
				1079232619A3210D00C52AD6 /* khash.h */,
			);
			path = klib;
			sourceTree = "<group>";
		};
		1079235619A3210D00C52AD6 /* picohttpparser */ = {
			isa = PBXGroup;
			children = (
				1079235A19A3210D00C52AD6 /* picohttpparser.c */,
				1079235B19A3210D00C52AD6 /* picohttpparser.h */,
			);
			path = picohttpparser;
			sourceTree = "<group>";
		};
		1079239E19A3215F00C52AD6 /* include */ = {
			isa = PBXGroup;
			children = (
				107923A419A3215F00C52AD6 /* h2o.h */,
				1079239F19A3215F00C52AD6 /* h2o */,
			);
			path = include;
			sourceTree = "<group>";
		};
		1079239F19A3215F00C52AD6 /* h2o */ = {
			isa = PBXGroup;
			children = (
				D08137411FD408C1004679DF /* balancer.h */,
				10DA969B1CD2BF9000679165 /* cache.h */,
				1024A3FD1D22546800EB13F1 /* cache_digests.h */,
				105534D71A3C785000627ECB /* configurator.h */,
				107D4D521B5B2412004A9B21 /* file.h */,
				1044812D1BFD0FBE0007863F /* filecache.h */,
				7D2DF4ED20297EE0004AD361 /* header.h */,
				1058C8871AA6DE4B008D6180 /* hostinfo.h */,
				107923A019A3215F00C52AD6 /* http1.h */,
				7D67C723204F8C9B0049E935 /* httpclient.h */,
				7D10CC6A205D0F8E0054A8E2 /* httpclient_internal.h */,
				10D0905619F102DA0043D458 /* http1client.h */,
				7D4ADC461FCE441B00CB9F92 /* http2client.h */,
				107923A119A3215F00C52AD6 /* http2.h */,
				10AAAC621B6C7A7D004487C3 /* http2_casper.h */,
				10AA2EB61A970EFC004322AC /* http2_internal.h */,
				10AA2EB81A971280004322AC /* http2_scheduler.h */,
				10A3D3D01B4CDBC700327CF9 /* memcached.h */,
				10D0904219F0BA780043D458 /* linklist.h */,
				10D0903919F0A51C0043D458 /* memory.h */,
				10AA2EA91A8DDC57004322AC /* multithread.h */,
				10B38A711B8D34BB007DC191 /* mruby_.h */,
				1058F6EC1D7CC81E00FFFFA3 /* openssl_backport.h */,
				1047A9FE1D0E6D5900CC4BCE /* rand.h */,
				104B9A231A4A4FAF009EEE64 /* serverutil.h */,
				10D0903F19F0B90A0043D458 /* socket */,
				10D0903D19F0A8190043D458 /* socket.h */,
				10EC2A351A0B4D370083514F /* socketpool.h */,
				10D0905819F22FA10043D458 /* string_.h */,
				10AA2E931A80A592004322AC /* time_.h */,
				10D0904019F0B9CD0043D458 /* timeout.h */,
				107923A219A3215F00C52AD6 /* token.h */,
				106C22F91C040F7800405689 /* tunnel.h */,
				10AA2E9E1A8807CF004322AC /* url.h */,
				107923A319A3215F00C52AD6 /* websocket.h */,
				104B9A2C1A4BE029009EEE64 /* version.h */,
				08790DE11D8275C100A04BC1 /* redis.h */,
			);
			path = h2o;
			sourceTree = "<group>";
		};
		107923AA19A3216B00C52AD6 /* misc */ = {
			isa = PBXGroup;
			children = (
				10F4EB831C165B92003DA150 /* fastcgi-cgi.pl */,
				10583BE61AE5A322004A3AD6 /* clang-format-all.sh */,
				104960151B9D3F9100FF136D /* dump-github-repository.pl */,
				10583BE71AE5A322004A3AD6 /* install-perl-module.pl */,
				10583BE81AE5A330004A3AD6 /* libressl.mk */,
				10583BE91AE5A330004A3AD6 /* makedoc.pl */,
				10583BEA1AE5A341004A3AD6 /* picotemplate-conf.pl */,
				10583BEB1AE5A341004A3AD6 /* regen.mk */,
				107923AB19A3216B00C52AD6 /* tokens.pl */,
			);
			path = misc;
			sourceTree = "<group>";
		};
		107923AD19A3217300C52AD6 /* lib */ = {
			isa = PBXGroup;
			children = (
				104B9A4A1A5FA7E5009EEE64 /* common */,
				104B9A4C1A5FA8B5009EEE64 /* core */,
				104B9A4B1A5FA804009EEE64 /* handler */,
				107923B119A3217300C52AD6 /* http1.c */,
				107923B219A3217300C52AD6 /* http2 */,
				106C22F71C040F6400405689 /* tunnel.c */,
				107923C119A3217300C52AD6 /* websocket.c */,
			);
			path = lib;
			sourceTree = "<group>";
		};
		107923B219A3217300C52AD6 /* http2 */ = {
			isa = PBXGroup;
			children = (
				107923B519A3217300C52AD6 /* hpack_huffman_table.h */,
				107923B619A3217300C52AD6 /* hpack_static_table.h */,
				1024A3FB1D22315000EB13F1 /* cache_digests.c */,
				10AAAC641B6C9275004487C3 /* casper.c */,
				107923B319A3217300C52AD6 /* connection.c */,
				107923B819A3217300C52AD6 /* frame.c */,
				107923B419A3217300C52AD6 /* hpack.c */,
				10BA72A919AAD6300059392A /* stream.c */,
				10E299571A67E68500701AA6 /* scheduler.c */,
				080D35EA1D5E060D0029B7E5 /* http2_debug_state.c */,
			);
			path = http2;
			sourceTree = "<group>";
		};
		107923FE19A3239200C52AD6 /* examples */ = {
			isa = PBXGroup;
			children = (
				10BF213E1A087CDF008F7129 /* libh2o */,
			);
			path = examples;
			sourceTree = "<group>";
		};
		107D4D421B587ED6004A9B21 /* src */ = {
			isa = PBXGroup;
			children = (
				107D4D431B588021004A9B21 /* ssl.c */,
			);
			path = src;
			sourceTree = "<group>";
		};
		107E33ED1C7EAECD00AEF5F8 /* brotli */ = {
			isa = PBXGroup;
			children = (
				E987E5531FD7BDBB00DE4346 /* c */,
			);
			path = brotli;
			sourceTree = "<group>";
		};
		107E340E1C7EB10700AEF5F8 /* compress */ = {
			isa = PBXGroup;
			children = (
				107E340F1C7EB13F00AEF5F8 /* gzip.c */,
				107E34111C7EE0D200AEF5F8 /* brotli.c */,
			);
			path = compress;
			sourceTree = "<group>";
		};
		108215061AAD41A000D27E66 /* 50reverse-proxy */ = {
			isa = PBXGroup;
			children = (
				108215071AAD41CE00D27E66 /* test.pl */,
			);
			name = "50reverse-proxy";
			sourceTree = "<group>";
		};
		1082150B1AB26F2F00D27E66 /* cmake */ = {
			isa = PBXGroup;
			children = (
				1082150C1AB26F4700D27E66 /* FindWslay.cmake */,
				1082150D1AB26F4700D27E66 /* FindLibYAML.cmake */,
				1082150E1AB26F4700D27E66 /* FindLibUV.cmake */,
			);
			path = cmake;
			sourceTree = "<group>";
		};
		10835E061C9B8E8000197E59 /* status */ = {
			isa = PBXGroup;
			children = (
				10835E071C9B8EA700197E59 /* index.html */,
			);
			path = status;
			sourceTree = "<group>";
		};
		108867731AD9061100987967 /* mimemap */ = {
			isa = PBXGroup;
			children = (
				108867741AD9069900987967 /* defaults.c.h */,
			);
			path = mimemap;
			sourceTree = "<group>";
		};
		109428A91CC6C48C00E676CB /* ssl-conservatory */ = {
			isa = PBXGroup;
			children = (
				109428AA1CC6C4B600E676CB /* openssl */,
			);
			path = "ssl-conservatory";
			sourceTree = "<group>";
		};
		109428AA1CC6C4B600E676CB /* openssl */ = {
			isa = PBXGroup;
			children = (
				109428AB1CC6C4C700E676CB /* openssl_hostname_validation.c */,
				109428AC1CC6C4C700E676CB /* openssl_hostname_validation.h */,
			);
			path = openssl;
			sourceTree = "<group>";
		};
		10A3D3DC1B4FAA5900327CF9 /* libyrmcds */ = {
			isa = PBXGroup;
			children = (
				10A3D3FE1B4FAAF500327CF9 /* yrmcds.h */,
				1022E7C41CA8BCEB00CE2A05 /* yrmcds_portability.h */,
				1022E7C51CA8BCEB00CE2A05 /* yrmcds_text.h */,
				10A3D3ED1B4FAAEC00327CF9 /* close.c */,
				10A3D3EE1B4FAAEC00327CF9 /* connect.c */,
				10A3D3F61B4FAAF500327CF9 /* recv.c */,
				10A3D3F71B4FAAF500327CF9 /* send.c */,
				1022E7C01CA8BC9E00CE2A05 /* send_text.c */,
				10A3D3F91B4FAAF500327CF9 /* socket.c */,
				10A3D3FA1B4FAAF500327CF9 /* strerror.c */,
				1022E7C21CA8BCCE00CE2A05 /* text_mode.c */,
			);
			path = libyrmcds;
			sourceTree = "<group>";
		};
		10AA2EC51AA0557A004322AC /* assets */ = {
			isa = PBXGroup;
			children = (
				10F4EB851C1779F8003DA150 /* doc_root */,
				10AA2EC61AA05598004322AC /* upstream.psgi */,
			);
			path = assets;
			sourceTree = "<group>";
		};
		10BF213E1A087CDF008F7129 /* libh2o */ = {
			isa = PBXGroup;
			children = (
				10D0906A19F38B850043D458 /* http1client.c */,
				10D0905219F0CB130043D458 /* socket-client.c */,
				08790DF41D8BD72500A04BC1 /* redis-client.c */,
				107923FC19A3238500C52AD6 /* simple.c */,
				1079241319A324B400C52AD6 /* websocket.c */,
				10EA45E01D094A1200769A2B /* latency-optimization.c */,
			);
			path = libh2o;
			sourceTree = "<group>";
		};
		10C45D521CFE9B180096DB06 /* status */ = {
			isa = PBXGroup;
			children = (
				10FEF2491D6FC6F600E11B1D /* durations.c */,
				10C45D531CFE9B300096DB06 /* events.c */,
				10C45D541CFE9B300096DB06 /* requests.c */,
			);
			path = status;
			sourceTree = "<group>";
		};
		10D0903F19F0B90A0043D458 /* socket */ = {
			isa = PBXGroup;
			children = (
				1065E70419BF145700686E72 /* evloop.h */,
				1065E70619BF14E500686E72 /* uv-binding.h */,
			);
			path = socket;
			sourceTree = "<group>";
		};
		10D0906D19F494990043D458 /* t */ = {
			isa = PBXGroup;
			children = (
				109EEFE61D77B376001F11D1 /* README.md */,
				105534C41A3BB1C300627ECB /* 00unit */,
				105534F21A460EF600627ECB /* 00unit.evloop.t */,
				105534F31A460EF600627ECB /* 00unit.libuv.t */,
				109EEFDC1D77B350001F11D1 /* 00unit.mruby.t */,
				105534F41A460EF600627ECB /* 10http1client.t */,
				10FEF2481D6EC30800E11B1D /* 40bad-request.t */,
				104CD5021CC465AF0057C62F /* 40env.t */,
				E9F677CA1FF47BD0006476D3 /* 40http2-h2spec.t */,
				E9BCE6921FF344D4003CEA11 /* 40http2-request-window-size.t */,
				104B9A301A58F55E009EEE64 /* 40max-connections.t */,
				10A3D3D71B4F4D0900327CF9 /* 40memcached-session-resumption.t */,
				105534F51A460EF600627ECB /* 40protocol.t */,
				1070E1641B451D43001CCAFA /* 40proxy-protocol.t */,
				E9BC76BF1EE3D71000EB7A09 /* 40redis-session-resumption.t */,
				104B9A311A59D7A2009EEE64 /* 40running-user.t */,
				108215081AB14B1100D27E66 /* 40server-push.t */,
				E9BC76C01EE3D8A100EB7A09 /* 40server-push-attrs.t */,
				109EEFDE1D77B350001F11D1 /* 40server-push-multiple.t */,
				107D4D501B58B342004A9B21 /* 40session-ticket.t */,
				104B9A321A59E27A009EEE64 /* 40ssl-cipher-suite.t */,
				E9F677D82008686B006476D3 /* 40tls13-early-data.t */,
				104B9A221A47BBA1009EEE64 /* 40unix-socket.t */,
				10AA2EB31A94B66D004322AC /* 40virtual-host.t */,
				106C22FB1C0413DA00405689 /* 40websocket.t */,
				10AA2EB11A931409004322AC /* 50access-log.t */,
				109EEFD91D77B336001F11D1 /* 50chunked-encoding-proxying.t */,
				107086741B79A08D002B8F18 /* 50compress.t */,
				E9BC76C11EE3D9A900EB7A09 /* 50compress-hint.t */,
				109EEFDA1D77B336001F11D1 /* 50config-tag.t */,
				106C23021C06AB2F00405689 /* 50errordoc.t */,
				104B9A541A60773E009EEE64 /* 50expires.t */,
				10C5A6311B268632006094A6 /* 50fastcgi.t */,
				10F4EB841C16BADD003DA150 /* 50fastcgi-cgi.t */,
				10FCC1421B300A6800F13674 /* 50fastcgi-php.t */,
				105534F61A460EF600627ECB /* 50file-config.t */,
				109EEFE41D77B360001F11D1 /* 50file.t */,
				107E34231C86801E00AEF5F8 /* 50file-file.t */,
				100AE41A1B27D74800CE18BB /* 50file-range.t */,
				1058C87F1AA42568008D6180 /* 50headers.t */,
				109EEFDB1D77B336001F11D1 /* 50http2_debug_state.t */,
				105534F71A460F2E00627ECB /* 50mimemap.t */,
				10A3D3D61B4F1E3200327CF9 /* 50mruby.t */,
				109EEFDD1D77B350001F11D1 /* 50mruby-acl.t */,
				E9BCE6931FF35502003CEA11 /* 50mruby-channel.t */,
				109EEFDF1D77B350001F11D1 /* 50mruby-dos-detector.t */,
				100A550C1C22857B00C4E3E0 /* 50mruby-htpasswd.t */,
				100A55131C2E5FAC00C4E3E0 /* 50mruby-http-request.t */,
				105534F81A460F2E00627ECB /* 50post-size-limit.t */,
				10AA2EA81A8DAFD4004322AC /* 50redirect.t */,
				108215061AAD41A000D27E66 /* 50reverse-proxy */,
				108214FE1AAD34DD00D27E66 /* 50reverse-proxy-0.t */,
				E9BC76C21EE3DAA900EB7A09 /* 50reverse-proxy-added-headers.t */,
				E9F677CE1FF62217006476D3 /* 50reverse-proxy-chunk-sizes.t */,
				E9F677CF1FF62217006476D3 /* 50reverse-proxy-chunk-timeout-1.t */,
				E9F677CC1FF62216006476D3 /* 50reverse-proxy-chunk-timeout-2.t */,
				E9F677CB1FF62216006476D3 /* 50reverse-proxy-chunk-trailing-headers.t */,
				104C65021A6DF36B000AC190 /* 50reverse-proxy-config.t */,
				108102151C3DB05100C024CD /* 50reverse-proxy-disconnected-keepalive.t */,
				E9F677CD1FF62216006476D3 /* 50reverse-proxy-drop-headers.t */,
				10DA969A1CCEF2C200679165 /* 50reverse-proxy-https.t */,
				E9A410961F9EA2F100D9B0FB /* 50reverse-proxy-multiple-backends.t */,
				E9A410951F9EA2E400D9B0FB /* 50reverse-proxy-multiple-backends-with-down.t */,
				E9BC76C31EE4AA4600EB7A09 /* 50reverse-proxy-preserve-case.t */,
				10FEF2441D6444E900E11B1D /* 50reverse-proxy-proxy-protocol.t */,
				E9A410971F9EA2F200D9B0FB /* 50reverse-proxy-round-robin.t */,
				E9F677D11FF62228006476D3 /* 50reverse-proxy-serialize-posts.t */,
				E9F677D21FF62228006476D3 /* 50reverse-proxy-serialize-posts-2.t */,
				E9F677D01FF62228006476D3 /* 50reverse-proxy-serialize-posts-3.t */,
				E9BC76C41EE4AA9700EB7A09 /* 50reverse-proxy-session-resumption.t */,
				10AA2EB21A9479B4004322AC /* 50reverse-proxy-upstream-down.t */,
				104B9A2B1A4BBDA4009EEE64 /* 50server-starter.t */,
				109EEFE51D77B36C001F11D1 /* 50servername.t */,
				10C45D571CFE9BB60096DB06 /* 50status.t */,
				10C45D4D1CFD15890096DB06 /* 50throttle-response.t */,
				E9F677D32004CCCA006476D3 /* 50zero-sized-timeout.t */,
				109EEFE11D77B350001F11D1 /* 80dup-host-headers.t */,
				E9BC76C51EE4AB6C00EB7A09 /* 80graceful-shutdown.t */,
				109EEFE21D77B350001F11D1 /* 80invalid-h2-chars-in-headers.t */,
				E9BCE6911FF326AC003CEA11 /* 80no-handler-vs-h2-post.t */,
				105534FE1A46134A00627ECB /* 80issues61.t */,
				1092E0011BEB1DDC001074BF /* 80issues579.t */,
				104481271BFC05FC0007863F /* 80issues595.t */,
				10952D591C5082F7000D664C /* 80issues-from-proxy-reproxy-to-different-host.t */,
				109EEFD81D77B336001F11D1 /* 80one-byte-window.t */,
				106530A81D8A21A7005B2C60 /* 80reverse-proxy-missing-content-length-for-post.t */,
				10B6D4501C727315005F0CF8 /* 80yaml-merge.t */,
				104B9A451A5D1004009EEE64 /* 90live-fetch-ocsp-response.t */,
				109EEFE31D77B350001F11D1 /* 90live-sni.t */,
				10C2117C1B8164B1005A9D02 /* 90root-fastcgi-php.t */,
				10AA2EC51AA0557A004322AC /* assets */,
				105534FB1A460F4200627ECB /* Util.pm */,
			);
			path = t;
			sourceTree = "<group>";
		};
		10F417D419C190DD00B6E31A /* src */ = {
			isa = PBXGroup;
			children = (
				10A3D40E1B584BEC00327CF9 /* standalone.h */,
				10F417D519C190F800B6E31A /* main.c */,
				107D4D4D1B58970D004A9B21 /* ssl.c */,
				107D4D5D1B5F143B004A9B21 /* setuidgid.c */,
			);
			path = src;
			sourceTree = "<group>";
		};
		10F417FB19C2D2B400B6E31A /* picotest */ = {
			isa = PBXGroup;
			children = (
				10F417FD19C2D2F800B6E31A /* picotest.c */,
				10F417FE19C2D2F800B6E31A /* picotest.h */,
			);
			path = picotest;
			sourceTree = "<group>";
		};
		10F417FC19C2D2BA00B6E31A /* yoml */ = {
			isa = PBXGroup;
			children = (
				10F4180219C2D32100B6E31A /* yoml-parser.h */,
				10F4180019C2D31600B6E31A /* yoml.h */,
			);
			name = yoml;
			sourceTree = "<group>";
		};
		10F4197E1B64E6C300BEAEAC /* golombset */ = {
			isa = PBXGroup;
			children = (
				10F4197F1B64E70D00BEAEAC /* golombset.h */,
			);
			path = golombset;
			sourceTree = "<group>";
		};
		10F4EB851C1779F8003DA150 /* doc_root */ = {
			isa = PBXGroup;
			children = (
				10F4EB861C177A12003DA150 /* hello.cgi */,
			);
			path = doc_root;
			sourceTree = "<group>";
		};
		10F4EB881C195B5C003DA150 /* mruby */ = {
			isa = PBXGroup;
			children = (
				10F4EB891C195B9E003DA150 /* htpasswd.rb */,
			);
			path = mruby;
			sourceTree = "<group>";
		};
		10FCC13B1B2E4A2C00F13674 /* cloexec */ = {
			isa = PBXGroup;
			children = (
				10FCC13C1B2E4A4500F13674 /* cloexec.c */,
				10FCC13D1B2E4A4500F13674 /* cloexec.h */,
			);
			path = cloexec;
			sourceTree = "<group>";
		};
		10FEF24B1D6FC8C800E11B1D /* libgkc */ = {
			isa = PBXGroup;
			children = (
				10FEF24C1D6FC8E200E11B1D /* gkc.c */,
				10FEF24D1D6FC8E200E11B1D /* gkc.h */,
			);
			path = libgkc;
			sourceTree = "<group>";
		};
		10FFEE071BB23A730087AD75 /* neverbleed */ = {
			isa = PBXGroup;
			children = (
				10FFEE081BB23A8C0087AD75 /* neverbleed.c */,
				10FFEE091BB23A8C0087AD75 /* neverbleed.h */,
			);
			path = neverbleed;
			sourceTree = "<group>";
		};
		D08137371FD400F4004679DF /* balancer */ = {
			isa = PBXGroup;
			children = (
				D08137381FD400F4004679DF /* least_conn.c */,
				D08137391FD400F4004679DF /* roundrobin.c */,
			);
			path = balancer;
			sourceTree = "<group>";
		};
		D081373C1FD40431004679DF /* balancer */ = {
			isa = PBXGroup;
			children = (
				D081373D1FD40431004679DF /* least_conn.c */,
				D081373E1FD40431004679DF /* roundrobin.c */,
			);
			path = balancer;
			sourceTree = "<group>";
		};
		E9708AD01E499D8B0029E0A5 /* picotls */ = {
			isa = PBXGroup;
			children = (
				E9708AE91E49A2610029E0A5 /* deps */,
				E9708ADE1E499E100029E0A5 /* include */,
				E9708AD71E499DEA0029E0A5 /* lib */,
			);
			path = picotls;
			sourceTree = "<group>";
		};
		E9708AD71E499DEA0029E0A5 /* lib */ = {
			isa = PBXGroup;
			children = (
				E9708AD81E499E040029E0A5 /* cifra.c */,
				E9708AD91E499E040029E0A5 /* openssl.c */,
				E9708ADA1E499E040029E0A5 /* picotls.c */,
			);
			path = lib;
			sourceTree = "<group>";
		};
		E9708ADE1E499E100029E0A5 /* include */ = {
			isa = PBXGroup;
			children = (
				E9708AE11E49A2160029E0A5 /* picotls */,
				E9708ADF1E49A2120029E0A5 /* picotls.h */,
			);
			path = include;
			sourceTree = "<group>";
		};
		E9708AE11E49A2160029E0A5 /* picotls */ = {
			isa = PBXGroup;
			children = (
				E9708AE21E49A2260029E0A5 /* minicrypto.h */,
				E9708AE31E49A2260029E0A5 /* openssl.h */,
			);
			path = picotls;
			sourceTree = "<group>";
		};
		E9708AE91E49A2610029E0A5 /* deps */ = {
			isa = PBXGroup;
			children = (
				E9708AEA1E49A26E0029E0A5 /* cifra */,
			);
			path = deps;
			sourceTree = "<group>";
		};
		E9708AEA1E49A26E0029E0A5 /* cifra */ = {
			isa = PBXGroup;
			children = (
				E9708AEB1E49A2800029E0A5 /* src */,
			);
			path = cifra;
			sourceTree = "<group>";
		};
		E9708AEB1E49A2800029E0A5 /* src */ = {
			isa = PBXGroup;
			children = (
				E9708B1A1E49A3380029E0A5 /* ext */,
				E9708AEC1E49A2910029E0A5 /* aes.c */,
				E9708AED1E49A2910029E0A5 /* aes.h */,
				E9708AF01E49A2B90029E0A5 /* bitops.h */,
				E9708AF11E49A2B90029E0A5 /* blockwise.c */,
				E9708AF21E49A2B90029E0A5 /* blockwise.h */,
				E9708AF61E49A3130029E0A5 /* cf_config.h */,
				E9BC76E61F00E72D00EB7A09 /* chacha20.c */,
				E9708AF71E49A3130029E0A5 /* chash.c */,
				E9708AF81E49A3130029E0A5 /* chash.h */,
				E9708AF91E49A3130029E0A5 /* curve25519.c */,
				E9708AFA1E49A3130029E0A5 /* curve25519.h */,
				E9708AFC1E49A3130029E0A5 /* drbg.c */,
				E9708AFD1E49A3130029E0A5 /* drbg.h */,
				E9708AFE1E49A3130029E0A5 /* gcm.c */,
				E9708AFF1E49A3130029E0A5 /* gf128.c */,
				E9708B001E49A3130029E0A5 /* gf128.h */,
				E9708B011E49A3130029E0A5 /* hmac.c */,
				E9708B021E49A3130029E0A5 /* hmac.h */,
				E9708B031E49A3130029E0A5 /* modes.c */,
				E9708B041E49A3130029E0A5 /* modes.h */,
				E9BC76E21F00E6DA00EB7A09 /* poly1305.h */,
				E9BC76E91F00E74C00EB7A09 /* poly1305.c */,
				E9BC76E41F00E70700EB7A09 /* salsa20.h */,
				E9708B051E49A3130029E0A5 /* sha2.h */,
				E9708B061E49A3130029E0A5 /* sha256.c */,
				E927CD612074855300D4797E /* sha512.c */,
				E9708B071E49A3130029E0A5 /* tassert.h */,
			);
			path = src;
			sourceTree = "<group>";
		};
		E9708B1A1E49A3380029E0A5 /* ext */ = {
			isa = PBXGroup;
			children = (
				E9708B1B1E49A3480029E0A5 /* handy.h */,
			);
			path = ext;
			sourceTree = "<group>";
		};
		E987E5531FD7BDBB00DE4346 /* c */ = {
			isa = PBXGroup;
			children = (
				E987E5DF1FD7EB5300DE4346 /* common */,
				E987E5541FD7BDF100DE4346 /* enc */,
				E987E5C71FD7BE3400DE4346 /* include */,
			);
			path = c;
			sourceTree = "<group>";
		};
		E987E5541FD7BDF100DE4346 /* enc */ = {
			isa = PBXGroup;
			children = (
				E987E57A1FD7BE2000DE4346 /* backward_references_hq.c */,
				E987E5721FD7BE2000DE4346 /* backward_references_hq.h */,
				E987E58D1FD7BE2300DE4346 /* backward_references_inc.h */,
				E987E56F1FD7BE1F00DE4346 /* backward_references.c */,
				E987E5611FD7BE1E00DE4346 /* backward_references.h */,
				E987E5601FD7BE1E00DE4346 /* bit_cost_inc.h */,
				E987E5551FD7BE1D00DE4346 /* bit_cost.c */,
				E987E55F1FD7BE1E00DE4346 /* bit_cost.h */,
				E987E5761FD7BE2000DE4346 /* block_encoder_inc.h */,
				E987E5841FD7BE2200DE4346 /* block_splitter_inc.h */,
				E987E5731FD7BE2000DE4346 /* block_splitter.c */,
				E987E5811FD7BE2100DE4346 /* block_splitter.h */,
				E987E5871FD7BE2200DE4346 /* brotli_bit_stream.c */,
				E987E5571FD7BE1D00DE4346 /* brotli_bit_stream.h */,
				E987E5621FD7BE1E00DE4346 /* cluster_inc.h */,
				E987E58B1FD7BE2300DE4346 /* cluster.c */,
				E987E5701FD7BE1F00DE4346 /* cluster.h */,
				E987E5581FD7BE1D00DE4346 /* command.h */,
				E987E5651FD7BE1E00DE4346 /* compress_fragment_two_pass.c */,
				E987E5691FD7BE1F00DE4346 /* compress_fragment_two_pass.h */,
				E987E57D1FD7BE2100DE4346 /* compress_fragment.c */,
				E987E5771FD7BE2000DE4346 /* compress_fragment.h */,
				E987E5591FD7BE1D00DE4346 /* context.h */,
				E987E55A1FD7BE1D00DE4346 /* dictionary_hash.c */,
				E987E5821FD7BE2100DE4346 /* dictionary_hash.h */,
				E987E57E1FD7BE2100DE4346 /* encode.c */,
				E987E56B1FD7BE1F00DE4346 /* entropy_encode_static.h */,
				E987E5661FD7BE1E00DE4346 /* entropy_encode.c */,
				E987E57B1FD7BE2000DE4346 /* entropy_encode.h */,
				E987E58A1FD7BE2300DE4346 /* fast_log.h */,
				E987E56D1FD7BE1F00DE4346 /* find_match_length.h */,
				E987E5791FD7BE2000DE4346 /* hash_forgetful_chain_inc.h */,
				E987E55E1FD7BE1E00DE4346 /* hash_longest_match_inc.h */,
				E987E5851FD7BE2200DE4346 /* hash_longest_match_quickly_inc.h */,
				E987E5711FD7BE1F00DE4346 /* hash_longest_match64_inc.h */,
				E987E55B1FD7BE1E00DE4346 /* hash_to_binary_tree_inc.h */,
				E987E5681FD7BE1F00DE4346 /* hash.h */,
				E987E55C1FD7BE1E00DE4346 /* histogram_inc.h */,
				E987E5741FD7BE2000DE4346 /* histogram.c */,
				E987E5831FD7BE2200DE4346 /* histogram.h */,
				E987E5631FD7BE1E00DE4346 /* literal_cost.c */,
				E987E5881FD7BE2200DE4346 /* literal_cost.h */,
				E987E56C1FD7BE1F00DE4346 /* memory.c */,
				E987E5561FD7BE1D00DE4346 /* memory.h */,
				E987E55D1FD7BE1E00DE4346 /* metablock_inc.h */,
				E987E5801FD7BE2100DE4346 /* metablock.c */,
				E987E5751FD7BE2000DE4346 /* metablock.h */,
				E987E5891FD7BE2200DE4346 /* port.h */,
				E987E56E1FD7BE1F00DE4346 /* prefix.h */,
				E987E5781FD7BE2000DE4346 /* quality.h */,
				E987E5671FD7BE1E00DE4346 /* ringbuffer.h */,
				E987E5641FD7BE1E00DE4346 /* static_dict_lut.h */,
				E987E58C1FD7BE2300DE4346 /* static_dict.c */,
				E987E57C1FD7BE2100DE4346 /* static_dict.h */,
				E987E5861FD7BE2200DE4346 /* utf8_util.c */,
				E987E56A1FD7BE1F00DE4346 /* utf8_util.h */,
				E987E57F1FD7BE2100DE4346 /* write_bits.h */,
			);
			path = enc;
			sourceTree = "<group>";
		};
		E987E5C71FD7BE3400DE4346 /* include */ = {
			isa = PBXGroup;
			children = (
				E987E5C81FD7BE4400DE4346 /* brotli */,
			);
			path = include;
			sourceTree = "<group>";
		};
		E987E5C81FD7BE4400DE4346 /* brotli */ = {
			isa = PBXGroup;
			children = (
				E987E5CA1FD7BE5700DE4346 /* encode.h */,
				E987E5CB1FD7BE5700DE4346 /* port.h */,
				E987E5C91FD7BE5700DE4346 /* types.h */,
			);
			path = brotli;
			sourceTree = "<group>";
		};
		E987E5DF1FD7EB5300DE4346 /* common */ = {
			isa = PBXGroup;
			children = (
				E987E5E01FD7EB7800DE4346 /* constants.h */,
				E987E5E31FD7EB7E00DE4346 /* dictionary.c */,
				E987E5E41FD7EB7F00DE4346 /* dictionary.h */,
				E987E5E21FD7EB7E00DE4346 /* version.h */,
			);
			path = common;
			sourceTree = "<group>";
		};
/* End PBXGroup section */

/* Begin PBXHeadersBuildPhase section */
		1079231319A320A700C52AD6 /* Headers */ = {
			isa = PBXHeadersBuildPhase;
			buildActionMask = 2147483647;
			files = (
				107923C919A3217300C52AD6 /* hpack_static_table.h in Headers */,
				10AAAC631B6C7A7D004487C3 /* http2_casper.h in Headers */,
				08E9CC4E1E41F6660049DD26 /* embedded.c.h in Headers */,
				1022E7C61CA8BCEB00CE2A05 /* yrmcds_portability.h in Headers */,
				10D0904319F0BA780043D458 /* linklist.h in Headers */,
				10EC2A361A0B4D370083514F /* socketpool.h in Headers */,
				105534EB1A42A87E00627ECB /* _templates.c.h in Headers */,
				7D67C724204F8CA50049E935 /* httpclient.h in Headers */,
				1079236A19A3210E00C52AD6 /* khash.h in Headers */,
				1022E7C71CA8BCEB00CE2A05 /* yrmcds_text.h in Headers */,
				105534D81A3C791B00627ECB /* configurator.h in Headers */,
				10AA2EAA1A8DDC57004322AC /* multithread.h in Headers */,
				10AA2E9F1A8807CF004322AC /* url.h in Headers */,
				10B38A721B8D34BB007DC191 /* mruby_.h in Headers */,
				10FCC13F1B2E4A4500F13674 /* cloexec.h in Headers */,
				E9708B1C1E49A3480029E0A5 /* handy.h in Headers */,
				D08137421FD408C2004679DF /* balancer.h in Headers */,
				1024A3FE1D22546800EB13F1 /* cache_digests.h in Headers */,
				10DA969C1CD2BF9000679165 /* cache.h in Headers */,
				1044812E1BFD0FBE0007863F /* filecache.h in Headers */,
				107923A619A3215F00C52AD6 /* http2.h in Headers */,
				107923A719A3215F00C52AD6 /* token.h in Headers */,
				107923A919A3215F00C52AD6 /* h2o.h in Headers */,
				108867751AD9069900987967 /* defaults.c.h in Headers */,
				1058C8881AA6DE4B008D6180 /* hostinfo.h in Headers */,
				7D2DF4EE20297EEF004AD361 /* header.h in Headers */,
				1047A9FF1D0E6D5900CC4BCE /* rand.h in Headers */,
				10AA2E941A80A592004322AC /* time_.h in Headers */,
				0812AB2C1D7FD54700004F23 /* read.h in Headers */,
				107923A519A3215F00C52AD6 /* http1.h in Headers */,
				10A3D3D31B4CDF1200327CF9 /* memcached.h in Headers */,
				10D0905719F102DA0043D458 /* http1client.h in Headers */,
				08790DE01D8015A400A04BC1 /* sds.h in Headers */,
				106C22FA1C040F7800405689 /* tunnel.h in Headers */,
				08790DE21D8275DE00A04BC1 /* redis.h in Headers */,
				0812AB211D7FCFEB00004F23 /* async.h in Headers */,
				10D0903A19F0A51C0043D458 /* memory.h in Headers */,
				104B9A2D1A4BE029009EEE64 /* version.h in Headers */,
				1058F6ED1D7CC99B00FFFFA3 /* openssl_backport.h in Headers */,
				10D0905919F22FA10043D458 /* string_.h in Headers */,
				10FEF24F1D6FC8E200E11B1D /* gkc.h in Headers */,
				08790DDF1D8015A400A04BC1 /* net.h in Headers */,
				7D4ADC471FCE494A00CB9F92 /* http2client.h in Headers */,
				10D0904119F0B9CD0043D458 /* timeout.h in Headers */,
				10AA2EB71A970EFC004322AC /* http2_internal.h in Headers */,
				10F419801B64E70D00BEAEAC /* golombset.h in Headers */,
				104B9A261A4A5041009EEE64 /* serverutil.h in Headers */,
				1079239719A3210E00C52AD6 /* picohttpparser.h in Headers */,
				1065E70C19BF664300686E72 /* evloop.h in Headers */,
				107923C819A3217300C52AD6 /* hpack_huffman_table.h in Headers */,
				107D4D531B5B2412004A9B21 /* file.h in Headers */,
				E9708AE01E49A2120029E0A5 /* picotls.h in Headers */,
				105534ED1A42AD5E00627ECB /* templates.c.h in Headers */,
				10AA2EB91A971280004322AC /* http2_scheduler.h in Headers */,
				10D0903E19F0A8190043D458 /* socket.h in Headers */,
				10F4180119C2D31600B6E31A /* yoml.h in Headers */,
				1065E6EE19B7BA5A00686E72 /* websocket.h in Headers */,
				E9BC76E51F00E70700EB7A09 /* salsa20.h in Headers */,
				7D10CC6B205D0F950054A8E2 /* httpclient_internal.h in Headers */,
				0812AB231D7FCFEB00004F23 /* hiredis.h in Headers */,
				1079245419A32C0800C52AD6 /* token_table.h in Headers */,
				1065E70D19BF6D4600686E72 /* uv-binding.h in Headers */,
				1065E70E19BF6D9400686E72 /* uv-binding.c.h in Headers */,
			);
			runOnlyForDeploymentPostprocessing = 0;
		};
/* End PBXHeadersBuildPhase section */

/* Begin PBXNativeTarget section */
		08790E031D8BD7F100A04BC1 /* examples-redis-client */ = {
			isa = PBXNativeTarget;
			buildConfigurationList = 08790E0B1D8BD7F100A04BC1 /* Build configuration list for PBXNativeTarget "examples-redis-client" */;
			buildPhases = (
				08790E061D8BD7F100A04BC1 /* Sources */,
				08790E081D8BD7F100A04BC1 /* Frameworks */,
				08790E0A1D8BD7F100A04BC1 /* CopyFiles */,
			);
			buildRules = (
			);
			dependencies = (
				08790E041D8BD7F100A04BC1 /* PBXTargetDependency */,
			);
			name = "examples-redis-client";
			productName = simple;
			productReference = 08790E101D8BD7F100A04BC1 /* examples-redis-client */;
			productType = "com.apple.product-type.tool";
		};
		1079231419A320A700C52AD6 /* h2o */ = {
			isa = PBXNativeTarget;
			buildConfigurationList = 1079231919A320A700C52AD6 /* Build configuration list for PBXNativeTarget "h2o" */;
			buildPhases = (
				1079231119A320A700C52AD6 /* Sources */,
				1079231219A320A700C52AD6 /* Frameworks */,
				1079231319A320A700C52AD6 /* Headers */,
			);
			buildRules = (
			);
			dependencies = (
			);
			name = h2o;
			productName = h2o;
			productReference = 1079231519A320A700C52AD6 /* libh2o.a */;
			productType = "com.apple.product-type.library.static";
		};
		107923D819A321F400C52AD6 /* examples-simple */ = {
			isa = PBXNativeTarget;
			buildConfigurationList = 107923DF19A321F400C52AD6 /* Build configuration list for PBXNativeTarget "examples-simple" */;
			buildPhases = (
				107923D519A321F400C52AD6 /* Sources */,
				107923D619A321F400C52AD6 /* Frameworks */,
				107923D719A321F400C52AD6 /* CopyFiles */,
			);
			buildRules = (
			);
			dependencies = (
				1079240019A3241000C52AD6 /* PBXTargetDependency */,
			);
			name = "examples-simple";
			productName = simple;
			productReference = 107923D919A321F400C52AD6 /* examples-simple */;
			productType = "com.apple.product-type.tool";
		};
		1079240219A3247A00C52AD6 /* examples-websocket */ = {
			isa = PBXNativeTarget;
			buildConfigurationList = 1079240A19A3247A00C52AD6 /* Build configuration list for PBXNativeTarget "examples-websocket" */;
			buildPhases = (
				1079240519A3247A00C52AD6 /* Sources */,
				1079240719A3247A00C52AD6 /* Frameworks */,
				1079240919A3247A00C52AD6 /* CopyFiles */,
			);
			buildRules = (
			);
			dependencies = (
			);
			name = "examples-websocket";
			productName = simple;
			productReference = 1079240D19A3247A00C52AD6 /* websocket */;
			productType = "com.apple.product-type.tool";
		};
		1079242A19A3260E00C52AD6 /* unittest */ = {
			isa = PBXNativeTarget;
			buildConfigurationList = 1079243219A3260E00C52AD6 /* Build configuration list for PBXNativeTarget "unittest" */;
			buildPhases = (
				1079242D19A3260E00C52AD6 /* Sources */,
				1079242F19A3260E00C52AD6 /* Frameworks */,
				1079243119A3260E00C52AD6 /* CopyFiles */,
			);
			buildRules = (
			);
			dependencies = (
			);
			name = unittest;
			productName = simple;
			productReference = 1079243519A3260E00C52AD6 /* unittest */;
			productType = "com.apple.product-type.tool";
		};
		10D0904419F0CA9C0043D458 /* examples-socket-client */ = {
			isa = PBXNativeTarget;
			buildConfigurationList = 10D0904C19F0CA9C0043D458 /* Build configuration list for PBXNativeTarget "examples-socket-client" */;
			buildPhases = (
				10D0904719F0CA9C0043D458 /* Sources */,
				10D0904919F0CA9C0043D458 /* Frameworks */,
				10D0904B19F0CA9C0043D458 /* CopyFiles */,
			);
			buildRules = (
			);
			dependencies = (
				10D0904519F0CA9C0043D458 /* PBXTargetDependency */,
			);
			name = "examples-socket-client";
			productName = simple;
			productReference = 10D0905119F0CA9C0043D458 /* examples-socket-server */;
			productType = "com.apple.product-type.tool";
		};
		10D0905C19F38B2E0043D458 /* examples-http1client */ = {
			isa = PBXNativeTarget;
			buildConfigurationList = 10D0906419F38B2E0043D458 /* Build configuration list for PBXNativeTarget "examples-http1client" */;
			buildPhases = (
				10D0905F19F38B2E0043D458 /* Sources */,
				10D0906119F38B2E0043D458 /* Frameworks */,
				10D0906319F38B2E0043D458 /* CopyFiles */,
			);
			buildRules = (
			);
			dependencies = (
				10D0905D19F38B2E0043D458 /* PBXTargetDependency */,
			);
			name = "examples-http1client";
			productName = simple;
			productReference = 10D0906919F38B2E0043D458 /* examples-http1client */;
			productType = "com.apple.product-type.tool";
		};
		10EA45D21D0949BF00769A2B /* examples-latency-optimization */ = {
			isa = PBXNativeTarget;
			buildConfigurationList = 10EA45DA1D0949BF00769A2B /* Build configuration list for PBXNativeTarget "examples-latency-optimization" */;
			buildPhases = (
				10EA45D51D0949BF00769A2B /* Sources */,
				10EA45D71D0949BF00769A2B /* Frameworks */,
				10EA45D91D0949BF00769A2B /* CopyFiles */,
			);
			buildRules = (
			);
			dependencies = (
				10EA45D31D0949BF00769A2B /* PBXTargetDependency */,
			);
			name = "examples-latency-optimization";
			productName = simple;
			productReference = 10EA45DF1D0949BF00769A2B /* examples-latency-optimization */;
			productType = "com.apple.product-type.tool";
		};
		10F417C619C1907B00B6E31A /* server */ = {
			isa = PBXNativeTarget;
			buildConfigurationList = 10F417CE19C1907B00B6E31A /* Build configuration list for PBXNativeTarget "server" */;
			buildPhases = (
				10F417C919C1907B00B6E31A /* Sources */,
				10F417CB19C1907B00B6E31A /* Frameworks */,
				10F417CD19C1907B00B6E31A /* CopyFiles */,
			);
			buildRules = (
			);
			dependencies = (
			);
			name = server;
			productName = simple;
			productReference = 10F417D319C1907B00B6E31A /* h2o */;
			productType = "com.apple.product-type.tool";
		};
/* End PBXNativeTarget section */

/* Begin PBXProject section */
		1079230D19A320A700C52AD6 /* Project object */ = {
			isa = PBXProject;
			attributes = {
				LastUpgradeCheck = 0610;
				ORGANIZATIONNAME = "Kazuho Oku";
			};
			buildConfigurationList = 1079231019A320A700C52AD6 /* Build configuration list for PBXProject "h2o" */;
			compatibilityVersion = "Xcode 3.2";
			developmentRegion = English;
			hasScannedForEncodings = 0;
			knownRegions = (
				en,
			);
			mainGroup = 1079230C19A320A700C52AD6;
			productRefGroup = 1079231619A320A700C52AD6 /* Products */;
			projectDirPath = "";
			projectRoot = "";
			targets = (
				1079231419A320A700C52AD6 /* h2o */,
				1079242A19A3260E00C52AD6 /* unittest */,
				10F417C619C1907B00B6E31A /* server */,
				107923D819A321F400C52AD6 /* examples-simple */,
				1079240219A3247A00C52AD6 /* examples-websocket */,
				10D0904419F0CA9C0043D458 /* examples-socket-client */,
				08790E031D8BD7F100A04BC1 /* examples-redis-client */,
				10D0905C19F38B2E0043D458 /* examples-http1client */,
				10EA45D21D0949BF00769A2B /* examples-latency-optimization */,
			);
		};
/* End PBXProject section */

/* Begin PBXSourcesBuildPhase section */
		08790E061D8BD7F100A04BC1 /* Sources */ = {
			isa = PBXSourcesBuildPhase;
			buildActionMask = 2147483647;
			files = (
				08790E111D8BD85700A04BC1 /* redis-client.c in Sources */,
			);
			runOnlyForDeploymentPostprocessing = 0;
		};
		1079231119A320A700C52AD6 /* Sources */ = {
			isa = PBXSourcesBuildPhase;
			buildActionMask = 2147483647;
			files = (
				D081373A1FD400F4004679DF /* least_conn.c in Sources */,
				08790DDC1D80154C00A04BC1 /* sds.c in Sources */,
				107E34101C7EB13F00AEF5F8 /* gzip.c in Sources */,
				107923C719A3217300C52AD6 /* hpack.c in Sources */,
				10A3D40A1B50DAB700327CF9 /* recv.c in Sources */,
				101788B219B561AA0084C6D8 /* socket.c in Sources */,
				1024A3FC1D22315000EB13F1 /* cache_digests.c in Sources */,
				E90A95F51E30797D00483D6C /* headers_util.c in Sources */,
				10D0905519F102C70043D458 /* http1client.c in Sources */,
				10DA969E1CD2BFAC00679165 /* cache.c in Sources */,
				107923D219A3217300C52AD6 /* token.c in Sources */,
				10C45D551CFE9B300096DB06 /* events.c in Sources */,
				1058C88A1AA6E5E3008D6180 /* hostinfo.c in Sources */,
				10AA2EBC1A9EEDF8004322AC /* proxy.c in Sources */,
				7D67C721204F8C0E0049E935 /* httpclient.c in Sources */,
				10AA2EC01AA019FC004322AC /* headers.c in Sources */,
				104B9A511A5FB096009EEE64 /* expires.c in Sources */,
				105534DB1A3C7A5400627ECB /* access_log.c in Sources */,
				107923CE19A3217300C52AD6 /* mimemap.c in Sources */,
				107923C619A3217300C52AD6 /* connection.c in Sources */,
				1022E7C31CA8BCCE00CE2A05 /* text_mode.c in Sources */,
				080D35EB1D5E060D0029B7E5 /* http2_debug_state.c in Sources */,
				10835E051C9B3C6200197E59 /* status.c in Sources */,
				7D937302202AC7BA005FE6AB /* server_timing.c in Sources */,
				1058C87E1AA41A1F008D6180 /* headers.c in Sources */,
				D081373B1FD400F4004679DF /* roundrobin.c in Sources */,
				10835E031C9A860000197E59 /* status.c in Sources */,
				084FC7C51D54BB9200E89F66 /* http2_debug_state.c in Sources */,
				10AA2E961A80A612004322AC /* time.c in Sources */,
				0812AB2B1D7FD54700004F23 /* read.c in Sources */,
				107923C319A3217300C52AD6 /* file.c in Sources */,
				106C22F81C040F6400405689 /* tunnel.c in Sources */,
				107923CD19A3217300C52AD6 /* memory.c in Sources */,
				107923CC19A3217300C52AD6 /* context.c in Sources */,
				10C45D561CFE9B300096DB06 /* requests.c in Sources */,
				10A3D40C1B50DAB700327CF9 /* socket.c in Sources */,
				10AA2EC21AA0402E004322AC /* reproxy.c in Sources */,
				7D9372FF202AC717005FE6AB /* server_timing.c in Sources */,
				10835E011C9A6C2400197E59 /* logconf.c in Sources */,
				107923C519A3217300C52AD6 /* http1.c in Sources */,
				10AA2EA71A8DA93C004322AC /* redirect.c in Sources */,
				10FEF24A1D6FC6F600E11B1D /* durations.c in Sources */,
				10AA2EA11A88082E004322AC /* url.c in Sources */,
				0812AB201D7FCFEB00004F23 /* async.c in Sources */,
				10EC2A381A0B4DC70083514F /* socketpool.c in Sources */,
				1079239619A3210E00C52AD6 /* picohttpparser.c in Sources */,
				10AAAC651B6C9275004487C3 /* casper.c in Sources */,
				10AA2EC41AA0403A004322AC /* reproxy.c in Sources */,
				10AA2EAC1A8DE0AE004322AC /* multithread.c in Sources */,
				1065E6F919BEBAC600686E72 /* timeout.c in Sources */,
				08790DDA1D80153600A04BC1 /* net.c in Sources */,
				10F4180519CA75C500B6E31A /* configurator.c in Sources */,
				10FEF24E1D6FC8E200E11B1D /* gkc.c in Sources */,
				104B9A461A5F608A009EEE64 /* serverutil.c in Sources */,
				1065E6ED19B7B9CB00686E72 /* websocket.c in Sources */,
				10C45D511CFD160A0096DB06 /* throttle_resp.c in Sources */,
				10AA2EA51A8D9999004322AC /* redirect.c in Sources */,
				101B670C19ADD3380084A351 /* access_log.c in Sources */,
				10BA72AA19AAD6300059392A /* stream.c in Sources */,
				107D4D551B5B30EE004A9B21 /* file.c in Sources */,
				10D0907319F633B00043D458 /* proxy.c in Sources */,
				10A3D3D21B4CDBDC00327CF9 /* memcached.c in Sources */,
				0812AB221D7FCFEB00004F23 /* hiredis.c in Sources */,
				7D0341FB1FE4D5B60052E0A1 /* http2client.c in Sources */,
				107923CF19A3217300C52AD6 /* request.c in Sources */,
				1070866C1B787D06002B8F18 /* compress.c in Sources */,
				107086721B798488002B8F18 /* compress.c in Sources */,
				10BCF2FF1B1A892F0076939D /* fastcgi.c in Sources */,
				E90A95F31E30795100483D6C /* headers_util.c in Sources */,
				104B9A531A5FC7C4009EEE64 /* expires.c in Sources */,
				10A3D40D1B50DAB700327CF9 /* strerror.c in Sources */,
				107923CB19A3217300C52AD6 /* frame.c in Sources */,
				104B9A491A5F9638009EEE64 /* headers.c in Sources */,
				106C22FF1C05436100405689 /* errordoc.c in Sources */,
				10C45D4F1CFD15FA0096DB06 /* throttle_resp.c in Sources */,
				107923C219A3217300C52AD6 /* chunked.c in Sources */,
				10A3D4081B50DAB700327CF9 /* close.c in Sources */,
				105534EF1A440FC800627ECB /* config.c in Sources */,
				10E299581A67E68500701AA6 /* scheduler.c in Sources */,
				107923D319A3217300C52AD6 /* util.c in Sources */,
				105534CA1A3BB46900627ECB /* string.c in Sources */,
				1022E7C11CA8BC9E00CE2A05 /* send_text.c in Sources */,
				104481301BFD10450007863F /* filecache.c in Sources */,
				10BCF2FD1B168CAE0076939D /* fastcgi.c in Sources */,
				084FC7C11D54B90D00E89F66 /* http2_debug_state.c in Sources */,
				10A3D40B1B50DAB700327CF9 /* send.c in Sources */,
				08790DE51D82782900A04BC1 /* redis.c in Sources */,
				106C23011C0544CE00405689 /* errordoc.c in Sources */,
				10FCC13E1B2E4A4500F13674 /* cloexec.c in Sources */,
				105534DF1A3C7B9800627ECB /* proxy.c in Sources */,
				10A3D4091B50DAB700327CF9 /* connect.c in Sources */,
				105534DD1A3C7AA900627ECB /* file.c in Sources */,
			);
			runOnlyForDeploymentPostprocessing = 0;
		};
		107923D519A321F400C52AD6 /* Sources */ = {
			isa = PBXSourcesBuildPhase;
			buildActionMask = 2147483647;
			files = (
				1079242919A325BE00C52AD6 /* simple.c in Sources */,
			);
			runOnlyForDeploymentPostprocessing = 0;
		};
		1079240519A3247A00C52AD6 /* Sources */ = {
			isa = PBXSourcesBuildPhase;
			buildActionMask = 2147483647;
			files = (
				1079241619A324B400C52AD6 /* websocket.c in Sources */,
			);
			runOnlyForDeploymentPostprocessing = 0;
		};
		1079242D19A3260E00C52AD6 /* Sources */ = {
			isa = PBXSourcesBuildPhase;
			buildActionMask = 2147483647;
			files = (
				107D4D441B588021004A9B21 /* ssl.c in Sources */,
				1079244A19A3266700C52AD6 /* frame.c in Sources */,
				E9F677D720077603006476D3 /* roundrobin.c in Sources */,
				1079244B19A3266700C52AD6 /* context.c in Sources */,
				E9F677D6200775FF006476D3 /* least_conn.c in Sources */,
				E987E5EE1FD8C04D00DE4346 /* bit_cost.c in Sources */,
				E987E5FA1FD8C04D00DE4346 /* metablock.c in Sources */,
				E987E5FB1FD8C04D00DE4346 /* static_dict.c in Sources */,
				1079244C19A3266700C52AD6 /* memory.c in Sources */,
				10FCC1401B2E59E600F13674 /* cloexec.c in Sources */,
				105534C71A3BB29100627ECB /* string.c in Sources */,
				E987E5ED1FD8C04D00DE4346 /* backward_references.c in Sources */,
				107D4D4B1B5880BC004A9B21 /* scanner.c in Sources */,
				1079244E19A3266700C52AD6 /* request.c in Sources */,
				10D0907019F494CC0043D458 /* test.c in Sources */,
				107D4D481B5880BC004A9B21 /* loader.c in Sources */,
				105534C11A3B911300627ECB /* hpack.c in Sources */,
				E987E5EB1FD8C01E00DE4346 /* dictionary.c in Sources */,
				E987E5F01FD8C04D00DE4346 /* brotli_bit_stream.c in Sources */,
				107E34221C7FEE2200AEF5F8 /* brotli.c in Sources */,
				105534C31A3B917000627ECB /* mimemap.c in Sources */,
				10AA2E991A81F68A004322AC /* time.c in Sources */,
				10F417FF19C2D2F800B6E31A /* picotest.c in Sources */,
				107D4D471B5880BC004A9B21 /* emitter.c in Sources */,
				10BCF3011B214C460076939D /* fastcgi.c in Sources */,
				104B9A281A4A5139009EEE64 /* serverutil.c in Sources */,
				E987E5F91FD8C04D00DE4346 /* memory.c in Sources */,
				10AA2EA31A88090B004322AC /* url.c in Sources */,
				1024A4001D23606300EB13F1 /* cache_digests.c in Sources */,
				E987E5F61FD8C04D00DE4346 /* entropy_encode.c in Sources */,
				105534C91A3BB41C00627ECB /* proxy.c in Sources */,
				107D4D461B5880BC004A9B21 /* dumper.c in Sources */,
				107D4D451B5880BC004A9B21 /* api.c in Sources */,
				E987E5F31FD8C04D00DE4346 /* compress_fragment.c in Sources */,
				1079245119A3266700C52AD6 /* token.c in Sources */,
				1079244419A3265C00C52AD6 /* chunked.c in Sources */,
				1070866A1B70A00F002B8F18 /* casper.c in Sources */,
				E987E5F51FD8C04D00DE4346 /* encode.c in Sources */,
				E987E5FC1FD8C04D00DE4346 /* utf8_util.c in Sources */,
				107D4D491B5880BC004A9B21 /* parser.c in Sources */,
				104B9A481A5F9472009EEE64 /* headers.c in Sources */,
				E987E5F11FD8C04D00DE4346 /* cluster.c in Sources */,
				E987E5F81FD8C04D00DE4346 /* literal_cost.c in Sources */,
				E987E5F71FD8C04D00DE4346 /* histogram.c in Sources */,
				107086701B7925D5002B8F18 /* compress.c in Sources */,
				E987E5F41FD8C04D00DE4346 /* dictionary_hash.c in Sources */,
				7D937300202AC717005FE6AB /* server_timing.c in Sources */,
				107D4D4C1B5880BC004A9B21 /* writer.c in Sources */,
				E987E5EC1FD8C04D00DE4346 /* backward_references_hq.c in Sources */,
				10E2995A1A68D03100701AA6 /* scheduler.c in Sources */,
				103BAB361B130666000694F4 /* socket.c in Sources */,
				10583C001AEF368A004A3AD6 /* 293.c in Sources */,
				105534BE1A3B8F7700627ECB /* file.c in Sources */,
				E987E5EF1FD8C04D00DE4346 /* block_splitter.c in Sources */,
				10F9F2671AFC5F550056F26B /* hostinfo.c in Sources */,
				1079244719A3265C00C52AD6 /* http1.c in Sources */,
				10F9F2651AF4795D0056F26B /* redirect.c in Sources */,
				E987E5F21FD8C04D00DE4346 /* compress_fragment_two_pass.c in Sources */,
				107D4D4A1B5880BC004A9B21 /* reader.c in Sources */,
				1079244819A3265C00C52AD6 /* connection.c in Sources */,
				1079244119A3264300C52AD6 /* picohttpparser.c in Sources */,
				106530A71D82C0A6005B2C60 /* percent-encode-zero-byte.c in Sources */,
				10DA96A01CD2BFEE00679165 /* cache.c in Sources */,
				1070E1631B4508B0001CCAFA /* util.c in Sources */,
				1058C87D1AA41789008D6180 /* headers.c in Sources */,
				10AA2EAE1A8E22DA004322AC /* multithread.c in Sources */,
			);
			runOnlyForDeploymentPostprocessing = 0;
		};
		10D0904719F0CA9C0043D458 /* Sources */ = {
			isa = PBXSourcesBuildPhase;
			buildActionMask = 2147483647;
			files = (
				10D0906C19F395FC0043D458 /* socket-client.c in Sources */,
			);
			runOnlyForDeploymentPostprocessing = 0;
		};
		10D0905F19F38B2E0043D458 /* Sources */ = {
			isa = PBXSourcesBuildPhase;
			buildActionMask = 2147483647;
			files = (
				10D0906B19F38B850043D458 /* http1client.c in Sources */,
			);
			runOnlyForDeploymentPostprocessing = 0;
		};
		10EA45D51D0949BF00769A2B /* Sources */ = {
			isa = PBXSourcesBuildPhase;
			buildActionMask = 2147483647;
			files = (
				10EA45E11D094A1200769A2B /* latency-optimization.c in Sources */,
			);
			runOnlyForDeploymentPostprocessing = 0;
		};
		10F417C919C1907B00B6E31A /* Sources */ = {
			isa = PBXSourcesBuildPhase;
			buildActionMask = 2147483647;
			files = (
				7D0285C91EF422D40094292B /* sleep.c in Sources */,
				E9708B7C1E52C83D0029E0A5 /* status.c in Sources */,
				E987E5D81FD7BEB500DE4346 /* block_splitter.c in Sources */,
				E9708B7D1E52C8430029E0A5 /* durations.c in Sources */,
				E9BC76E81F00E73900EB7A09 /* chacha20.c in Sources */,
				E9708B3F1E52C7860029E0A5 /* send_text.c in Sources */,
				E9708B261E49BADE0029E0A5 /* modes.c in Sources */,
				E9708B221E49BAD00029E0A5 /* drbg.c in Sources */,
				E9708B641E52C80F0029E0A5 /* proxy.c in Sources */,
				E9708B471E52C7DF0029E0A5 /* hostinfo.c in Sources */,
				E987E5D01FD7BE8D00DE4346 /* static_dict.c in Sources */,
				E987E5DB1FD7BEB500DE4346 /* compress_fragment.c in Sources */,
				E9708B481E52C7DF0029E0A5 /* http1client.c in Sources */,
				E9708B4E1E52C7E50029E0A5 /* socketpool.c in Sources */,
				E9708B731E52C82A0029E0A5 /* expires.c in Sources */,
				E987E5D91FD7BEB500DE4346 /* brotli_bit_stream.c in Sources */,
				E9708B591E52C7EE0029E0A5 /* request.c in Sources */,
				E9708B861E52C8560029E0A5 /* frame.c in Sources */,
				E9708B201E49BACA0029E0A5 /* curve25519.c in Sources */,
				E987E5EA1FD7EBD100DE4346 /* dictionary.c in Sources */,
				E9708B1D1E49BABC0029E0A5 /* aes.c in Sources */,
				E9708B8B1E52C85A0029E0A5 /* tunnel.c in Sources */,
				7D937303202AC7BA005FE6AB /* server_timing.c in Sources */,
				E9708B531E52C7EE0029E0A5 /* config.c in Sources */,
				08F320E11E7A9CBF0038FA5A /* read.c in Sources */,
				E9708B801E52C84A0029E0A5 /* throttle_resp.c in Sources */,
				107D4D4F1B58970D004A9B21 /* ssl.c in Sources */,
				E9708B501E52C7E50029E0A5 /* time.c in Sources */,
				E9708B4C1E52C7DF0029E0A5 /* serverutil.c in Sources */,
				E987E5D51FD7BEB500DE4346 /* backward_references_hq.c in Sources */,
				E987E5D71FD7BEB500DE4346 /* bit_cost.c in Sources */,
				E9708B631E52C80F0029E0A5 /* headers_util.c in Sources */,
				E9708B541E52C7EE0029E0A5 /* configurator.c in Sources */,
				E9708B6D1E52C8250029E0A5 /* gzip.c in Sources */,
				10756E2C1AC126420009BF57 /* emitter.c in Sources */,
				E9708B3D1E52C7860029E0A5 /* recv.c in Sources */,
				0812174E1E07B89600712F36 /* redis.c in Sources */,
				E9708B691E52C80F0029E0A5 /* http2_debug_state.c in Sources */,
				100A55151C30C5BC00C4E3E0 /* chunked.c in Sources */,
				E9708B3E1E52C7860029E0A5 /* send.c in Sources */,
				E9708B461E52C7DF0029E0A5 /* filecache.c in Sources */,
				E9708B5F1E52C80F0029E0A5 /* errordoc.c in Sources */,
				E9708B3C1E52C7860029E0A5 /* connect.c in Sources */,
				08F320E01E7A9CBD0038FA5A /* net.c in Sources */,
				E9708B611E52C80F0029E0A5 /* file.c in Sources */,
				E9708B7B1E52C83D0029E0A5 /* reproxy.c in Sources */,
				08F320DF1E7A9CBB0038FA5A /* hiredis.c in Sources */,
				E9708B5C1E52C80F0029E0A5 /* access_log.c in Sources */,
				100A55101C2BB15600C4E3E0 /* http_request.c in Sources */,
				E987E5D61FD7BEB500DE4346 /* backward_references.c in Sources */,
				E9708B1E1E49BAC10029E0A5 /* blockwise.c in Sources */,
				E987E5D41FD7BE9F00DE4346 /* histogram.c in Sources */,
				08F320DE1E7A9CB80038FA5A /* async.c in Sources */,
				E987E5DA1FD7BEB500DE4346 /* compress_fragment_two_pass.c in Sources */,
				E987E5D11FD7BE9200DE4346 /* metablock.c in Sources */,
				E9708B651E52C80F0029E0A5 /* redirect.c in Sources */,
				7D0341FC1FE4D5BD0052E0A1 /* http2client.c in Sources */,
				08F320DD1E7A9CA60038FA5A /* redis.c in Sources */,
				10756E2A1AC126420009BF57 /* api.c in Sources */,
				E9708B6B1E52C81D0029E0A5 /* chunked.c in Sources */,
				7D9372FE202AC70F005FE6AB /* server_timing.c in Sources */,
				10756E2B1AC126420009BF57 /* dumper.c in Sources */,
				E9708B721E52C82A0029E0A5 /* errordoc.c in Sources */,
				7D9FA53A1FC323B200189F88 /* channel.c in Sources */,
				E9708B4B1E52C7DF0029E0A5 /* multithread.c in Sources */,
				E987E5E91FD7EBC700DE4346 /* cluster.c in Sources */,
				E9708B421E52C7860029E0A5 /* text_mode.c in Sources */,
				10756E2D1AC126420009BF57 /* loader.c in Sources */,
				E9708B561E52C7EE0029E0A5 /* headers.c in Sources */,
				E9708B661E52C80F0029E0A5 /* reproxy.c in Sources */,
				E9708B391E52C75A0029E0A5 /* cloexec.c in Sources */,
				E9708B451E52C7DF0029E0A5 /* file.c in Sources */,
				E9708B6C1E52C81D0029E0A5 /* compress.c in Sources */,
				E9708AE61E49A2420029E0A5 /* cifra.c in Sources */,
				E9708B1F1E49BAC60029E0A5 /* chash.c in Sources */,
				E9708B821E52C84E0029E0A5 /* http1.c in Sources */,
				E9708B7E1E52C8430029E0A5 /* events.c in Sources */,
				E9708B771E52C8330029E0A5 /* headers_util.c in Sources */,
				E9708B781E52C8330029E0A5 /* mimemap.c in Sources */,
				E9708B5D1E52C80F0029E0A5 /* compress.c in Sources */,
				10FFEE0A1BB23A8C0087AD75 /* neverbleed.c in Sources */,
				E9708B811E52C84A0029E0A5 /* http2_debug_state.c in Sources */,
				E9708B7A1E52C83D0029E0A5 /* redirect.c in Sources */,
				E9708B231E49BAD40029E0A5 /* gcm.c in Sources */,
				E9708B4D1E52C7DF0029E0A5 /* socket.c in Sources */,
				E987E5DC1FD7BEB500DE4346 /* dictionary_hash.c in Sources */,
				10E598011CE1683A000D7B94 /* mruby.c in Sources */,
				E9708B6A1E52C81D0029E0A5 /* access_log.c in Sources */,
				E9BC76EB1F00E74F00EB7A09 /* poly1305.c in Sources */,
				E9F677D520074770006476D3 /* roundrobin.c in Sources */,
				E9708AE81E49A2420029E0A5 /* picotls.c in Sources */,
				10756E361AC1264D0009BF57 /* writer.c in Sources */,
				E987E5D31FD7BE9C00DE4346 /* literal_cost.c in Sources */,
				E9708B851E52C8560029E0A5 /* connection.c in Sources */,
				E9708B601E52C80F0029E0A5 /* fastcgi.c in Sources */,
				E9708B621E52C80F0029E0A5 /* headers.c in Sources */,
				E9708B581E52C7EE0029E0A5 /* proxy.c in Sources */,
				E9708B881E52C8560029E0A5 /* stream.c in Sources */,
				E9708B401E52C7860029E0A5 /* socket.c in Sources */,
				10756E351AC1264D0009BF57 /* scanner.c in Sources */,
				E9708B5A1E52C7EE0029E0A5 /* token.c in Sources */,
				E9708B241E49BAD70029E0A5 /* gf128.c in Sources */,
				E9F677D42007476D006476D3 /* least_conn.c in Sources */,
				E9708B441E52C7DF0029E0A5 /* cache.c in Sources */,
				E9708B831E52C8560029E0A5 /* cache_digests.c in Sources */,
				E9708B7F1E52C8430029E0A5 /* requests.c in Sources */,
				E9708B511E52C7E50029E0A5 /* timeout.c in Sources */,
				E9708B431E52C7AA0029E0A5 /* picohttpparser.c in Sources */,
				E9708B671E52C80F0029E0A5 /* status.c in Sources */,
				08F320E21E7A9CC20038FA5A /* sds.c in Sources */,
				E9708B411E52C7860029E0A5 /* strerror.c in Sources */,
				E9708B3A1E52C7640029E0A5 /* gkc.c in Sources */,
				E9708B5E1E52C80F0029E0A5 /* expires.c in Sources */,
				E9708B491E52C7DF0029E0A5 /* memcached.c in Sources */,
				10756E331AC1264D0009BF57 /* parser.c in Sources */,
				E9708B761E52C8330029E0A5 /* headers.c in Sources */,
				E927CD632074855D00D4797E /* sha512.c in Sources */,
				E9708B871E52C8560029E0A5 /* hpack.c in Sources */,
				E9708B8A1E52C8560029E0A5 /* http2_debug_state.c in Sources */,
				E9708B841E52C8560029E0A5 /* casper.c in Sources */,
				E987E5CF1FD7BE8800DE4346 /* utf8_util.c in Sources */,
				107E34131C7FAC2000AEF5F8 /* brotli.c in Sources */,
				E9708B4F1E52C7E50029E0A5 /* string.c in Sources */,
				108DD0861BA22E46004167DC /* mruby.c in Sources */,
				E9708B5B1E52C7F30029E0A5 /* util.c in Sources */,
				E9708B681E52C80F0029E0A5 /* throttle_resp.c in Sources */,
				E9708B251E49BADA0029E0A5 /* hmac.c in Sources */,
				E9708B791E52C83D0029E0A5 /* proxy.c in Sources */,
				7D67C722204F8C0E0049E935 /* httpclient.c in Sources */,
				E9708B551E52C7EE0029E0A5 /* context.c in Sources */,
				E9708B3B1E52C7730029E0A5 /* close.c in Sources */,
				10F417D619C190F800B6E31A /* main.c in Sources */,
				10756E341AC1264D0009BF57 /* reader.c in Sources */,
				E9708B4A1E52C7DF0029E0A5 /* memory.c in Sources */,
				E9708B741E52C82A0029E0A5 /* fastcgi.c in Sources */,
				E9708AE71E49A2420029E0A5 /* openssl.c in Sources */,
				E9708B751E52C82A0029E0A5 /* file.c in Sources */,
				E9708B891E52C8560029E0A5 /* scheduler.c in Sources */,
				E987E5D21FD7BE9500DE4346 /* memory.c in Sources */,
				E987E5DE1FD7BEB500DE4346 /* entropy_encode.c in Sources */,
				E987E5DD1FD7BEB500DE4346 /* encode.c in Sources */,
				E9708B521E52C7E50029E0A5 /* url.c in Sources */,
				E9708B271E49BAE10029E0A5 /* sha256.c in Sources */,
				E9708B571E52C7EE0029E0A5 /* logconf.c in Sources */,
			);
			runOnlyForDeploymentPostprocessing = 0;
		};
/* End PBXSourcesBuildPhase section */

/* Begin PBXTargetDependency section */
		08790E041D8BD7F100A04BC1 /* PBXTargetDependency */ = {
			isa = PBXTargetDependency;
			target = 1079231419A320A700C52AD6 /* h2o */;
			targetProxy = 08790E051D8BD7F100A04BC1 /* PBXContainerItemProxy */;
		};
		1079240019A3241000C52AD6 /* PBXTargetDependency */ = {
			isa = PBXTargetDependency;
			target = 1079231419A320A700C52AD6 /* h2o */;
			targetProxy = 107923FF19A3241000C52AD6 /* PBXContainerItemProxy */;
		};
		10D0904519F0CA9C0043D458 /* PBXTargetDependency */ = {
			isa = PBXTargetDependency;
			target = 1079231419A320A700C52AD6 /* h2o */;
			targetProxy = 10D0904619F0CA9C0043D458 /* PBXContainerItemProxy */;
		};
		10D0905D19F38B2E0043D458 /* PBXTargetDependency */ = {
			isa = PBXTargetDependency;
			target = 1079231419A320A700C52AD6 /* h2o */;
			targetProxy = 10D0905E19F38B2E0043D458 /* PBXContainerItemProxy */;
		};
		10EA45D31D0949BF00769A2B /* PBXTargetDependency */ = {
			isa = PBXTargetDependency;
			target = 1079231419A320A700C52AD6 /* h2o */;
			targetProxy = 10EA45D41D0949BF00769A2B /* PBXContainerItemProxy */;
		};
/* End PBXTargetDependency section */

/* Begin XCBuildConfiguration section */
		08790E0C1D8BD7F100A04BC1 /* evloop-debug */ = {
			isa = XCBuildConfiguration;
			buildSettings = {
				GCC_PREPROCESSOR_DEFINITIONS = (
					"DEBUG=1",
					"$(inherited)",
				);
				HEADER_SEARCH_PATHS = (
					"/usr/local/openssl-1.0.2/include",
					"$(inherited)",
					/Applications/Xcode.app/Contents/Developer/Toolchains/XcodeDefault.xctoolchain/usr/include,
					/usr/local/include,
					include,
				);
				LIBRARY_SEARCH_PATHS = (
					"/usr/local/openssl-1.0.2/lib",
					/usr/local/lib,
				);
				OTHER_CFLAGS = "";
				OTHER_LDFLAGS = (
					"-lssl",
					"-lcrypto",
					"-lz",
				);
				PRODUCT_NAME = "$(TARGET_NAME)";
			};
			name = "evloop-debug";
		};
		08790E0D1D8BD7F100A04BC1 /* libuv-debug */ = {
			isa = XCBuildConfiguration;
			buildSettings = {
				GCC_PREPROCESSOR_DEFINITIONS = (
					"DEBUG=1",
					"$(inherited)",
				);
				HEADER_SEARCH_PATHS = (
					"/usr/local/openssl-1.0.2/include",
					"$(inherited)",
					/Applications/Xcode.app/Contents/Developer/Toolchains/XcodeDefault.xctoolchain/usr/include,
					/usr/local/include,
					include,
				);
				LIBRARY_SEARCH_PATHS = (
					"/usr/local/openssl-1.0.2/lib",
					/usr/local/lib,
				);
				OTHER_CFLAGS = "";
				OTHER_LDFLAGS = (
					"-lssl",
					"-lcrypto",
					"-luv",
					"-lz",
				);
				PRODUCT_NAME = "$(TARGET_NAME)";
			};
			name = "libuv-debug";
		};
		08790E0E1D8BD7F100A04BC1 /* evloop-release */ = {
			isa = XCBuildConfiguration;
			buildSettings = {
				HEADER_SEARCH_PATHS = (
					"/usr/local/openssl-1.0.2/include",
					"$(inherited)",
					/Applications/Xcode.app/Contents/Developer/Toolchains/XcodeDefault.xctoolchain/usr/include,
					/usr/local/include,
					include,
				);
				LIBRARY_SEARCH_PATHS = (
					"/usr/local/openssl-1.0.2/lib",
					/usr/local/lib,
				);
				OTHER_CFLAGS = "";
				OTHER_LDFLAGS = (
					"-lssl",
					"-lcrypto",
					"-lz",
				);
				PRODUCT_NAME = "$(TARGET_NAME)";
			};
			name = "evloop-release";
		};
		08790E0F1D8BD7F100A04BC1 /* libuv-release */ = {
			isa = XCBuildConfiguration;
			buildSettings = {
				HEADER_SEARCH_PATHS = (
					"/usr/local/openssl-1.0.2/include",
					"$(inherited)",
					/Applications/Xcode.app/Contents/Developer/Toolchains/XcodeDefault.xctoolchain/usr/include,
					/usr/local/include,
					include,
				);
				LIBRARY_SEARCH_PATHS = (
					"/usr/local/openssl-1.0.2/lib",
					/usr/local/lib,
				);
				OTHER_CFLAGS = "";
				OTHER_LDFLAGS = (
					"-lssl",
					"-lcrypto",
					"-luv",
					"-lz",
				);
				PRODUCT_NAME = "$(TARGET_NAME)";
			};
			name = "libuv-release";
		};
		1065E70F19BF752300686E72 /* libuv-debug */ = {
			isa = XCBuildConfiguration;
			buildSettings = {
				ALWAYS_SEARCH_USER_PATHS = NO;
				CLANG_ANALYZER_DEADCODE_DEADSTORES = NO;
				CLANG_CXX_LANGUAGE_STANDARD = "gnu++0x";
				CLANG_CXX_LIBRARY = "libc++";
				CLANG_ENABLE_MODULES = YES;
				CLANG_ENABLE_OBJC_ARC = YES;
				CLANG_WARN_BOOL_CONVERSION = YES;
				CLANG_WARN_CONSTANT_CONVERSION = YES;
				CLANG_WARN_DIRECT_OBJC_ISA_USAGE = YES_ERROR;
				CLANG_WARN_EMPTY_BODY = YES;
				CLANG_WARN_ENUM_CONVERSION = YES;
				CLANG_WARN_INT_CONVERSION = YES;
				CLANG_WARN_OBJC_ROOT_CLASS = YES_ERROR;
				CLANG_WARN__DUPLICATE_METHOD_MATCH = YES;
				COPY_PHASE_STRIP = NO;
				GCC_C_LANGUAGE_STANDARD = gnu99;
				GCC_DYNAMIC_NO_PIC = NO;
				GCC_ENABLE_OBJC_EXCEPTIONS = YES;
				GCC_OPTIMIZATION_LEVEL = 0;
				GCC_PREPROCESSOR_DEFINITIONS = (
					"DEBUG=1",
					"H2O_USE_MRUBY=1",
					"H2O_USE_BROTLI=1",
					"H2O_ROOT=/mydev/h2o",
					"$(inherited)",
				);
				GCC_SYMBOLS_PRIVATE_EXTERN = NO;
				GCC_WARN_64_TO_32_BIT_CONVERSION = YES;
				GCC_WARN_ABOUT_RETURN_TYPE = YES_ERROR;
				GCC_WARN_UNDECLARED_SELECTOR = YES;
				GCC_WARN_UNINITIALIZED_AUTOS = YES_AGGRESSIVE;
				GCC_WARN_UNUSED_FUNCTION = YES;
				GCC_WARN_UNUSED_VARIABLE = YES;
				MACOSX_DEPLOYMENT_TARGET = 10.9;
				ONLY_ACTIVE_ARCH = YES;
				SDKROOT = macosx;
			};
			name = "libuv-debug";
		};
		1065E71019BF752300686E72 /* libuv-debug */ = {
			isa = XCBuildConfiguration;
			buildSettings = {
				COMBINE_HIDPI_IMAGES = YES;
				EXECUTABLE_PREFIX = lib;
				HEADER_SEARCH_PATHS = (
					"$(inherited)",
					"/usr/local/openssl-1.0.2/include",
					/Applications/Xcode.app/Contents/Developer/Toolchains/XcodeDefault.xctoolchain/usr/include,
					/usr/local/include,
				);
				LIBRARY_SEARCH_PATHS = "/usr/local/openssl-1.0.2/lib";
				PRODUCT_NAME = "$(TARGET_NAME)";
			};
			name = "libuv-debug";
		};
		1065E71119BF752300686E72 /* libuv-debug */ = {
			isa = XCBuildConfiguration;
			buildSettings = {
				GCC_PREPROCESSOR_DEFINITIONS = (
					"DEBUG=1",
					"H2O_UNITTEST=1",
					"$(inherited)",
				);
				HEADER_SEARCH_PATHS = (
					"/usr/local/openssl-1.0.2/include",
					deps/yaml/include,
					"$(inherited)",
					/Applications/Xcode.app/Contents/Developer/Toolchains/XcodeDefault.xctoolchain/usr/include,
					/usr/local/include,
					include,
				);
				LIBRARY_SEARCH_PATHS = (
					"/usr/local/openssl-1.0.2/lib",
					/usr/local/lib,
				);
				OTHER_LDFLAGS = (
					"-lssl",
					"-lcrypto",
					"-luv",
					"-lz",
				);
				PRODUCT_NAME = unittest;
			};
			name = "libuv-debug";
		};
		1065E71219BF752300686E72 /* libuv-debug */ = {
			isa = XCBuildConfiguration;
			buildSettings = {
				GCC_PREPROCESSOR_DEFINITIONS = (
					"DEBUG=1",
					"$(inherited)",
				);
				HEADER_SEARCH_PATHS = (
					"/usr/local/openssl-1.0.2/include",
					"$(inherited)",
					/Applications/Xcode.app/Contents/Developer/Toolchains/XcodeDefault.xctoolchain/usr/include,
					/usr/local/include,
					include,
				);
				LIBRARY_SEARCH_PATHS = (
					"/usr/local/openssl-1.0.2/lib",
					/usr/local/lib,
				);
				OTHER_CFLAGS = "";
				OTHER_LDFLAGS = (
					"-lssl",
					"-lcrypto",
					"-luv",
					"-lz",
				);
				PRODUCT_NAME = "$(TARGET_NAME)";
			};
			name = "libuv-debug";
		};
		1065E71319BF752300686E72 /* libuv-debug */ = {
			isa = XCBuildConfiguration;
			buildSettings = {
				GCC_PREPROCESSOR_DEFINITIONS = (
					"DEBUG=1",
					"$(inherited)",
				);
				HEADER_SEARCH_PATHS = (
					"/usr/local/openssl-1.0.2/include",
					"$(inherited)",
					/Applications/Xcode.app/Contents/Developer/Toolchains/XcodeDefault.xctoolchain/usr/include,
					/usr/local/include,
					include,
				);
				LIBRARY_SEARCH_PATHS = (
					"/usr/local/openssl-1.0.2/lib",
					/usr/local/lib,
				);
				OTHER_LDFLAGS = (
					"-lwslay",
					"-lssl",
					"-lcrypto",
					"-luv",
					"-lz",
				);
				PRODUCT_NAME = websocket;
			};
			name = "libuv-debug";
		};
		1065E71419BF754100686E72 /* libuv-release */ = {
			isa = XCBuildConfiguration;
			buildSettings = {
				ALWAYS_SEARCH_USER_PATHS = NO;
				CLANG_ANALYZER_DEADCODE_DEADSTORES = NO;
				CLANG_CXX_LANGUAGE_STANDARD = "gnu++0x";
				CLANG_CXX_LIBRARY = "libc++";
				CLANG_ENABLE_MODULES = YES;
				CLANG_ENABLE_OBJC_ARC = YES;
				CLANG_WARN_BOOL_CONVERSION = YES;
				CLANG_WARN_CONSTANT_CONVERSION = YES;
				CLANG_WARN_DIRECT_OBJC_ISA_USAGE = YES_ERROR;
				CLANG_WARN_EMPTY_BODY = YES;
				CLANG_WARN_ENUM_CONVERSION = YES;
				CLANG_WARN_INT_CONVERSION = YES;
				CLANG_WARN_OBJC_ROOT_CLASS = YES_ERROR;
				CLANG_WARN__DUPLICATE_METHOD_MATCH = YES;
				COPY_PHASE_STRIP = YES;
				DEBUG_INFORMATION_FORMAT = "dwarf-with-dsym";
				ENABLE_NS_ASSERTIONS = NO;
				GCC_C_LANGUAGE_STANDARD = gnu99;
				GCC_ENABLE_OBJC_EXCEPTIONS = YES;
				GCC_PREPROCESSOR_DEFINITIONS = (
					"H2O_USE_MRUBY=1",
					"H2O_USE_BROTLI=1",
					"H2O_ROOT=/mydev/h2o",
					"$(inherited)",
				);
				GCC_WARN_64_TO_32_BIT_CONVERSION = YES;
				GCC_WARN_ABOUT_RETURN_TYPE = YES_ERROR;
				GCC_WARN_UNDECLARED_SELECTOR = YES;
				GCC_WARN_UNINITIALIZED_AUTOS = YES_AGGRESSIVE;
				GCC_WARN_UNUSED_FUNCTION = YES;
				GCC_WARN_UNUSED_VARIABLE = YES;
				MACOSX_DEPLOYMENT_TARGET = 10.9;
				SDKROOT = macosx;
			};
			name = "libuv-release";
		};
		1065E71519BF754100686E72 /* libuv-release */ = {
			isa = XCBuildConfiguration;
			buildSettings = {
				COMBINE_HIDPI_IMAGES = YES;
				EXECUTABLE_PREFIX = lib;
				HEADER_SEARCH_PATHS = (
					"$(inherited)",
					"/usr/local/openssl-1.0.2/include",
					/Applications/Xcode.app/Contents/Developer/Toolchains/XcodeDefault.xctoolchain/usr/include,
					/usr/local/include,
				);
				LIBRARY_SEARCH_PATHS = "/usr/local/openssl-1.0.2/lib";
				PRODUCT_NAME = "$(TARGET_NAME)";
			};
			name = "libuv-release";
		};
		1065E71619BF754100686E72 /* libuv-release */ = {
			isa = XCBuildConfiguration;
			buildSettings = {
				GCC_PREPROCESSOR_DEFINITIONS = "H2O_UNITTEST=1";
				HEADER_SEARCH_PATHS = (
					"/usr/local/openssl-1.0.2/include",
					deps/yaml/include,
					"$(inherited)",
					/Applications/Xcode.app/Contents/Developer/Toolchains/XcodeDefault.xctoolchain/usr/include,
					/usr/local/include,
					include,
				);
				LIBRARY_SEARCH_PATHS = (
					"/usr/local/openssl-1.0.2/lib",
					/usr/local/lib,
				);
				OTHER_LDFLAGS = (
					"-lssl",
					"-lcrypto",
					"-luv",
					"-lz",
				);
				PRODUCT_NAME = unittest;
			};
			name = "libuv-release";
		};
		1065E71719BF754100686E72 /* libuv-release */ = {
			isa = XCBuildConfiguration;
			buildSettings = {
				HEADER_SEARCH_PATHS = (
					"/usr/local/openssl-1.0.2/include",
					"$(inherited)",
					/Applications/Xcode.app/Contents/Developer/Toolchains/XcodeDefault.xctoolchain/usr/include,
					/usr/local/include,
					include,
				);
				LIBRARY_SEARCH_PATHS = (
					"/usr/local/openssl-1.0.2/lib",
					/usr/local/lib,
				);
				OTHER_CFLAGS = "";
				OTHER_LDFLAGS = (
					"-lssl",
					"-lcrypto",
					"-luv",
					"-lz",
				);
				PRODUCT_NAME = "$(TARGET_NAME)";
			};
			name = "libuv-release";
		};
		1065E71819BF754100686E72 /* libuv-release */ = {
			isa = XCBuildConfiguration;
			buildSettings = {
				HEADER_SEARCH_PATHS = (
					"/usr/local/openssl-1.0.2/include",
					"$(inherited)",
					/Applications/Xcode.app/Contents/Developer/Toolchains/XcodeDefault.xctoolchain/usr/include,
					/usr/local/include,
					include,
				);
				LIBRARY_SEARCH_PATHS = (
					"/usr/local/openssl-1.0.2/lib",
					/usr/local/lib,
				);
				OTHER_LDFLAGS = (
					"-lwslay",
					"-lssl",
					"-lcrypto",
					"-luv",
					"-lz",
				);
				PRODUCT_NAME = websocket;
			};
			name = "libuv-release";
		};
		1079231719A320A700C52AD6 /* evloop-debug */ = {
			isa = XCBuildConfiguration;
			buildSettings = {
				ALWAYS_SEARCH_USER_PATHS = NO;
				CLANG_ANALYZER_DEADCODE_DEADSTORES = NO;
				CLANG_CXX_LANGUAGE_STANDARD = "gnu++0x";
				CLANG_CXX_LIBRARY = "libc++";
				CLANG_ENABLE_MODULES = YES;
				CLANG_ENABLE_OBJC_ARC = YES;
				CLANG_WARN_BOOL_CONVERSION = YES;
				CLANG_WARN_CONSTANT_CONVERSION = YES;
				CLANG_WARN_DIRECT_OBJC_ISA_USAGE = YES_ERROR;
				CLANG_WARN_EMPTY_BODY = YES;
				CLANG_WARN_ENUM_CONVERSION = YES;
				CLANG_WARN_INT_CONVERSION = YES;
				CLANG_WARN_OBJC_ROOT_CLASS = YES_ERROR;
				CLANG_WARN__DUPLICATE_METHOD_MATCH = YES;
				COPY_PHASE_STRIP = NO;
				GCC_C_LANGUAGE_STANDARD = gnu99;
				GCC_DYNAMIC_NO_PIC = NO;
				GCC_ENABLE_OBJC_EXCEPTIONS = YES;
				GCC_OPTIMIZATION_LEVEL = 0;
				GCC_PREPROCESSOR_DEFINITIONS = (
					"DEBUG=1",
					"H2O_USE_MRUBY=1",
					"H2O_USE_LIBUV=0",
					"H2O_USE_BROTLI=1",
					"H2O_ROOT=/mydev/h2o",
					"$(inherited)",
				);
				GCC_SYMBOLS_PRIVATE_EXTERN = NO;
				GCC_WARN_64_TO_32_BIT_CONVERSION = YES;
				GCC_WARN_ABOUT_RETURN_TYPE = YES_ERROR;
				GCC_WARN_UNDECLARED_SELECTOR = YES;
				GCC_WARN_UNINITIALIZED_AUTOS = YES_AGGRESSIVE;
				GCC_WARN_UNUSED_FUNCTION = YES;
				GCC_WARN_UNUSED_VARIABLE = YES;
				MACOSX_DEPLOYMENT_TARGET = 10.9;
				ONLY_ACTIVE_ARCH = YES;
				SDKROOT = macosx;
			};
			name = "evloop-debug";
		};
		1079231819A320A700C52AD6 /* evloop-release */ = {
			isa = XCBuildConfiguration;
			buildSettings = {
				ALWAYS_SEARCH_USER_PATHS = NO;
				CLANG_ANALYZER_DEADCODE_DEADSTORES = NO;
				CLANG_CXX_LANGUAGE_STANDARD = "gnu++0x";
				CLANG_CXX_LIBRARY = "libc++";
				CLANG_ENABLE_MODULES = YES;
				CLANG_ENABLE_OBJC_ARC = YES;
				CLANG_WARN_BOOL_CONVERSION = YES;
				CLANG_WARN_CONSTANT_CONVERSION = YES;
				CLANG_WARN_DIRECT_OBJC_ISA_USAGE = YES_ERROR;
				CLANG_WARN_EMPTY_BODY = YES;
				CLANG_WARN_ENUM_CONVERSION = YES;
				CLANG_WARN_INT_CONVERSION = YES;
				CLANG_WARN_OBJC_ROOT_CLASS = YES_ERROR;
				CLANG_WARN__DUPLICATE_METHOD_MATCH = YES;
				COPY_PHASE_STRIP = YES;
				DEBUG_INFORMATION_FORMAT = "dwarf-with-dsym";
				ENABLE_NS_ASSERTIONS = NO;
				GCC_C_LANGUAGE_STANDARD = gnu99;
				GCC_ENABLE_OBJC_EXCEPTIONS = YES;
				GCC_PREPROCESSOR_DEFINITIONS = (
					"H2O_USE_MRUBY=1",
					"H2O_USE_LIBUV=0",
					"H2O_USE_BROTLI=1",
					"H2O_ROOT=/mydev/h2o",
					"$(inherited)",
				);
				GCC_WARN_64_TO_32_BIT_CONVERSION = YES;
				GCC_WARN_ABOUT_RETURN_TYPE = YES_ERROR;
				GCC_WARN_UNDECLARED_SELECTOR = YES;
				GCC_WARN_UNINITIALIZED_AUTOS = YES_AGGRESSIVE;
				GCC_WARN_UNUSED_FUNCTION = YES;
				GCC_WARN_UNUSED_VARIABLE = YES;
				MACOSX_DEPLOYMENT_TARGET = 10.9;
				SDKROOT = macosx;
			};
			name = "evloop-release";
		};
		1079231A19A320A700C52AD6 /* evloop-debug */ = {
			isa = XCBuildConfiguration;
			buildSettings = {
				COMBINE_HIDPI_IMAGES = YES;
				EXECUTABLE_PREFIX = lib;
				HEADER_SEARCH_PATHS = (
					"$(inherited)",
					"/usr/local/openssl-1.0.2/include",
					/Applications/Xcode.app/Contents/Developer/Toolchains/XcodeDefault.xctoolchain/usr/include,
					/usr/local/include,
				);
				LIBRARY_SEARCH_PATHS = "/usr/local/openssl-1.0.2/lib";
				PRODUCT_NAME = "$(TARGET_NAME)";
			};
			name = "evloop-debug";
		};
		1079231B19A320A700C52AD6 /* evloop-release */ = {
			isa = XCBuildConfiguration;
			buildSettings = {
				COMBINE_HIDPI_IMAGES = YES;
				EXECUTABLE_PREFIX = lib;
				HEADER_SEARCH_PATHS = (
					"$(inherited)",
					"/usr/local/openssl-1.0.2/include",
					/Applications/Xcode.app/Contents/Developer/Toolchains/XcodeDefault.xctoolchain/usr/include,
					/usr/local/include,
				);
				LIBRARY_SEARCH_PATHS = "/usr/local/openssl-1.0.2/lib";
				PRODUCT_NAME = "$(TARGET_NAME)";
			};
			name = "evloop-release";
		};
		107923E019A321F400C52AD6 /* evloop-debug */ = {
			isa = XCBuildConfiguration;
			buildSettings = {
				GCC_PREPROCESSOR_DEFINITIONS = (
					"DEBUG=1",
					"$(inherited)",
				);
				HEADER_SEARCH_PATHS = (
					"/usr/local/openssl-1.0.2/include",
					"$(inherited)",
					/Applications/Xcode.app/Contents/Developer/Toolchains/XcodeDefault.xctoolchain/usr/include,
					/usr/local/include,
					include,
				);
				LIBRARY_SEARCH_PATHS = (
					"/usr/local/openssl-1.0.2/lib",
					/usr/local/lib,
				);
				OTHER_CFLAGS = "";
				OTHER_LDFLAGS = (
					"-lssl",
					"-lcrypto",
					"-lz",
				);
				PRODUCT_NAME = "$(TARGET_NAME)";
			};
			name = "evloop-debug";
		};
		107923E119A321F400C52AD6 /* evloop-release */ = {
			isa = XCBuildConfiguration;
			buildSettings = {
				HEADER_SEARCH_PATHS = (
					"/usr/local/openssl-1.0.2/include",
					"$(inherited)",
					/Applications/Xcode.app/Contents/Developer/Toolchains/XcodeDefault.xctoolchain/usr/include,
					/usr/local/include,
					include,
				);
				LIBRARY_SEARCH_PATHS = (
					"/usr/local/openssl-1.0.2/lib",
					/usr/local/lib,
				);
				OTHER_CFLAGS = "";
				OTHER_LDFLAGS = (
					"-lssl",
					"-lcrypto",
					"-lz",
				);
				PRODUCT_NAME = "$(TARGET_NAME)";
			};
			name = "evloop-release";
		};
		1079240B19A3247A00C52AD6 /* evloop-debug */ = {
			isa = XCBuildConfiguration;
			buildSettings = {
				GCC_PREPROCESSOR_DEFINITIONS = (
					"DEBUG=1",
					"$(inherited)",
				);
				HEADER_SEARCH_PATHS = (
					"/usr/local/openssl-1.0.2/include",
					"$(inherited)",
					/Applications/Xcode.app/Contents/Developer/Toolchains/XcodeDefault.xctoolchain/usr/include,
					/usr/local/include,
					include,
				);
				LIBRARY_SEARCH_PATHS = (
					"/usr/local/openssl-1.0.2/lib",
					/usr/local/lib,
				);
				OTHER_LDFLAGS = (
					"-lwslay",
					"-lssl",
					"-lcrypto",
					"-lz",
				);
				PRODUCT_NAME = websocket;
			};
			name = "evloop-debug";
		};
		1079240C19A3247A00C52AD6 /* evloop-release */ = {
			isa = XCBuildConfiguration;
			buildSettings = {
				HEADER_SEARCH_PATHS = (
					"/usr/local/openssl-1.0.2/include",
					"$(inherited)",
					/Applications/Xcode.app/Contents/Developer/Toolchains/XcodeDefault.xctoolchain/usr/include,
					/usr/local/include,
					include,
				);
				LIBRARY_SEARCH_PATHS = (
					"/usr/local/openssl-1.0.2/lib",
					/usr/local/lib,
				);
				OTHER_LDFLAGS = (
					"-lwslay",
					"-lssl",
					"-lcrypto",
					"-lz",
				);
				PRODUCT_NAME = websocket;
			};
			name = "evloop-release";
		};
		1079243319A3260E00C52AD6 /* evloop-debug */ = {
			isa = XCBuildConfiguration;
			buildSettings = {
				GCC_PREPROCESSOR_DEFINITIONS = (
					"DEBUG=1",
					"H2O_UNITTEST=1",
					"$(inherited)",
				);
				HEADER_SEARCH_PATHS = (
					"/usr/local/openssl-1.0.2/include",
					deps/yaml/include,
					"$(inherited)",
					/Applications/Xcode.app/Contents/Developer/Toolchains/XcodeDefault.xctoolchain/usr/include,
					/usr/local/include,
					include,
				);
				LIBRARY_SEARCH_PATHS = (
					"/usr/local/openssl-1.0.2/lib",
					/usr/local/lib,
				);
				OTHER_LDFLAGS = (
					"-lssl",
					"-lcrypto",
					"-lz",
				);
				PRODUCT_NAME = unittest;
			};
			name = "evloop-debug";
		};
		1079243419A3260E00C52AD6 /* evloop-release */ = {
			isa = XCBuildConfiguration;
			buildSettings = {
				GCC_PREPROCESSOR_DEFINITIONS = (
					"H2O_UNITTEST=1",
					"H2O_USE_LIBUV=0",
				);
				HEADER_SEARCH_PATHS = (
					"/usr/local/openssl-1.0.2/include",
					deps/yaml/include,
					"$(inherited)",
					/Applications/Xcode.app/Contents/Developer/Toolchains/XcodeDefault.xctoolchain/usr/include,
					/usr/local/include,
					include,
				);
				LIBRARY_SEARCH_PATHS = (
					"/usr/local/openssl-1.0.2/lib",
					/usr/local/lib,
				);
				OTHER_LDFLAGS = (
					"-lssl",
					"-lcrypto",
					"-lz",
				);
				PRODUCT_NAME = unittest;
			};
			name = "evloop-release";
		};
		10D0904D19F0CA9C0043D458 /* evloop-debug */ = {
			isa = XCBuildConfiguration;
			buildSettings = {
				GCC_PREPROCESSOR_DEFINITIONS = (
					"DEBUG=1",
					"$(inherited)",
				);
				HEADER_SEARCH_PATHS = (
					"/usr/local/openssl-1.0.2/include",
					"$(inherited)",
					/Applications/Xcode.app/Contents/Developer/Toolchains/XcodeDefault.xctoolchain/usr/include,
					/usr/local/include,
					include,
				);
				LIBRARY_SEARCH_PATHS = (
					"/usr/local/openssl-1.0.2/lib",
					/usr/local/lib,
				);
				OTHER_CFLAGS = "";
				OTHER_LDFLAGS = (
					"-lssl",
					"-lcrypto",
					"-lz",
				);
				PRODUCT_NAME = "examples-socket-server";
			};
			name = "evloop-debug";
		};
		10D0904E19F0CA9C0043D458 /* libuv-debug */ = {
			isa = XCBuildConfiguration;
			buildSettings = {
				GCC_PREPROCESSOR_DEFINITIONS = (
					"DEBUG=1",
					"$(inherited)",
				);
				HEADER_SEARCH_PATHS = (
					"/usr/local/openssl-1.0.2/include",
					"$(inherited)",
					/Applications/Xcode.app/Contents/Developer/Toolchains/XcodeDefault.xctoolchain/usr/include,
					/usr/local/include,
					include,
				);
				LIBRARY_SEARCH_PATHS = (
					"/usr/local/openssl-1.0.2/lib",
					/usr/local/lib,
				);
				OTHER_CFLAGS = "";
				OTHER_LDFLAGS = (
					"-lssl",
					"-lcrypto",
					"-luv",
					"-lz",
				);
				PRODUCT_NAME = "examples-socket-server";
			};
			name = "libuv-debug";
		};
		10D0904F19F0CA9C0043D458 /* evloop-release */ = {
			isa = XCBuildConfiguration;
			buildSettings = {
				HEADER_SEARCH_PATHS = (
					"/usr/local/openssl-1.0.2/include",
					"$(inherited)",
					/Applications/Xcode.app/Contents/Developer/Toolchains/XcodeDefault.xctoolchain/usr/include,
					/usr/local/include,
					include,
				);
				LIBRARY_SEARCH_PATHS = (
					"/usr/local/openssl-1.0.2/lib",
					/usr/local/lib,
				);
				OTHER_CFLAGS = "";
				OTHER_LDFLAGS = (
					"-lssl",
					"-lcrypto",
					"-lz",
				);
				PRODUCT_NAME = "examples-socket-server";
			};
			name = "evloop-release";
		};
		10D0905019F0CA9C0043D458 /* libuv-release */ = {
			isa = XCBuildConfiguration;
			buildSettings = {
				HEADER_SEARCH_PATHS = (
					"/usr/local/openssl-1.0.2/include",
					"$(inherited)",
					/Applications/Xcode.app/Contents/Developer/Toolchains/XcodeDefault.xctoolchain/usr/include,
					/usr/local/include,
					include,
				);
				LIBRARY_SEARCH_PATHS = (
					"/usr/local/openssl-1.0.2/lib",
					/usr/local/lib,
				);
				OTHER_CFLAGS = "";
				OTHER_LDFLAGS = (
					"-lssl",
					"-lcrypto",
					"-luv",
					"-lz",
				);
				PRODUCT_NAME = "examples-socket-server";
			};
			name = "libuv-release";
		};
		10D0906519F38B2E0043D458 /* evloop-debug */ = {
			isa = XCBuildConfiguration;
			buildSettings = {
				GCC_PREPROCESSOR_DEFINITIONS = (
					"DEBUG=1",
					"$(inherited)",
				);
				HEADER_SEARCH_PATHS = (
					"/usr/local/openssl-1.0.2/include",
					"$(inherited)",
					/Applications/Xcode.app/Contents/Developer/Toolchains/XcodeDefault.xctoolchain/usr/include,
					/usr/local/include,
					include,
				);
				LIBRARY_SEARCH_PATHS = (
					"/usr/local/openssl-1.0.2/lib",
					/usr/local/lib,
				);
				OTHER_CFLAGS = "";
				OTHER_LDFLAGS = (
					"-lssl",
					"-lcrypto",
					"-lz",
				);
				PRODUCT_NAME = "examples-http1client";
			};
			name = "evloop-debug";
		};
		10D0906619F38B2E0043D458 /* libuv-debug */ = {
			isa = XCBuildConfiguration;
			buildSettings = {
				GCC_PREPROCESSOR_DEFINITIONS = (
					"DEBUG=1",
					"$(inherited)",
				);
				HEADER_SEARCH_PATHS = (
					"/usr/local/openssl-1.0.2/include",
					"$(inherited)",
					/Applications/Xcode.app/Contents/Developer/Toolchains/XcodeDefault.xctoolchain/usr/include,
					/usr/local/include,
					include,
				);
				LIBRARY_SEARCH_PATHS = (
					"/usr/local/openssl-1.0.2/lib",
					/usr/local/lib,
				);
				OTHER_CFLAGS = "";
				OTHER_LDFLAGS = (
					"-lssl",
					"-lcrypto",
					"-luv",
					"-lz",
				);
				PRODUCT_NAME = "examples-http1client";
			};
			name = "libuv-debug";
		};
		10D0906719F38B2E0043D458 /* evloop-release */ = {
			isa = XCBuildConfiguration;
			buildSettings = {
				HEADER_SEARCH_PATHS = (
					"/usr/local/openssl-1.0.2/include",
					"$(inherited)",
					/Applications/Xcode.app/Contents/Developer/Toolchains/XcodeDefault.xctoolchain/usr/include,
					/usr/local/include,
					include,
				);
				LIBRARY_SEARCH_PATHS = (
					"/usr/local/openssl-1.0.2/lib",
					/usr/local/lib,
				);
				OTHER_CFLAGS = "";
				OTHER_LDFLAGS = (
					"-lssl",
					"-lcrypto",
					"-lz",
				);
				PRODUCT_NAME = "examples-http1client";
			};
			name = "evloop-release";
		};
		10D0906819F38B2E0043D458 /* libuv-release */ = {
			isa = XCBuildConfiguration;
			buildSettings = {
				HEADER_SEARCH_PATHS = (
					"/usr/local/openssl-1.0.2/include",
					"$(inherited)",
					/Applications/Xcode.app/Contents/Developer/Toolchains/XcodeDefault.xctoolchain/usr/include,
					/usr/local/include,
					include,
				);
				LIBRARY_SEARCH_PATHS = (
					"/usr/local/openssl-1.0.2/lib",
					/usr/local/lib,
				);
				OTHER_CFLAGS = "";
				OTHER_LDFLAGS = (
					"-lssl",
					"-lcrypto",
					"-luv",
					"-lz",
				);
				PRODUCT_NAME = "examples-http1client";
			};
			name = "libuv-release";
		};
		10EA45DB1D0949BF00769A2B /* evloop-debug */ = {
			isa = XCBuildConfiguration;
			buildSettings = {
				GCC_PREPROCESSOR_DEFINITIONS = (
					"DEBUG=1",
					"$(inherited)",
				);
				HEADER_SEARCH_PATHS = (
					"$(inherited)",
					"/usr/local/openssl-1.0.2/include",
					/Applications/Xcode.app/Contents/Developer/Toolchains/XcodeDefault.xctoolchain/usr/include,
					/usr/local/include,
					include,
				);
				LIBRARY_SEARCH_PATHS = (
					"/usr/local/openssl-1.0.2/lib",
					/usr/local/lib,
				);
				OTHER_CFLAGS = "";
				OTHER_LDFLAGS = (
					"-lssl",
					"-lcrypto",
					"-lz",
				);
				PRODUCT_NAME = "$(TARGET_NAME)";
			};
			name = "evloop-debug";
		};
		10EA45DC1D0949BF00769A2B /* libuv-debug */ = {
			isa = XCBuildConfiguration;
			buildSettings = {
				GCC_PREPROCESSOR_DEFINITIONS = (
					"DEBUG=1",
					"$(inherited)",
				);
				HEADER_SEARCH_PATHS = (
					"$(inherited)",
					"/usr/local/openssl-1.0.2/include",
					/Applications/Xcode.app/Contents/Developer/Toolchains/XcodeDefault.xctoolchain/usr/include,
					/usr/local/include,
					include,
				);
				LIBRARY_SEARCH_PATHS = (
					"/usr/local/openssl-1.0.2/lib",
					/usr/local/lib,
				);
				OTHER_CFLAGS = "";
				OTHER_LDFLAGS = (
					"-lssl",
					"-lcrypto",
					"-luv",
					"-lz",
				);
				PRODUCT_NAME = "$(TARGET_NAME)";
			};
			name = "libuv-debug";
		};
		10EA45DD1D0949BF00769A2B /* evloop-release */ = {
			isa = XCBuildConfiguration;
			buildSettings = {
				HEADER_SEARCH_PATHS = (
					"$(inherited)",
					"/usr/local/openssl-1.0.2/include",
					/Applications/Xcode.app/Contents/Developer/Toolchains/XcodeDefault.xctoolchain/usr/include,
					/usr/local/include,
					include,
				);
				LIBRARY_SEARCH_PATHS = (
					"/usr/local/openssl-1.0.2/lib",
					/usr/local/lib,
				);
				OTHER_CFLAGS = "";
				OTHER_LDFLAGS = (
					"-lssl",
					"-lcrypto",
					"-lz",
				);
				PRODUCT_NAME = "$(TARGET_NAME)";
			};
			name = "evloop-release";
		};
		10EA45DE1D0949BF00769A2B /* libuv-release */ = {
			isa = XCBuildConfiguration;
			buildSettings = {
				HEADER_SEARCH_PATHS = (
					"$(inherited)",
					"/usr/local/openssl-1.0.2/include",
					/Applications/Xcode.app/Contents/Developer/Toolchains/XcodeDefault.xctoolchain/usr/include,
					/usr/local/include,
					include,
				);
				LIBRARY_SEARCH_PATHS = (
					"/usr/local/openssl-1.0.2/lib",
					/usr/local/lib,
				);
				OTHER_CFLAGS = "";
				OTHER_LDFLAGS = (
					"-lssl",
					"-lcrypto",
					"-luv",
					"-lz",
				);
				PRODUCT_NAME = "$(TARGET_NAME)";
			};
			name = "libuv-release";
		};
		10F417CF19C1907B00B6E31A /* evloop-debug */ = {
			isa = XCBuildConfiguration;
			buildSettings = {
				GCC_PREPROCESSOR_DEFINITIONS = (
					"DEBUG=1",
					"H2O_USE_PICOTLS=1",
					"$(inherited)",
				);
				HEADER_SEARCH_PATHS = (
					"$(inherited)",
					/Applications/Xcode.app/Contents/Developer/Toolchains/XcodeDefault.xctoolchain/usr/include,
					deps/brotli/c/include,
					"deps/hiredis/**",
					deps/yaml/include,
					deps/mruby/include,
					"deps/mruby-input-stream/src",
					deps/picotls/include,
					/usr/local/opt/openssl/include,
					/usr/local/include,
					include,
				);
				LIBRARY_SEARCH_PATHS = (
					"/usr/local/openssl-1.0.2/lib",
					build/default/mruby/host/lib,
					/usr/local/lib,
				);
				OTHER_CFLAGS = "";
				OTHER_LDFLAGS = (
					"-lmruby",
					"-lssl",
					"-lcrypto",
					"-lz",
				);
				PRODUCT_NAME = h2o;
			};
			name = "evloop-debug";
		};
		10F417D019C1907B00B6E31A /* libuv-debug */ = {
			isa = XCBuildConfiguration;
			buildSettings = {
				GCC_PREPROCESSOR_DEFINITIONS = (
					"DEBUG=1",
					"$(inherited)",
				);
				HEADER_SEARCH_PATHS = (
					"$(inherited)",
					/Applications/Xcode.app/Contents/Developer/Toolchains/XcodeDefault.xctoolchain/usr/include,
					deps/brotli/c/include,
					"deps/hiredis/**",
					deps/yaml/include,
					deps/mruby/include,
					"deps/mruby-input-stream/src",
					deps/picotls/include,
					/usr/local/opt/openssl/include,
					/usr/local/include,
					include,
				);
				LIBRARY_SEARCH_PATHS = (
					"/usr/local/openssl-1.0.2/lib",
					build/default/mruby/host/lib,
					/usr/local/lib,
				);
				OTHER_CFLAGS = "";
				OTHER_LDFLAGS = (
					"-lssl",
					"-lcrypto",
					"-luv",
					"-lz",
				);
				PRODUCT_NAME = h2o;
			};
			name = "libuv-debug";
		};
		10F417D119C1907B00B6E31A /* evloop-release */ = {
			isa = XCBuildConfiguration;
			buildSettings = {
				HEADER_SEARCH_PATHS = (
					"$(inherited)",
					/Applications/Xcode.app/Contents/Developer/Toolchains/XcodeDefault.xctoolchain/usr/include,
					deps/brotli/c/include,
					"deps/hiredis/**",
					deps/yaml/include,
					deps/mruby/include,
					"deps/mruby-input-stream/src",
					deps/picotls/include,
					/usr/local/opt/openssl/include,
					/usr/local/include,
					include,
				);
				LIBRARY_SEARCH_PATHS = (
					"/usr/local/openssl-1.0.2/lib",
					build/default/mruby/host/lib,
					/usr/local/lib,
				);
				OTHER_CFLAGS = "";
				OTHER_LDFLAGS = (
					"-lmruby",
					"-lssl",
					"-lcrypto",
					"-lz",
				);
				PRODUCT_NAME = h2o;
			};
			name = "evloop-release";
		};
		10F417D219C1907B00B6E31A /* libuv-release */ = {
			isa = XCBuildConfiguration;
			buildSettings = {
				HEADER_SEARCH_PATHS = (
					"$(inherited)",
					/Applications/Xcode.app/Contents/Developer/Toolchains/XcodeDefault.xctoolchain/usr/include,
					deps/brotli/c/include,
					"deps/hiredis/**",
					deps/yaml/include,
					deps/mruby/include,
					"deps/mruby-input-stream/src",
					deps/picotls/include,
					/usr/local/opt/openssl/include,
					/usr/local/include,
					include,
				);
				LIBRARY_SEARCH_PATHS = (
					"/usr/local/openssl-1.0.2/lib",
					build/default/mruby/host/lib,
					/usr/local/lib,
				);
				OTHER_CFLAGS = "";
				OTHER_LDFLAGS = (
					"-lssl",
					"-lcrypto",
					"-luv",
					"-lz",
				);
				PRODUCT_NAME = h2o;
			};
			name = "libuv-release";
		};
/* End XCBuildConfiguration section */

/* Begin XCConfigurationList section */
		08790E0B1D8BD7F100A04BC1 /* Build configuration list for PBXNativeTarget "examples-redis-client" */ = {
			isa = XCConfigurationList;
			buildConfigurations = (
				08790E0C1D8BD7F100A04BC1 /* evloop-debug */,
				08790E0D1D8BD7F100A04BC1 /* libuv-debug */,
				08790E0E1D8BD7F100A04BC1 /* evloop-release */,
				08790E0F1D8BD7F100A04BC1 /* libuv-release */,
			);
			defaultConfigurationIsVisible = 0;
			defaultConfigurationName = "evloop-release";
		};
		1079231019A320A700C52AD6 /* Build configuration list for PBXProject "h2o" */ = {
			isa = XCConfigurationList;
			buildConfigurations = (
				1079231719A320A700C52AD6 /* evloop-debug */,
				1065E70F19BF752300686E72 /* libuv-debug */,
				1079231819A320A700C52AD6 /* evloop-release */,
				1065E71419BF754100686E72 /* libuv-release */,
			);
			defaultConfigurationIsVisible = 0;
			defaultConfigurationName = "evloop-release";
		};
		1079231919A320A700C52AD6 /* Build configuration list for PBXNativeTarget "h2o" */ = {
			isa = XCConfigurationList;
			buildConfigurations = (
				1079231A19A320A700C52AD6 /* evloop-debug */,
				1065E71019BF752300686E72 /* libuv-debug */,
				1079231B19A320A700C52AD6 /* evloop-release */,
				1065E71519BF754100686E72 /* libuv-release */,
			);
			defaultConfigurationIsVisible = 0;
			defaultConfigurationName = "evloop-release";
		};
		107923DF19A321F400C52AD6 /* Build configuration list for PBXNativeTarget "examples-simple" */ = {
			isa = XCConfigurationList;
			buildConfigurations = (
				107923E019A321F400C52AD6 /* evloop-debug */,
				1065E71219BF752300686E72 /* libuv-debug */,
				107923E119A321F400C52AD6 /* evloop-release */,
				1065E71719BF754100686E72 /* libuv-release */,
			);
			defaultConfigurationIsVisible = 0;
			defaultConfigurationName = "evloop-release";
		};
		1079240A19A3247A00C52AD6 /* Build configuration list for PBXNativeTarget "examples-websocket" */ = {
			isa = XCConfigurationList;
			buildConfigurations = (
				1079240B19A3247A00C52AD6 /* evloop-debug */,
				1065E71319BF752300686E72 /* libuv-debug */,
				1079240C19A3247A00C52AD6 /* evloop-release */,
				1065E71819BF754100686E72 /* libuv-release */,
			);
			defaultConfigurationIsVisible = 0;
			defaultConfigurationName = "evloop-release";
		};
		1079243219A3260E00C52AD6 /* Build configuration list for PBXNativeTarget "unittest" */ = {
			isa = XCConfigurationList;
			buildConfigurations = (
				1079243319A3260E00C52AD6 /* evloop-debug */,
				1065E71119BF752300686E72 /* libuv-debug */,
				1079243419A3260E00C52AD6 /* evloop-release */,
				1065E71619BF754100686E72 /* libuv-release */,
			);
			defaultConfigurationIsVisible = 0;
			defaultConfigurationName = "evloop-release";
		};
		10D0904C19F0CA9C0043D458 /* Build configuration list for PBXNativeTarget "examples-socket-client" */ = {
			isa = XCConfigurationList;
			buildConfigurations = (
				10D0904D19F0CA9C0043D458 /* evloop-debug */,
				10D0904E19F0CA9C0043D458 /* libuv-debug */,
				10D0904F19F0CA9C0043D458 /* evloop-release */,
				10D0905019F0CA9C0043D458 /* libuv-release */,
			);
			defaultConfigurationIsVisible = 0;
			defaultConfigurationName = "evloop-release";
		};
		10D0906419F38B2E0043D458 /* Build configuration list for PBXNativeTarget "examples-http1client" */ = {
			isa = XCConfigurationList;
			buildConfigurations = (
				10D0906519F38B2E0043D458 /* evloop-debug */,
				10D0906619F38B2E0043D458 /* libuv-debug */,
				10D0906719F38B2E0043D458 /* evloop-release */,
				10D0906819F38B2E0043D458 /* libuv-release */,
			);
			defaultConfigurationIsVisible = 0;
			defaultConfigurationName = "evloop-release";
		};
		10EA45DA1D0949BF00769A2B /* Build configuration list for PBXNativeTarget "examples-latency-optimization" */ = {
			isa = XCConfigurationList;
			buildConfigurations = (
				10EA45DB1D0949BF00769A2B /* evloop-debug */,
				10EA45DC1D0949BF00769A2B /* libuv-debug */,
				10EA45DD1D0949BF00769A2B /* evloop-release */,
				10EA45DE1D0949BF00769A2B /* libuv-release */,
			);
			defaultConfigurationIsVisible = 0;
			defaultConfigurationName = "evloop-release";
		};
		10F417CE19C1907B00B6E31A /* Build configuration list for PBXNativeTarget "server" */ = {
			isa = XCConfigurationList;
			buildConfigurations = (
				10F417CF19C1907B00B6E31A /* evloop-debug */,
				10F417D019C1907B00B6E31A /* libuv-debug */,
				10F417D119C1907B00B6E31A /* evloop-release */,
				10F417D219C1907B00B6E31A /* libuv-release */,
			);
			defaultConfigurationIsVisible = 0;
			defaultConfigurationName = "evloop-release";
		};
/* End XCConfigurationList section */
	};
	rootObject = 1079230D19A320A700C52AD6 /* Project object */;
}<|MERGE_RESOLUTION|>--- conflicted
+++ resolved
@@ -228,7 +228,6 @@
 		10FEF24F1D6FC8E200E11B1D /* gkc.h in Headers */ = {isa = PBXBuildFile; fileRef = 10FEF24D1D6FC8E200E11B1D /* gkc.h */; };
 		10FFEE0A1BB23A8C0087AD75 /* neverbleed.c in Sources */ = {isa = PBXBuildFile; fileRef = 10FFEE081BB23A8C0087AD75 /* neverbleed.c */; };
 		7D0285C91EF422D40094292B /* sleep.c in Sources */ = {isa = PBXBuildFile; fileRef = 7D0285C81EF422D40094292B /* sleep.c */; };
-<<<<<<< HEAD
 		7D0341FB1FE4D5B60052E0A1 /* http2client.c in Sources */ = {isa = PBXBuildFile; fileRef = 7D0341FA1FE4D5B60052E0A1 /* http2client.c */; };
 		7D0341FC1FE4D5BD0052E0A1 /* http2client.c in Sources */ = {isa = PBXBuildFile; fileRef = 7D0341FA1FE4D5B60052E0A1 /* http2client.c */; };
 		7D10CC6B205D0F950054A8E2 /* httpclient_internal.h in Headers */ = {isa = PBXBuildFile; fileRef = 7D10CC6A205D0F8E0054A8E2 /* httpclient_internal.h */; };
@@ -237,13 +236,11 @@
 		7D67C721204F8C0E0049E935 /* httpclient.c in Sources */ = {isa = PBXBuildFile; fileRef = 7D67C720204F8C0E0049E935 /* httpclient.c */; };
 		7D67C722204F8C0E0049E935 /* httpclient.c in Sources */ = {isa = PBXBuildFile; fileRef = 7D67C720204F8C0E0049E935 /* httpclient.c */; };
 		7D67C724204F8CA50049E935 /* httpclient.h in Headers */ = {isa = PBXBuildFile; fileRef = 7D67C723204F8C9B0049E935 /* httpclient.h */; };
-=======
 		7D9372FE202AC70F005FE6AB /* server_timing.c in Sources */ = {isa = PBXBuildFile; fileRef = 7D9372FD202AC70F005FE6AB /* server_timing.c */; };
 		7D9372FF202AC717005FE6AB /* server_timing.c in Sources */ = {isa = PBXBuildFile; fileRef = 7D9372FD202AC70F005FE6AB /* server_timing.c */; };
 		7D937300202AC717005FE6AB /* server_timing.c in Sources */ = {isa = PBXBuildFile; fileRef = 7D9372FD202AC70F005FE6AB /* server_timing.c */; };
 		7D937302202AC7BA005FE6AB /* server_timing.c in Sources */ = {isa = PBXBuildFile; fileRef = 7D937301202AC7BA005FE6AB /* server_timing.c */; };
 		7D937303202AC7BA005FE6AB /* server_timing.c in Sources */ = {isa = PBXBuildFile; fileRef = 7D937301202AC7BA005FE6AB /* server_timing.c */; };
->>>>>>> 58912436
 		7D9FA53A1FC323B200189F88 /* channel.c in Sources */ = {isa = PBXBuildFile; fileRef = 7D9FA5381FC323AC00189F88 /* channel.c */; };
 		D081373A1FD400F4004679DF /* least_conn.c in Sources */ = {isa = PBXBuildFile; fileRef = D08137381FD400F4004679DF /* least_conn.c */; };
 		D081373B1FD400F4004679DF /* roundrobin.c in Sources */ = {isa = PBXBuildFile; fileRef = D08137391FD400F4004679DF /* roundrobin.c */; };
@@ -837,17 +834,14 @@
 		10FFEE081BB23A8C0087AD75 /* neverbleed.c */ = {isa = PBXFileReference; fileEncoding = 4; lastKnownFileType = sourcecode.c.c; path = neverbleed.c; sourceTree = "<group>"; };
 		10FFEE091BB23A8C0087AD75 /* neverbleed.h */ = {isa = PBXFileReference; fileEncoding = 4; lastKnownFileType = sourcecode.c.h; path = neverbleed.h; sourceTree = "<group>"; };
 		7D0285C81EF422D40094292B /* sleep.c */ = {isa = PBXFileReference; fileEncoding = 4; lastKnownFileType = sourcecode.c.c; path = sleep.c; sourceTree = "<group>"; };
-<<<<<<< HEAD
 		7D0341FA1FE4D5B60052E0A1 /* http2client.c */ = {isa = PBXFileReference; fileEncoding = 4; lastKnownFileType = sourcecode.c.c; path = http2client.c; sourceTree = "<group>"; };
 		7D10CC6A205D0F8E0054A8E2 /* httpclient_internal.h */ = {isa = PBXFileReference; lastKnownFileType = sourcecode.c.h; path = httpclient_internal.h; sourceTree = "<group>"; };
 		7D2DF4ED20297EE0004AD361 /* header.h */ = {isa = PBXFileReference; lastKnownFileType = sourcecode.c.h; path = header.h; sourceTree = "<group>"; };
 		7D4ADC461FCE441B00CB9F92 /* http2client.h */ = {isa = PBXFileReference; lastKnownFileType = sourcecode.c.h; path = http2client.h; sourceTree = "<group>"; };
 		7D67C720204F8C0E0049E935 /* httpclient.c */ = {isa = PBXFileReference; fileEncoding = 4; lastKnownFileType = sourcecode.c.c; path = httpclient.c; sourceTree = "<group>"; };
 		7D67C723204F8C9B0049E935 /* httpclient.h */ = {isa = PBXFileReference; lastKnownFileType = sourcecode.c.h; path = httpclient.h; sourceTree = "<group>"; };
-=======
 		7D9372FD202AC70F005FE6AB /* server_timing.c */ = {isa = PBXFileReference; fileEncoding = 4; lastKnownFileType = sourcecode.c.c; path = server_timing.c; sourceTree = "<group>"; };
 		7D937301202AC7BA005FE6AB /* server_timing.c */ = {isa = PBXFileReference; fileEncoding = 4; lastKnownFileType = sourcecode.c.c; path = server_timing.c; sourceTree = "<group>"; };
->>>>>>> 58912436
 		7D9FA5381FC323AC00189F88 /* channel.c */ = {isa = PBXFileReference; fileEncoding = 4; lastKnownFileType = sourcecode.c.c; path = channel.c; sourceTree = "<group>"; };
 		D08137381FD400F4004679DF /* least_conn.c */ = {isa = PBXFileReference; fileEncoding = 4; lastKnownFileType = sourcecode.c.c; path = least_conn.c; sourceTree = "<group>"; };
 		D08137391FD400F4004679DF /* roundrobin.c */ = {isa = PBXFileReference; fileEncoding = 4; lastKnownFileType = sourcecode.c.c; path = roundrobin.c; sourceTree = "<group>"; };
