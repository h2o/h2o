/*
 * Copyright (c) 2014-2016 DeNA Co., Ltd., Kazuho Oku, Shota Fukumori,
 *                         Fastly, Inc.
 *
 * Permission is hereby granted, free of charge, to any person obtaining a copy
 * of this software and associated documentation files (the "Software"), to
 * deal in the Software without restriction, including without limitation the
 * rights to use, copy, modify, merge, publish, distribute, sublicense, and/or
 * sell copies of the Software, and to permit persons to whom the Software is
 * furnished to do so, subject to the following conditions:
 *
 * The above copyright notice and this permission notice shall be included in
 * all copies or substantial portions of the Software.
 *
 * THE SOFTWARE IS PROVIDED "AS IS", WITHOUT WARRANTY OF ANY KIND, EXPRESS OR
 * IMPLIED, INCLUDING BUT NOT LIMITED TO THE WARRANTIES OF MERCHANTABILITY,
 * FITNESS FOR A PARTICULAR PURPOSE AND NONINFRINGEMENT. IN NO EVENT SHALL THE
 * AUTHORS OR COPYRIGHT HOLDERS BE LIABLE FOR ANY CLAIM, DAMAGES OR OTHER
 * LIABILITY, WHETHER IN AN ACTION OF CONTRACT, TORT OR OTHERWISE, ARISING
 * FROM, OUT OF OR IN CONNECTION WITH THE SOFTWARE OR THE USE OR OTHER DEALINGS
 * IN THE SOFTWARE.
 */
#include <inttypes.h>
#include <stddef.h>
#include <stdio.h>
#include <stdlib.h>
#include "picohttpparser.h"
#include "h2o.h"
#include "h2o/http1.h"
#include "h2o/http2.h"
#include "./probes_.h"

enum enum_h2o_http1_ostream_state {
    OSTREAM_STATE_HEAD,
    OSTREAM_STATE_BODY,
    OSTREAM_STATE_DONE,
};

struct st_h2o_http1_finalostream_t {
    h2o_ostream_t super;
    enum enum_h2o_http1_ostream_state state;
    char *chunked_buf; /* buffer used for chunked-encoding (NULL unless chunked encoding is used) */
    char *pull_buf;
    struct {
        h2o_iovec_vector_t bufs;
        unsigned sending : 1;
        struct {
            h2o_sendvec_t *inbufs;
            size_t inbufcnt;
            h2o_send_state_t send_state;
        } pending_final;
    } informational;
};

struct st_h2o_http1_conn_t {
    h2o_conn_t super;
    h2o_socket_t *sock;
    /* internal structure */
    h2o_linklist_t _conns;
    h2o_timer_t _timeout_entry;
    h2o_timer_t _io_timeout_entry;
    uint64_t _req_index;
    size_t _prevreqlen;
    size_t _unconsumed_request_size;
    struct st_h2o_http1_req_entity_reader *_req_entity_reader;
    struct st_h2o_http1_finalostream_t _ostr_final;
    struct {
        void *data;
        h2o_http1_upgrade_cb cb;
    } upgrade;
    /**
     * the request body buffer
     */
    h2o_buffer_t *req_body;
    /**
     * the HTTP request / response (intentionally placed at the last, since it is a large structure and has it's own ctor)
     */
    h2o_req_t req;
};

struct st_h2o_http1_req_entity_reader {
    void (*handle_incoming_entity)(struct st_h2o_http1_conn_t *conn);
};

struct st_h2o_http1_content_length_entity_reader {
    struct st_h2o_http1_req_entity_reader super;
    size_t content_length;
};

struct st_h2o_http1_chunked_entity_reader {
    struct st_h2o_http1_req_entity_reader super;
    struct phr_chunked_decoder decoder;
};

static void finalostream_send(h2o_ostream_t *_self, h2o_req_t *req, h2o_sendvec_t *inbufs, size_t inbufcnt, h2o_send_state_t state);
static void finalostream_send_informational(h2o_ostream_t *_self, h2o_req_t *req);
static void reqread_on_read(h2o_socket_t *sock, const char *err);
static void reqread_on_timeout(h2o_timer_t *entry);
static void req_io_on_timeout(h2o_timer_t *entry);
static void reqread_start(struct st_h2o_http1_conn_t *conn);
static int foreach_request(h2o_context_t *ctx, int (*cb)(h2o_req_t *req, void *cbdata), void *cbdata);

const h2o_protocol_callbacks_t H2O_HTTP1_CALLBACKS = {
    NULL, /* graceful_shutdown (note: nothing special needs to be done for handling graceful shutdown) */
    foreach_request};

static void init_request(struct st_h2o_http1_conn_t *conn)
{
    if (conn->_req_index != 0) {
        if (conn->req_body != NULL)
            h2o_buffer_dispose(&conn->req_body);
        h2o_dispose_request(&conn->req);
        if (conn->_unconsumed_request_size)
            h2o_buffer_consume(&conn->sock->input, conn->_unconsumed_request_size);
    }
    assert(conn->req_body == NULL);
    h2o_init_request(&conn->req, &conn->super, NULL);

    ++conn->_req_index;
    conn->req._ostr_top = &conn->_ostr_final.super;

    conn->_ostr_final = (struct st_h2o_http1_finalostream_t){{
        NULL,              /* next */
        finalostream_send, /* do_send */
        NULL,              /* stop */
        conn->super.ctx->globalconf->send_informational_mode == H2O_SEND_INFORMATIONAL_MODE_ALL ? finalostream_send_informational
                                                                                                : NULL, /* send_informational */
    }};
}

static void close_connection(struct st_h2o_http1_conn_t *conn, int close_socket)
{
    if (conn->sock != NULL)
        H2O_PROBE_CONN0(H1_CLOSE, &conn->super);
    h2o_timer_unlink(&conn->_timeout_entry);
    h2o_timer_unlink(&conn->_io_timeout_entry);
    if (conn->req_body != NULL)
        h2o_buffer_dispose(&conn->req_body);
    h2o_dispose_request(&conn->req);
    if (conn->sock != NULL && close_socket)
        h2o_socket_close(conn->sock);
    h2o_linklist_unlink(&conn->_conns);
    free(conn);
}

static void cleanup_connection(struct st_h2o_http1_conn_t *conn)
{
    if (!conn->req.http1_is_persistent) {
        /* TODO use lingering close */
        close_connection(conn, 1);
        return;
    }

    assert(conn->req.proceed_req == NULL);
    assert(conn->_req_entity_reader == NULL);

    /* handle next request */
    init_request(conn);
    conn->req.write_req.cb = NULL;
    conn->req.write_req.ctx = NULL;
    conn->req.proceed_req = NULL;
    conn->_prevreqlen = 0;
    conn->_unconsumed_request_size = 0;
    reqread_start(conn);
}

/**
 * timer is activated if cb != NULL, disactivated otherwise
 */
static void set_req_timeout(struct st_h2o_http1_conn_t *conn, uint64_t timeout, h2o_timer_cb cb)
{
    if (conn->_timeout_entry.cb != NULL)
        h2o_timer_unlink(&conn->_timeout_entry);
    conn->_timeout_entry.cb = cb;
    if (cb != NULL)
        h2o_timer_link(conn->super.ctx->loop, timeout, &conn->_timeout_entry);
}

static void set_req_io_timeout(struct st_h2o_http1_conn_t *conn, uint64_t timeout, h2o_timer_cb cb)
{
    if (conn->_io_timeout_entry.cb != NULL)
        h2o_timer_unlink(&conn->_io_timeout_entry);
    conn->_io_timeout_entry.cb = cb;
    if (cb != NULL)
        h2o_timer_link(conn->super.ctx->loop, timeout, &conn->_io_timeout_entry);
}

static void clear_timeouts(struct st_h2o_http1_conn_t *conn)
{
    set_req_timeout(conn, 0, NULL);
    set_req_io_timeout(conn, 0, NULL);
}

static void entity_read_do_send_error(struct st_h2o_http1_conn_t *conn, int status, size_t status_error_index, const char *reason,
                                      const char *body)
{
    conn->req.proceed_req = NULL;
    conn->_req_entity_reader = NULL;
    clear_timeouts(conn);
    h2o_socket_read_stop(conn->sock);
    /* FIXME We should check if `h2o_proceed_request` has been called, rather than trying to guess if we have (I'm unsure if the
     * contract is for h2o_req_t::_generator to become non-NULL immediately after `h2o_proceed_request` is being called). */
    if (conn->req._generator == NULL && conn->_ostr_final.state == OSTREAM_STATE_HEAD) {
        conn->super.ctx->emitted_error_status[status_error_index]++;
        h2o_send_error_generic(&conn->req, status, reason, body, H2O_SEND_ERROR_HTTP1_CLOSE_CONNECTION);
    } else {
        conn->req.http1_is_persistent = 0;
        if (conn->_ostr_final.state == OSTREAM_STATE_DONE)
            cleanup_connection(conn);
    }
}

#define DECL_ENTITY_READ_SEND_ERROR_XXX(status_)                                                                                   \
    static void entity_read_send_error_##status_(struct st_h2o_http1_conn_t *conn, const char *reason, const char *body)           \
    {                                                                                                                              \
        entity_read_do_send_error(conn, status_, H2O_STATUS_ERROR_##status_, reason, body);                                        \
    }

DECL_ENTITY_READ_SEND_ERROR_XXX(400)
DECL_ENTITY_READ_SEND_ERROR_XXX(413)
DECL_ENTITY_READ_SEND_ERROR_XXX(502)

static void handle_one_body_fragment(struct st_h2o_http1_conn_t *conn, size_t fragment_size, size_t extra_bytes, int complete)
{
    if (fragment_size == 0 && !complete) {
        h2o_buffer_consume(&conn->sock->input, extra_bytes);
        return;
    }

    clear_timeouts(conn);
    h2o_socket_read_stop(conn->sock);

    /* move data being read to req_body */
    if (!h2o_buffer_try_append(&conn->req_body, conn->sock->input->bytes, fragment_size)) {
        entity_read_send_error_502(conn, "Bad Gateway", "Bad Gateway");
        return;
    }
    h2o_buffer_consume(&conn->sock->input, fragment_size + extra_bytes);
    conn->req.req_body_bytes_received += fragment_size;

    /* invoke action */
    conn->req.entity = h2o_iovec_init(conn->req_body->bytes, conn->req_body->size);
    if (conn->req.write_req.cb(conn->req.write_req.ctx, complete) != 0) {
        entity_read_send_error_502(conn, "Bad Gateway", "Bad Gateway");
        return;
    }
    if (complete) {
        conn->req.proceed_req = NULL;
        conn->_req_entity_reader = NULL;
        if (conn->_ostr_final.state == OSTREAM_STATE_DONE) {
            cleanup_connection(conn);
        }
    }
}

static void handle_chunked_entity_read(struct st_h2o_http1_conn_t *conn)
{
    struct st_h2o_http1_chunked_entity_reader *reader = (void *)conn->_req_entity_reader;
    size_t bufsz;
    ssize_t ret;

    /* decode the incoming data */
    if ((bufsz = conn->sock->input->size) == 0)
        return;
    ret = phr_decode_chunked(&reader->decoder, conn->sock->input->bytes, &bufsz);
    if (ret != -1 && bufsz + conn->req.req_body_bytes_received >= conn->super.ctx->globalconf->max_request_entity_size) {
        entity_read_send_error_413(conn, "Request Entity Too Large", "request entity is too large");
        return;
    }
    if (ret < 0) {
        if (ret == -2) {
            /* incomplete */
            handle_one_body_fragment(conn, bufsz, conn->sock->input->size - bufsz, 0);
        } else {
            /* error */
            entity_read_send_error_400(conn, "Invalid Request", "broken chunked-encoding");
        }
    } else {
        /* complete */
        assert(bufsz + ret <= conn->sock->input->size);
        conn->sock->input->size = bufsz + ret;
        handle_one_body_fragment(conn, bufsz, 0, 1);
    }
}

static int create_chunked_entity_reader(struct st_h2o_http1_conn_t *conn)
{
    struct st_h2o_http1_chunked_entity_reader *reader = h2o_mem_alloc_pool(&conn->req.pool, *reader, 1);
    conn->_req_entity_reader = &reader->super;

    reader->super.handle_incoming_entity = handle_chunked_entity_read;
    memset(&reader->decoder, 0, sizeof(reader->decoder));
    reader->decoder.consume_trailer = 1;

    return 0;
}

static void handle_content_length_entity_read(struct st_h2o_http1_conn_t *conn)
{
    int complete = 0;
    struct st_h2o_http1_content_length_entity_reader *reader = (void *)conn->_req_entity_reader;
    size_t length = conn->sock->input->size;

    if (conn->req.req_body_bytes_received + conn->sock->input->size >= reader->content_length) {
        complete = 1;
        length = reader->content_length - conn->req.req_body_bytes_received;
    }
    if (!complete && length == 0)
        return;

    handle_one_body_fragment(conn, length, 0, complete);
}

static int create_content_length_entity_reader(struct st_h2o_http1_conn_t *conn, size_t content_length)
{
    struct st_h2o_http1_content_length_entity_reader *reader = h2o_mem_alloc_pool(&conn->req.pool, *reader, 1);
    conn->_req_entity_reader = &reader->super;

    reader->super.handle_incoming_entity = handle_content_length_entity_read;
    reader->content_length = content_length;

    return 0;
}

static int create_entity_reader(struct st_h2o_http1_conn_t *conn, const struct phr_header *entity_header)
{
    /* strlen("content-length") is unequal to sizeof("transfer-encoding"), and thus checking the length only is sufficient */
    if (entity_header->name_len == sizeof("transfer-encoding") - 1) {
        /* transfer-encoding */
        if (!h2o_lcstris(entity_header->value, entity_header->value_len, H2O_STRLIT("chunked"))) {
            entity_read_send_error_400(conn, "Invalid Request", "unknown transfer-encoding");
            return -1;
        }
        return create_chunked_entity_reader(conn);
    } else {
        /* content-length */
        size_t content_length = h2o_strtosize(entity_header->value, entity_header->value_len);
        if (content_length == SIZE_MAX) {
            entity_read_send_error_400(conn, "Invalid Request", "broken content-length header");
            return -1;
        }
        if (content_length > conn->super.ctx->globalconf->max_request_entity_size) {
            entity_read_send_error_413(conn, "Request Entity Too Large", "request entity is too large");
            return -1;
        }
        conn->req.content_length = content_length;
        return create_content_length_entity_reader(conn, (size_t)content_length);
    }
    /* failed */
    return -1;
}

static const char *init_headers(h2o_mem_pool_t *pool, h2o_headers_t *headers, const struct phr_header *src, size_t len,
                                h2o_iovec_t *connection, h2o_iovec_t *host, h2o_iovec_t *upgrade, h2o_iovec_t *expect,
                                ssize_t *entity_header_index)
{
    *entity_header_index = -1;

    assert(headers->size == 0);

    /* setup */
    if (len != 0) {
        size_t i;
        h2o_vector_reserve(pool, headers, len);
        for (i = 0; i != len; ++i) {
            const h2o_token_t *name_token;
            char orig_case[src[i].name_len];
            /* reject multiline header */
            if (src[i].name_len == 0)
                return "line folding of header fields is not supported";
            /* preserve the original case */
            memcpy(orig_case, src[i].name, src[i].name_len);
            /* convert to lower-case in-place */
            h2o_strtolower((char *)src[i].name, src[i].name_len);
            if ((name_token = h2o_lookup_token(src[i].name, src[i].name_len)) != NULL) {
                if (name_token->flags.is_init_header_special) {
                    if (name_token == H2O_TOKEN_HOST) {
                        host->base = (char *)src[i].value;
                        host->len = src[i].value_len;
                    } else if (name_token == H2O_TOKEN_CONTENT_LENGTH) {
                        if (*entity_header_index == -1)
                            *entity_header_index = i;
                    } else if (name_token == H2O_TOKEN_TRANSFER_ENCODING) {
                        *entity_header_index = i;
                    } else if (name_token == H2O_TOKEN_EXPECT) {
                        expect->base = (char *)src[i].value;
                        expect->len = src[i].value_len;
                    } else if (name_token == H2O_TOKEN_UPGRADE) {
                        upgrade->base = (char *)src[i].value;
                        upgrade->len = src[i].value_len;
                    } else {
                        assert(!"logic flaw");
                    }
                } else {
                    h2o_add_header(pool, headers, name_token, orig_case, src[i].value, src[i].value_len);
                    if (name_token == H2O_TOKEN_CONNECTION)
                        *connection = headers->entries[headers->size - 1].value;
                }
            } else {
                h2o_add_header_by_str(pool, headers, src[i].name, src[i].name_len, 0, orig_case, src[i].value, src[i].value_len);
            }
        }
    }

    return NULL;
}

static int upgrade_is_h2(h2o_iovec_t upgrade)
{
    if (h2o_lcstris(upgrade.base, upgrade.len, H2O_STRLIT("h2c")) ||
        h2o_lcstris(upgrade.base, upgrade.len, H2O_STRLIT("h2c-14")) ||
        h2o_lcstris(upgrade.base, upgrade.len, H2O_STRLIT("h2c-16")))
        return 1;
    return 0;
}

static const char fixup_request_is_h2_upgrade[] = "fixup h2 upgrade";

static const char *fixup_request(struct st_h2o_http1_conn_t *conn, struct phr_header *headers, size_t num_headers,
                                 int minor_version, h2o_iovec_t *expect, ssize_t *entity_header_index)
{
    h2o_iovec_t connection = {NULL, 0}, host = {NULL, 0}, upgrade = {NULL, 0};
    int is_connect = h2o_memis(conn->req.input.method.base, conn->req.input.method.len, H2O_STRLIT("CONNECT"));
    const char *ret;

    expect->base = NULL;
    expect->len = 0;

    conn->req.input.scheme = conn->sock->ssl != NULL ? &H2O_URL_SCHEME_HTTPS : &H2O_URL_SCHEME_HTTP;
    conn->req.version = 0x100 | (minor_version != 0);

    /* RFC 7231 6.2: a server MUST NOT send a 1xx response to an HTTP/1.0 client */
    if (conn->req.version < 0x101)
        conn->_ostr_final.super.send_informational = NULL;

    /* init headers */
    if ((ret = init_headers(&conn->req.pool, &conn->req.headers, headers, num_headers, &connection, &host, &upgrade, expect,
                            entity_header_index)) != NULL)
        return ret;

    /* copy the values to pool, since the buffer pointed by the headers may get realloced */
    if (*entity_header_index != -1 || is_connect || upgrade.base != NULL) {
        size_t i;
        conn->req.input.method = h2o_strdup(&conn->req.pool, conn->req.input.method.base, conn->req.input.method.len);
        conn->req.input.path = h2o_strdup(&conn->req.pool, conn->req.input.path.base, conn->req.input.path.len);
        for (i = 0; i != conn->req.headers.size; ++i) {
            h2o_header_t *header = conn->req.headers.entries + i;
            if (!h2o_iovec_is_token(header->name)) {
                *header->name = h2o_strdup(&conn->req.pool, header->name->base, header->name->len);
            }
            header->value = h2o_strdup(&conn->req.pool, header->value.base, header->value.len);
        }
        if (host.base != NULL)
            host = h2o_strdup(&conn->req.pool, host.base, host.len);
        if (upgrade.base != NULL)
            upgrade = h2o_strdup(&conn->req.pool, upgrade.base, upgrade.len);
    }

    if (is_connect) {
        /* CONNECT method, validate, setting the target host in `req->input.authority`. Path becomes empty. */
        if (conn->req.version < 0x101 || conn->req.input.path.len == 0 ||
            (host.base != NULL && !h2o_memis(conn->req.input.path.base, conn->req.input.path.len, host.base, host.len)) ||
            *entity_header_index != -1)
            return "invalid request";
        conn->req.input.authority = conn->req.input.path;
        conn->req.input.path = h2o_iovec_init(NULL, 0);
        conn->req.is_tunnel_req = 1;
    } else {
        /* request line is in ordinary form, path might contain absolute URL; if so, convert it */
        if (conn->req.input.path.len != 0 && conn->req.input.path.base[0] != '/') {
            h2o_url_t url;
            if (h2o_url_parse(conn->req.input.path.base, conn->req.input.path.len, &url) == 0) {
                conn->req.input.scheme = url.scheme;
                conn->req.input.path = url.path;
                host = url.authority; /* authority part of the absolute form overrides the host header field (RFC 7230 S5.4) */
            }
        }
        /* move host header to req->authority */
        if (host.base != NULL)
            conn->req.input.authority = host;
<<<<<<< HEAD
        /* each protocol implementation validates masque */
        if (!h2o_req_validate_pseudo_headers(&conn->req))
            return "invalid request";
        /* special handling for CONNECT-UDP, else it is an ordinary request */
        if (h2o_memis(conn->req.input.method.base, conn->req.input.method.len, H2O_STRLIT("CONNECT-UDP"))) {
            conn->req.is_tunnel_req = 1;
        } else {
            /* handle Connection and Upgrade header fields */
            if (connection.base != NULL) {
                /* TODO contains_token function can be faster */
                if (h2o_contains_token(connection.base, connection.len, H2O_STRLIT("keep-alive"), ',')) {
                    conn->req.http1_is_persistent = 1;
                }
                /* Upgrade is respected only for requests without bodies. Use of upgrade on a request with body is unsupported,
                 * because we reuse the entity reader for reading the body and the tunnelled data. */
                if (upgrade.base != NULL && h2o_contains_token(connection.base, connection.len, H2O_STRLIT("upgrade"), ',') &&
                    *entity_header_index == -1) {
                    /* early return if upgrading to h2 */
                    if (upgrade_is_h2(upgrade) && conn->sock->ssl == NULL && conn->super.ctx->globalconf->http1.upgrade_to_http2)
                        return fixup_request_is_h2_upgrade;
                    conn->req.upgrade = upgrade;
                    conn->req.is_tunnel_req = 1;
                    conn->req.http1_is_persistent = 0;
                }
            } else if (conn->req.version >= 0x101) {
                /* defaults to keep-alive if >= HTTP/1.1 */
                conn->req.http1_is_persistent = 1;
            }
            /* disable keep-alive if shutdown is requested */
            if (conn->req.http1_is_persistent && conn->super.ctx->shutdown_requested)
                conn->req.http1_is_persistent = 0;
        }
=======
        /* handle Connection and Upgrade header fields */
        if (connection.base != NULL) {
            /* TODO contains_token function can be faster */
            if (h2o_contains_token(connection.base, connection.len, H2O_STRLIT("keep-alive"), ',')) {
                conn->req.http1_is_persistent = 1;
            }
            /* Upgrade is respected only for requests without bodies. Use of upgrade on a request with body is unsupported, because
             * we reuse the entity reader for reading the body and the tunnelled data. */
            if (upgrade.base != NULL && h2o_contains_token(connection.base, connection.len, H2O_STRLIT("upgrade"), ',') &&
                *entity_header_index == -1) {
                /* early return if upgrading to h2 */
                if (upgrade_is_h2(upgrade) && conn->sock->ssl == NULL && conn->super.ctx->globalconf->http1.upgrade_to_http2)
                    return fixup_request_is_h2_upgrade;
                conn->req.upgrade = upgrade;
                conn->req.is_tunnel_req = 1;
                conn->req.http1_is_persistent = 0;
            }
        } else if (conn->req.version >= 0x101) {
            /* defaults to keep-alive if >= HTTP/1.1 */
            conn->req.http1_is_persistent = 1;
        }
        /* disable keep-alive if shutdown is requested */
        if (conn->req.http1_is_persistent && conn->super.ctx->shutdown_requested)
            conn->req.http1_is_persistent = 0;
>>>>>>> f13ce770
    }

    return NULL;
}

static void on_continue_sent(h2o_socket_t *sock, const char *err)
{
    struct st_h2o_http1_conn_t *conn = sock->data;

    if (err != NULL) {
        close_connection(conn, 1);
        return;
    }

    h2o_socket_read_start(sock, reqread_on_read);
    conn->_req_entity_reader->handle_incoming_entity(conn);
}

static int contains_crlf_only(const char *s, size_t len)
{
    for (; len != 0; ++s, --len)
        if (!(*s == '\r' || *s == '\n'))
            return 0;
    return 1;
}

static void send_bad_request(struct st_h2o_http1_conn_t *conn, const char *body)
{
    h2o_socket_read_stop(conn->sock);
    h2o_send_error_400(&conn->req, "Bad Request", body, H2O_SEND_ERROR_HTTP1_CLOSE_CONNECTION);
}

static void resume_request_read(struct st_h2o_http1_conn_t *conn)
{
    set_req_timeout(conn, conn->super.ctx->globalconf->http1.req_timeout, reqread_on_timeout);
    set_req_io_timeout(conn, conn->super.ctx->globalconf->http1.req_io_timeout, req_io_on_timeout);
    h2o_socket_read_start(conn->sock, reqread_on_read);
}

static void proceed_request(h2o_req_t *req, const char *errstr)
{
    struct st_h2o_http1_conn_t *conn = H2O_STRUCT_FROM_MEMBER(struct st_h2o_http1_conn_t, req, req);

    if (errstr != NULL) {
        entity_read_send_error_502(conn, "Bad Gateway", "Bad Gateway");
        return;
    }

    assert(conn->req.entity.len == conn->req_body->size);
    h2o_buffer_consume(&conn->req_body, conn->req_body->size);

    resume_request_read(conn);
}

static int write_req_non_streaming(void *_req, int is_end_stream)
{
    struct st_h2o_http1_conn_t *conn = H2O_STRUCT_FROM_MEMBER(struct st_h2o_http1_conn_t, req, _req);

    if (is_end_stream) {
        conn->req.proceed_req = NULL;
        h2o_process_request(&conn->req);
    } else {
        resume_request_read(conn);
    }
    return 0;
}

static int write_req_first(void *_req, int is_end_stream)
{
    struct st_h2o_http1_conn_t *conn = H2O_STRUCT_FROM_MEMBER(struct st_h2o_http1_conn_t, req, _req);

    /* if possible, switch to streaming request body mode */
    if (!is_end_stream && h2o_req_can_stream_request(&conn->req)) {
        conn->req.write_req.cb = NULL; /* will be set to something before `proceed_req` is being invoked */
        conn->req.proceed_req = proceed_request;
        h2o_process_request(&conn->req);
        return 0;
    }

    conn->req.write_req.cb = write_req_non_streaming;
    return write_req_non_streaming(&conn->req, is_end_stream);
}

static int write_req_connect_first(void *_req, int is_end_stream)
{
    struct st_h2o_http1_conn_t *conn = H2O_STRUCT_FROM_MEMBER(struct st_h2o_http1_conn_t, req, _req);

    conn->req.write_req.cb = NULL; /* will not be called again until proceed_req is called by the generator */
    if (is_end_stream)
        conn->req.proceed_req = NULL;

    return 0;
}

static void handle_incoming_request(struct st_h2o_http1_conn_t *conn)
{
    size_t inreqlen = conn->sock->input->size < H2O_MAX_REQLEN ? conn->sock->input->size : H2O_MAX_REQLEN;
    int reqlen, minor_version;
    struct phr_header headers[H2O_MAX_HEADERS];
    size_t num_headers = H2O_MAX_HEADERS;
    ssize_t entity_body_header_index;
    h2o_iovec_t expect;

    /* need to set request_begin_at here for keep-alive connection */
    if (conn->req.timestamps.request_begin_at.tv_sec == 0)
        conn->req.timestamps.request_begin_at = h2o_gettimeofday(conn->super.ctx->loop);

    reqlen = phr_parse_request(conn->sock->input->bytes, inreqlen, (const char **)&conn->req.input.method.base,
                               &conn->req.input.method.len, (const char **)&conn->req.input.path.base, &conn->req.input.path.len,
                               &minor_version, headers, &num_headers, conn->_prevreqlen);
    conn->_prevreqlen = inreqlen;

    switch (reqlen) {
    default: { // parse complete
        conn->_unconsumed_request_size = reqlen;
        const char *err;
        if ((err = fixup_request(conn, headers, num_headers, minor_version, &expect, &entity_body_header_index)) != NULL &&
            err != fixup_request_is_h2_upgrade) {
            clear_timeouts(conn);
            send_bad_request(conn, err);
            return;
        }
        h2o_probe_log_request(&conn->req, conn->_req_index);
        if (err == fixup_request_is_h2_upgrade) {
            clear_timeouts(conn);
            h2o_socket_read_stop(conn->sock);
            if (h2o_http2_handle_upgrade(&conn->req, conn->super.connected_at) != 0)
                h2o_send_error_400(&conn->req, "Invalid Request", "Broken upgrade request to HTTP/2", 0);
        } else if (entity_body_header_index != -1) {
            /* Request has body, start reading it. Invocation of `h2o_process_request` is delayed to reduce backend concurrency. */
            conn->req.timestamps.request_body_begin_at = h2o_gettimeofday(conn->super.ctx->loop);
            if (expect.base != NULL) {
                if (!h2o_lcstris(expect.base, expect.len, H2O_STRLIT("100-continue"))) {
                    clear_timeouts(conn);
                    h2o_socket_read_stop(conn->sock);
                    h2o_send_error_417(&conn->req, "Expectation Failed", "unknown expectation",
                                       H2O_SEND_ERROR_HTTP1_CLOSE_CONNECTION);
                    return;
                }
            }
            if (create_entity_reader(conn, headers + entity_body_header_index) != 0)
                return;
            conn->req.write_req.cb = write_req_first;
            conn->req.write_req.ctx = &conn->req;
            conn->_unconsumed_request_size = 0;
            h2o_buffer_consume(&conn->sock->input, reqlen);
            h2o_buffer_init(&conn->req_body, &h2o_socket_buffer_prototype);
            if (expect.base != NULL) {
                static const h2o_iovec_t res = {H2O_STRLIT("HTTP/1.1 100 Continue\r\n\r\n")};
                h2o_socket_write(conn->sock, (void *)&res, 1, on_continue_sent);
                /* processing of the incoming entity is postponed until the 100 response is sent */
                h2o_socket_read_stop(conn->sock);
                return;
            }
            conn->_req_entity_reader->handle_incoming_entity(conn);
        } else if (conn->req.is_tunnel_req) {
            /* Is a CONNECT request or a upgrade that uses our stream API (e.g., websocket tunnelling), therefore:
             * * the request is submitted immediately for processing,
             * * input is read and provided to the request handler using the request streaming API,
             * * but the timeout is stopped as the client might wait for the server to send 200 before sending anything. */
            clear_timeouts(conn);
            if (!h2o_req_can_stream_request(&conn->req) &&
                h2o_memis(conn->req.input.method.base, conn->req.input.method.len, H2O_STRLIT("CONNECT"))) {
                h2o_send_error_405(&conn->req, "Method Not Allowed", "Method Not Allowed", 0);
                return;
            }
            if (create_content_length_entity_reader(conn, SIZE_MAX) != 0)
                return;
            conn->_unconsumed_request_size = 0;
            h2o_buffer_consume(&conn->sock->input, reqlen);
            h2o_buffer_init(&conn->req_body, &h2o_socket_buffer_prototype);
<<<<<<< HEAD
            conn->req.write_req.cb = write_req_streaming_pre_dispatch;
=======
            conn->req.write_req.cb = write_req_connect_first;
>>>>>>> f13ce770
            conn->req.write_req.ctx = &conn->req;
            conn->req.proceed_req = proceed_request;
            conn->req.entity = h2o_iovec_init("", 0); /* set to non-NULL pointer to indicate that request body exists */
            h2o_process_request(&conn->req);
            conn->_req_entity_reader->handle_incoming_entity(conn);
        } else {
            /* Ordinary request without request body. */
            clear_timeouts(conn);
            h2o_socket_read_stop(conn->sock);
            h2o_process_request(&conn->req);
        }
    } return;
    case -2: // incomplete
        if (inreqlen == H2O_MAX_REQLEN) {
            send_bad_request(conn, "Bad Request");
        }
        return;
    case -1: // error
        /* upgrade to HTTP/2 if the request starts with: PRI * HTTP/2 */
        if (conn->super.ctx->globalconf->http1.upgrade_to_http2) {
            /* should check up to the first octet that phr_parse_request returns an error */
            static const h2o_iovec_t HTTP2_SIG = {H2O_STRLIT("PRI * HTTP/2")};
            if (conn->sock->input->size >= HTTP2_SIG.len && memcmp(conn->sock->input->bytes, HTTP2_SIG.base, HTTP2_SIG.len) == 0) {
                h2o_accept_ctx_t accept_ctx = {conn->super.ctx, conn->super.hosts};
                h2o_socket_t *sock = conn->sock;
                struct timeval connected_at = conn->super.connected_at;
                /* destruct the connection after detatching the socket */
                conn->sock = NULL;
                close_connection(conn, 1);
                /* and accept as http2 connection */
                h2o_http2_accept(&accept_ctx, sock, connected_at);
                return;
            }
        }
        if (inreqlen <= 4 && contains_crlf_only(conn->sock->input->bytes, inreqlen)) {
            close_connection(conn, 1);
        } else {
            send_bad_request(conn, "Bad Request");
        }
        return;
    }
}

void reqread_on_read(h2o_socket_t *sock, const char *err)
{
    struct st_h2o_http1_conn_t *conn = sock->data;

    if (err != NULL) {
        close_connection(conn, 1);
        return;
    }

    set_req_io_timeout(conn, conn->super.ctx->globalconf->http1.req_io_timeout, req_io_on_timeout);
    if (conn->_req_entity_reader == NULL)
        handle_incoming_request(conn);
    else
        conn->_req_entity_reader->handle_incoming_entity(conn);
}

static void on_timeout(struct st_h2o_http1_conn_t *conn)
{
    if (conn->_req_index == 1) {
        /* assign hostconf and bind conf so that the request can be logged */
        h2o_hostconf_t *hostconf = h2o_req_setup(&conn->req);
        h2o_req_bind_conf(&conn->req, hostconf, &hostconf->fallback_path);
        /* set error status for logging */
        conn->req.res.reason = "Request Timeout";
    }

    conn->req.http1_is_persistent = 0;
    close_connection(conn, 1);
}

static void req_io_on_timeout(h2o_timer_t *entry)
{
    struct st_h2o_http1_conn_t *conn = H2O_STRUCT_FROM_MEMBER(struct st_h2o_http1_conn_t, _io_timeout_entry, entry);
    conn->super.ctx->http1.events.request_io_timeouts++;
    on_timeout(conn);
}

static void reqread_on_timeout(h2o_timer_t *entry)
{
    struct st_h2o_http1_conn_t *conn = H2O_STRUCT_FROM_MEMBER(struct st_h2o_http1_conn_t, _timeout_entry, entry);
    conn->super.ctx->http1.events.request_timeouts++;
    on_timeout(conn);
}

static inline void reqread_start(struct st_h2o_http1_conn_t *conn)
{
    set_req_timeout(conn, conn->super.ctx->globalconf->http1.req_timeout, reqread_on_timeout);
    set_req_io_timeout(conn, conn->super.ctx->globalconf->http1.req_io_timeout, req_io_on_timeout);
    h2o_socket_read_start(conn->sock, reqread_on_read);
    if (conn->sock->input->size != 0)
        handle_incoming_request(conn);
}

static void on_send_next(h2o_socket_t *sock, const char *err)
{
    struct st_h2o_http1_conn_t *conn = sock->data;

    if (err != NULL)
        close_connection(conn, 1);
    else
        h2o_proceed_response(&conn->req);
}

static void on_send_complete_post_trailers(h2o_socket_t *sock, const char *err)
{
    struct st_h2o_http1_conn_t *conn = sock->data;

    if (err != NULL)
        conn->req.http1_is_persistent = 0;

    conn->_ostr_final.state = OSTREAM_STATE_DONE;
    if (conn->req.proceed_req == NULL)
        cleanup_connection(conn);
}

static void on_send_complete(h2o_socket_t *sock, const char *err)
{
    struct st_h2o_http1_conn_t *conn = sock->data;

    assert(conn->req._ostr_top == &conn->_ostr_final.super);

    conn->req.timestamps.response_end_at = h2o_gettimeofday(conn->super.ctx->loop);

    if (err != NULL)
        conn->req.http1_is_persistent = 0;

    if (err == NULL && conn->req.send_server_timing && conn->_ostr_final.chunked_buf != NULL) {
        h2o_iovec_t trailer;
        if ((trailer = h2o_build_server_timing_trailer(&conn->req, H2O_STRLIT("server-timing: "), H2O_STRLIT("\r\n\r\n"))).len !=
            0) {
            h2o_socket_write(conn->sock, &trailer, 1, on_send_complete_post_trailers);
            return;
        }
    }

    conn->_ostr_final.state = OSTREAM_STATE_DONE;

    if (conn->req.is_tunnel_req) {
        /* We have received a complete request (the end of the request is the request headers, see `fixup_request`), and the
         * connection is not going to handle any more requests. Therefore, we can close the connection immediately, regardless of if
         * the connection had been turned into a tunnel. */
        assert(!conn->req.http1_is_persistent);
        cleanup_connection(conn);
    } else if (conn->req.proceed_req == NULL) {
        /* Upstream has sent an early response. Continue forwarding the request body. */
        cleanup_connection(conn);
    }
}

static void on_upgrade_complete(h2o_socket_t *socket, const char *err)
{
    struct st_h2o_http1_conn_t *conn = socket->data;
    h2o_http1_upgrade_cb cb = conn->upgrade.cb;
    void *data = conn->upgrade.data;
    h2o_socket_t *sock = NULL;
    size_t headers_size = 0;

    /* destruct the connection (after detaching the socket) */
    if (err == 0) {
        sock = conn->sock;
        headers_size = conn->_unconsumed_request_size;
        close_connection(conn, 0);
    } else {
        close_connection(conn, 1);
    }

    cb(data, sock, headers_size);
}

static size_t flatten_headers_estimate_size(h2o_req_t *req, size_t server_name_and_connection_len)
{
    size_t len = sizeof("HTTP/1.1  \r\nserver: \r\nconnection: \r\ncontent-length: \r\n\r\n") + 3 + strlen(req->res.reason) +
                 server_name_and_connection_len + sizeof(H2O_UINT64_LONGEST_STR) - 1 + sizeof("cache-control: private") - 1;
    const h2o_header_t *header, *end;

    for (header = req->res.headers.entries, end = header + req->res.headers.size; header != end; ++header)
        len += header->name->len + header->value.len + 4;

    return len;
}

static size_t flatten_res_headers(char *buf, h2o_req_t *req)
{
    char *dst = buf;
    size_t i;
    for (i = 0; i != req->res.headers.size; ++i) {
        const h2o_header_t *header = req->res.headers.entries + i;
        memcpy(dst, header->orig_name ? header->orig_name : header->name->base, header->name->len);
        dst += header->name->len;
        *dst++ = ':';
        *dst++ = ' ';
        memcpy(dst, header->value.base, header->value.len);
        dst += header->value.len;
        *dst++ = '\r';
        *dst++ = '\n';
    }

    return dst - buf;
}

static size_t flatten_headers(char *buf, h2o_req_t *req, const char *connection)
{
    h2o_context_t *ctx = req->conn->ctx;
    char *dst = buf;

    assert(req->res.status <= 999);

    /* send essential headers with the first chars uppercased for max. interoperability (#72) */
    if (req->res.content_length != SIZE_MAX) {
        dst += sprintf(dst, "HTTP/1.1 %d %s\r\nConnection: %s\r\nContent-Length: %zu\r\n", req->res.status, req->res.reason,
                       connection, req->res.content_length);
    } else {
        dst += sprintf(dst, "HTTP/1.1 %d %s\r\nConnection: %s\r\n", req->res.status, req->res.reason, connection);
    }
    if (ctx->globalconf->server_name.len) {
        dst += sprintf(dst, "Server: %s\r\n", ctx->globalconf->server_name.base);
    }

    dst += flatten_res_headers(dst, req);
    *dst++ = '\r';
    *dst++ = '\n';

    return dst - buf;
}

static int should_use_chunked_encoding(h2o_req_t *req)
{
    if (req->is_tunnel_req)
        return 0;
    if (req->version != 0x101)
        return 0;
    /* do nothing if content-length is known */
    if (req->res.content_length != SIZE_MAX)
        return 0;
    /* RFC 2616 4.4 states that the following status codes (and response to a HEAD method) should not include message body */
    if ((100 <= req->res.status && req->res.status <= 199) || req->res.status == 204 || req->res.status == 304)
        return 0;
    if (h2o_memis(req->input.method.base, req->input.method.len, H2O_STRLIT("HEAD")))
        return 0;

    return 1;
}

static void setup_chunked(struct st_h2o_http1_finalostream_t *self, h2o_req_t *req)
{
    if (should_use_chunked_encoding(req)) {
        h2o_add_header(&req->pool, &req->res.headers, H2O_TOKEN_TRANSFER_ENCODING, NULL, H2O_STRLIT("chunked"));
        self->chunked_buf = h2o_mem_alloc_pool_aligned(&req->pool, 1, sizeof(size_t) * 2 + sizeof("\r\n"));
    }
}

static void encode_chunked(h2o_iovec_t *prefix, h2o_iovec_t *suffix, h2o_send_state_t state, size_t chunk_size, int send_trailers,
                           char *buffer)
{
    *prefix = h2o_iovec_init(NULL, 0);
    *suffix = h2o_iovec_init(NULL, 0);

    /* create chunk header and output data */
    if (chunk_size != 0) {
        prefix->base = buffer;
        prefix->len = sprintf(buffer, "%zx\r\n", chunk_size);
        if (state != H2O_SEND_STATE_ERROR) {
            suffix->base = "\r\n0\r\n\r\n";
            suffix->len = state == H2O_SEND_STATE_FINAL ? (send_trailers ? 5 : 7) : 2;
        }
    } else if (state == H2O_SEND_STATE_FINAL) {
        suffix->base = "0\r\n\r\n";
        suffix->len = send_trailers ? 3 : 5;
    }

    /* if state is error, send a broken chunk to pass the error down to the browser */
    if (state == H2O_SEND_STATE_ERROR) {
        suffix->base = "\r\n1\r\n";
        suffix->len = 5;
    }
}

static void on_delayed_send_complete(h2o_timer_t *entry)
{
    struct st_h2o_http1_conn_t *conn = H2O_STRUCT_FROM_MEMBER(struct st_h2o_http1_conn_t, _timeout_entry, entry);
    on_send_complete(conn->sock, 0);
}

static void allocate_pull_buf(struct st_h2o_http1_conn_t *conn, h2o_send_state_t send_state, size_t bytes_to_be_sent,
                              size_t size_add)
{
    size_t sz = h2o_send_state_is_in_progress(send_state) ? H2O_PULL_SENDVEC_MAX_SIZE : bytes_to_be_sent;
    sz += size_add;
    conn->_ostr_final.pull_buf = h2o_mem_alloc_pool(&conn->req.pool, char, sz);
}

void finalostream_send(h2o_ostream_t *_self, h2o_req_t *_req, h2o_sendvec_t *inbufs, size_t inbufcnt, h2o_send_state_t send_state)
{
    struct st_h2o_http1_conn_t *conn = (struct st_h2o_http1_conn_t *)_req->conn;
    h2o_iovec_t *bufs = alloca(sizeof(h2o_iovec_t) * (inbufcnt + 1 + 2)) /* 1 for header, 2 for chunked encoding */, chunked_suffix;
    size_t i, bytes_to_be_sent, bufcnt = 0, pullbuf_off = 0;
    enum { NOT_PULL, IS_PULL, LASTBUF_IS_PULL } pull_mode;

    assert(&conn->req == _req);
    assert(_self == &conn->_ostr_final.super);

    if (conn->_ostr_final.informational.sending) {
        conn->_ostr_final.informational.pending_final.inbufs = h2o_mem_alloc_pool(&conn->req.pool, h2o_sendvec_t, inbufcnt);
        memcpy(conn->_ostr_final.informational.pending_final.inbufs, inbufs, sizeof(*inbufs) * inbufcnt);
        conn->_ostr_final.informational.pending_final.inbufcnt = inbufcnt;
        conn->_ostr_final.informational.pending_final.send_state = send_state;
        return;
    }

    /* count bytes_sent if other ostreams haven't counted, as well as checking if we should use pull mode */
    bytes_to_be_sent = 0;
    pull_mode = NOT_PULL;
    for (i = 0; i != inbufcnt; ++i) {
        bytes_to_be_sent += inbufs[i].len;
        if (pull_mode == NOT_PULL && inbufs[i].callbacks->flatten != h2o_sendvec_flatten_raw)
            pull_mode = IS_PULL;
    }
    assert(pull_mode == NOT_PULL || inbufcnt == 0 || (inbufcnt == 1 && inbufs[0].len <= H2O_PULL_SENDVEC_MAX_SIZE));
    conn->req.bytes_sent += bytes_to_be_sent;

    if (send_state == H2O_SEND_STATE_ERROR) {
        conn->req.http1_is_persistent = 0;
        conn->req.send_server_timing = 0;
        if (conn->req.upstream_refused) {
            /* to let the client retry, immediately close the connection without sending any data */
            on_send_complete(conn->sock, NULL);
            return;
        }
    }

    if (conn->_ostr_final.state == OSTREAM_STATE_HEAD) {
        /* build headers and send */
        conn->req.timestamps.response_start_at = h2o_gettimeofday(conn->super.ctx->loop);
        setup_chunked(&conn->_ostr_final, &conn->req);
        if (conn->req.send_server_timing)
            h2o_add_server_timing_header(&conn->req, conn->_ostr_final.chunked_buf != NULL);

        const char *connection = conn->req.http1_is_persistent ? "keep-alive" : "close";
        size_t headers_est_size =
            flatten_headers_estimate_size(&conn->req, conn->super.ctx->globalconf->server_name.len + strlen(connection));
        if (pull_mode != NOT_PULL) {
            allocate_pull_buf(conn, send_state, bytes_to_be_sent, headers_est_size);
            bufs[bufcnt].base = conn->_ostr_final.pull_buf;
        } else {
            bufs[bufcnt].base = h2o_mem_alloc_pool(&conn->req.pool, char, headers_est_size);
        }
        bufs[bufcnt].len = flatten_headers(bufs[bufcnt].base, &conn->req, connection);
        if (pull_mode == IS_PULL) {
            pull_mode = LASTBUF_IS_PULL;
            pullbuf_off = bufs[bufcnt].len;
        }
        ++bufcnt;
        h2o_probe_log_response(&conn->req, conn->_req_index);
        conn->_ostr_final.state = OSTREAM_STATE_BODY;
    } else {
        if (conn->_ostr_final.pull_buf == NULL)
            allocate_pull_buf(conn, send_state, bytes_to_be_sent, 0);
    }

    if (conn->_ostr_final.chunked_buf != NULL) {
        encode_chunked(bufs + bufcnt, &chunked_suffix, send_state, bytes_to_be_sent, conn->req.send_server_timing != 0,
                       conn->_ostr_final.chunked_buf);
        if (bufs[bufcnt].len != 0) {
            ++bufcnt;
            if (pull_mode == LASTBUF_IS_PULL)
                pull_mode = IS_PULL;
        }
    }
    if (pull_mode == NOT_PULL) {
        for (i = 0; i != inbufcnt; ++i)
            bufs[bufcnt++] = h2o_iovec_init(inbufs[i].raw, inbufs[i].len);
    } else if (inbufcnt != 0) {
        assert(inbufcnt == 1);
        assert(conn->_ostr_final.pull_buf != NULL);
        if (!(inbufs->callbacks->flatten(inbufs, &conn->req, h2o_iovec_init(conn->_ostr_final.pull_buf + pullbuf_off, inbufs->len),
                                         0))) {
            /* error, close abruptly */
            send_state = H2O_SEND_STATE_ERROR;
        } else {
            if (pull_mode == IS_PULL) {
                bufs[bufcnt++] = h2o_iovec_init(conn->_ostr_final.pull_buf + pullbuf_off, inbufs->len);
            } else {
                assert(pull_mode == LASTBUF_IS_PULL);
                bufs[bufcnt - 1].len += inbufs->len;
            }
        }
    }

    if (conn->_ostr_final.chunked_buf != NULL && chunked_suffix.len != 0)
        bufs[bufcnt++] = chunked_suffix;

    if (bufcnt != 0) {
        set_req_io_timeout(conn, conn->super.ctx->globalconf->http1.req_io_timeout, req_io_on_timeout);
        h2o_socket_write(conn->sock, bufs, bufcnt, h2o_send_state_is_in_progress(send_state) ? on_send_next : on_send_complete);
    } else {
        set_req_timeout(conn, 0, on_delayed_send_complete);
    }
}

static void on_send_informational(h2o_socket_t *sock, const char *err);
static void do_send_informational(struct st_h2o_http1_finalostream_t *self, h2o_socket_t *sock)
{
    if (self->informational.sending || self->informational.bufs.size == 0)
        return;

    self->informational.sending = 1;
    h2o_socket_write(sock, self->informational.bufs.entries, self->informational.bufs.size, on_send_informational);
    self->informational.bufs.size = 0;
}

static void on_send_informational(h2o_socket_t *sock, const char *err)
{
    struct st_h2o_http1_conn_t *conn = sock->data;
    struct st_h2o_http1_finalostream_t *self = (struct st_h2o_http1_finalostream_t *)conn->req._ostr_top;
    if (err != NULL) {
        close_connection(conn, 1);
        return;
    }

    self->informational.sending = 0;

    if (self->informational.pending_final.inbufs != NULL) {
        finalostream_send(&self->super, &conn->req, self->informational.pending_final.inbufs,
                          self->informational.pending_final.inbufcnt, self->informational.pending_final.send_state);
        return;
    }

    do_send_informational(self, sock);
}

static void finalostream_send_informational(h2o_ostream_t *_self, h2o_req_t *req)
{
    struct st_h2o_http1_finalostream_t *self = (void *)_self;
    struct st_h2o_http1_conn_t *conn = (struct st_h2o_http1_conn_t *)req->conn;

    size_t len = sizeof("HTTP/1.1  \r\n\r\n") + 3 + strlen(req->res.reason) - 1;
    h2o_iovec_t buf = h2o_iovec_init(NULL, len);

    int i;
    for (i = 0; i != req->res.headers.size; ++i)
        buf.len += req->res.headers.entries[i].name->len + req->res.headers.entries[i].value.len + 4;

    buf.base = h2o_mem_alloc_pool(&req->pool, char, buf.len);
    char *dst = buf.base;
    dst += sprintf(dst, "HTTP/1.1 %d %s\r\n", req->res.status, req->res.reason);
    dst += flatten_res_headers(dst, req);
    *dst++ = '\r';
    *dst++ = '\n';

    h2o_vector_reserve(&req->pool, &self->informational.bufs, self->informational.bufs.size + 1);
    self->informational.bufs.entries[self->informational.bufs.size++] = buf;

    do_send_informational(self, conn->sock);
}

static socklen_t get_sockname(h2o_conn_t *_conn, struct sockaddr *sa)
{
    struct st_h2o_http1_conn_t *conn = (void *)_conn;
    return h2o_socket_getsockname(conn->sock, sa);
}

static socklen_t get_peername(h2o_conn_t *_conn, struct sockaddr *sa)
{
    struct st_h2o_http1_conn_t *conn = (void *)_conn;
    return h2o_socket_getpeername(conn->sock, sa);
}

static ptls_t *get_ptls(h2o_conn_t *_conn)
{
    struct st_h2o_http1_conn_t *conn = (void *)_conn;
    assert(conn->sock != NULL && "it never becomes NULL, right?");
    return h2o_socket_get_ptls(conn->sock);
}

static int skip_tracing(h2o_conn_t *_conn)
{
    struct st_h2o_http1_conn_t *conn = (void *)_conn;
    return h2o_socket_skip_tracing(conn->sock);
}

#define DEFINE_LOGGER(name)                                                                                                        \
    static h2o_iovec_t log_##name(h2o_req_t *req)                                                                                  \
    {                                                                                                                              \
        struct st_h2o_http1_conn_t *conn = (void *)req->conn;                                                                      \
        return h2o_socket_log_##name(conn->sock, &req->pool);                                                                      \
    }

DEFINE_LOGGER(tcp_congestion_controller)
DEFINE_LOGGER(ssl_protocol_version)
DEFINE_LOGGER(ssl_session_reused)
DEFINE_LOGGER(ssl_cipher)
DEFINE_LOGGER(ssl_cipher_bits)
DEFINE_LOGGER(ssl_session_id)
DEFINE_LOGGER(ssl_server_name)
DEFINE_LOGGER(ssl_negotiated_protocol)

#undef DEFINE_LOGGER

static h2o_iovec_t log_request_index(h2o_req_t *req)
{
    struct st_h2o_http1_conn_t *conn = (void *)req->conn;
    char *s = h2o_mem_alloc_pool(&req->pool, char, sizeof(H2O_UINT64_LONGEST_STR));
    size_t len = sprintf(s, "%" PRIu64, conn->_req_index);
    return h2o_iovec_init(s, len);
}

static int foreach_request(h2o_context_t *ctx, int (*cb)(h2o_req_t *req, void *cbdata), void *cbdata)
{
    h2o_linklist_t *node;

    for (node = ctx->http1._conns.next; node != &ctx->http1._conns; node = node->next) {
        struct st_h2o_http1_conn_t *conn = H2O_STRUCT_FROM_MEMBER(struct st_h2o_http1_conn_t, _conns, node);
        int ret = cb(&conn->req, cbdata);
        if (ret != 0)
            return ret;
    }
    return 0;
}

static const h2o_conn_callbacks_t h1_callbacks = {
    .get_sockname = get_sockname,
    .get_peername = get_peername,
    .get_ptls = get_ptls,
    .skip_tracing = skip_tracing,
    .log_ = {{
        .congestion_control =
            {
                .name_ = log_tcp_congestion_controller,
            },
        .ssl =
            {
                .protocol_version = log_ssl_protocol_version,
                .session_reused = log_ssl_session_reused,
                .cipher = log_ssl_cipher,
                .cipher_bits = log_ssl_cipher_bits,
                .session_id = log_ssl_session_id,
                .server_name = log_ssl_server_name,
                .negotiated_protocol = log_ssl_negotiated_protocol,
            },
        .http1 =
            {
                .request_index = log_request_index,
            },
    }},
};

static int conn_is_h1(h2o_conn_t *conn)
{
    return conn->callbacks == &h1_callbacks;
}

void h2o_http1_accept(h2o_accept_ctx_t *ctx, h2o_socket_t *sock, struct timeval connected_at)
{
    struct st_h2o_http1_conn_t *conn =
        (void *)h2o_create_connection(sizeof(*conn), ctx->ctx, ctx->hosts, connected_at, &h1_callbacks);

    /* zero-fill all properties expect req */
    memset((char *)conn + sizeof(conn->super), 0, offsetof(struct st_h2o_http1_conn_t, req) - sizeof(conn->super));

    /* init properties that need to be non-zero */
    conn->sock = sock;
    sock->data = conn;
    h2o_linklist_insert(&ctx->ctx->http1._conns, &conn->_conns);

    H2O_PROBE_CONN(H1_ACCEPT, &conn->super, conn->sock, &conn->super);

    init_request(conn);
    reqread_start(conn);
}

void h2o_http1_upgrade(h2o_req_t *req, h2o_iovec_t *inbufs, size_t inbufcnt, h2o_http1_upgrade_cb on_complete, void *user_data)
{

    assert(conn_is_h1(req->conn));
    struct st_h2o_http1_conn_t *conn = (void *)req->conn;

    h2o_iovec_t *bufs = alloca(sizeof(h2o_iovec_t) * (inbufcnt + 1));

    conn->upgrade.data = user_data;
    conn->upgrade.cb = on_complete;

    bufs[0].base = h2o_mem_alloc_pool(
        &conn->req.pool, char,
        flatten_headers_estimate_size(&conn->req, conn->super.ctx->globalconf->server_name.len + sizeof("upgrade") - 1));
    bufs[0].len = flatten_headers(bufs[0].base, &conn->req, conn->req.res.status == 101 ? "upgrade" : "close");
    h2o_memcpy(bufs + 1, inbufs, sizeof(h2o_iovec_t) * inbufcnt);

    h2o_socket_write(conn->sock, bufs, inbufcnt + 1, on_upgrade_complete);
}<|MERGE_RESOLUTION|>--- conflicted
+++ resolved
@@ -478,7 +478,6 @@
         /* move host header to req->authority */
         if (host.base != NULL)
             conn->req.input.authority = host;
-<<<<<<< HEAD
         /* each protocol implementation validates masque */
         if (!h2o_req_validate_pseudo_headers(&conn->req))
             return "invalid request";
@@ -511,32 +510,6 @@
             if (conn->req.http1_is_persistent && conn->super.ctx->shutdown_requested)
                 conn->req.http1_is_persistent = 0;
         }
-=======
-        /* handle Connection and Upgrade header fields */
-        if (connection.base != NULL) {
-            /* TODO contains_token function can be faster */
-            if (h2o_contains_token(connection.base, connection.len, H2O_STRLIT("keep-alive"), ',')) {
-                conn->req.http1_is_persistent = 1;
-            }
-            /* Upgrade is respected only for requests without bodies. Use of upgrade on a request with body is unsupported, because
-             * we reuse the entity reader for reading the body and the tunnelled data. */
-            if (upgrade.base != NULL && h2o_contains_token(connection.base, connection.len, H2O_STRLIT("upgrade"), ',') &&
-                *entity_header_index == -1) {
-                /* early return if upgrading to h2 */
-                if (upgrade_is_h2(upgrade) && conn->sock->ssl == NULL && conn->super.ctx->globalconf->http1.upgrade_to_http2)
-                    return fixup_request_is_h2_upgrade;
-                conn->req.upgrade = upgrade;
-                conn->req.is_tunnel_req = 1;
-                conn->req.http1_is_persistent = 0;
-            }
-        } else if (conn->req.version >= 0x101) {
-            /* defaults to keep-alive if >= HTTP/1.1 */
-            conn->req.http1_is_persistent = 1;
-        }
-        /* disable keep-alive if shutdown is requested */
-        if (conn->req.http1_is_persistent && conn->super.ctx->shutdown_requested)
-            conn->req.http1_is_persistent = 0;
->>>>>>> f13ce770
     }
 
     return NULL;
@@ -708,11 +681,7 @@
             conn->_unconsumed_request_size = 0;
             h2o_buffer_consume(&conn->sock->input, reqlen);
             h2o_buffer_init(&conn->req_body, &h2o_socket_buffer_prototype);
-<<<<<<< HEAD
-            conn->req.write_req.cb = write_req_streaming_pre_dispatch;
-=======
             conn->req.write_req.cb = write_req_connect_first;
->>>>>>> f13ce770
             conn->req.write_req.ctx = &conn->req;
             conn->req.proceed_req = proceed_request;
             conn->req.entity = h2o_iovec_init("", 0); /* set to non-NULL pointer to indicate that request body exists */
