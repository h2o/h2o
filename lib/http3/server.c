--- conflicted
+++ resolved
@@ -394,6 +394,7 @@
 
 static void destroy_tunnel(struct st_h2o_http3_server_stream_t *stream)
 {
+    retain_sendvecs(stream);
     stream->tunnel->tunnel->destroy(stream->tunnel->tunnel);
     stream->tunnel->tunnel = NULL;
 
@@ -432,16 +433,8 @@
 
     /* clean up tunnel */
     if (stream->tunnel != NULL) {
-<<<<<<< HEAD
         if (stream->tunnel->tunnel != NULL)
             destroy_tunnel(stream);
-=======
-        if (stream->tunnel->tunnel != NULL) {
-            retain_sendvecs(stream);
-            stream->tunnel->tunnel->destroy(stream->tunnel->tunnel);
-            stream->tunnel->tunnel = NULL;
-        }
->>>>>>> 89435589
         if (h2o_timer_is_linked(&stream->tunnel->up.delayed_write))
             h2o_timer_unlink(&stream->tunnel->up.delayed_write);
         free(stream->tunnel);
@@ -1398,13 +1391,7 @@
 
     /* EOS */
     if (err != NULL) {
-<<<<<<< HEAD
         destroy_tunnel(stream);
-=======
-        retain_sendvecs(stream);
-        stream->tunnel->tunnel->destroy(stream->tunnel->tunnel);
-        stream->tunnel->tunnel = NULL;
->>>>>>> 89435589
         shutdown_by_generator(stream);
     }
 
@@ -1453,13 +1440,7 @@
     stream->tunnel->up.is_inflight = 0;
 
     if (err != NULL) {
-<<<<<<< HEAD
         destroy_tunnel(stream);
-=======
-        retain_sendvecs(stream);
-        stream->tunnel->tunnel->destroy(stream->tunnel->tunnel);
-        stream->tunnel->tunnel = NULL;
->>>>>>> 89435589
         shutdown_by_generator(stream);
         return;
     }
