/*
 * Copyright (c) 2014-2016 DeNA Co., Ltd., Kazuho Oku, Tatsuhiko Kubo,
 *                         Domingo Alvarez Duarte, Nick Desaulniers,
 *                         Jeff Marrison, Shota Fukumori, Fastly, Inc.
 *
 * Permission is hereby granted, free of charge, to any person obtaining a copy
 * of this software and associated documentation files (the "Software"), to
 * deal in the Software without restriction, including without limitation the
 * rights to use, copy, modify, merge, publish, distribute, sublicense, and/or
 * sell copies of the Software, and to permit persons to whom the Software is
 * furnished to do so, subject to the following conditions:
 *
 * The above copyright notice and this permission notice shall be included in
 * all copies or substantial portions of the Software.
 *
 * THE SOFTWARE IS PROVIDED "AS IS", WITHOUT WARRANTY OF ANY KIND, EXPRESS OR
 * IMPLIED, INCLUDING BUT NOT LIMITED TO THE WARRANTIES OF MERCHANTABILITY,
 * FITNESS FOR A PARTICULAR PURPOSE AND NONINFRINGEMENT. IN NO EVENT SHALL THE
 * AUTHORS OR COPYRIGHT HOLDERS BE LIABLE FOR ANY CLAIM, DAMAGES OR OTHER
 * LIABILITY, WHETHER IN AN ACTION OF CONTRACT, TORT OR OTHERWISE, ARISING
 * FROM, OUT OF OR IN CONNECTION WITH THE SOFTWARE OR THE USE OR OTHER DEALINGS
 * IN THE SOFTWARE.
 */
#ifdef __APPLE__
#define __APPLE_USE_RFC_3542 /* to use IPV6_RECVPKTINFO */
#endif

/* system header files */
#include <arpa/inet.h>
#include <assert.h>
#include <errno.h>
#include <fcntl.h>
#include <getopt.h>
#include <inttypes.h>
#include <limits.h>
#include <netdb.h>
#include <netinet/in.h>
#include <netinet/tcp.h>
#include <poll.h>
#include <pthread.h>
#include <pwd.h>
#include <grp.h>
#include <signal.h>
#include <stdio.h>
#include <unistd.h>
#include <sys/resource.h>
#include <sys/stat.h>
#include <sys/socket.h>
#include <sys/time.h>
#include <sys/types.h>
#include <sys/uio.h>
#include <sys/un.h>
#include <sys/wait.h>
#include <openssl/opensslv.h>

/* OS-specific header files */
#ifdef __FreeBSD__
#include <pthread_np.h>
#endif

/* environment / configuration-specific header files */
#ifdef LIBCAP_FOUND
#include <sys/capability.h>
#include <sys/prctl.h>
#endif
#include <openssl/crypto.h>
#include <openssl/dh.h>
#include <openssl/err.h>
#include <openssl/ssl.h>
#ifdef LIBC_HAS_BACKTRACE
#include <execinfo.h>
#endif

/* non-system header files */
#include "picotls.h"
#include "picotls/certificate_compression.h"
#include "picotls/minicrypto.h"
#include "picotls/openssl.h"
#include "picotls/pembase64.h"
#if H2O_USE_FUSION
#include "picotls/fusion.h"
#endif
#include "quicly.h"
#include "cloexec.h"
#include "yoml-parser.h"
#include "neverbleed.h"
#include "h2o.h"
#include "h2o/configurator.h"
#include "h2o/http1.h"
#include "h2o/http2.h"
#include "h2o/http3_server.h"
#include "h2o/serverutil.h"
#include "h2o/file.h"
#include "h2o/version.h"
#if H2O_USE_MRUBY
#include "h2o/mruby_.h"
#endif
#if H2O_USE_IO_URING
#include "h2o/io_uring.h"
#endif
#include "standalone.h"
#include "../lib/probes_.h"

#if defined(__linux__)
#include <sys/eventfd.h>
#include "h2o/busypoll.h"
#include "net/if.h"
#define ASYNC_NB_USE_EVENTFD 1
#endif

#ifdef TCP_FASTOPEN
#define H2O_DEFAULT_LENGTH_TCP_FASTOPEN_QUEUE 4096
#else
#define H2O_DEFAULT_LENGTH_TCP_FASTOPEN_QUEUE 0
#endif

#if defined(__linux) && defined(SO_REUSEPORT)
#define H2O_USE_REUSEPORT 1
#define H2O_SO_REUSEPORT SO_REUSEPORT
#elif defined(SO_REUSEPORT_LB) /* FreeBSD */
#define H2O_USE_REUSEPORT 1
#define H2O_SO_REUSEPORT SO_REUSEPORT_LB
#else
#define H2O_USE_REUSEPORT 0
#endif

#if (defined(__linux__) && !defined(__ANDROID__)) || defined(__FreeBSD__) || defined(__NetBSD__)
#define H2O_HAS_PTHREAD_SETAFFINITY_NP 1
#endif

#define H2O_DEFAULT_NUM_NAME_RESOLUTION_THREADS 32

#define H2O_DEFAULT_OCSP_UPDATER_MAX_THREADS 10

struct listener_ssl_parsed_identity_t {
    yoml_t **certificate_file;
    yoml_t **key_file;
};

struct listener_ssl_ocsp_stapling_t {
    uint64_t interval;
    unsigned max_failures;
    char *cmd;
};

/**
 * Contains one identity (i.e., data being used to identify the endpoint). `certificate_file` == NULL is used as terminator.
 */
struct listener_ssl_identity_t {
    /**
     * The identity. Typically a X.509 certificate, though it could be raw public key as well.
     */
    char *certificate_file;
    /**
     * private key
     */
    char *key_file;
    /**
     * OpenSSL context used for accepting TLS 1.2 and below (see `listener_ssl_config_t::identities`)
     */
    SSL_CTX *ossl;
    /**
     * Certificate chain in PEM format. Used for fetching OCSP response.
     */
    h2o_iovec_t cert_chain_pem;
    /**
     * Picotls context used for accepting TLS 1.3 handshakes. When TLS 1.3 is disabled, `ptls.ctx` will be set to NULL.
     */
    struct {
        ptls_context_t *ctx;
        const ptls_openssl_signature_scheme_t *signature_schemes;
    } ptls;
    /**
     * if non-NULL, points to OCSP stapling configuration
     */
    struct listener_ssl_ocsp_stapling_t *ocsp_stapling;
    /**
     * Retains up-to-date data to be sent in regard to server authentication (e.g., ocsp status, pre-compressed certs).
     */
    struct {
        pthread_mutex_t mutex;
        h2o_buffer_t *ocsp_status;
        ptls_emit_compressed_certificate_t *emit_compressed_ptls;
    } dynamic;
};

struct listener_ssl_config_t {
    H2O_VECTOR(h2o_iovec_t) hostnames;
    /**
     * List of identities. First identity is the default and is used for handling ClientHello. Therefore it is guaranteed to contain
     * a non-null SSL_CTX even when TLS below 1.3 is disabled. Rest of the identities are stored in the order of preference and do
     * not have SSL_CTX.
     */
    struct listener_ssl_identity_t *identities;
    h2o_iovec_t *http2_origin_frame;
    /**
     * per-SNI CC (nullable)
     */
    struct {
        h2o_iovec_t tcp;
        quicly_cc_type_t *quic;
    } cc;
};

struct listener_config_t {
    H2O_VECTOR(int) fds;
    struct sockaddr_storage addr;
    socklen_t addrlen;
    h2o_hostconf_t **hosts;
    H2O_VECTOR(struct listener_ssl_config_t *) ssl;
    struct {
        quicly_context_t *ctx;
        /**
         * an array of file descriptors (size: `num_threads`) used for packet forwarding between threads
         */
        int *thread_fds;
        /**
         * whether to send retry
         */
        unsigned send_retry : 1;
        /**
         * QPACK settings
         */
        h2o_http3_qpack_context_t qpack;
        /**
         * the matching ipv6 listener for an ipv4 listener and vice versa
         */
        struct listener_config_t *sibling;
    } quic;
    /**
     * SO_SNDBUF, SO_RCVBUF values to be set (or 0 to use default)
     */
    unsigned sndbuf, rcvbuf;
    int proxy_protocol;
    h2o_iovec_t tcp_congestion_controller; /* default CC for this address */
    int need_finish;
};

struct listener_ctx_t {
    size_t listener_index;
    h2o_accept_ctx_t accept_ctx;
    h2o_socket_t *sock;
    struct {
        h2o_http3_server_ctx_t ctx;
        h2o_socket_t *forwarded_sock;
    } http3;
};

typedef struct st_resolve_tag_node_cache_entry_t {
    h2o_iovec_t filename;
    yoml_t *node;
} resolve_tag_node_cache_entry_t;

typedef struct st_resolve_tag_arg_t {
    H2O_VECTOR(resolve_tag_node_cache_entry_t) node_cache;
} resolve_tag_arg_t;

typedef enum en_run_mode_t {
    RUN_MODE_WORKER = 0,
    RUN_MODE_MASTER,
    RUN_MODE_DAEMON,
    RUN_MODE_TEST,
} run_mode_t;

static struct {
    h2o_globalconf_t globalconf;
    run_mode_t run_mode;
    struct {
        int *fds;
        /**
         * List of booleans corresponding to each element of `server_starter.fds` indicating if a H2O listener has been mapped to
         * the file descriptor. The list is used to check if all the file descriptors opened by Server::Starter have been assigned
         * H2O listeners.
         */
        char *bound_fd_map;
        size_t num_fds;
    } server_starter;
    struct listener_config_t **listeners;
    size_t num_listeners;
    char *pid_file;
    char *error_log;
    int max_connections;
    /**
     * In addition to max_connections, maximum number of H3 connections can be further capped by this configuration variable.
     * Can be set to INT_MAX so that only max_connections would be used.
     */
    int max_quic_connections;
    int soft_connection_limit;
    int soft_connection_limit_min_age;
    /**
     * array size == number of worker threads to instantiate, the values indicate which CPU to pin, -1 if not
     */
    H2O_VECTOR(int) thread_map;
    struct {
        size_t num_threads;
        h2o_http3_conn_callbacks_t conn_callbacks;
        uint64_t node_id;
        h2o_quic_forward_node_vector_t forward_nodes;
    } quic;
    int tfo_queues;
    time_t launch_time;
    struct {
        h2o_context_t ctx;
        h2o_multithread_receiver_t server_notifications;
        h2o_multithread_receiver_t memcached;
    } *threads;
    volatile sig_atomic_t shutdown_requested;
    h2o_barrier_t startup_sync_barrier_init;
    h2o_barrier_t startup_sync_barrier_post;
    struct {
        /* unused buffers exist to avoid false sharing of the cache line */
        char _unused1_avoir_false_sharing[32];
        /**
         * Number of currently handled incoming connections. Should use atomic functions to update the value.
         */
        int _num_connections;
        /* unused buffers exist to avoid false sharing of the cache line */
        char _unused2_avoir_false_sharing[32];
        /**
         * Number of currently handled incoming QUIC connections.
         */
        int _num_quic_connections;
        char _unused3_avoir_false_sharing[32];
        /**
         * Total number of opened incoming connections. Should use atomic functions to update the value.
         */
        unsigned long _num_sessions;
        char _unused4_avoir_false_sharing[32];
    } state;
    char *crash_handler;
    int crash_handler_wait_pipe_close;
    int tcp_reuseport;
    int ssl_zerocopy;
    struct {
        h2o_sem_t semaphore;
        unsigned capacity;
    } ocsp_updater;
#ifdef LIBCAP_FOUND
    H2O_VECTOR(cap_value_t) capabilities;
#endif
#if defined(__linux__)
    struct {
        size_t nic_count;
        h2o_busypoll_nic_vector_t nic_to_cpu_map;
        uint64_t epoll_bp_usecs;
        uint64_t epoll_bp_budget;
        uint8_t epoll_bp_prefer : 1;
        uint8_t epoll_bp_changed : 1;
        uint8_t epoll_nonblock : 1;
    } bp;
#endif
} conf = {
    .globalconf = {0},
    .run_mode = RUN_MODE_WORKER,
    .server_starter = {0},
    .listeners = NULL,
    .num_listeners = 0,
    .pid_file = NULL,
    .error_log = NULL,
    .max_connections = 1024,
    .max_quic_connections = INT_MAX, /* (INT_MAX = i.e., allow up to max_connections) */
    .soft_connection_limit = INT_MAX,
    .soft_connection_limit_min_age = 30,
    .thread_map = {0}, /* initialized in main() */
    .quic = {0},       /* 0 defaults to all, conn_callbacks (initialized in main() */
    .tfo_queues = 0,   /* initialized in main() */
    .launch_time = 0,  /* initialized in main() */
    .threads = NULL,
    .shutdown_requested = 0,
    .state = {{0}},
    .crash_handler = "share/h2o/annotate-backtrace-symbols",
    .crash_handler_wait_pipe_close = 0,
    .tcp_reuseport = 0,
    .ssl_zerocopy = 0,
    .ocsp_updater = {.capacity = H2O_DEFAULT_OCSP_UPDATER_MAX_THREADS},
#if defined(__linux__)
    .bp = {
         .epoll_bp_usecs = 0,
         .epoll_bp_budget = 0,
         .epoll_bp_prefer = 0,
         .epoll_bp_changed = 0,
         .epoll_nonblock = 0,
     }
#endif
};

static __thread size_t thread_index;

static neverbleed_t *neverbleed = NULL;

#if H2O_USE_FUSION
static ptls_cipher_suite_t
    tls13_non_temporal_aes128gcmsha256 = {.id = PTLS_CIPHER_SUITE_AES_128_GCM_SHA256,
                                          .name = PTLS_CIPHER_SUITE_NAME_AES_128_GCM_SHA256,
                                          .aead = &ptls_non_temporal_aes128gcm,
                                          .hash = &ptls_openssl_sha256},
    tls13_non_temporal_aes256gcmsha384 = {.id = PTLS_CIPHER_SUITE_AES_256_GCM_SHA384,
                                          .name = PTLS_CIPHER_SUITE_NAME_AES_256_GCM_SHA384,
                                          .aead = &ptls_non_temporal_aes256gcm,
                                          .hash = &ptls_openssl_sha384},
    *tls13_non_temporal_all[] = {&tls13_non_temporal_aes128gcmsha256, &tls13_non_temporal_aes256gcmsha384, NULL},
    tls12_non_temporal_ecdhe_rsa_aes128gcmsha256 = {.id = PTLS_CIPHER_SUITE_ECDHE_RSA_WITH_AES_128_GCM_SHA256,
                                                    .name = PTLS_CIPHER_SUITE_NAME_ECDHE_RSA_WITH_AES_128_GCM_SHA256,
                                                    .aead = &ptls_non_temporal_aes128gcm,
                                                    .hash = &ptls_openssl_sha256},
    tls12_non_temporal_ecdhe_ecdsa_aes128gcmsha256 = {.id = PTLS_CIPHER_SUITE_ECDHE_ECDSA_WITH_AES_128_GCM_SHA256,
                                                      .name = PTLS_CIPHER_SUITE_NAME_ECDHE_ECDSA_WITH_AES_128_GCM_SHA256,
                                                      .aead = &ptls_non_temporal_aes128gcm,
                                                      .hash = &ptls_openssl_sha256},
    tls12_non_temporal_ecdhe_rsa_aes256gcmsha384 = {.id = PTLS_CIPHER_SUITE_ECDHE_RSA_WITH_AES_256_GCM_SHA384,
                                                    .name = PTLS_CIPHER_SUITE_NAME_ECDHE_RSA_WITH_AES_256_GCM_SHA384,
                                                    .aead = &ptls_non_temporal_aes256gcm,
                                                    .hash = &ptls_openssl_sha384},
    tls12_non_temporal_ecdhe_ecdsa_aes256gcmsha384 = {.id = PTLS_CIPHER_SUITE_ECDHE_ECDSA_WITH_AES_256_GCM_SHA384,
                                                      .name = PTLS_CIPHER_SUITE_NAME_ECDHE_ECDSA_WITH_AES_256_GCM_SHA384,
                                                      .aead = &ptls_non_temporal_aes256gcm,
                                                      .hash = &ptls_openssl_sha384},
    *tls12_non_temporal_all[] = {&tls12_non_temporal_ecdhe_rsa_aes128gcmsha256, &tls12_non_temporal_ecdhe_ecdsa_aes128gcmsha256,
                                 &tls12_non_temporal_ecdhe_rsa_aes256gcmsha384, &tls12_non_temporal_ecdhe_ecdsa_aes256gcmsha384,
                                 NULL};
#endif

static int cmd_argc;
static char **cmd_argv;

static void set_cloexec(int fd)
{
    if (fcntl(fd, F_SETFD, FD_CLOEXEC) == -1) {
        char buf[256];
        h2o_fatal("failed to set FD_CLOEXEC: %s", h2o_strerror_r(errno, buf, sizeof(buf)));
    }
}

static void on_neverbleed_fork(void)
{
/* Rewrite of argv should only be done on platforms that are known to benefit from doing that. On linux, doing so helps admins look
 *  for h2o (or neverbleed) by running pidof. */
#ifdef __linux__
    for (int i = cmd_argc - 1; i >= 0; --i)
        memset(cmd_argv[i], 0, strlen(cmd_argv[i]));
    strcpy(cmd_argv[0], "neverbleed");
#endif
}

struct async_nb_transaction_t {
    neverbleed_iobuf_t *buf;
    size_t write_size;
    h2o_linklist_t link;
    int responseless;
    void (*on_read_complete)(struct async_nb_transaction_t *transaction);
};

struct async_nb_queue_t {
    h2o_linklist_t anchor;
    size_t len;
};

static __thread struct {
    h2o_socket_t *sock;
    struct async_nb_queue_t write_queue;
    struct async_nb_queue_t read_queue;
} async_nb = {NULL};

static struct async_nb_transaction_t *async_nb_get(struct async_nb_queue_t *queue)
{
    if (queue->len == 0) {
        assert(h2o_linklist_is_empty(&queue->anchor));
        return NULL;
    }

    assert(!h2o_linklist_is_empty(&queue->anchor));

    struct async_nb_transaction_t *transaction = H2O_STRUCT_FROM_MEMBER(struct async_nb_transaction_t, link, queue->anchor.next);
    return transaction;
}

static struct async_nb_transaction_t *async_nb_pop(struct async_nb_queue_t *queue)
{
    struct async_nb_transaction_t *transaction;

    if ((transaction = async_nb_get(queue)) != NULL) {
        h2o_linklist_unlink(&transaction->link);
        --queue->len;
    }

    return transaction;
}

static void async_nb_push(struct async_nb_queue_t *queue, struct async_nb_transaction_t *transaction)
{
    assert(!h2o_linklist_is_linked(&transaction->link));

    h2o_linklist_insert(&queue->anchor, &transaction->link);
    ++queue->len;
}

static void async_nb_submit_write_pending(void);
static void async_nb_read_ready(h2o_socket_t *sock, const char *err);

static void async_nb_on_write_complete(h2o_socket_t *sock, const char *err)
{
    /* add to the read queue the entry for which we have written the request, and start reading from the socket */
    struct async_nb_transaction_t *transaction = async_nb_pop(&async_nb.write_queue);
    if (!transaction->responseless) {
        async_nb_push(&async_nb.read_queue, transaction);
        if (!h2o_socket_is_reading(async_nb.sock))
            h2o_socket_read_start(async_nb.sock, async_nb_read_ready);
    } else {
        // no reponse expected, free the transaction
        assert(!h2o_linklist_is_linked(&transaction->link));
        neverbleed_iobuf_dispose(transaction->buf);
        free(transaction);
    }

    /* submit more requests if there's anything queued */
    async_nb_submit_write_pending();
}

#define NEVERBLEED_MAX_IN_FLIGHT_TX 200

static void async_nb_submit_write_pending(void)
{
    struct async_nb_transaction_t *transaction;

    if (async_nb.read_queue.len >= NEVERBLEED_MAX_IN_FLIGHT_TX)
        return;

    if (!h2o_socket_is_writing(async_nb.sock) && (transaction = async_nb_get(&async_nb.write_queue)) != NULL) {
        /* write the first buf in the write queue */
        h2o_iovec_t bufs[2];
        transaction->write_size = neverbleed_iobuf_size(transaction->buf);
        bufs[0] = h2o_iovec_init(&transaction->write_size, sizeof(transaction->write_size));
        bufs[1] = h2o_iovec_init(transaction->buf->start, transaction->write_size);
        h2o_socket_write(async_nb.sock, bufs, 2, async_nb_on_write_complete);
    }
}

static void async_nb_run_sync(neverbleed_iobuf_t *buf, void (*transaction_cb)(neverbleed_t *, neverbleed_iobuf_t *))
{
    int fd = neverbleed_get_fd(neverbleed);
    int flags = fcntl(fd, F_GETFL, 0);

    // set fd to blocking for synchronous I/O
    if (fcntl(fd, F_SETFL, flags & ~O_NONBLOCK) == -1) {
        char buf[256];
        h2o_fatal("fcntl: %s", h2o_strerror_r(errno, buf, sizeof(buf)));
    }

    transaction_cb(neverbleed, buf);

    // set fd back to original
    if (fcntl(fd, F_SETFL, flags) == -1) {
        char buf[256];
        h2o_fatal("fcntl: %s", h2o_strerror_r(errno, buf, sizeof(buf)));
    }
}

static void async_nb_read_ready(h2o_socket_t *sock, const char *err)
{
    // neverbleed will never write half a response because we limit the number of in-flight transactions with
    // NEVERBLEED_MAX_IN_FLIGHT_TX read responses until the neverbleed fd is no longer read ready
    while (async_nb.read_queue.len > 0) {
        struct async_nb_transaction_t *transaction = async_nb_pop(&async_nb.read_queue);
        assert(transaction != NULL);

        async_nb_run_sync(transaction->buf, neverbleed_transaction_read);
        transaction->on_read_complete(transaction);

        // if the neverleed fd is read ready, continue reading transactions
        if (async_nb.read_queue.len > 0) {
            int ret;
            struct pollfd poll_fd;
            poll_fd.fd = neverbleed_get_fd(neverbleed);
            poll_fd.events = POLLIN;
            while ((ret = poll(&poll_fd, 1, 0)) == -1 && (errno == EAGAIN || errno == EINTR))
                ;
            if (ret == -1)
                h2o_fatal("poll(2):%d\n", errno);

            if (ret == 0)
                break;
        }
    }

    // resume writing if there's room
    if (async_nb.read_queue.len < NEVERBLEED_MAX_IN_FLIGHT_TX)
        async_nb_submit_write_pending();

    if (async_nb.read_queue.len == 0)
        h2o_socket_read_stop(sock);
}

#if H2O_CAN_OSSL_ASYNC

struct async_nb_transaction_fd_notify_t {
    struct async_nb_transaction_t super;
    int notify_fd;
};

static void async_nb_notify_fd(struct async_nb_transaction_t *_transaction)
{
    struct async_nb_transaction_fd_notify_t *transaction = (struct async_nb_transaction_fd_notify_t *)_transaction;

#if ASYNC_NB_USE_EVENTFD
    if (eventfd_write(transaction->notify_fd, 1) != 0) {
        char buf[256];
        h2o_fatal("eventfd_write: %s", h2o_strerror_r(errno, buf, sizeof(buf)));
    }
#else
    ssize_t ret;
    while ((ret = write(transaction->notify_fd, "x", 1)) == -1 && errno == EINTR)
        ;
    if (ret != 1) {
        char buf[256];
        h2o_fatal("write: %s", h2o_strerror_r(errno, buf, sizeof(buf)));
    }
#endif
}

static void async_nb_do_async_transaction(ASYNC_JOB *job, neverbleed_iobuf_t *buf)
{
    struct async_nb_transaction_fd_notify_t transaction = {{.buf = buf, .on_read_complete = async_nb_notify_fd}};
    int readfd;

    /* setup fd to notify OpenSSL; eventfd is used if available, as it is lightweight and uses only one file descriptor */
#if ASYNC_NB_USE_EVENTFD
    if ((transaction.notify_fd = eventfd(0, EFD_CLOEXEC)) == -1) {
        char errbuf[256];
        h2o_fatal("eventfd:%s", h2o_strerror_r(errno, errbuf, sizeof(errbuf)));
    }
    readfd = transaction.notify_fd;
#else
    {
        int pipefds[2];
        if (cloexec_pipe(pipefds) == -1) {
            char errbuf[256];
            h2o_fatal("pipe:%s", h2o_strerror_r(errno, errbuf, sizeof(errbuf)));
        }
        readfd = pipefds[0];
        transaction.notify_fd = pipefds[1];
    }
#endif

    /* register the request and kick the write operation */
    async_nb_push(&async_nb.write_queue, &transaction.super);
    async_nb_submit_write_pending();

    { /* setup file descriptor and call `ASYNC_pause_job`, to yield the operation back to the original fiber, until
       * `nb_read_ready` notifies the this fiber (in paused state) to resume. */
        size_t numfds;
        ASYNC_WAIT_CTX *waitctx = ASYNC_get_wait_ctx(job);
        assert(ASYNC_WAIT_CTX_get_all_fds(waitctx, NULL, &numfds) && numfds == 0);
        if (!ASYNC_WAIT_CTX_set_wait_fd(waitctx, "neverbleed", readfd, NULL, NULL))
            h2o_fatal("could not set async fd");
        ASYNC_pause_job();
        if (!ASYNC_WAIT_CTX_clear_fd(waitctx, "neverbleed"))
            h2o_fatal("could not clear async fd");
    }

    assert(!h2o_linklist_is_linked(&transaction.super.link));

    /* close the notification file descriptors used for notification */
#if !ASYNC_NB_USE_EVENTFD
    close(readfd);
#endif
    close(transaction.notify_fd);
}

#endif

static void async_nb_transaction(neverbleed_iobuf_t *buf, int reponseless)
{
#if H2O_CAN_OSSL_ASYNC
    /* When using OpenSSL with ASYNC support, we may receive requests from a fiber. If so, process them asynchronously. */
    ASYNC_JOB *job;
    if ((job = ASYNC_get_current_job()) != NULL) {
        assert(!reponseless);
        assert(h2o_socket_get_fd(async_nb.sock) == neverbleed_get_fd(neverbleed));
        async_nb_do_async_transaction(job, buf);
        return;
    }
#endif

    if (reponseless && async_nb.sock != NULL) {
        /* this is an optimization for fire-and-forget transactions which do not require a response.
           these transactions are queued on the async socket with `reponseless` being true, and are free'd
           upon write completion in `async_nb_on_write_complete`
        */
        struct async_nb_transaction_t *transaction = h2o_mem_alloc(sizeof(*transaction));
        *transaction = (struct async_nb_transaction_t){
            .buf = h2o_mem_alloc(sizeof(*transaction->buf)),
            .link = (h2o_linklist_t){},
            .responseless = 1,
        };

        /* transfer ownership of stack `buf` to heap allocated `transaction->buf` */
        h2o_memcpy(transaction->buf, buf, sizeof(*buf));
        memset(buf, 0, sizeof(*buf));
        buf = NULL;

        async_nb_push(&async_nb.write_queue, transaction);
        async_nb_submit_write_pending();
    } else {
        /* do it synchronously, by at first reading all pending reads, then write asynchronously and wait for the repsonse */
        if (async_nb.sock != NULL) {
            while (async_nb.read_queue.len != 0)
                async_nb_read_ready(async_nb.sock, NULL);
        }

        async_nb_run_sync(buf, neverbleed_transaction_write);

        if (!reponseless) {
            async_nb_run_sync(buf, neverbleed_transaction_read);
        } else {
            neverbleed_iobuf_dispose(buf);
        }
    }
}

struct async_nb_picotls_context_t {
    ptls_sign_certificate_t super;
    EVP_PKEY *key;
    const ptls_openssl_signature_scheme_t *schemes;
};

struct async_nb_job_t {
    ptls_async_job_t super;
    struct async_nb_transaction_t transaction;
    struct {
        void (*func)(void *);
        void *data;
    } on_complete;
    struct {
        uint16_t scheme_id;
    } ptls;
    neverbleed_iobuf_t buf;
};

static void async_nb_job_free(ptls_async_job_t *job)
{
    struct async_nb_job_t *ctx = (struct async_nb_job_t *)job;

    assert(!h2o_linklist_is_linked(&ctx->transaction.link));

    neverbleed_iobuf_dispose(&ctx->buf);
    free(ctx);
}

static void async_nb_job_set_completion_callback(ptls_async_job_t *job, void (*cb)(void *), void *cbdata)
{
    struct async_nb_job_t *ctx = (struct async_nb_job_t *)job;

    ctx->on_complete.func = cb;
    ctx->on_complete.data = cbdata;
}

static void async_nb_job_handle_response(struct async_nb_transaction_t *transaction)
{
    struct async_nb_job_t *ctx = H2O_STRUCT_FROM_MEMBER(struct async_nb_job_t, transaction, transaction);

    assert(ctx->on_complete.func != NULL);
    ctx->on_complete.func(ctx->on_complete.data);
}

/*
 * Instantiates an async_nb_job_t. The caller should setup `job->buf` and call `async_nb_submit_request`.
 */
static struct async_nb_job_t *async_nb_job_new(void)
{
    struct async_nb_job_t *job = h2o_mem_alloc(sizeof(*job));
    *job = (struct async_nb_job_t){
        .super = {.destroy_ = async_nb_job_free, .set_completion_callback = async_nb_job_set_completion_callback},
        .transaction = {.on_read_complete = async_nb_job_handle_response}};
    job->transaction.buf = &job->buf;

    return job;
}

static void async_nb_job_submit(struct async_nb_job_t *job)
{
    async_nb_push(&async_nb.write_queue, &job->transaction);
    async_nb_submit_write_pending();
}

static int async_nb_picotls_sign(ptls_sign_certificate_t *_self, ptls_t *tls, ptls_async_job_t **_job, uint16_t *selected_algorithm,
                                 ptls_buffer_t *output, ptls_iovec_t input, const uint16_t *algorithms, size_t num_algorithms)
{
    struct async_nb_picotls_context_t *self = (struct async_nb_picotls_context_t *)_self;
    const ptls_openssl_signature_scheme_t *scheme;
    int ret;

    assert(_job != NULL);

    if (*_job != NULL) {
        struct async_nb_job_t *job = (struct async_nb_job_t *)*_job;
        void *digest;
        size_t digestlen;

        assert(!h2o_linklist_is_linked(&job->transaction.link));

        *selected_algorithm = job->ptls.scheme_id;

        /* obtain signature, dispose async context */
        neverbleed_finish_digestsign(&job->buf, &digest, &digestlen);
        async_nb_job_free(&job->super);
        *_job = NULL;

        /* build response */
        if ((ret = ptls_buffer_reserve(output, digestlen)) == 0) {
            memcpy(output->base + output->off, digest, digestlen);
            output->off += digestlen;
        }

        ptls_clear_memory(digest, digestlen);
        free(digest);
        return 0;
    }

    /* select the signature scheme or return an error */
    if ((scheme = ptls_openssl_select_signature_scheme(self->schemes, algorithms, num_algorithms)) == NULL)
        return PTLS_ALERT_HANDSHAKE_FAILURE;

    /* submit async request */
    struct async_nb_job_t *job = async_nb_job_new();
    neverbleed_start_digestsign(&job->buf, self->key, scheme->scheme_md(), input.base, input.len, 1);
    job->ptls.scheme_id = scheme->scheme_id;
    *_job = &job->super;
    async_nb_job_submit(job);

    return PTLS_ERROR_ASYNC_OPERATION;
}

static void async_nb_quic_resume_handshake(void *tls)
{
    quicly_conn_t *quic = quicly_resume_handshake(tls);

    /* if the connection is still alive, schedule the timer for packet emission */
    if (quic != NULL) {
        h2o_quic_conn_t *conn = *quicly_get_data(quic);
        h2o_quic_schedule_timer(conn);
    }
}

static void async_nb_quic_start(quicly_async_handshake_t *self, ptls_t *tls)
{
    ptls_async_job_t *job = ptls_get_async_job(tls);

    assert(job->set_completion_callback != NULL);
    job->set_completion_callback(job, async_nb_quic_resume_handshake, tls);
}

static quicly_async_handshake_t async_nb_quic_handler = {async_nb_quic_start};

#ifdef OPENSSL_IS_BORINGSSL

static void async_nb_boringssl_free_key_callback(void *parent, void *ptr, CRYPTO_EX_DATA *ad, int idx, long argl, void *argp)
{
    if (ptr != NULL)
        EVP_PKEY_free(ptr);
}

static int async_nb_boringssl_get_key_index(void)
{
    static volatile int index;
    H2O_MULTITHREAD_ONCE({ index = SSL_CTX_get_ex_new_index(0, NULL, NULL, NULL, async_nb_boringssl_free_key_callback); });
    return index;
}

enum ssl_private_key_result_t async_nb_boringssl_sign(SSL *ssl, uint8_t *out, size_t *outlen, size_t max_out,
                                                      uint16_t signature_algorithm, const uint8_t *in, size_t len)
{
    if (h2o_socket_boringssl_async_resumption_in_flight(ssl))
        return ssl_private_key_failure;

    EVP_PKEY *key = SSL_CTX_get_ex_data(SSL_get_SSL_CTX(ssl), async_nb_boringssl_get_key_index());
    const EVP_MD *md = SSL_get_signature_algorithm_digest(signature_algorithm);
    int rsa_pss = SSL_is_signature_algorithm_rsa_pss(signature_algorithm);

    struct async_nb_job_t *job = async_nb_job_new();
    neverbleed_start_digestsign(&job->buf, key, md, in, len, rsa_pss);
    SSL_set_ex_data(ssl, h2o_socket_boringssl_get_async_job_index(), job);
    async_nb_job_submit(job);

    return ssl_private_key_retry;
}

enum ssl_private_key_result_t async_nb_boringssl_decrypt(SSL *ssl, uint8_t *out, size_t *outlen, size_t max_out, const uint8_t *in,
                                                         size_t len)
{
    if (h2o_socket_boringssl_async_resumption_in_flight(ssl))
        return ssl_private_key_failure;

    EVP_PKEY *key = SSL_CTX_get_ex_data(SSL_get_SSL_CTX(ssl), async_nb_boringssl_get_key_index());

    struct async_nb_job_t *job = async_nb_job_new();
    neverbleed_start_decrypt(&job->buf, key, in, len);
    SSL_set_ex_data(ssl, h2o_socket_boringssl_get_async_job_index(), job);
    async_nb_job_submit(job);

    return ssl_private_key_retry;
}

enum ssl_private_key_result_t async_nb_boringssl_complete(SSL *ssl, uint8_t *out, size_t *outlen, size_t max_out)
{
    struct async_nb_job_t *job = SSL_get_ex_data(ssl, h2o_socket_boringssl_get_async_job_index());
    void *digest;
    size_t digestlen;

    assert(job != NULL);

    neverbleed_finish_digestsign(&job->buf, &digest, &digestlen);
    async_nb_job_free(&job->super);
    job = NULL;
    SSL_set_ex_data(ssl, h2o_socket_boringssl_get_async_job_index(), NULL);

    assert(digestlen <= max_out);
    memcpy(out, digest, digestlen);
    *outlen = digestlen;

    ptls_clear_memory(digest, digestlen);
    free(digest);

    return ssl_private_key_success;
}

static void async_nb_boringssl_setup_key_method(SSL_CTX *ctx)
{
    EVP_PKEY *pkey = SSL_CTX_get0_privatekey(ctx);
    EVP_PKEY_up_ref(pkey);
    SSL_CTX_set_ex_data(ctx, async_nb_boringssl_get_key_index(), pkey);
    static const SSL_PRIVATE_KEY_METHOD meth = {
        .sign = async_nb_boringssl_sign, .decrypt = async_nb_boringssl_decrypt, .complete = async_nb_boringssl_complete};
    SSL_CTX_set_private_key_method(ctx, &meth);
}

#endif

static int on_openssl_print_errors(const char *str, size_t len, void *fp)
{
    fwrite(str, 1, len, fp);
    return (int)len;
}

static void setup_ecc_key(SSL_CTX *ssl_ctx)
{
#ifdef SSL_CTX_set_ecdh_auto
    SSL_CTX_set_ecdh_auto(ssl_ctx, 1);
#else
    int nid = NID_X9_62_prime256v1;
    EC_KEY *key = EC_KEY_new_by_curve_name(nid);
    if (key == NULL) {
        fprintf(stderr, "Failed to create curve \"%s\"\n", OBJ_nid2sn(nid));
        return;
    }
    SSL_CTX_set_tmp_ecdh(ssl_ctx, key);
    EC_KEY_free(key);
#endif
}

static void recalc_log_state(void *conn, int is_quic)
{
    ptls_log_recalc_conn_state(is_quic ? ptls_get_log_state(quicly_get_tls(conn)) : h2o_socket_log_state(conn));
}

static struct listener_ssl_config_t *resolve_sni(struct listener_config_t *listener, const char *name, size_t name_len)
{
    size_t i, j;

    for (i = 0; i != listener->ssl.size; ++i) {
        struct listener_ssl_config_t *ssl_config = listener->ssl.entries[i];
        for (j = 0; j != ssl_config->hostnames.size; ++j) {
            if (ssl_config->hostnames.entries[j].base[0] == '*') {
                /* matching against "*.foo.bar" */
                size_t cmplen = ssl_config->hostnames.entries[j].len - 1;
                if (!(cmplen < name_len && h2o_lcstris(name + name_len - cmplen, cmplen, ssl_config->hostnames.entries[j].base + 1,
                                                       ssl_config->hostnames.entries[j].len - 1)))
                    continue;
            } else {
                if (!h2o_lcstris(name, name_len, ssl_config->hostnames.entries[j].base, ssl_config->hostnames.entries[j].len))
                    continue;
            }
            /* found */
            return listener->ssl.entries[i];
        }
    }
    return listener->ssl.entries[0];
}

static inline void set_tcp_congestion_controller(h2o_socket_t *sock, h2o_iovec_t cc_name)
{
#if defined(TCP_CONGESTION)
    if (cc_name.base != NULL) {
        int fd = h2o_socket_get_fd(sock);
        assert(fd >= 0);
        if (setsockopt(fd, IPPROTO_TCP, TCP_CONGESTION, cc_name.base, (socklen_t)cc_name.len) != 0)
            perror("setsokopt(IPPROTO_TCP, TCP_CONGESTION)");
    }
#endif
}

static int on_sni_callback(SSL *ssl, int *ad, void *arg)
{
    struct listener_config_t *listener = arg;
    const char *server_name = SSL_get_servername(ssl, TLSEXT_NAMETYPE_host_name);

    if (server_name != NULL) {
        size_t server_name_len = strlen(server_name);
        h2o_socket_t *sock = SSL_get_app_data(ssl);
        struct listener_ssl_config_t *resolved = resolve_sni(listener, server_name, server_name_len);
        if (resolved->identities[0].ossl != SSL_get_SSL_CTX(ssl)) {
            SSL_set_SSL_CTX(ssl, resolved->identities[0].ossl);
            set_tcp_congestion_controller(sock, resolved->cc.tcp);
        }
        recalc_log_state(sock, 0);
    }

    return SSL_TLSEXT_ERR_OK;
}

struct st_on_client_hello_ptls_t {
    ptls_on_client_hello_t super;
    struct listener_config_t *listener;
};

static int on_client_hello_ptls(ptls_on_client_hello_t *_self, ptls_t *tls, ptls_on_client_hello_parameters_t *params)
{
    /* `on_client_hello_ptls` can be called even when OpenSSL is going to be used, due to client supporting only TLS/1.2 (see
     * https://github.com/h2o/picotls/pull/311). If that is the case, there is nothing to do here, as everything will be done in
     * `on_sni_callback`. */
    if (params->incompatible_version)
        return 0;

    struct st_on_client_hello_ptls_t *self = (struct st_on_client_hello_ptls_t *)_self;
    void *conn = *ptls_get_data_ptr(tls); /* either h2o_socket_t (TCP) or quicly_conn_t (QUIC) */
    int conn_is_quic = self->listener->quic.ctx != NULL, ret = 0;
    struct listener_ssl_config_t *ssl_config;

    /* determine ssl_config based on SNI */
    if (params->server_name.base != NULL) {
        ssl_config = resolve_sni(self->listener, (const char *)params->server_name.base, params->server_name.len);
        ptls_set_server_name(tls, (const char *)params->server_name.base, params->server_name.len);
        recalc_log_state(conn, conn_is_quic);
    } else {
        ssl_config = self->listener->ssl.entries[0];
        assert(ssl_config != NULL);
    }

    /* apply config at ssl_config-level */
    if (!conn_is_quic) {
        set_tcp_congestion_controller(conn, ssl_config->cc.tcp);
    } else {
        if (ssl_config->cc.quic != NULL)
            quicly_set_cc(conn, ssl_config->cc.quic);
    }

    /* Choose the identity, set the context. */
    int prefer_raw_public_key = params->server_certificate_types.count > 0 &&
                                memchr(params->server_certificate_types.list, PTLS_CERTIFICATE_TYPE_RAW_PUBLIC_KEY,
                                       params->server_certificate_types.count) != NULL;
    struct listener_ssl_identity_t *identity;
    for (identity = ssl_config->identities + 1; identity->certificate_file != NULL; ++identity) {
        if (prefer_raw_public_key == identity->ptls.ctx->use_raw_public_keys) {
            /* If the client omits siganture_algorithms extension (using RFC 7250), use the first identity with the same certificate
             * type. Otherwise, choose the first identity that contains a compatible signature scheme. */
            if (params->signature_algorithms.count == 0)
                goto IdentityFound;
            for (size_t signer_index = 0; identity->ptls.signature_schemes[signer_index].scheme_id != UINT16_MAX; ++signer_index)
                for (size_t hello_index = 0; hello_index < params->signature_algorithms.count; ++hello_index)
                    if (identity->ptls.signature_schemes[signer_index].scheme_id == params->signature_algorithms.list[hello_index])
                        goto IdentityFound;
        }
    }
    /* Compatible identity was not found within the alternatives. Use the default. */
    identity = ssl_config->identities;
IdentityFound:
    ptls_set_context(tls, identity->ptls.ctx);

    /* handle ALPN */
    if (params->negotiated_protocols.count != 0) {
        if (conn_is_quic) {
            size_t i, j;
            for (i = 0; i != sizeof(h2o_http3_alpn) / sizeof(h2o_http3_alpn[0]); ++i) {
                for (j = 0; j != params->negotiated_protocols.count; ++j)
                    if (h2o_memis(h2o_http3_alpn[i].base, h2o_http3_alpn[i].len, params->negotiated_protocols.list[j].base,
                                  params->negotiated_protocols.list[j].len))
                        goto HQ_ALPN_Found;
            }
            return PTLS_ALERT_NO_APPLICATION_PROTOCOL;
        HQ_ALPN_Found:
            if ((ret = ptls_set_negotiated_protocol(tls, (char *)h2o_http3_alpn[i].base, h2o_http3_alpn[i].len)) != 0)
                return ret;
        } else {
            const h2o_iovec_t *server_pref;
            for (server_pref = h2o_alpn_protocols; server_pref->len != 0; ++server_pref) {
                size_t i;
                for (i = 0; i != params->negotiated_protocols.count; ++i)
                    if (h2o_memis(server_pref->base, server_pref->len, params->negotiated_protocols.list[i].base,
                                  params->negotiated_protocols.list[i].len))
                        goto TCP_ALPN_Found;
            }
            return PTLS_ALERT_NO_APPLICATION_PROTOCOL;
        TCP_ALPN_Found:
            if ((ret = ptls_set_negotiated_protocol(tls, server_pref->base, server_pref->len)) != 0)
                return ret;
        }
    }

    return ret;
}

static ptls_emit_compressed_certificate_t *build_compressed_certificate_ptls(ptls_context_t *ctx, ptls_iovec_t ocsp_status)
{
    ptls_emit_compressed_certificate_t *ecc = h2o_mem_alloc(sizeof(*ecc));
    int ret;

    if ((ret = ptls_init_compressed_certificate(ecc, ctx->certificates.list, ctx->certificates.count, ocsp_status)) != 0)
        h2o_fatal("failed to rebuild brotli-compressed certificate chain (error %d)\n", ret);

    return ecc;
}

static void build_ssl_dynamic_data(struct listener_ssl_identity_t *identity, h2o_buffer_t *ocsp_status)
{
    ptls_emit_compressed_certificate_t *emit_cert_compressed_ptls = NULL;

    if (identity->ptls.ctx != NULL)
        emit_cert_compressed_ptls = build_compressed_certificate_ptls(
            identity->ptls.ctx,
            ocsp_status != NULL ? ptls_iovec_init(ocsp_status->bytes, ocsp_status->size) : ptls_iovec_init(NULL, 0));

    pthread_mutex_lock(&identity->dynamic.mutex);

    if (identity->dynamic.ocsp_status != NULL)
        h2o_buffer_dispose(&identity->dynamic.ocsp_status);
    if (identity->dynamic.emit_compressed_ptls != NULL) {
        ptls_dispose_compressed_certificate(identity->dynamic.emit_compressed_ptls);
        free(identity->dynamic.emit_compressed_ptls);
    }
    identity->dynamic.ocsp_status = ocsp_status;
    identity->dynamic.emit_compressed_ptls = emit_cert_compressed_ptls;

    pthread_mutex_unlock(&identity->dynamic.mutex);
}

static int get_ocsp_response(const char *cmd, h2o_iovec_t cert_chain_pem, h2o_buffer_t **resp)
{
    char *cmd_fullpath = h2o_configurator_get_cmd_path(cmd), *argv[] = {cmd_fullpath, NULL};
    int child_status, ret;

    if (h2o_read_command(cmd_fullpath, argv, cert_chain_pem, resp, &child_status) != 0) {
        fprintf(stderr, "[OCSP Stapling] failed to execute %s:%s\n", cmd, strerror(errno));
        switch (errno) {
        case EACCES:
        case ENOENT:
        case ENOEXEC:
            /* permanent errors */
            ret = EX_CONFIG;
            goto Exit;
        default:
            ret = EX_TEMPFAIL;
            goto Exit;
        }
    }

    if (!(WIFEXITED(child_status) && WEXITSTATUS(child_status) == 0))
        h2o_buffer_dispose(resp);
    if (!WIFEXITED(child_status)) {
        fprintf(stderr, "[OCSP Stapling] command %s was killed by signal %d\n", cmd_fullpath, WTERMSIG(child_status));
        ret = EX_TEMPFAIL;
        goto Exit;
    }
    ret = WEXITSTATUS(child_status);

Exit:
    free(cmd_fullpath);
    return ret;
}

static void *ocsp_updater_thread(void *_identity)
{
    struct listener_ssl_identity_t *identity = _identity;
    time_t next_at = 0, now;
    unsigned fail_cnt = 0;
    int status;
    h2o_buffer_t *resp;

    assert(identity->ocsp_stapling->interval != 0);

    while (1) {
        /* sleep until next_at */
        if ((now = time(NULL)) < next_at) {
            time_t sleep_secs = next_at - now;
            sleep(sleep_secs < UINT_MAX ? (unsigned)sleep_secs : UINT_MAX);
            continue;
        }
        /* fetch the response */
        h2o_sem_wait(&conf.ocsp_updater.semaphore);
        status = get_ocsp_response(identity->ocsp_stapling->cmd, identity->cert_chain_pem, &resp);
        h2o_sem_post(&conf.ocsp_updater.semaphore);
        switch (status) {
        case 0: /* success */
            fail_cnt = 0;
            build_ssl_dynamic_data(identity, resp);
            fprintf(stderr, "[OCSP Stapling] successfully updated the response for certificate file:%s\n",
                    identity->certificate_file);
            break;
        case EX_TEMPFAIL: /* temporary failure */
            if (fail_cnt == identity->ocsp_stapling->max_failures) {
                fprintf(stderr,
                        "[OCSP Stapling] OCSP stapling is temporary disabled due to repeated errors for certificate file:%s\n",
                        identity->certificate_file);
                build_ssl_dynamic_data(identity, NULL);
            } else {
                fprintf(stderr,
                        "[OCSP Stapling] reusing old response due to a temporary error occurred while fetching OCSP "
                        "response for certificate file:%s\n",
                        identity->certificate_file);
                ++fail_cnt;
            }
            break;
        default: /* permanent failure */
            build_ssl_dynamic_data(identity, NULL);
            fprintf(stderr, "[OCSP Stapling] disabled for certificate file:%s\n", identity->certificate_file);
            goto Exit;
        }
        /* update next_at */
        next_at = time(NULL) + identity->ocsp_stapling->interval;
    }

Exit:
    return NULL;
}

#ifndef OPENSSL_NO_OCSP

static int on_staple_ocsp_ossl(SSL *ssl, void *_identity)
{
    struct listener_ssl_identity_t *identity = _identity;
    void *resp = NULL;
    size_t len = 0;

    /* fetch ocsp response */
    pthread_mutex_lock(&identity->dynamic.mutex);
    if (identity->dynamic.ocsp_status != NULL) {
        resp = CRYPTO_malloc((int)identity->dynamic.ocsp_status->size, __FILE__, __LINE__);
        if (resp != NULL) {
            len = identity->dynamic.ocsp_status->size;
            memcpy(resp, identity->dynamic.ocsp_status->bytes, len);
        }
    }
    pthread_mutex_unlock(&identity->dynamic.mutex);

    if (resp != NULL) {
        SSL_set_tlsext_status_ocsp_resp(ssl, resp, len);
        return SSL_TLSEXT_ERR_OK;
    } else {
        return SSL_TLSEXT_ERR_NOACK;
    }
}

#endif

struct st_emit_certificate_ptls_t {
    ptls_emit_certificate_t super;
    struct listener_ssl_identity_t *conf;
};

static int on_emit_certificate_ptls(ptls_emit_certificate_t *_self, ptls_t *tls, ptls_message_emitter_t *emitter,
                                    ptls_key_schedule_t *key_sched, ptls_iovec_t context, int push_status_request,
                                    const uint16_t *compress_algos, size_t num_compress_algos)
{
    struct st_emit_certificate_ptls_t *self = (void *)_self;
    int ret;

    pthread_mutex_lock(&self->conf->dynamic.mutex);

    if (self->conf->dynamic.emit_compressed_ptls != NULL) {
        ptls_emit_certificate_t *ec = &self->conf->dynamic.emit_compressed_ptls->super;
        if ((ret = ec->cb(ec, tls, emitter, key_sched, context, push_status_request, compress_algos, num_compress_algos)) !=
            PTLS_ERROR_DELEGATE)
            goto Exit;
    }

    ptls_push_message(emitter, key_sched, PTLS_HANDSHAKE_TYPE_CERTIFICATE, {
        ptls_context_t *tlsctx = ptls_get_context(tls);
        h2o_buffer_t *ocsp_response = push_status_request ? self->conf->dynamic.ocsp_status : NULL;
        ret = ptls_build_certificate_message(
            emitter->buf, ptls_iovec_init(NULL, 0), tlsctx->certificates.list, tlsctx->certificates.count,
            ocsp_response != NULL ? ptls_iovec_init(ocsp_response->bytes, ocsp_response->size) : ptls_iovec_init(NULL, 0));
        if (ret != 0)
            goto Exit;
    });
    ret = 0;

Exit:
    pthread_mutex_unlock(&self->conf->dynamic.mutex);
    return ret;
}

#if H2O_USE_FUSION

static ptls_cipher_suite_t **replace_ciphersuites(ptls_cipher_suite_t **input, ptls_cipher_suite_t **replacements)
{
    H2O_VECTOR(ptls_cipher_suite_t *) new_list = {NULL};

    for (; *input != NULL; ++input) {
        ptls_cipher_suite_t *cs = *input;
        for (ptls_cipher_suite_t **cand = replacements; *cand != NULL; ++cand) {
            if (cs->id == (*cand)->id) {
                cs = *cand;
                break;
            }
        }
        h2o_vector_reserve(NULL, &new_list, new_list.size + 1);
        new_list.entries[new_list.size++] = cs;
    }

    h2o_vector_reserve(NULL, &new_list, new_list.size + 1);
    new_list.entries[new_list.size++] = NULL;

    return new_list.entries;
}

#endif

static const char *listener_setup_ssl_picotls(struct listener_config_t *listener, struct listener_ssl_identity_t *identity,
                                              ptls_iovec_t raw_public_key, ptls_key_exchange_algorithm_t **key_exchanges,
                                              ptls_cipher_suite_t **cipher_suites, int server_cipher_preference, int use_neverbleed,
                                              ptls_ech_create_opener_t *ech_create_opener, ptls_iovec_t ech_retry_configs,
                                              uint8_t max_tickets)
{
    struct st_fat_context_t {
        ptls_context_t ctx;
        struct st_on_client_hello_ptls_t ch;
        struct st_emit_certificate_ptls_t ec;
        struct {
            ptls_openssl_sign_certificate_t ossl;
            struct async_nb_picotls_context_t async_digestsign;
        } sc;
        ptls_openssl_verify_certificate_t vc;
    } *pctx = h2o_mem_alloc(sizeof(*pctx));
    EVP_PKEY *key;
    X509 *cert;
    STACK_OF(X509) * cert_chain;
    int ret;
    int use_client_verify = 0;

    if (key_exchanges == NULL) {
        static ptls_key_exchange_algorithm_t *default_key_exchanges[] = {
#if PTLS_OPENSSL_HAVE_X25519
            &ptls_openssl_x25519,
#else
            &ptls_minicrypto_x25519,
#endif
            &ptls_openssl_secp256r1,
            &ptls_openssl_secp384r1, NULL};
        key_exchanges = default_key_exchanges;
    }

    if (cipher_suites == NULL)
        cipher_suites = ptls_openssl_cipher_suites;

    *pctx = (struct st_fat_context_t){
        .ctx =
            {
                .random_bytes = ptls_openssl_random_bytes,
                .get_time = &ptls_get_time,
                .key_exchanges = key_exchanges,
                .cipher_suites = cipher_suites,
                .tls12_cipher_suites = ptls_openssl_tls12_cipher_suites,
                .certificates = {0}, /* fill later */
                .ech.server = {ech_create_opener, ech_retry_configs},
                .on_client_hello = &pctx->ch.super,
                .emit_certificate = &pctx->ec.super,
                .sign_certificate = NULL, /* initailized below */
                .verify_certificate = NULL,
                .ticket_lifetime = 0, /* initialized alongside encrypt_ticket */
                .max_early_data_size = 8192,
                .hkdf_label_prefix__obsolete = NULL,
                .require_dhe_on_psk = 1,
                .use_exporter = 0,
                .send_change_cipher_spec = 0, /* is a client-only flag. As a server, this flag can be of any value. */
                .require_client_authentication = 0,
                .omit_end_of_early_data = 0,
                .server_cipher_preference = server_cipher_preference,
                .ticket_requests.server.max_count = max_tickets,
                .encrypt_ticket = NULL, /* initialized later */
                .save_ticket = NULL,    /* initialized later */
                .log_event = NULL,
                .update_open_count = NULL,
                .update_traffic_key = NULL,
                .decompress_certificate = NULL,
                .on_extension = NULL,
            },
        .ch =
            {
                .listener = listener,
                .super =
                    {
                        .cb = on_client_hello_ptls,
                    },
            },
        .ec =
            {
                .conf = identity,
                .super =
                    {
                        .cb = on_emit_certificate_ptls,
                    },
            },
    };
    { /* obtain key and cert (via fake connection for libressl compatibility) */
        SSL *fakeconn = SSL_new(identity->ossl);
        assert(fakeconn != NULL);
        if ((cert = SSL_get_certificate(fakeconn)) != NULL)
            X509_up_ref(cert); /* boringssl calls the destructor when SSL_free is called */
#ifdef OPENSSL_IS_BORINGSSL
        if (use_neverbleed) {
            key = SSL_CTX_get_ex_data(identity->ossl, async_nb_boringssl_get_key_index());
        } else
#endif
        {
            key = SSL_get_privatekey(fakeconn);
        }
        assert(key != NULL);
        /* obtain peer verify mode */
        use_client_verify = (SSL_get_verify_mode(fakeconn) & SSL_VERIFY_PEER) ? 1 : 0;
        SSL_free(fakeconn);
    }

    if (use_client_verify) {
        pctx->ctx.require_client_authentication = 1;
        /* set verify callback */
        X509_STORE *ca_store = SSL_CTX_get_cert_store(identity->ossl);
        if (ptls_openssl_init_verify_certificate(&pctx->vc, ca_store) != 0) {
            free(pctx);
            return "failed to setup client certificate verification environment";
        }
        pctx->ctx.verify_certificate = &pctx->vc.super;
    }

    /* create signer */
    if (use_neverbleed) {
        pctx->sc.async_digestsign = (struct async_nb_picotls_context_t){
            .super = {async_nb_picotls_sign},
            .key = key,
            .schemes = ptls_openssl_lookup_signature_schemes(key),
        };
        EVP_PKEY_up_ref(key);
        if (pctx->sc.async_digestsign.schemes == NULL)
            return "failed to setup private key";
        pctx->ctx.sign_certificate = &pctx->sc.async_digestsign.super;
        identity->ptls.signature_schemes = pctx->sc.async_digestsign.schemes;
    } else {
        if (ptls_openssl_init_sign_certificate(&pctx->sc.ossl, key) != 0) {
            free(pctx);
            return "failed to setup private key";
        }
        pctx->ctx.sign_certificate = &pctx->sc.ossl.super;
        identity->ptls.signature_schemes = pctx->sc.ossl.schemes;
    }

    if (raw_public_key.base == NULL) {
        /* setup X.509 certificates */
        assert(cert != NULL);
        SSL_CTX_get_extra_chain_certs(identity->ossl, &cert_chain);
        ret = ptls_openssl_load_certificates(&pctx->ctx, cert, cert_chain);
        assert(ret == 0);
    } else {
        /* setup raw public key */
        pctx->ctx.certificates.list = h2o_mem_alloc(sizeof(pctx->ctx.certificates.list[0]));
        pctx->ctx.certificates.list[0] = raw_public_key;
        pctx->ctx.certificates.count = 1;
        pctx->ctx.use_raw_public_keys = 1;
        pctx->ctx.emit_certificate = NULL;
    }

    /* setup session ticket context so that resumption will succeed only against the same certificate */
    assert(sizeof(pctx->ctx.ticket_context.bytes) == PTLS_SHA256_DIGEST_SIZE);
    ptls_calc_hash(&ptls_openssl_sha256, pctx->ctx.ticket_context.bytes, pctx->ctx.certificates.list[0].base,
                   pctx->ctx.certificates.list[0].len);
    pctx->ctx.ticket_context.is_set = 1;

    if (listener->quic.ctx != NULL) {
#if H2O_USE_FUSION
        /* rebuild and replace the cipher suite list, replacing the corresponding ones to fusion */
        if (ptls_fusion_is_supported_by_cpu()) {
            static ptls_cipher_suite_t aes128gcmsha256 = {PTLS_CIPHER_SUITE_AES_128_GCM_SHA256, &ptls_fusion_aes128gcm,
                                                          &ptls_openssl_sha256},
                                       aes256gcmsha384 = {PTLS_CIPHER_SUITE_AES_256_GCM_SHA384, &ptls_fusion_aes256gcm,
                                                          &ptls_openssl_sha384},
                                       *fusion_all[] = {&aes128gcmsha256, &aes256gcmsha384, NULL};
            pctx->ctx.cipher_suites = replace_ciphersuites(pctx->ctx.cipher_suites, fusion_all);
        }
#endif
        quicly_amend_ptls_context(&pctx->ctx);
    }

    identity->ptls.ctx = &pctx->ctx;

    X509_free(cert);

    return NULL;
}

static void listener_setup_ssl_add_host(struct listener_ssl_config_t *ssl_config, h2o_iovec_t host)
{
    const char *host_end = memchr(host.base, ':', host.len);
    if (host_end == NULL)
        host_end = host.base + host.len;

    h2o_vector_reserve(NULL, &ssl_config->hostnames, ssl_config->hostnames.size + 1);
    ssl_config->hostnames.entries[ssl_config->hostnames.size++] = h2o_iovec_init(host.base, host_end - host.base);
}

static h2o_iovec_t *build_http2_origin_frame(h2o_configurator_command_t *cmd, yoml_t **origins, size_t nr_origins)
{
    size_t i;
    h2o_iovec_t *http2_origin_frame = h2o_mem_alloc(sizeof(*http2_origin_frame));
    uint16_t lengths[nr_origins];
    h2o_iovec_t elems[nr_origins * 2];
    for (i = 0; i < nr_origins; i++) {
        yoml_t *origin = origins[i];
        if (origin->type != YOML_TYPE_SCALAR) {
            h2o_configurator_errprintf(cmd, origin, "element of a sequence passed to http2-origin-frame must be a scalar");
            free(http2_origin_frame);
            return NULL;
        }
        size_t origin_len = strlen(origins[i]->data.scalar);
        lengths[i] = htons(origin_len);
        elems[i * 2].base = (char *)&lengths[i];
        elems[i * 2].len = 2;
        elems[i * 2 + 1].base = origins[i]->data.scalar;
        elems[i * 2 + 1].len = origin_len;
        h2o_strtolower(elems[i * 2 + 1].base, origin_len);
    }
    *http2_origin_frame = h2o_concat_list(NULL, elems, nr_origins * 2);
    return http2_origin_frame;
}

static ptls_cipher_suite_t **parse_tls13_ciphers(h2o_configurator_command_t *cmd, yoml_t *node, int is_quic)
{
    int seen_tls_aes_128_gcm_sha256 = 0;
    H2O_VECTOR(ptls_cipher_suite_t *) ret = {};

    for (size_t i = 0; i != node->data.sequence.size; ++i) {
        yoml_t *element = node->data.sequence.elements[i];
        if (element->type != YOML_TYPE_SCALAR) {
            h2o_configurator_errprintf(cmd, element, "elements of `cipher-suite-tls1.3` must be strings");
            return NULL;
        }
        ptls_cipher_suite_t *cand;
        for (size_t i = 0; (cand = ptls_openssl_cipher_suites_all[i]) != NULL; ++i)
            if (strcmp(element->data.scalar, cand->name) == 0)
                goto Found;
        /* not found */
        char msg[1024];
        strcpy(msg, "Unexpected cipher suite. Expected one of:");
        for (size_t i = 0; ptls_openssl_cipher_suites_all[i] != NULL; ++i)
            sprintf(msg + strlen(msg), " %s", ptls_openssl_cipher_suites_all[i]->name);
        h2o_configurator_errprintf(cmd, node, "%s", msg);
        return NULL;
    Found:
        if (is_quic && cand->aead->ctr_cipher == NULL) {
            h2o_configurator_errprintf(cmd, element, "cipher-suite %s cannot be used with QUIC (no CTR mode)", cand->name);
            return NULL;
        }
        h2o_vector_reserve(NULL, &ret, ret.size + 1);
        ret.entries[ret.size++] = cand;
        if (cand == &ptls_openssl_aes128gcmsha256)
            seen_tls_aes_128_gcm_sha256 = 1;
    }
    h2o_vector_reserve(NULL, &ret, ret.size + 1);
    ret.entries[ret.size++] = NULL;

    if (!seen_tls_aes_128_gcm_sha256) {
        h2o_configurator_errprintf(
            cmd, node, "Warning: not enabling TLS_AES_128_GCM_SHA256 might reduce TLS1.3 interoperability, see RFC 8446 9.1");
    }

    return ret.entries;
}

static int ssl_identity_is_equal(struct listener_ssl_config_t *conf, struct listener_ssl_parsed_identity_t *parsed,
                                 size_t num_parsed)
{
    struct listener_ssl_identity_t *identity = conf->identities;

    do {
        if (identity->certificate_file == NULL)
            return 0;
        if (strcmp(identity->certificate_file, (*parsed->certificate_file)->data.scalar) != 0)
            return 0;
        if (strcmp(identity->key_file, (*parsed->key_file)->data.scalar) != 0)
            return 0;
    } while (++identity, ++parsed, --num_parsed != 0);

    return identity->certificate_file == NULL;
}

static int load_ssl_identity(h2o_configurator_command_t *cmd, SSL_CTX *ssl_ctx, h2o_iovec_t *cert_chain_pem,
                             ptls_iovec_t *raw_pubkey, int use_neverbleed, struct listener_ssl_parsed_identity_t *parsed,
                             yoml_t **client_ca_file)
{
    *cert_chain_pem = h2o_iovec_init(NULL, 0);
    *raw_pubkey = (ptls_iovec_t){};

    /* Load certificate. First, see if we can load the raw public key. If that fails, try to load the certificate chain. */
    size_t raw_pubkey_count;
    if (ptls_load_pem_objects((*parsed->certificate_file)->data.scalar, "PUBLIC KEY", raw_pubkey, 1, &raw_pubkey_count) != 0 ||
        raw_pubkey_count == 0) {
        /* Load as certificate chain, then, if that succeeds, load PEM directly. */
        if (SSL_CTX_use_certificate_chain_file(ssl_ctx, (*parsed->certificate_file)->data.scalar) != 1) {
            h2o_configurator_errprintf(cmd, *parsed->certificate_file, "failed to load certificate file:%s\n",
                                       (*parsed->certificate_file)->data.scalar);
            ERR_print_errors_cb(on_openssl_print_errors, stderr);
            return -1;
        }
        if ((*cert_chain_pem = h2o_file_read((*parsed->certificate_file)->data.scalar)).base == NULL) {
            h2o_configurator_errprintf(cmd, *parsed->certificate_file, "failed to load certificate file:%s:%s",
                                       (*parsed->certificate_file)->data.scalar, strerror(errno));
            return -1;
        }
    }

    /* Load private key after the certificate. By doing so, openssl can reject keys that do not correspond to the public key being
     * found in the certificate. */
    if (use_neverbleed) {
        char errbuf[NEVERBLEED_ERRBUF_SIZE];
        if (neverbleed == NULL) {
            neverbleed_post_fork_cb = on_neverbleed_fork;
            neverbleed = h2o_mem_alloc(sizeof(*neverbleed));
            if (neverbleed_init(neverbleed, errbuf) != 0) {
                h2o_fatal("%s", errbuf);
            }
            neverbleed_transaction_cb = async_nb_transaction;
        }
        if (neverbleed_load_private_key_file(neverbleed, ssl_ctx, (*parsed->key_file)->data.scalar, errbuf) != 1) {
            h2o_configurator_errprintf(cmd, *parsed->key_file, "failed to load private key file:%s:%s\n",
                                       (*parsed->key_file)->data.scalar, errbuf);
            return -1;
        }
    } else {
        if (SSL_CTX_use_PrivateKey_file(ssl_ctx, (*parsed->key_file)->data.scalar, SSL_FILETYPE_PEM) != 1) {
            h2o_configurator_errprintf(cmd, *parsed->key_file, "failed to load private key file:%s\n",
                                       (*parsed->key_file)->data.scalar);
            ERR_print_errors_cb(on_openssl_print_errors, stderr);
            return -1;
        }
    }

    /* set up client certificate verification if client_ca_file is configured */
    if (client_ca_file != NULL) {
        SSL_CTX_set_verify(ssl_ctx, SSL_VERIFY_PEER | SSL_VERIFY_FAIL_IF_NO_PEER_CERT, NULL);
        if (SSL_CTX_load_verify_locations(ssl_ctx, (*client_ca_file)->data.scalar, NULL) != 1) {
            h2o_configurator_errprintf(cmd, *client_ca_file, "failed to load client CA file:%s\n", (*client_ca_file)->data.scalar);
            ERR_print_errors_cb(on_openssl_print_errors, stderr);
            return -1;
        }
        /* Enable partial chain verification. That is done at the cert-store level, as the store is shared by the verification
         * callback of picotls for incoming TLS 1.3 connections. */
        X509_VERIFY_PARAM *vpm = X509_STORE_get0_param(SSL_CTX_get_cert_store(ssl_ctx));
        int ret = X509_VERIFY_PARAM_set_flags(vpm, X509_V_FLAG_PARTIAL_CHAIN);
        assert(ret == 1);
    }

    /* set session resumption context so that resumption will succeed only against the same certificate */
    if (raw_pubkey_count == 0) {
        uint8_t session_ctx[SSL_MAX_SID_CTX_LENGTH];
        unsigned session_ctx_len;
        H2O_BUILD_ASSERT(sizeof(session_ctx) == SHA256_DIGEST_LENGTH);
        int ret = X509_digest(SSL_CTX_get0_certificate(ssl_ctx), EVP_sha256(), session_ctx, &session_ctx_len);
        assert(ret == 1);
        assert(session_ctx_len == sizeof(session_ctx));
        ret = SSL_CTX_set_session_id_context(ssl_ctx, session_ctx, sizeof(session_ctx));
        assert(ret == 1);
    }

    /* Boringssl+neverbleed: transplant the private key to exdata and set SSL_PRIVATE_KEY_METHOD that uses that exdata. We do so
     * because, as of commit 52a2c00, boringssl allows only one of EVP_PKEY and SSL_PRIVATE_KEY_METHOD to be set. */
#ifdef OPENSSL_IS_BORINGSSL
    if (use_neverbleed)
        async_nb_boringssl_setup_key_method(ssl_ctx);
#endif

    return 0;
}

struct ech_create_opener_t {
    ptls_ech_create_opener_t super;
    struct ech_opener_config_t {
        ptls_key_exchange_context_t *keyex; /* NULL indicates end of configs */
        uint8_t config_id;
        ptls_hpke_kem_t *kem;
        ptls_hpke_cipher_suite_t **cipher_suites;
        uint8_t max_name_length;
        ptls_iovec_t ech_config;
        unsigned advertise : 1;
    } configs[1];
};

static ptls_aead_context_t *ech_create_opener(ptls_ech_create_opener_t *_self, ptls_hpke_kem_t **kem,
                                              ptls_hpke_cipher_suite_t **cipher, ptls_t *tls, uint8_t config_id,
                                              ptls_hpke_cipher_suite_id_t cipher_id, ptls_iovec_t enc, ptls_iovec_t info_prefix)
{
    struct ech_create_opener_t *self = (struct ech_create_opener_t *)_self;
    struct ech_opener_config_t *config = NULL;
    ptls_aead_context_t *aead = NULL;
    ptls_buffer_t info;
    int ret;

    *kem = NULL;
    *cipher = NULL;

    ptls_buffer_init(&info, "", 0);

    /* find matching config, or bail out if not found */
    for (config = self->configs; config->keyex != NULL; ++config)
        if (config->config_id == config_id)
            break;
    if (config->keyex == NULL)
        goto Exit;

    /* find matching cipher-suite, or bail out if not found */
    for (size_t i = 0; config->cipher_suites[i] != NULL; ++i) {
        if (config->cipher_suites[i]->id.kdf == cipher_id.kdf && config->cipher_suites[i]->id.aead == cipher_id.aead) {
            *cipher = config->cipher_suites[i];
            break;
        }
    }
    if (*cipher == NULL)
        goto Exit;

    /* build info */
    ptls_buffer_pushv(&info, info_prefix.base, info_prefix.len);
    ptls_buffer_pushv(&info, config->ech_config.base, config->ech_config.len);

    /* set kem, generate AEAD */
    *kem = config->kem;
    if ((ret = ptls_hpke_setup_base_r(*kem, *cipher, config->keyex, &aead, enc, ptls_iovec_init(info.base, info.off))) != 0)
        goto Exit;

Exit:
    ptls_buffer_dispose(&info);
    return aead;
}

static int on_config_one_ech(h2o_configurator_command_t *cmd, yoml_t *map, struct ech_opener_config_t *config)
{
    yoml_t **key_file, **config_id, **public_name, **cipher_suites, **max_name_length, **advertise;

    *config = (struct ech_opener_config_t){.cipher_suites = ptls_openssl_hpke_cipher_suites, .max_name_length = 64, .advertise = 1};

    if (h2o_configurator_parse_mapping(cmd, map, "key-file:s,config-id:s,public-name:s",
                                       "cipher-suite:a,max-name-length:s,advertise:s", &key_file, &config_id, &public_name,
                                       &cipher_suites, &max_name_length, &advertise) != 0)
        return -1;

    { /* Load private key. TODO use neverbleed instead of retaining the ECH private key inside h2o. We may not need or want
       * asynchronous handling though, because X25519 is lightweight. */
        FILE *fp;
        if ((fp = fopen((*key_file)->data.scalar, "rt")) == NULL) {
            h2o_configurator_errprintf(cmd, *key_file, "failed to open ECH private key file:%s:%s", (*key_file)->data.scalar,
                                       strerror(errno));
            return -1;
        }
        EVP_PKEY *pkey;
        if ((pkey = PEM_read_PrivateKey(fp, NULL, NULL, NULL)) == NULL) {
            h2o_configurator_errprintf(cmd, *key_file, "failed to load ECH private key from file:%s", (*key_file)->data.scalar);
            return -1;
        }
        if (ptls_openssl_create_key_exchange(&config->keyex, pkey) != 0) {
            h2o_configurator_errprintf(cmd, *key_file, "failed to setup ECH private key from file:%s", (*key_file)->data.scalar);
            return -1;
        }
        EVP_PKEY_free(pkey);
        fclose(fp);
    }

    /* determine kem */
    for (size_t i = 0; ptls_openssl_hpke_kems[i] != NULL; ++i) {
        if (ptls_openssl_hpke_kems[i]->keyex == config->keyex->algo) {
            config->kem = ptls_openssl_hpke_kems[i];
            break;
        }
    }
    if (config->kem == NULL) {
        h2o_configurator_errprintf(cmd, *key_file, "private key of type %s is not supported for ECH", config->keyex->algo->name);
        return -1;
    }

    /* replace ciphers to the provided list, if specified */
    if (cipher_suites != NULL) {
        config->cipher_suites = h2o_mem_alloc(sizeof(config->cipher_suites[0]) * ((*cipher_suites)->data.sequence.size + 1));
        for (size_t input_index = 0; input_index < (*cipher_suites)->data.sequence.size; ++input_index) {
            yoml_t *input = (*cipher_suites)->data.sequence.elements[input_index];
            if (input->type != YOML_TYPE_SCALAR) {
                h2o_configurator_errprintf(cmd, input, "elements of cipher-suites must be a string");
                return -1;
            }
            ptls_hpke_cipher_suite_t **cand;
            for (cand = ptls_openssl_hpke_cipher_suites; *cand != NULL; ++cand)
                if (strcasecmp(input->data.scalar, (*cand)->name) == 0)
                    break;
            if (*cand == NULL) {
                h2o_configurator_errprintf(cmd, input,
                                           "ECH cipher-suite not found; should be in specified in the form of <kdf>/<aead> using "
                                           "the names defined in IANA HPKE registry");
                return -1;
            }
            config->cipher_suites[input_index] = *cand;
        }
        config->cipher_suites[(*cipher_suites)->data.sequence.size] = NULL;
    }

    /* rest of the parameters */
    if (h2o_configurator_scanf(cmd, *config_id, "%" SCNu8, &config->config_id) != 0) {
        h2o_configurator_errprintf(cmd, *config_id, "config_id must be uint8");
        return -1;
    }
    if (max_name_length != NULL &&
        (h2o_configurator_scanf(cmd, *max_name_length, "%" SCNu8, &config->max_name_length) != 0 || config->max_name_length < 64)) {
        h2o_configurator_errprintf(cmd, *max_name_length, "max-name-length must be a number between 64 and 255");
        return -1;
    }
    if (advertise != NULL) {
        ssize_t v;
        if ((v = h2o_configurator_get_one_of(cmd, *advertise, "NO,YES")) == -1) {
            h2o_configurator_errprintf(cmd, *advertise, "advertise must be either YES or NO (default: YES)");
            return -1;
        }
        config->advertise = !!v;
    }

    { /* build ECHConfig */
        ptls_buffer_t buf;
        ptls_buffer_init(&buf, "", 0);
        int ret = ptls_ech_encode_config(&buf, config->config_id, config->kem, config->keyex->pubkey, config->cipher_suites,
                                         config->max_name_length, (*public_name)->data.scalar);
        if (ret != 0)
            h2o_fatal("failed to build ECHConfig:%d", ret);
        config->ech_config = ptls_iovec_init(buf.base, buf.off); /* steal ownership of malloc'ed memory */
    }

    return 0;
}

/**
 * Given config, instantiates opener and retry_configs.
 */
static int on_config_ech(h2o_configurator_command_t *cmd, yoml_t *configs, ptls_ech_create_opener_t **_opener,
                         ptls_iovec_t *retry_configs)
{
    struct ech_create_opener_t *opener =
        h2o_mem_alloc(sizeof(opener) + sizeof(opener->configs[0]) * (configs->data.sequence.size + 1));
    *opener = (struct ech_create_opener_t){{ech_create_opener}};
    *_opener = &opener->super;

    /* By default, retry_configs is not set, indicating that ECH support is not to be advertised. Note that while in the midst of
     * turning off ECH, we might continue accepting ECH handshakes but not advertise retry_configs. */
    *retry_configs = ptls_iovec_init(NULL, 0);

    /* parse configs being provided */
    for (size_t config_index = 0; config_index < configs->data.sequence.size; ++config_index) {
        yoml_t *element = configs->data.sequence.elements[config_index];
        if (element->type != YOML_TYPE_MAPPING) {
            h2o_configurator_errprintf(cmd, element, "elements of ech must be a mapping");
            return -1;
        }
        if (on_config_one_ech(cmd, element, opener->configs + config_index) != 0)
            return -1;

        /* append to retry_config */
        if (opener->configs[config_index].advertise) {
            if (retry_configs->base == NULL)
                *retry_configs = ptls_iovec_init(h2o_mem_alloc(2), 2);
            retry_configs->base =
                h2o_mem_realloc(retry_configs->base, retry_configs->len + opener->configs[config_index].ech_config.len);
            memcpy(retry_configs->base + retry_configs->len, opener->configs[config_index].ech_config.base,
                   opener->configs[config_index].ech_config.len);
            retry_configs->len += opener->configs[config_index].ech_config.len;
        }
    }

    /* terminate the list of configs */
    opener->configs[configs->data.sequence.size] = (struct ech_opener_config_t){NULL};

    /* write the length of retry_configs */
    if (retry_configs->base != NULL) {
        uint16_t len = retry_configs->len - 2;
        retry_configs->base[0] = (uint8_t)(len >> 8);
        retry_configs->base[1] = (uint8_t)len;
    }

    return 0;
}

static int listener_setup_ssl(h2o_configurator_command_t *cmd, h2o_configurator_context_t *ctx, yoml_t *listen_node,
                              yoml_t **ssl_node, yoml_t **cc_node, yoml_t **initcwnd_node, struct listener_config_t *listener,
                              int listener_is_new)
{
    yoml_t **dh_file, **min_version, **max_version, **key_exchange_tls13_node, **cipher_suite, **cipher_suite_tls13_node,
        **ocsp_update_cmd, **ocsp_update_interval_node, **ocsp_max_failures_node, **cipher_preference_node, **neverbleed_node,
        **http2_origin_frame_node, **client_ca_file, **ech_node, **max_tickets_node;
    struct listener_ssl_parsed_identity_t *parsed_identities;
    size_t num_parsed_identities;

    h2o_iovec_t *http2_origin_frame = NULL;
    long ssl_options = SSL_OP_ALL;
    int use_neverbleed = 1, use_picotls = 1; /* enabled by default */
    ptls_key_exchange_algorithm_t **key_exchange_tls13 = NULL;
    ptls_cipher_suite_t **cipher_suite_tls13 = NULL;
    struct {
        ptls_ech_create_opener_t *create_opener;
        ptls_iovec_t retry_configs;
    } ech = {NULL};
    uint8_t max_tickets = 0;

    if (!listener_is_new) {
        if (listener->ssl.size != 0 && ssl_node == NULL) {
            h2o_configurator_errprintf(cmd, listen_node, "cannot accept HTTP; already defined to accept HTTPS");
            return -1;
        }
        if (listener->ssl.size == 0 && ssl_node != NULL) {
            h2o_configurator_errprintf(cmd, *ssl_node, "cannot accept HTTPS; already defined to accept HTTP");
            return -1;
        }
    }

    if (ssl_node == NULL)
        return 0;

    { /* parse the command structure, building `identities` */
        yoml_t **identity_node, **certificate_file, **key_file;
        if (h2o_configurator_parse_mapping(cmd, *ssl_node, NULL,
                                           "identity:a,certificate-file:s,key-file:s,min-version:s,minimum-version:s,max-version:s,"
                                           "maximum-version:s,key-exchange-tls1.3:a,cipher-suite:s,cipher-suite-tls1.3:a,"
                                           "ocsp-update-cmd:s,ocsp-update-interval:*,ocsp-max-failures:*,dh-file:s,"
                                           "cipher-preference:*,neverbleed:*,http2-origin-frame:*,client-ca-file:s,ech:a,"
                                           "max-tickets:s",
                                           &identity_node, &certificate_file, &key_file, &min_version, &min_version, &max_version,
                                           &max_version, &key_exchange_tls13_node, &cipher_suite, &cipher_suite_tls13_node,
                                           &ocsp_update_cmd, &ocsp_update_interval_node, &ocsp_max_failures_node, &dh_file,
                                           &cipher_preference_node, &neverbleed_node, &http2_origin_frame_node, &client_ca_file,
                                           &ech_node, &max_tickets_node) != 0)
            return -1;
        if (identity_node != NULL) {
            if (certificate_file != NULL || key_file != NULL) {
                h2o_configurator_errprintf(cmd, *identity_node,
                                           "either one of `identity` or `certificate-file`-`key-file` pair can be used");
                return -1;
            }
            if ((*identity_node)->data.sequence.size == 0) {
                h2o_configurator_errprintf(cmd, *identity_node, "at least one identity must be specified");
                return -1;
            }
            parsed_identities = alloca(sizeof(*parsed_identities) * (*identity_node)->data.sequence.size);
            num_parsed_identities = (*identity_node)->data.sequence.size;
            for (size_t src_index = 0; src_index != (*identity_node)->data.sequence.size; ++src_index) {
                yoml_t *src = (*identity_node)->data.sequence.elements[src_index];
                if (src->type != YOML_TYPE_MAPPING) {
                    h2o_configurator_errprintf(cmd, src, "elements of `identity` must be a mapping");
                    return -1;
                }
                /* Calculate the destination slot as the index of `listener_ssl_config_t::identities`:
                 * - in the configuration file, identities are listed in the order of preference, where the last entry acts as the
                 *   default
                 * - in `listener_ssl_config_t::indentities`, the default entry is the first entry and the rest are the alternatives
                 *   stored in the order of preference. */
                size_t dst_index = (src_index + 1) % (*identity_node)->data.sequence.size;
                if (h2o_configurator_parse_mapping(cmd, src, "certificate-file:s,key-file:s", NULL,
                                                   &parsed_identities[dst_index].certificate_file,
                                                   &parsed_identities[dst_index].key_file) != 0)
                    return -1;
            }
        } else {
            if (certificate_file == NULL || key_file == NULL) {
                h2o_configurator_errprintf(cmd, *ssl_node, "cannot find mandatory attribute: %s",
                                           certificate_file == NULL ? "certificate-file" : "key-file");
                return -1;
            }
            parsed_identities = alloca(sizeof(*parsed_identities));
            num_parsed_identities = 1;
            parsed_identities[0].certificate_file = certificate_file;
            parsed_identities[0].key_file = key_file;
        }
    }

    /* parse misc. parameters */
    if (cipher_preference_node != NULL) {
        switch (h2o_configurator_get_one_of(cmd, *cipher_preference_node, "client,server")) {
        case 0:
            ssl_options &= ~SSL_OP_CIPHER_SERVER_PREFERENCE;
            break;
        case 1:
            ssl_options |= SSL_OP_CIPHER_SERVER_PREFERENCE;
            break;
        default:
            return -1;
        }
    }
    if (neverbleed_node != NULL && (use_neverbleed = (int)h2o_configurator_get_one_of(cmd, *neverbleed_node, "off,on")) == -1)
        return -1;
    if (http2_origin_frame_node != NULL) {
        switch ((*http2_origin_frame_node)->type) {
        case YOML_TYPE_SCALAR:
            if ((http2_origin_frame = build_http2_origin_frame(cmd, http2_origin_frame_node, 1)) == NULL)
                return -1;
            break;
        case YOML_TYPE_SEQUENCE:
            if ((http2_origin_frame = build_http2_origin_frame(cmd, (*http2_origin_frame_node)->data.sequence.elements,
                                                               (*http2_origin_frame_node)->data.sequence.size)) == NULL)
                return -1;
            break;
        default:
            h2o_configurator_errprintf(cmd, *http2_origin_frame_node,
                                       "argument to `http2-origin-frame` must be either a scalar or a sequence");
            return -1;
        }
    }
    if (min_version != NULL) {
#define MAP(tok, op)                                                                                                               \
    if (strcasecmp((*min_version)->data.scalar, tok) == 0) {                                                                       \
        ssl_options |= (op);                                                                                                       \
        goto VersionFound;                                                                                                         \
    }
        MAP("sslv2", 0);
        MAP("sslv3", SSL_OP_NO_SSLv2);
        MAP("tlsv1", SSL_OP_NO_SSLv2 | SSL_OP_NO_SSLv3);
        MAP("tlsv1.1", SSL_OP_NO_SSLv2 | SSL_OP_NO_SSLv3 | SSL_OP_NO_TLSv1);
#ifdef SSL_OP_NO_TLSv1_1
        MAP("tlsv1.2", SSL_OP_NO_SSLv2 | SSL_OP_NO_SSLv3 | SSL_OP_NO_TLSv1 | SSL_OP_NO_TLSv1_1);
#endif
#ifdef SSL_OP_NO_TLSv1_2
        MAP("tlsv1.3", SSL_OP_NO_SSLv2 | SSL_OP_NO_SSLv3 | SSL_OP_NO_TLSv1 | SSL_OP_NO_TLSv1_1 | SSL_OP_NO_TLSv1_2);
#endif
#undef MAP
        h2o_configurator_errprintf(cmd, *min_version, "unknown protocol version: %s", (*min_version)->data.scalar);
    VersionFound:;
    } else {
        /* default is >= TLSv1 */
        ssl_options |= SSL_OP_NO_SSLv2 | SSL_OP_NO_SSLv3;
    }
    if (max_version != NULL) {
        if (strcasecmp((*max_version)->data.scalar, "tlsv1.3") < 0) {
#ifdef SSL_OP_NO_TLSv1_3
            ssl_options |= SSL_OP_NO_TLSv1_3;
#endif
            use_picotls = 0;
        }
    }

    /* setup OCSP stapling context as `ocsp_stapling`, or set to NULL if disabled */
    struct listener_ssl_ocsp_stapling_t *ocsp_stapling = h2o_mem_alloc(sizeof(*ocsp_stapling));
    *ocsp_stapling = (struct listener_ssl_ocsp_stapling_t){
        .interval = 4 * 60 * 60, /* default update interval of 4 hours */
        .max_failures = 3,       /* by default, permit 3 consecutive failures before temporary disabling OCSP stapling */
        .cmd = "share/h2o/fetch-ocsp-response",
    };
    if (ocsp_update_cmd != NULL)
        ocsp_stapling->cmd = h2o_strdup(NULL, (*ocsp_update_cmd)->data.scalar, SIZE_MAX).base;
    if (ocsp_max_failures_node != NULL) {
        if (h2o_configurator_scanf(cmd, *ocsp_max_failures_node, "%u", &ocsp_stapling->max_failures) != 0)
            goto Error;
    }
    if (ocsp_update_interval_node != NULL) {
        if (h2o_configurator_scanf(cmd, *ocsp_update_interval_node, "%" SCNu64, &ocsp_stapling->interval) != 0)
            goto Error;
        if (ocsp_stapling->interval == 0)
            ocsp_stapling = NULL;
    }

    /* add the host to the existing SSL config, if the certificate file is already registered */
    if (ctx->hostconf != NULL) {
        for (size_t i = 0; i != listener->ssl.size; ++i) {
            struct listener_ssl_config_t *ssl_config = listener->ssl.entries[i];
            /* bail out if there's config mismatch */
            if (!ssl_identity_is_equal(ssl_config, parsed_identities, num_parsed_identities))
                continue;
            /* matched! add host */
            listener_setup_ssl_add_host(ssl_config, ctx->hostconf->authority.hostport);
            return 0;
        }
    }

/* disable tls compression to avoid "CRIME" attacks (see http://en.wikipedia.org/wiki/CRIME) */
#ifdef SSL_OP_NO_COMPRESSION
    ssl_options |= SSL_OP_NO_COMPRESSION;
#endif

#ifdef SSL_OP_NO_RENEGOTIATION
    ssl_options |= SSL_OP_NO_RENEGOTIATION;
#endif

    /* disable neverbleed in case the process is not going to serve requests */
    if (use_neverbleed) {
        switch (conf.run_mode) {
        case RUN_MODE_DAEMON:
        case RUN_MODE_MASTER:
            use_neverbleed = 0;
            break;
        default:
            break;
        }
    }

    if (use_picotls) {
        if (key_exchange_tls13_node != NULL) {
            assert((*key_exchange_tls13_node)->type == YOML_TYPE_SEQUENCE);
            if ((*key_exchange_tls13_node)->data.sequence.size == 0) {
                h2o_configurator_errprintf(cmd, *key_exchange_tls13_node, "key-exchanges-tls1.3 cannot be empty");
                goto Error;
            }
            key_exchange_tls13 = h2o_mem_alloc(((*key_exchange_tls13_node)->data.sequence.size + 1) * sizeof(*key_exchange_tls13));
            size_t slot;
            for (slot = 0; slot < (*key_exchange_tls13_node)->data.sequence.size; ++slot) {
                yoml_t *element = (*key_exchange_tls13_node)->data.sequence.elements[slot];
                if (element->type != YOML_TYPE_SCALAR) {
                    h2o_configurator_errprintf(cmd, element, "elements of key-exchanges-tls1.3 must be a scalar");
                    goto Error;
                }
                ptls_key_exchange_algorithm_t **named;
                for (named = ptls_openssl_key_exchanges_all; *named != NULL; ++named)
                    if (strcasecmp((*named)->name, element->data.scalar) == 0)
                        break;
                if (*named != NULL) {
                    key_exchange_tls13[slot] = *named;
#if !PTLS_OPENSSL_HAVE_X25519
                } else if (strcasecmp(ptls_minicrypto_x25519.name, element->data.scalar) == 0) {
                    key_exchange_tls13[slot] = &ptls_minicrypto_x25519;
#endif
                } else {
                    h2o_configurator_errprintf(cmd, element, "key-exchange not found: %s", element->data.scalar);
                    goto Error;
                }
            }
            key_exchange_tls13[slot] = NULL;
        }
        if (cipher_suite_tls13_node != NULL &&
            (cipher_suite_tls13 = parse_tls13_ciphers(cmd, *cipher_suite_tls13_node, listener->quic.ctx != NULL)) == NULL)
            goto Error;
    } else if (listener->quic.ctx != NULL) {
        h2o_configurator_errprintf(cmd, *ssl_node, "QUIC support requires TLS 1.3 using picotls");
        goto Error;
    }

    /* ECH: only the first SSL entry for each address can have ECH configured. For entries sharing the same address, supply the
     * the values configured for the first entry. */
    if (ech_node != NULL) {
        if (!use_picotls) {
            h2o_configurator_errprintf(cmd, *ech_node, "ECH requires use of TLS 1.3");
            goto Error;
        }
        if (listener->ssl.size != 0) {
            h2o_configurator_errprintf(cmd, *ech_node, "only the first `ssl` node for each address may have `ech` configured");
            goto Error;
        }
        if (on_config_ech(cmd, *ech_node, &ech.create_opener, &ech.retry_configs) != 0)
            goto Error;
    } else if (listener->ssl.size != 0 && listener->ssl.entries[0]->identities[0].ptls.ctx != NULL) {
        ptls_context_t *base = listener->ssl.entries[0]->identities[0].ptls.ctx;
        ech.create_opener = base->ech.server.create_opener;
        ech.retry_configs = base->ech.server.retry_configs;
    }

    if (max_tickets_node != NULL) {
        if (h2o_configurator_scanf(cmd, *max_tickets_node, "%" SCNu8, &max_tickets) != 0)
            goto Error;
        if (!use_picotls) {
            h2o_configurator_errprintf(cmd, *max_tickets_node, "ticket-requests extension requires use of TLS 1.3");
            goto Error;
        }
    }

    /* create a new entry in the SSL context list */
    struct listener_ssl_config_t *ssl_config = h2o_mem_alloc(sizeof(*ssl_config));
    memset(ssl_config, 0, sizeof(*ssl_config));
    h2o_vector_reserve(NULL, &listener->ssl, listener->ssl.size + 1);
    listener->ssl.entries[listener->ssl.size++] = ssl_config;
    if (ctx->hostconf != NULL) {
        listener_setup_ssl_add_host(ssl_config, ctx->hostconf->authority.hostport);
    }
    ssl_config->http2_origin_frame = http2_origin_frame;
    ssl_config->identities = h2o_mem_alloc(sizeof(*ssl_config->identities) * (num_parsed_identities + 1));

    /* load identities */
    for (size_t identity_index = 0; identity_index < num_parsed_identities; ++identity_index) {

        struct listener_ssl_parsed_identity_t *parsed = &parsed_identities[identity_index];
        struct listener_ssl_identity_t *identity = &ssl_config->identities[identity_index];
        *identity = (struct listener_ssl_identity_t){
            .certificate_file = h2o_strdup(NULL, (*parsed->certificate_file)->data.scalar, SIZE_MAX).base,
            .key_file = h2o_strdup(NULL, (*parsed->key_file)->data.scalar, SIZE_MAX).base,
            .dynamic =
                {
                    .mutex = PTHREAD_MUTEX_INITIALIZER,
                },
        };

        /* initialize OpenSSL context */
        identity->ossl = SSL_CTX_new(SSLv23_server_method());
#ifdef OPENSSL_IS_BORINGSSL
        /* unlock TLS1.0 for min version */
        SSL_CTX_set_min_proto_version(identity->ossl, TLS1_VERSION);
#endif
        SSL_CTX_set_options(identity->ossl, ssl_options);

        /* Turn on async signing, if available. In case of boringssl, SSL_PRIVAKE_KEY_METHOD is set up after RSA private keys are
         * obtained. */
#if H2O_CAN_OSSL_ASYNC
        if (use_neverbleed)
            SSL_CTX_set_mode(identity->ossl, SSL_CTX_get_mode(identity->ossl) | SSL_MODE_ASYNC);
#endif

        setup_ecc_key(identity->ossl);
        if (cipher_suite != NULL && SSL_CTX_set_cipher_list(identity->ossl, (*cipher_suite)->data.scalar) != 1) {
            h2o_configurator_errprintf(cmd, *cipher_suite, "failed to setup SSL cipher suite\n");
            ERR_print_errors_cb(on_openssl_print_errors, stderr);
            goto Error;
        }
        if (dh_file != NULL) {
            BIO *bio = BIO_new_file((*dh_file)->data.scalar, "r");
            if (bio == NULL) {
                h2o_configurator_errprintf(cmd, *dh_file, "failed to load dhparam file:%s\n", (*dh_file)->data.scalar);
                ERR_print_errors_cb(on_openssl_print_errors, stderr);
                goto Error;
            }
            DH *dh = PEM_read_bio_DHparams(bio, NULL, NULL, NULL);
            BIO_free(bio);
            if (dh == NULL) {
                h2o_configurator_errprintf(cmd, *dh_file, "failed to load dhparam file:%s\n", (*dh_file)->data.scalar);
                ERR_print_errors_cb(on_openssl_print_errors, stderr);
                goto Error;
            }
            SSL_CTX_set_tmp_dh(identity->ossl, dh);
            SSL_CTX_set_options(identity->ossl, SSL_OP_SINGLE_DH_USE);
            DH_free(dh);
        }
#if H2O_USE_NPN
        h2o_ssl_register_npn_protocols(identity->ossl, h2o_npn_protocols);
#endif
#if H2O_USE_ALPN
        h2o_ssl_register_alpn_protocols(identity->ossl, h2o_alpn_protocols);
#endif
#ifndef OPENSSL_NO_OCSP
        SSL_CTX_set_tlsext_status_cb(identity->ossl, on_staple_ocsp_ossl);
        SSL_CTX_set_tlsext_status_arg(identity->ossl, identity);
#endif

        /* load identity */
        ptls_iovec_t raw_pubkey;
        if (load_ssl_identity(cmd, identity->ossl, &identity->cert_chain_pem, &raw_pubkey, use_neverbleed, parsed,
                              client_ca_file) != 0)
            goto Error;

        if (use_picotls) {
            const char *errstr = listener_setup_ssl_picotls(listener, identity, raw_pubkey, key_exchange_tls13, cipher_suite_tls13,
                                                            !!(ssl_options & SSL_OP_CIPHER_SERVER_PREFERENCE), use_neverbleed,
                                                            ech.create_opener, ech.retry_configs, max_tickets);
            if (errstr != NULL) {
                /* It is a fatal error to setup TLS 1.3 context, when setting up alternative identities, or a QUIC context. */
                if (identity != ssl_config->identities || listener->quic.ctx != NULL) {
                    h2o_configurator_errprintf(cmd, *ssl_node, "%s", errstr);
                    goto Error;
                }
                h2o_configurator_errprintf(cmd, *ssl_node, "%s; TLS 1.3 will be disabled", errstr);
            }
            if (listener->quic.ctx != NULL && listener->quic.ctx->tls == NULL)
                listener->quic.ctx->tls = ssl_config->identities[0].ptls.ctx;
        } else if (raw_pubkey.base != NULL) {
            h2o_configurator_errprintf(cmd, *parsed->certificate_file, "raw public key can only be used with TLS 1.3 or QUIC");
            goto Error;
        }

        /* special action for the first identity */
        if (identity == ssl_config->identities) {
            /* set SNI callback to the first SSL context, when we are about to add a second context */
            if (listener->ssl.size == 1) {
                SSL_CTX *ossl = listener->ssl.entries[0]->identities[0].ossl;
                SSL_CTX_set_tlsext_servername_callback(ossl, on_sni_callback);
                SSL_CTX_set_tlsext_servername_arg(ossl, listener);
            }
            /* associate picotls context to SSL_CTX, so that the handshake can switch to TLS 1.3 */
            if (identity->ptls.ctx != NULL)
                h2o_socket_ssl_set_picotls_context(identity->ossl, identity->ptls.ctx);
        } else {
            /* at the moment, on the OpenSSL-side, we do not support multiple types of certificate. */
            SSL_CTX_free(identity->ossl);
            identity->ossl = NULL;
        }

        /* start OCSP fetcher */
        if (ocsp_stapling != NULL && (identity->ptls.ctx == NULL || !identity->ptls.ctx->use_raw_public_keys)) {
            identity->ocsp_stapling = ocsp_stapling;
            switch (conf.run_mode) {
            case RUN_MODE_WORKER: {
                pthread_t tid;
                h2o_multithread_create_thread(&tid, NULL, ocsp_updater_thread, identity);
            } break;
            case RUN_MODE_MASTER:
            case RUN_MODE_DAEMON:
                /* nothing to do */
                break;
            case RUN_MODE_TEST: {
                h2o_buffer_t *respbuf;
                fprintf(stderr, "[OCSP Stapling] testing for certificate file:%s\n", identity->certificate_file);
                switch (get_ocsp_response(ocsp_stapling->cmd, identity->cert_chain_pem, &respbuf)) {
                case 0:
                    h2o_buffer_dispose(&respbuf);
                    fprintf(stderr, "[OCSP Stapling] stapling works for file:%s\n", identity->certificate_file);
                    break;
                case EX_TEMPFAIL:
                    h2o_configurator_errprintf(cmd, *parsed->certificate_file, "[OCSP Stapling] temporary failed for file:%s\n",
                                               identity->certificate_file);
                    break;
                default:
                    h2o_configurator_errprintf(cmd, *parsed->certificate_file,
                                               "[OCSP Stapling] does not work, will be disabled for file:%s\n",
                                               identity->certificate_file);
                    break;
                }
            } break;
            }
        }
    }

    /* terminate the identity list */
    ssl_config->identities[num_parsed_identities].certificate_file = NULL;

    /* congestion control is a concept of the transport but we want to control it per-host, hence defined here */
    if (cc_node != NULL) {
        if (listener->quic.ctx == NULL) {
            /* TCP; CC name is kept in the SSL config */
            ssl_config->cc.tcp = h2o_strdup(NULL, (*cc_node)->data.scalar, SIZE_MAX);
        } else {
            /* QUIC; set quicly_context_t::init_cc (used for initialization) and ::cc for changing the type upon receiving SNI */
            quicly_cc_type_t **cand;
            for (cand = quicly_cc_all_types; *cand != NULL; ++cand)
                if (strcasecmp((*cand)->name, (*cc_node)->data.scalar) == 0)
                    break;
            if (*cand != NULL) {
                if (listener_is_new)
                    listener->quic.ctx->init_cc = (*cand)->cc_init;
                ssl_config->cc.quic = *cand;
            } else {
                h2o_configurator_errprintf(cmd, *cc_node, "specified congestion controller is unknown or unsupported for QUIC");
                goto Error;
            }
        }
    }

    /* initcwnd */
    if (initcwnd_node != NULL) {
        if (listener->quic.ctx == NULL) {
            /* TCP; skip as there's no way of setting */
        } else {
            /* QUIC */
            uint32_t initcwnd_packets;
            if (h2o_configurator_scanf(cmd, *initcwnd_node, "%" SCNu32, &initcwnd_packets) != 0)
                goto Error;
            listener->quic.ctx->initcwnd_packets = initcwnd_packets;
        }
    }

    return 0;

Error:
    return -1;
}

static struct listener_config_t *find_listener(struct sockaddr *addr, socklen_t addrlen, int is_quic)
{
    size_t i;

    for (i = 0; i != conf.num_listeners; ++i) {
        struct listener_config_t *listener = conf.listeners[i];
        if (listener->addrlen == addrlen && h2o_socket_compare_address((void *)&listener->addr, addr, 1) == 0 &&
            (listener->quic.ctx != NULL) == is_quic)
            return listener;
    }

    return NULL;
}

static struct listener_config_t *add_listener(int fd, struct sockaddr *addr, socklen_t addrlen, int is_global, int proxy_protocol,
                                              unsigned sndbuf, unsigned rcvbuf)
{
    struct listener_config_t *listener = h2o_mem_alloc(sizeof(*listener));

    memset(listener, 0, sizeof(*listener));
    h2o_vector_reserve(NULL, &listener->fds, 1);
    listener->fds.entries[listener->fds.size++] = fd;
    memcpy(&listener->addr, addr, addrlen);
    listener->addrlen = addrlen;
    if (is_global) {
        listener->hosts = NULL;
    } else {
        listener->hosts = h2o_mem_alloc(sizeof(listener->hosts[0]));
        listener->hosts[0] = NULL;
    }
    memset(&listener->ssl, 0, sizeof(listener->ssl));
    memset(&listener->quic, 0, sizeof(listener->quic));
    listener->quic.qpack = (h2o_http3_qpack_context_t){.encoder_table_capacity = 4096 /* our default */};
    listener->proxy_protocol = proxy_protocol;
    listener->tcp_congestion_controller = h2o_iovec_init(NULL, 0);
    listener->sndbuf = sndbuf;
    listener->rcvbuf = rcvbuf;

    conf.listeners = h2o_mem_realloc(conf.listeners, sizeof(*conf.listeners) * (conf.num_listeners + 1));
    conf.listeners[conf.num_listeners++] = listener;

    return listener;
}

static int find_listener_from_server_starter(struct sockaddr *addr, int type)
{
    size_t i;

    assert(conf.server_starter.fds != NULL);
    assert(conf.server_starter.num_fds != 0);

    for (i = 0; i != conf.server_starter.num_fds; ++i) {
        struct {
            union {
                struct sockaddr sa;
                struct sockaddr_storage ss;
            } addr;
            int type;
        } actual;
        socklen_t l = sizeof(actual.addr);
        if (getsockname(conf.server_starter.fds[i], &actual.addr.sa, &l) != 0) {
            fprintf(stderr, "could not get the socket address of fd %d given as $" SERVER_STARTER_PORT "\n",
                    conf.server_starter.fds[i]);
            exit(EX_CONFIG);
        }
        l = sizeof(actual.type);
        if (getsockopt(conf.server_starter.fds[i], SOL_SOCKET, SO_TYPE, &actual.type, &l) != 0) {
            fprintf(stderr, "could not get the socket type of fd %d given as $" SERVER_STARTER_PORT "\n",
                    conf.server_starter.fds[i]);
            exit(EX_CONFIG);
        }
        if (h2o_socket_compare_address(&actual.addr.sa, addr, 1) == 0 && actual.type == type)
            goto Found;
    }
    /* not found */
    return -1;

Found:
    conf.server_starter.bound_fd_map[i] = 1;
    return conf.server_starter.fds[i];
}

static int open_unix_listener(h2o_configurator_command_t *cmd, yoml_t *node, struct sockaddr_un *sa, yoml_t **owner_node,
                              yoml_t **group_node, yoml_t **permission_node)
{
    struct stat st;
    int fd = -1;
    struct passwd *owner = NULL, pwbuf;
    char pwbuf_buf[65536];
    gid_t owner_gid = -1;
    unsigned mode = UINT_MAX;

    /* obtain owner and permission */
    if (owner_node == NULL && group_node != NULL) {
        h2o_configurator_errprintf(cmd, *group_node, "`group` cannot be used without `owner`");
        goto ErrorExit;
    }
    if (owner_node != NULL) {
        int r = getpwnam_r((*owner_node)->data.scalar, &pwbuf, pwbuf_buf, sizeof(pwbuf_buf), &owner);
        if (r != 0 || owner == NULL) {
            h2o_configurator_errprintf(cmd, *owner_node, "failed to obtain uid of user:%s: %s", (*owner_node)->data.scalar,
                                       (r == 0 ? "Not found" : strerror(r)));
            goto ErrorExit;
        }
        owner_gid = owner->pw_gid;
        if (group_node != NULL) {
            struct group *group = NULL, grbuf;
            char grbuf_buf[65536];
            r = getgrnam_r((*group_node)->data.scalar, &grbuf, grbuf_buf, sizeof(grbuf_buf), &group);
            if (r != 0 || group == NULL) {
                h2o_configurator_errprintf(cmd, *group_node, "failed to obtain gid of group:%s: %s", (*group_node)->data.scalar,
                                           (r == 0 ? "Not found" : strerror(r)));
                goto ErrorExit;
            }
            owner_gid = group->gr_gid;
        }
    }
    if (permission_node != NULL && h2o_configurator_scanf(cmd, *permission_node, "%o", &mode) != 0) {
        h2o_configurator_errprintf(cmd, *permission_node, "`permission` must be an octal number");
        goto ErrorExit;
    }

    /* remove existing socket file as suggested in #45 */
    if (lstat(sa->sun_path, &st) == 0) {
        if (S_ISSOCK(st.st_mode)) {
            unlink(sa->sun_path);
        } else {
            h2o_configurator_errprintf(cmd, node, "path:%s already exists and is not an unix socket.", sa->sun_path);
            goto ErrorExit;
        }
    }

    /* add new listener */
    if ((fd = socket(AF_UNIX, SOCK_STREAM, 0)) == -1 || bind(fd, (void *)sa, sizeof(*sa)) != 0 || listen(fd, H2O_SOMAXCONN) != 0) {
        h2o_configurator_errprintf(NULL, node, "failed to listen to socket:%s: %s", sa->sun_path, strerror(errno));
        goto ErrorExit;
    }
    set_cloexec(fd);

    /* set file owner and permission */
    if (owner != NULL && chown(sa->sun_path, owner->pw_uid, owner_gid) != 0) {
        h2o_configurator_errprintf(NULL, node, "failed to chown socket:%s to %s (gid %u): %s", sa->sun_path, owner->pw_name,
                                   (unsigned)owner_gid, strerror(errno));
        goto ErrorExit;
    }
    if (mode != UINT_MAX && chmod(sa->sun_path, mode) != 0) {
        h2o_configurator_errprintf(NULL, node, "failed to chmod socket:%s to %o: %s", sa->sun_path, mode, strerror(errno));
        goto ErrorExit;
    }

    return fd;

ErrorExit:
    if (fd != -1)
        close(fd);
    return -1;
}

static void socket_reuseport(int fd)
{
#if H2O_USE_REUSEPORT
    int opt = 1;
    if (setsockopt(fd, SOL_SOCKET, H2O_SO_REUSEPORT, &opt, sizeof(opt)) != 0)
        fprintf(stderr, "[warning] setsockopt(SO_REUSEPORT) failed:%s\n", strerror(errno));
#endif
}

/**
 * Opens an INET or INET6 socket for accepting connections. When the protocol is UDP, SO_REUSEPORT is set if available.
 */
static int open_listener(int domain, int type, int protocol, struct sockaddr *addr, socklen_t addrlen, const char *iface)
{
    int fd;
    if ((fd = socket(domain, type, protocol)) == -1) {
        h2o_perror("socket failed");
        goto Error;
    }
    set_cloexec(fd);

    /* set SO_*, IP_* options */
#ifdef IPV6_V6ONLY
    if (domain == AF_INET6) {
        int flag = 1;
        if (setsockopt(fd, IPPROTO_IPV6, IPV6_V6ONLY, &flag, sizeof(flag)) != 0) {
            perror("setsockopt(IPV6_V6ONLY) failed");
            goto Error;
        }
    }
#endif

#if defined(__linux__)
    if (conf.bp.nic_count > 0) {
        h2o_busypoll_bind_interface(fd, iface);
    }
#endif

    switch (type) {
    case SOCK_STREAM: {
        if (conf.tcp_reuseport)
            socket_reuseport(fd);
        /* TCP: set SO_REUSEADDR flag to avoid TIME_WAIT after shutdown */
        int on = 1;
        if (setsockopt(fd, SOL_SOCKET, SO_REUSEADDR, &on, sizeof(on)) != 0)
            goto Error;
    } break;
    case SOCK_DGRAM:
        /* UDP: set SO_REUSEPORT and DF bit */
        socket_reuseport(fd);
        h2o_socket_set_df_bit(fd, domain);
        break;
    default:
        h2o_fatal("unexpected socket type %d", type);
        break;
    }

    /* bind */
    if (bind(fd, addr, addrlen) != 0) {
        h2o_perror("bind failed");
        goto Error;
    }

    /* XXX we just assume for non TCP listeners we are not using the BPF
     * filter
     */
    if (protocol != IPPROTO_TCP) {
        int ret;
        struct sockaddr_storage ss;
        socklen_t len = sizeof(ss);
        ret = getsockname(fd, (struct sockaddr *)&ss, &len);
        if (ret != 0) {
            fprintf(stderr, "getsockname failed on listener: %s\n", strerror(errno));
        }
    }

    return fd;

Error:
    if (fd != -1)
        close(fd);

    return -1;
}

static int finish_open_listener(int fd, int apply_bpf_filter, int cpus)
{
    struct sockaddr_storage ss;
    socklen_t sslen = sizeof(ss);
    int ret = 0;

    if (fd < 0)
        goto Error;

    ret = getsockname(fd, (struct sockaddr *)&ss, &sslen);
    if (ret != 0) {
        fprintf(stderr, "getsockname failed on listener: %s\n", strerror(errno));
    }
    if (ss.ss_family == AF_UNIX) {
        fprintf(stderr, "dont finish AF_UNIX socket listener\n");
        return 0;
    } else if (ss.ss_family == AF_INET) {
        fprintf(stderr, "will finish AF_INET socket\n");
    } else if (ss.ss_family == AF_INET6) {
        fprintf(stderr, "will finish AF_INET6 socket\n");
    } else {
        fprintf(stderr, "unknown family: %lu, skipping finish\n", (unsigned long)ss.ss_family);
        return 0;
    }

    /* TCP-specific actions */
    if (1) {
#ifdef TCP_DEFER_ACCEPT
        { /* set TCP_DEFER_ACCEPT */
            int flag = 1;
            if (setsockopt(fd, IPPROTO_TCP, TCP_DEFER_ACCEPT, &flag, sizeof(flag)) != 0) {
                h2o_perror("cant set defer accept");
                goto Error;
            }
        }
#endif

#if defined(__linux__)
        /* if the cBPF filter is going to be applied, do it before the call
         * to listen
         */
        if (apply_bpf_filter) {
            h2o_busypoll_attach_cbpf(fd, cpus);
        }
#endif

        /* listen */
        if (listen(fd, H2O_SOMAXCONN) != 0) {
            h2o_perror("cant listen");
            goto Error;
        }
#ifdef SO_ACCEPTFILTER
        { /* set SO_ACCEPTFILTER */
            struct accept_filter_arg arg = {0};
            strcpy(arg.af_name, "httpready");
            if (setsockopt(fd, SOL_SOCKET, SO_ACCEPTFILTER, &arg, sizeof(arg)) != 0)
                fprintf(stderr, "[warning] failed to set SO_ACCEPTFILTER:%s\n", strerror(errno));
        }
#endif
        /* set TCP_FASTOPEN; when tfo_queues is zero TFO is always disabled */
        if (conf.tfo_queues > 0) {
#ifdef TCP_FASTOPEN
            int tfo_queues;
#ifdef __APPLE__
            /* In OS X, the option value for TCP_FASTOPEN must be 1 if is's enabled */
            tfo_queues = 1;
#else
            tfo_queues = conf.tfo_queues;
#endif
            if (setsockopt(fd, IPPROTO_TCP, TCP_FASTOPEN, (const void *)&tfo_queues, sizeof(tfo_queues)) != 0)
                fprintf(stderr, "[warning] failed to set TCP_FASTOPEN:%s\n", strerror(errno));
#else
            assert(!"conf.tfo_queues not zero on platform without TCP_FASTOPEN");
#endif
        }
    }

    return fd;

Error:
    if (fd != -1)
        close(fd);
    return -1;
}

static int open_inet_listener(h2o_configurator_command_t *cmd, yoml_t *node, const char *hostname, const char *servname, int domain,
                              int type, int protocol, struct sockaddr *addr, socklen_t addrlen, const char *iface)
{
    int fd;

    if ((fd = open_listener(domain, type, protocol, addr, addrlen, iface)) == -1)
        h2o_configurator_errprintf(cmd, node, "failed to listen to %s port %s:%s: %s", protocol == IPPROTO_TCP ? "TCP" : "UDP",
                                   hostname != NULL ? hostname : "ANY", servname, strerror(errno));

    return fd;
}

static void set_quic_sockopts(int fd, int family, unsigned sndbuf, unsigned rcvbuf)
{
    /* set the option for obtaining destination address */
    switch (family) {
    case AF_INET: {
#if defined(IP_PKTINFO) /* this is the de-facto API (that works on both linux, macOS) */
        int on = 1;
        if (setsockopt(fd, IPPROTO_IP, IP_PKTINFO, &on, sizeof(on)) != 0)
            h2o_fatal("failed to set IP_PKTINFO option:%s", strerror(errno));
#elif defined(IP_RECVDSTADDR) /* *BSD */
        int on = 1;
        if (setsockopt(fd, IPPROTO_IP, IP_RECVDSTADDR, &on, sizeof(on)) != 0)
            h2o_fatal("failed to set IP_RECVDSTADDR option:%s", strerror(errno));
#endif
    } break;
    case AF_INET6: {
#ifdef IPV6_RECVPKTINFO /* API defined by RFC 3542 */
        int on = 1;
        if (setsockopt(fd, IPPROTO_IPV6, IPV6_RECVPKTINFO, &on, sizeof(on)) != 0)
            h2o_fatal("failed to set IPV6_RECVPKTINFO option:%s", strerror(errno));
#endif
    } break;
    default:
        break;
    }

    /* set sndbuf & rcvbuf */
    if (sndbuf != 0 && setsockopt(fd, SOL_SOCKET, SO_SNDBUF, &sndbuf, sizeof(sndbuf)) != 0)
        h2o_fatal("failed to set SO_SNDBUF:%s", strerror(errno));
    if (rcvbuf != 0 && setsockopt(fd, SOL_SOCKET, SO_RCVBUF, &rcvbuf, sizeof(rcvbuf)) != 0)
        h2o_fatal("failed to set SO_RCVBUF:%s", strerror(errno));
}

static struct addrinfo *resolve_address(h2o_configurator_command_t *cmd, yoml_t *node, int socktype, int protocol,
                                        const char *hostname, const char *servname)
{
    struct addrinfo hints, *res;
    int error;

    memset(&hints, 0, sizeof(hints));
    hints.ai_socktype = socktype;
    hints.ai_protocol = protocol;
    hints.ai_flags = AI_ADDRCONFIG | AI_NUMERICSERV | AI_PASSIVE;

    if ((error = getaddrinfo(hostname, servname, &hints, &res)) != 0) {
        h2o_configurator_errprintf(cmd, node, "failed to resolve address: %s", gai_strerror(error));
        return NULL;
    } else if (res == NULL) {
        h2o_configurator_errprintf(cmd, node, "failed to resolve address: getaddrinfo returned an empty list");
        return NULL;
    }

    return res;
}

static void notify_all_threads(void)
{
    unsigned i;
    for (i = 0; i != conf.thread_map.size; ++i)
        h2o_multithread_send_message(&conf.threads[i].server_notifications, NULL);
}

static int num_connections(int delta)
{
    int prev = __sync_fetch_and_add(&conf.state._num_connections, delta);
    if (delta < 0 && prev == conf.max_connections) {
        /* ready to accept new connections. wake up all the threads! */
        notify_all_threads();
    }
    return prev;
}

static int num_quic_connections(int delta)
{
    return __sync_fetch_and_add(&conf.state._num_quic_connections, delta);
}

static unsigned long num_sessions(int delta)
{
    return __sync_fetch_and_add(&conf.state._num_sessions, delta);
}

static void on_http3_conn_destroy(h2o_quic_conn_t *conn)
{
    num_connections(-1);
    num_quic_connections(-1);

    H2O_HTTP3_CONN_CALLBACKS.super.destroy_connection(conn);
}

static int on_config_listen_element(h2o_configurator_command_t *cmd, h2o_configurator_context_t *ctx, yoml_t *node)
{
    const char *hostname = NULL, *servname, *type = "tcp";
    yoml_t **ssl_node = NULL, **owner_node = NULL, **permission_node = NULL, **quic_node = NULL, **cc_node = NULL,
           **initcwnd_node = NULL, **group_node = NULL;
    int proxy_protocol = 0;
    unsigned stream_sndbuf = 0, stream_rcvbuf = 0;

    /* fetch servname (and hostname) */
    switch (node->type) {
    case YOML_TYPE_SCALAR:
        servname = node->data.scalar;
        break;
    case YOML_TYPE_MAPPING: {
        yoml_t **port_node, **host_node, **type_node, **proxy_protocol_node, **sndbuf_node, **rcvbuf_node;
        if (h2o_configurator_parse_mapping(
                cmd, node, "port:s",
                "host:s,type:s,owner:s,group:s,permission:*,ssl:m,proxy-protocol:*,quic:m,cc:s,initcwnd:s,sndbuf:s,rcvbuf:s",
                &port_node, &host_node, &type_node, &owner_node, &group_node, &permission_node, &ssl_node, &proxy_protocol_node,
                &quic_node, &cc_node, &initcwnd_node, &sndbuf_node, &rcvbuf_node) != 0)
            return -1;
        servname = (*port_node)->data.scalar;
        if (host_node != NULL)
            hostname = (*host_node)->data.scalar;
        if (type_node != NULL) {
            type = (*type_node)->data.scalar;
        } else if (quic_node != NULL) {
            type = "quic";
        }
        if (proxy_protocol_node != NULL &&
            (proxy_protocol = (int)h2o_configurator_get_one_of(cmd, *proxy_protocol_node, "OFF,ON")) == -1)
            return -1;
        if (sndbuf_node != NULL && h2o_configurator_scanf(cmd, *sndbuf_node, "%u", &stream_sndbuf) != 0)
            return -1;
        if (rcvbuf_node != NULL && h2o_configurator_scanf(cmd, *rcvbuf_node, "%u", &stream_rcvbuf) != 0)
            return -1;
    } break;
    default:
        h2o_configurator_errprintf(cmd, node, "value must be a string or a mapping (with keys: `port` and optionally `host`)");
        return -1;
    }

    if (strcmp(type, "unix") == 0) {

        if (cc_node != NULL)
            h2o_configurator_errprintf(cmd, *cc_node, "[warning] cannot set congestion controller for unix socket");
        if (initcwnd_node != NULL)
            h2o_configurator_errprintf(cmd, *initcwnd_node, "[warning] cannot set initial congestion window for unix socket");

        /* unix socket */
        struct sockaddr_un sa;
        int listener_is_new;
        struct listener_config_t *listener;

        /* build sockaddr */
        memset(&sa, 0, sizeof(sa));
        if (strlen(servname) >= sizeof(sa.sun_path)) {
            h2o_configurator_errprintf(cmd, node, "path:%s is too long as a unix socket name", servname);
            return -1;
        }
        sa.sun_family = AF_UNIX;
        strcpy(sa.sun_path, servname);
        /* find existing listener or create a new one */
        listener_is_new = 0;
        if ((listener = find_listener((void *)&sa, sizeof(sa), 0)) == NULL) {
            int fd = -1;
            switch (conf.run_mode) {
            case RUN_MODE_WORKER:
                if (conf.server_starter.fds != NULL) {
                    if ((fd = find_listener_from_server_starter((void *)&sa, SOCK_STREAM)) == -1) {
                        h2o_configurator_errprintf(cmd, node, "unix socket:%s is not being bound to the server\n", sa.sun_path);
                        return -1;
                    }
                } else {
                    if ((fd = open_unix_listener(cmd, node, &sa, owner_node, group_node, permission_node)) == -1)
                        return -1;
                }
                break;
            default:
                break;
            }
            listener = add_listener(fd, (struct sockaddr *)&sa, sizeof(sa), ctx->hostconf == NULL, proxy_protocol, stream_sndbuf,
                                    stream_rcvbuf);
            listener_is_new = 1;
            listener->need_finish = 0;
        } else if (listener->proxy_protocol != proxy_protocol) {
            goto ProxyConflict;
        }
        if (listener_setup_ssl(cmd, ctx, node, ssl_node, NULL, NULL, listener, listener_is_new) != 0)
            return -1;
        if (listener->hosts != NULL && ctx->hostconf != NULL)
            h2o_append_to_null_terminated_list((void *)&listener->hosts, ctx->hostconf);

    } else if (strcmp(type, "tcp") == 0) {

        /* TCP socket */
#if !defined(TCP_CONGESTION)
        if (cc_node != NULL)
            h2o_configurator_errprintf(
                cmd, *cc_node, "[warning] Setting ignored. TCP congestion controller cannot be set at runtime on this environment");
#endif
        if (initcwnd_node != NULL)
            h2o_configurator_errprintf(cmd, *initcwnd_node, "[warning] cannot set initial congestion window for TCP");
        struct addrinfo *res, *ai;
        if ((res = resolve_address(cmd, node, SOCK_STREAM, IPPROTO_TCP, hostname, servname)) == NULL)
            return -1;
        for (ai = res; ai != NULL; ai = ai->ai_next) {
            struct listener_config_t *listener = find_listener(ai->ai_addr, ai->ai_addrlen, 0);
            int listener_is_new = 0;
            if (listener == NULL) {
                int fd = -1;
                switch (conf.run_mode) {
                case RUN_MODE_WORKER:
                    if (conf.server_starter.fds != NULL) {
                        if ((fd = find_listener_from_server_starter(ai->ai_addr, SOCK_STREAM)) == -1) {
                            h2o_configurator_errprintf(cmd, node, "tcp socket:%s:%s is not being bound to the server\n", hostname,
                                                       servname);
                            freeaddrinfo(res);
                            return -1;
                        }
                    } else {
                        const char *iface = NULL;
#if defined(__linux__)
                        if (conf.bp.nic_count > 0 && conf.bp.nic_to_cpu_map.entries[0].mode != BP_MODE_OFF) {
                            iface = conf.bp.nic_to_cpu_map.entries[0].iface.base;
                        }
#endif

                        if ((fd = open_inet_listener(cmd, node, hostname, servname, ai->ai_family, ai->ai_socktype, ai->ai_protocol,
                                                     ai->ai_addr, ai->ai_addrlen, iface)) == -1) {
                            freeaddrinfo(res);
                            return -1;
                        }
                    }
                    break;
                default:
                    break;
                }
                listener = add_listener(fd, ai->ai_addr, ai->ai_addrlen, ctx->hostconf == NULL, proxy_protocol, stream_sndbuf,
                                        stream_rcvbuf);
                if (cc_node != NULL)
                    listener->tcp_congestion_controller = h2o_strdup(NULL, (*cc_node)->data.scalar, SIZE_MAX);
                listener_is_new = 1;
                listener->need_finish = (ai->ai_protocol == IPPROTO_TCP ? 1 : 0);
            } else if (listener->proxy_protocol != proxy_protocol) {
                freeaddrinfo(res);
                goto ProxyConflict;
            }
            if (listener_setup_ssl(cmd, ctx, node, ssl_node, cc_node, NULL, listener, listener_is_new) != 0) {
                freeaddrinfo(res);
                return -1;
            }
            if (listener->hosts != NULL && ctx->hostconf != NULL)
                h2o_append_to_null_terminated_list((void *)&listener->hosts, ctx->hostconf);
        }
        freeaddrinfo(res);

    } else if (strcmp(type, "quic") == 0) {

        /* QUIC socket */
        if (stream_sndbuf != 0 || stream_rcvbuf != 0)
            h2o_configurator_errprintf(cmd, node,
                                       "[warning] QUIC ignores `sndbuf` and `rcvbuf` set as direct members of `listen`, as they "
                                       "designate buffer size of each connection. For QUIC, `sndbuf` and `rcvbuf` of the `quic` "
                                       "mapping defines the buffer sizes of the socket shared among all the QUIC connections.");
        struct addrinfo *res, *ai;
        if (ssl_node == NULL) {
            h2o_configurator_errprintf(cmd, node, "QUIC endpoint must have an accompanying SSL configuration");
            return -1;
        }
        if ((res = resolve_address(cmd, node, SOCK_DGRAM, IPPROTO_UDP, hostname, servname)) == NULL)
            return -1;
        struct listener_config_t *siblings[2] = {NULL, NULL};
        for (ai = res; ai != NULL; ai = ai->ai_next) {
            struct listener_config_t *listener = find_listener(ai->ai_addr, ai->ai_addrlen, 1);
            int listener_is_new = 0;
            if (listener == NULL) {
                int fd = -1;
                switch (conf.run_mode) {
                case RUN_MODE_WORKER:
                    if (conf.server_starter.fds != NULL) {
                        if ((fd = find_listener_from_server_starter(ai->ai_addr, ai->ai_socktype)) == -1) {
                            h2o_configurator_errprintf(cmd, node, "udp socket:%s:%s is not being bound to the server\n", hostname,
                                                       servname);
                            freeaddrinfo(res);
                            return -1;
                        }
                    } else if ((fd = open_inet_listener(cmd, node, hostname, servname, ai->ai_family, ai->ai_socktype,
                                                        ai->ai_protocol, ai->ai_addr, ai->ai_addrlen, NULL)) == -1) {
                        freeaddrinfo(res);
                        return -1;
                    }
                    break;
                default:
                    break;
                }
                quicly_context_t *quic = h2o_mem_alloc(sizeof(*quic));
                *quic = quicly_spec_context;
                quic->cid_encryptor = &quic_cid_encryptor;
                quic->generate_resumption_token = &quic_resumption_token_generator;
                quic->async_handshake = &async_nb_quic_handler;
                listener = add_listener(fd, ai->ai_addr, ai->ai_addrlen, ctx->hostconf == NULL, 0, 0, 0);
                if (ai->ai_family == AF_INET)
                    siblings[0] = listener;
                else if (ai->ai_family == AF_INET6)
                    siblings[1] = listener;
                listener->quic.ctx = quic;
                listener->need_finish = 0;
                if (quic_node != NULL) {
                    yoml_t **retry_node, **sndbuf, **rcvbuf, **amp_limit, **qpack_encoder_table_capacity, **max_streams_bidi,
                        **max_udp_payload_size, **handshake_timeout_rtt_multiplier, **max_initial_handshake_packets, **ecn,
                        **pacing, **respect_app_limited, **jumpstart_default, **jumpstart_max;
                    if (h2o_configurator_parse_mapping(
                            cmd, *quic_node, NULL,
                            "retry:s,sndbuf:s,rcvbuf:s,amp-limit:s,qpack-encoder-table-capacity:s,max-"
                            "streams-bidi:s,max-udp-payload-size:s,handshake-timeout-rtt-multiplier:s,"
                            "max-initial-handshake-packets:s,ecn:s,pacing:s,respect-app-limited:s,jumpstart-default:s,"
                            "jumpstart-max:s",
                            &retry_node, &sndbuf, &rcvbuf, &amp_limit, &qpack_encoder_table_capacity, &max_streams_bidi,
                            &max_udp_payload_size, &handshake_timeout_rtt_multiplier, &max_initial_handshake_packets, &ecn, &pacing,
                            &respect_app_limited, &jumpstart_default, &jumpstart_max) != 0)
                        return -1;
                    if (retry_node != NULL) {
                        ssize_t on = h2o_configurator_get_one_of(cmd, *retry_node, "OFF,ON");
                        if (on == -1)
                            return -1;
                        listener->quic.send_retry = (unsigned)on;
                    }
                    if (sndbuf != NULL && h2o_configurator_scanf(cmd, *sndbuf, "%u", &listener->sndbuf) != 0)
                        return -1;
                    if (rcvbuf != NULL && h2o_configurator_scanf(cmd, *rcvbuf, "%u", &listener->rcvbuf) != 0)
                        return -1;
                    if (amp_limit != NULL) {
                        if (h2o_configurator_scanf(cmd, *amp_limit, "%" SCNu16,
                                                   &listener->quic.ctx->pre_validation_amplification_limit) != 0)
                            return -1;
                    }
                    if (qpack_encoder_table_capacity != NULL) {
                        if (h2o_configurator_scanf(cmd, *qpack_encoder_table_capacity, "%" SCNu32,
                                                   &listener->quic.qpack.encoder_table_capacity) != 0)
                            return -1;
                    }
                    if (max_streams_bidi != NULL) {
                        if (h2o_configurator_scanf(cmd, *max_streams_bidi, "%" SCNu64,
                                                   &listener->quic.ctx->transport_params.max_streams_bidi) != 0)
                            return -1;
                    }
                    if (max_udp_payload_size != NULL) {
                        if (h2o_configurator_scanf(cmd, *max_udp_payload_size, "%" SCNu64,
                                                   &listener->quic.ctx->transport_params.max_udp_payload_size) != 0)
                            return -1;
                    }
                    if (handshake_timeout_rtt_multiplier != NULL) {
                        uint32_t v;
                        if (h2o_configurator_scanf(cmd, *handshake_timeout_rtt_multiplier, "%" SCNu32, &v) != 0)
                            return -1;
                        if (v == 0)
                            h2o_configurator_errprintf(
                                cmd, *handshake_timeout_rtt_multiplier,
                                "[WARNING] handshake timeout multiplier == 0 is not recommended except for testing.");
                        listener->quic.ctx->handshake_timeout_rtt_multiplier = v;
                    }
                    if (max_initial_handshake_packets != NULL) {
                        uint64_t v;
                        if (h2o_configurator_scanf(cmd, *max_initial_handshake_packets, "%" SCNu64, &v) != 0)
                            return -1;
                        if (v == 0) {
                            h2o_configurator_errprintf(cmd, *max_initial_handshake_packets,
                                                       "max Initial/Handshake packets must be greater than 0");
                            return -1;
                        }
                        listener->quic.ctx->max_initial_handshake_packets = v;
                    }
                    if (ecn != NULL) {
                        ssize_t on = h2o_configurator_get_one_of(cmd, *ecn, "OFF,ON");
                        if (on == -1)
                            return -1;
                        listener->quic.ctx->enable_ecn = !!on;
                    }
                    if (pacing != NULL) {
                        ssize_t on = h2o_configurator_get_one_of(cmd, *pacing, "OFF,ON");
                        if (on == -1)
                            return -1;
                        listener->quic.ctx->use_pacing = (unsigned)on;
                    }
                    if (respect_app_limited != NULL) {
                        ssize_t on = h2o_configurator_get_one_of(cmd, *respect_app_limited, "OFF,ON");
                        if (on == -1)
                            return -1;
                        listener->quic.ctx->respect_app_limited = (unsigned)on;
                    }
                    if (jumpstart_default != NULL &&
                        h2o_configurator_scanf(cmd, *jumpstart_default, "%" SCNu32,
                                               &listener->quic.ctx->default_jumpstart_cwnd_packets) != 0)
                        return -1;
                    if (jumpstart_max != NULL && h2o_configurator_scanf(cmd, *jumpstart_max, "%" SCNu32,
                                                                        &listener->quic.ctx->max_jumpstart_cwnd_packets) != 0)
                        return -1;
                }
                if (conf.run_mode == RUN_MODE_WORKER)
                    set_quic_sockopts(fd, ai->ai_family, listener->sndbuf, listener->rcvbuf);
                listener_is_new = 1;
            }
            if (listener_setup_ssl(cmd, ctx, node, ssl_node, cc_node, initcwnd_node, listener, listener_is_new) != 0) {
                freeaddrinfo(res);
                return -1;
            }
            if (listener->hosts != NULL && ctx->hostconf != NULL)
                h2o_append_to_null_terminated_list((void *)&listener->hosts, ctx->hostconf);
        }
        if (siblings[0] != NULL && siblings[1] != NULL) {
            siblings[0]->quic.sibling = siblings[1];
            siblings[1]->quic.sibling = siblings[0];
        }
        freeaddrinfo(res);

    } else {

        h2o_configurator_errprintf(cmd, node, "unknown listen type: %s", type);
        return -1;
    }

    return 0;

ProxyConflict:
    h2o_configurator_errprintf(cmd, node, "`proxy-protocol` cannot be turned %s, already defined as opposite",
                               proxy_protocol ? "on" : "off");
    return -1;
}

static int on_config_listen(h2o_configurator_command_t *cmd, h2o_configurator_context_t *ctx, yoml_t *node)
{
    if (node->type == YOML_TYPE_SEQUENCE) {
        for (size_t i = 0; i != node->data.sequence.size; ++i) {
            if (on_config_listen_element(cmd, ctx, node->data.sequence.elements[i]) != 0)
                return -1;
        }
        return 0;
    } else {
        return on_config_listen_element(cmd, ctx, node);
    }
}

static int on_config_listen_enter(h2o_configurator_t *_configurator, h2o_configurator_context_t *ctx, yoml_t *node)
{
    return 0;
}

static int on_config_listen_exit(h2o_configurator_t *_configurator, h2o_configurator_context_t *ctx, yoml_t *node)
{
    if (ctx->pathconf != NULL) {
        /* skip */
    } else if (ctx->hostconf == NULL) {
        /* at global level: bind all hostconfs to the global-level listeners */
        size_t i;
        for (i = 0; i != conf.num_listeners; ++i) {
            struct listener_config_t *listener = conf.listeners[i];
            if (listener->hosts == NULL)
                listener->hosts = conf.globalconf.hosts;
        }
    } else if (ctx->pathconf == NULL) {
        /* at host-level */
        if (conf.num_listeners == 0) {
            h2o_configurator_errprintf(
                NULL, node,
                "mandatory configuration directive `listen` does not exist, neither at global level or at this host level");
            return -1;
        }
    }

    return 0;
}

static int on_config_user(h2o_configurator_command_t *cmd, h2o_configurator_context_t *ctx, yoml_t *node)
{
    errno = 0;
    if (getpwnam(node->data.scalar) == NULL) {
        if (errno == 0) {
            h2o_configurator_errprintf(cmd, node, "user:%s does not exist", node->data.scalar);
        } else {
            perror("getpwnam");
        }
        return -1;
    }
    ctx->globalconf->user = h2o_strdup(NULL, node->data.scalar, SIZE_MAX).base;
    return 0;
}

static int on_config_capabilities(h2o_configurator_command_t *cmd, h2o_configurator_context_t *ctx, yoml_t *node)
{
#ifndef LIBCAP_FOUND
    h2o_configurator_errprintf(cmd, node,
                               "the platform does not support Linux capabilities"
#ifdef __linux
                               " (hint: install libcap-dev or libcap-devel and rerun cmake)"
#endif
    );
    return -1;
#else

    h2o_vector_reserve(NULL, &conf.capabilities, node->data.sequence.size);
    for (size_t i = 0; i != node->data.sequence.size; ++i) {
        yoml_t *element = node->data.sequence.elements[i];
        if (element->type != YOML_TYPE_SCALAR) {
            h2o_configurator_errprintf(cmd, element, "elements of `capability` must be strings");
            return -1;
        }
        cap_value_t cap;
        if (cap_from_name(element->data.scalar, &cap) != 0) {
            h2o_configurator_errprintf(cmd, element, "unknown capability name `%s`", element->data.scalar);
            return -1;
        }
        conf.capabilities.entries[i] = cap;
    }
    conf.capabilities.size = node->data.sequence.size;
    return 0;
#endif
}

static void capabilities_set_keepcaps(void)
{
#ifdef LIBCAP_FOUND
    if (conf.capabilities.size > 0) {
        if (prctl(PR_SET_KEEPCAPS, 1, 0, 0, 0) != 0) {
            char buf[128];
            h2o_fatal("prctl(PR_SET_KEEPCAPS,1): %s", h2o_strerror_r(errno, buf, sizeof(buf)));
        }
    }
#endif
}

static int capabilities_drop(void)
{
#ifdef LIBCAP_FOUND
    if (conf.capabilities.size > 0) {
        char buf[128];
        cap_t cap = cap_init();
        if (cap == NULL)
            h2o_fatal("cap_init: %s", h2o_strerror_r(errno, buf, sizeof(buf)));
        if (cap_set_flag(cap, CAP_EFFECTIVE, conf.capabilities.size, conf.capabilities.entries, CAP_SET) != 0)
            h2o_fatal("cap_set_flag(CAP_EFFECTIVE): %s", h2o_strerror_r(errno, buf, sizeof(buf)));
        if (cap_set_flag(cap, CAP_PERMITTED, conf.capabilities.size, conf.capabilities.entries, CAP_SET) != 0)
            h2o_fatal("cap_set_flag(CAP_PERMITTED): %s", h2o_strerror_r(errno, buf, sizeof(buf)));

        if (cap_set_proc(cap) != 0) {
            h2o_error_printf("failed to setup capabilities: cap_set_proc: %s\n", h2o_strerror_r(errno, buf, sizeof(buf)));
            return 0;
        }
        cap_free(cap);
        if (prctl(PR_SET_KEEPCAPS, 0, 0, 0, 0) != 0)
            h2o_fatal("prctl(PR_SET_KEEPCAPS,0): %s", h2o_strerror_r(errno, buf, sizeof(buf)));
    }
#endif
    return 1;
}

static int on_config_pid_file(h2o_configurator_command_t *cmd, h2o_configurator_context_t *ctx, yoml_t *node)
{
    conf.pid_file = h2o_strdup(NULL, node->data.scalar, SIZE_MAX).base;
    return 0;
}

static int on_config_error_log(h2o_configurator_command_t *cmd, h2o_configurator_context_t *ctx, yoml_t *node)
{
    conf.error_log = h2o_strdup(NULL, node->data.scalar, SIZE_MAX).base;
    return 0;
}

static int on_config_max_connections(h2o_configurator_command_t *cmd, h2o_configurator_context_t *ctx, yoml_t *node)
{
    return h2o_configurator_scanf(cmd, node, "%d", &conf.max_connections);
}

static int on_config_max_quic_connections(h2o_configurator_command_t *cmd, h2o_configurator_context_t *ctx, yoml_t *node)
{
    return h2o_configurator_scanf(cmd, node, "%d", &conf.max_quic_connections);
}

static int on_config_soft_connection_limit(h2o_configurator_command_t *cmd, h2o_configurator_context_t *ctx, yoml_t *node)
{
    return h2o_configurator_scanf(cmd, node, "%d", &conf.soft_connection_limit);
}

static int on_config_soft_connection_limit_min_age(h2o_configurator_command_t *cmd, h2o_configurator_context_t *ctx, yoml_t *node)
{
    return h2o_configurator_scanf(cmd, node, "%d", &conf.soft_connection_limit_min_age);
}

static inline int on_config_num_threads_add_cpu(h2o_configurator_command_t *cmd, h2o_configurator_context_t *ctx, yoml_t *node)
{
    if (node->type != YOML_TYPE_SCALAR) {
        h2o_configurator_errprintf(cmd, node, "CPUs in cpu sequence must be a scalar");
        return -1;
    }

    const char *cpu_spec = node->data.scalar;
    unsigned cpu_low, cpu_high, cpu_num;
    int pos;
    if (strchr(cpu_spec, '-') == NULL) {
        if (sscanf(cpu_spec, "%u%n", &cpu_low, &pos) != 1 || pos != strlen(cpu_spec))
            goto Error;
        cpu_high = cpu_low;
    } else {
        if (sscanf(cpu_spec, "%u-%u%n", &cpu_low, &cpu_high, &pos) != 2 || pos != strlen(cpu_spec))
            goto Error;
        if (cpu_low > cpu_high)
            goto Error;
    }
    for (cpu_num = cpu_low; cpu_num <= cpu_high; cpu_num++) {
        h2o_vector_reserve(NULL, &conf.thread_map, conf.thread_map.size + 1);
        conf.thread_map.entries[conf.thread_map.size++] = cpu_num;
    }
    return 0;
Error:
    h2o_configurator_errprintf(
        cmd, node, "Invalid CPU number: CPUs must be specified as a non-negative number or as a range of non-negative numbers");
    return -1;
}

static int on_config_num_threads(h2o_configurator_command_t *cmd, h2o_configurator_context_t *ctx, yoml_t *node)
{
    conf.thread_map.size = 0;
    if (node->type == YOML_TYPE_SCALAR) {
        size_t i, num_threads = 0;
        if (h2o_configurator_scanf(cmd, node, "%zu", &num_threads) != 0)
            return -1;
        h2o_vector_reserve(NULL, &conf.thread_map, num_threads);
        for (i = 0; i < num_threads; i++)
            conf.thread_map.entries[conf.thread_map.size++] = -1;
    } else if (node->type == YOML_TYPE_SEQUENCE) {
        /* a sequence is treated as a list of CPUs to bind to, one per thread to instantiate */
#ifdef H2O_HAS_PTHREAD_SETAFFINITY_NP
        size_t i;
        for (i = 0; i < node->data.sequence.size; i++) {
            if (on_config_num_threads_add_cpu(cmd, ctx, node->data.sequence.elements[i]) != 0)
                return -1;
        }
#else
        h2o_configurator_errprintf(
            cmd, node, "Can't handle a CPU list, this platform doesn't support thread pinning via `pthread_setaffinity_np`");
        return -1;
#endif
    }
    if (conf.thread_map.size == 0) {
        h2o_configurator_errprintf(cmd, node, "num-threads must be >=1");
        return -1;
    }
    return 0;
}

static int on_config_num_quic_threads(h2o_configurator_command_t *cmd, h2o_configurator_context_t *ctx, yoml_t *node)
{
    if (h2o_configurator_scanf(cmd, node, "%zu", &conf.quic.num_threads) != 0)
        return -1;
    return 0;
}

static int on_config_num_name_resolution_threads(h2o_configurator_command_t *cmd, h2o_configurator_context_t *ctx, yoml_t *node)
{
    if (h2o_configurator_scanf(cmd, node, "%zu", &h2o_hostinfo_max_threads) != 0)
        return -1;
    if (h2o_hostinfo_max_threads == 0) {
        h2o_configurator_errprintf(cmd, node, "num-name-resolution-threads must be >=1");
        return -1;
    }
    return 0;
}

static int on_config_tcp_fastopen(h2o_configurator_command_t *cmd, h2o_configurator_context_t *ctx, yoml_t *node)
{
    if (h2o_configurator_scanf(cmd, node, "%d", &conf.tfo_queues) != 0)
        return -1;
#ifndef TCP_FASTOPEN
    if (conf.tfo_queues != 0) {
        h2o_configurator_errprintf(cmd, node, "[warning] ignoring the value; the platform does not support TCP_FASTOPEN");
        conf.tfo_queues = 0;
    }
#endif
    return 0;
}

static int configure_quic_forward_node(h2o_configurator_command_t *cmd, struct st_h2o_quic_forward_node_t *target,
                                       yoml_mapping_element_t *input)
{
    char hostname[257], servname[sizeof(H2O_UINT16_LONGEST_STR)];
    struct addrinfo *ai = NULL;
    int success = 0;

    target->fd = -1;

    /* parse key */
    if (h2o_configurator_scanf(cmd, input->key, "%" SCNu64, &target->id) != 0)
        goto Exit;

    { /* convert value to hostname and servname */
        h2o_iovec_t hostvec;
        uint16_t portnum;
        if (input->value->type != YOML_TYPE_SCALAR ||
            h2o_url_parse_hostport(input->value->data.scalar, strlen(input->value->data.scalar), &hostvec, &portnum) == NULL ||
            hostvec.len >= sizeof(hostname)) {
            h2o_configurator_errprintf(cmd, input->value, "values of mapping must be in the form of `host[:port]`");
            goto Exit;
        }
        memcpy(hostname, hostvec.base, hostvec.len);
        hostname[hostvec.len] = '\0';
        sprintf(servname, "%" PRIu16, portnum);
    }

    /* lookup the address */
    if ((ai = resolve_address(cmd, input->value, SOCK_DGRAM, IPPROTO_UDP, hostname, servname)) == NULL)
        goto Exit;

    /* open connected socket */
    if ((target->fd = socket(ai->ai_family, ai->ai_socktype, ai->ai_protocol)) == -1 ||
        connect(target->fd, ai->ai_addr, ai->ai_addrlen) != 0) {
        h2o_configurator_errprintf(cmd, input->value, "failed to connect to %s:%s", input->value->data.scalar, strerror(errno));
        goto Exit;
    }

    success = 1;
Exit:
    if (ai != NULL)
        freeaddrinfo(ai);
    if (!success && target->fd != -1)
        close(target->fd);
    return success ? 0 : -1;
}

static int on_config_quic_nodes(h2o_configurator_command_t *cmd, h2o_configurator_context_t *ctx, yoml_t *node)
{
    yoml_t **self_node, **mapping_node;

    if (h2o_configurator_parse_mapping(cmd, node, "self:s,mapping:m", NULL, &self_node, &mapping_node) != 0)
        return -1;

    /* obtain node-id of this server */
    if (h2o_configurator_scanf(cmd, *self_node, "%" SCNu64, &conf.quic.node_id) != 0)
        return -1;

    /* build list of servers */
    h2o_vector_reserve(NULL, &conf.quic.forward_nodes, (*mapping_node)->data.mapping.size);
    size_t i;
    for (i = 0; i != (*mapping_node)->data.mapping.size; ++i) {
        if (configure_quic_forward_node(cmd, conf.quic.forward_nodes.entries + i, (*mapping_node)->data.mapping.elements + i) != 0)
            return -1;
    }
    conf.quic.forward_nodes.size = (*mapping_node)->data.mapping.size;

    return 0;
}

static int on_config_num_ocsp_updaters(h2o_configurator_command_t *cmd, h2o_configurator_context_t *ctx, yoml_t *node)
{
    ssize_t n;
    if (h2o_configurator_scanf(cmd, node, "%zd", &n) != 0)
        return -1;
    if (n <= 0) {
        h2o_configurator_errprintf(cmd, node, "num-ocsp-updaters must be >=1");
        return -1;
    }
    conf.ocsp_updater.capacity = n;
    return 0;
}

static int on_config_temp_buffer_path(h2o_configurator_command_t *cmd, h2o_configurator_context_t *ctx, yoml_t *node)
{
    char buf[sizeof(h2o_socket_buffer_mmap_settings.fn_template)];

    int len = snprintf(buf, sizeof(buf), "%s%s", node->data.scalar, strrchr(h2o_socket_buffer_mmap_settings.fn_template, '/'));
    if (len >= sizeof(buf)) {
        h2o_configurator_errprintf(cmd, node, "path is too long");
        return -1;
    }
    strcpy(h2o_socket_buffer_mmap_settings.fn_template, buf);

    return 0;
}

static int on_config_temp_buffer_threshold(h2o_configurator_command_t *cmd, h2o_configurator_context_t *ctx, yoml_t *node)
{
    /* if "OFF", disable temp buffers by setting the threshold to SIZE_MAX */
    if (strcasecmp(node->data.scalar, "OFF") == 0) {
        h2o_socket_buffer_mmap_settings.threshold = SIZE_MAX;
        return 0;
    }

    /* if not "OFF", it could be a number */
    if (h2o_configurator_scanf(cmd, node, "%zu", &h2o_socket_buffer_mmap_settings.threshold) != 0)
        return -1;

    if (h2o_socket_buffer_mmap_settings.threshold < 1048576) {
        h2o_configurator_errprintf(cmd, node, "threshold is too low (must be >= 1048576; OFF to disable)");
        return -1;
    }

    return 0;
}

static int on_config_crash_handler(h2o_configurator_command_t *cmd, h2o_configurator_context_t *ctx, yoml_t *node)
{
    conf.crash_handler = h2o_strdup(NULL, node->data.scalar, SIZE_MAX).base;
    return 0;
}

static int on_config_onoff(h2o_configurator_command_t *cmd, yoml_t *node, int *slot)
{
    ssize_t v;

    if ((v = h2o_configurator_get_one_of(cmd, node, "OFF,ON")) == -1)
        return -1;

    *slot = (int)v;
    return 0;
}

#if defined(__linux__)
#include "handler/configurator/busypoll.c"
#endif

static int on_config_crash_handler_wait_pipe_close(h2o_configurator_command_t *cmd, h2o_configurator_context_t *ctx, yoml_t *node)
{
    return on_config_onoff(cmd, node, &conf.crash_handler_wait_pipe_close);
}

static int on_tcp_reuseport(h2o_configurator_command_t *cmd, h2o_configurator_context_t *ctx, yoml_t *node)
{
    return on_config_onoff(cmd, node, &conf.tcp_reuseport);
}

static int on_config_ssl_offload(h2o_configurator_command_t *cmd, h2o_configurator_context_t *ctx, yoml_t *node)
{
    switch (h2o_configurator_get_one_of(cmd, node, "OFF,kernel,zerocopy")) {
    case 0:
        h2o_socket_use_ktls = 0;
        conf.ssl_zerocopy = 0;
        break;
    case 1:
        h2o_socket_use_ktls = 1;
        break;
    case 2:
#if !H2O_USE_MSG_ZEROCOPY
        h2o_configurator_errprintf(cmd, node, "SO_ZEROCOPY is not available");
        return -1;
#endif
#if H2O_USE_FUSION
        if (ptls_fusion_is_supported_by_cpu()) {
            h2o_socket_use_ktls = 0;
            conf.ssl_zerocopy = 1;
            break;
        }
#endif
        h2o_configurator_errprintf(cmd, node, "zerocopy cannot be used, as non-temporal aes-gcm engine is unavailable");
        return -1;
    default:
        return -1;
    }

    return 0;
}

static int on_config_neverbleed_offload(h2o_configurator_command_t *cmd, h2o_configurator_context_t *ctx, yoml_t *node)
{
    switch (h2o_configurator_get_one_of(cmd, node, "OFF,QAT,QAT-AUTO")) {
    case 0:
        neverbleed_offload = NEVERBLEED_OFFLOAD_OFF;
        break;
    case 1:
        neverbleed_offload = NEVERBLEED_OFFLOAD_QAT_ON;
        break;
    case 2:
        neverbleed_offload = NEVERBLEED_OFFLOAD_QAT_AUTO;
        break;
    default:
        h2o_fatal("logic flaw");
    }

    return 0;
}

static int on_config_io_uring_batch_size(h2o_configurator_command_t *cmd, h2o_configurator_context_t *ctx, yoml_t *node)
{
#if H2O_USE_IO_URING
    if (h2o_configurator_scanf(cmd, node, "%zu", &h2o_io_uring_batch_size) != 0)
        return -1;
    if (h2o_io_uring_batch_size == 0) {
        h2o_configurator_errprintf(cmd, node, "value must be above zero");
        return -1;
    }
    return 0;
#else
    h2o_configurator_errprintf(cmd, node, "support for io_uring is not available");
    return -1;
#endif
}

static yoml_t *load_config(yoml_parse_args_t *parse_args, yoml_t *source)
{
    FILE *fp;
    yaml_parser_t parser;
    yoml_t *yoml;

    if ((fp = fopen(parse_args->filename, "rb")) == NULL) {
        fprintf(stderr, "could not open configuration file %s: %s\n", parse_args->filename, strerror(errno));
        return NULL;
    }

    yaml_parser_initialize(&parser);
    yaml_parser_set_input_file(&parser, fp);

    yoml = yoml_parse_document(&parser, NULL, parse_args);

    if (yoml == NULL) {
        fprintf(stderr, "failed to parse configuration file %s line %d", parse_args->filename, (int)parser.problem_mark.line + 1);
        if (source != NULL) {
            fprintf(stderr, " (included from file %s line %d)", source->filename, (int)source->line + 1);
        }
        fprintf(stderr, ": %s\n", parser.problem);
    }

    yaml_parser_delete(&parser);

    fclose(fp);

    return yoml;
}

static yoml_t *resolve_tag(const char *tag, yoml_t *node, void *cb_arg);
static yoml_t *resolve_file_tag(yoml_t *node, resolve_tag_arg_t *arg)
{
    size_t i;
    yoml_t *loaded;

    if (node->type != YOML_TYPE_SCALAR) {
        fprintf(stderr, "value of the !file node must be a scalar");
        return NULL;
    }

    char *filename = node->data.scalar;

    /* check cache */
    for (i = 0; i != arg->node_cache.size; ++i) {
        resolve_tag_node_cache_entry_t *cached = arg->node_cache.entries + i;
        if (strcmp(filename, cached->filename.base) == 0) {
            ++cached->node->_refcnt;
            return cached->node;
        }
    }

    yoml_parse_args_t parse_args = {
        .filename = filename,
        .resolve_tag =
            {
                .cb = resolve_tag,
                .cb_arg = arg,
            },
        .resolve_alias = 1,
        .resolve_merge = 1,
    };
    loaded = load_config(&parse_args, node);

    if (loaded != NULL) {
        /* cache newly loaded node */
        h2o_vector_reserve(NULL, &arg->node_cache, arg->node_cache.size + 1);
        resolve_tag_node_cache_entry_t entry = {h2o_strdup(NULL, filename, SIZE_MAX), loaded};
        arg->node_cache.entries[arg->node_cache.size++] = entry;
        ++loaded->_refcnt;
    }

    return loaded;
}

static yoml_t *resolve_env_tag(yoml_t *node, resolve_tag_arg_t *arg)
{
    if (node->type != YOML_TYPE_SCALAR) {
        fprintf(stderr, "value of !env must be a scalar");
        return NULL;
    }

    const char *value;
    if ((value = getenv(node->data.scalar)) == NULL)
        value = "";

    /* free old data (we need to reset tag; otherwise we might try to resolve the value once again if the same object is referred
     * more than once due to the use of aliases) */
    free(node->data.scalar);
    free(node->tag);
    node->tag = NULL;

    node->data.scalar = h2o_strdup(NULL, value, SIZE_MAX).base;
    ++node->_refcnt;

    return node;
}

static yoml_t *resolve_tag(const char *tag, yoml_t *node, void *cb_arg)
{
    resolve_tag_arg_t *arg = (resolve_tag_arg_t *)cb_arg;

    if (strcmp(tag, "!file") == 0) {
        return resolve_file_tag(node, arg);
    }

    if (strcmp(tag, "!env") == 0) {
        return resolve_env_tag(node, arg);
    }

    /* otherwise, return the node itself */
    ++node->_refcnt;
    return node;
}

static void dispose_resolve_tag_arg(resolve_tag_arg_t *arg)
{
    size_t i;
    for (i = 0; i != arg->node_cache.size; ++i) {
        resolve_tag_node_cache_entry_t *cached = arg->node_cache.entries + i;
        free(cached->filename.base);
        yoml_free(cached->node, NULL);
    }
    free(arg->node_cache.entries);
}

static void on_sigterm(int notify_threads)
{
    conf.shutdown_requested = 1;
    if (notify_threads)
        notify_all_threads();
    h2o_set_signal_handler(SIGTERM, SIG_IGN);
    h2o_set_signal_handler(SIGINT, SIG_IGN);
}

static void on_sigterm_set_flag_only(int signo)
{
    on_sigterm(0);
}

static void on_sigterm_set_flag_notify_threads(int signo)
{
    on_sigterm(1);
}

#ifdef LIBC_HAS_BACKTRACE

static int popen_crash_handler(void)
{
    char *cmd_fullpath = h2o_configurator_get_cmd_path(conf.crash_handler), *argv[] = {cmd_fullpath, NULL};
    int pipefds[2];

    /* create pipe */
    if (pipe(pipefds) != 0) {
        perror("pipe failed");
        return -1;
    }
    if (fcntl(pipefds[1], F_SETFD, FD_CLOEXEC) == -1) {
        perror("failed to set FD_CLOEXEC on pipefds[1]");
        return -1;
    }
    /* spawn the logger */
    int mapped_fds[] = {pipefds[0], 0, /* output of the pipe is connected to STDIN of the spawned process */
                        2, 1,          /* STDOUT of the spawned process in connected to STDERR of h2o */
                        -1};
    if (h2o_spawnp(cmd_fullpath, argv, mapped_fds, 0) == -1) {
        /* silently ignore error */
        close(pipefds[0]);
        close(pipefds[1]);
        return -1;
    }
    /* do the rest, and return the fd */
    close(pipefds[0]);
    return pipefds[1];
}

static int crash_handler_fd = -1;

static void on_sigfatal(int signo)
{
    fprintf(stderr, "received fatal signal %d\n", signo);

    h2o_set_signal_handler(signo, SIG_DFL);

    void *frames[128];
    int framecnt = backtrace(frames, sizeof(frames) / sizeof(frames[0]));
    backtrace_symbols_fd(frames, framecnt, crash_handler_fd);

    if (conf.crash_handler_wait_pipe_close) {
        struct pollfd pfd[1];
        pfd[0].fd = crash_handler_fd;
        pfd[0].events = POLLERR | POLLHUP;
        while (poll(pfd, 1, -1) == -1 && errno == EINTR)
            ;
    }

    raise(signo);
}

#endif /* LIBC_HAS_BACKTRACE */

static void setup_signal_handlers(void)
{
    h2o_set_signal_handler(SIGINT, on_sigterm_set_flag_only);
    h2o_set_signal_handler(SIGTERM, on_sigterm_set_flag_only);
    h2o_set_signal_handler(SIGPIPE, SIG_IGN);
#ifdef LIBC_HAS_BACKTRACE
    if ((crash_handler_fd = popen_crash_handler()) == -1)
        crash_handler_fd = 2;
    h2o_set_signal_handler(SIGABRT, on_sigfatal);
    h2o_set_signal_handler(SIGBUS, on_sigfatal);
    h2o_set_signal_handler(SIGFPE, on_sigfatal);
    h2o_set_signal_handler(SIGILL, on_sigfatal);
    h2o_set_signal_handler(SIGSEGV, on_sigfatal);
#endif
}

/* FIXME forward destaddr */
/* The format:
 * type:     0b10000000 (1 byte)
 * version:  0x91c17000 (4 bytes)
 * destaddr: 1 or 7 or 19 bytes (UNSPEC, v4, v6)
 * srcaddr:  same as above
 * ttl:      1 byte
 */
#define H2O_QUIC_FORWARDED_HEADER_MAX_SIZE (1 + 4 + (1 + 16 + 2) * 2 + 1)
#define H2O_QUIC_FORWARDED_VERSION 0x91c17000

static uint8_t *encode_quic_address(uint8_t *dst, quicly_address_t *addr)
{
    switch (addr->sa.sa_family) {
    case AF_INET:
        *dst++ = 4;
        memcpy(dst, &addr->sin.sin_addr.s_addr, 4);
        dst += 4;
        memcpy(dst, &addr->sin.sin_port, 2);
        dst += 2;
        break;
    case AF_INET6:
        *dst++ = 6;
        memcpy(dst, addr->sin6.sin6_addr.s6_addr, 16);
        dst += 16;
        memcpy(dst, &addr->sin.sin_port, 2);
        dst += 2;
        break;
    case AF_UNSPEC:
        *dst++ = 0;
        break;
    default:
        h2o_fatal("unknown protocol family");
        break;
    }
    return dst;
}

static int decode_quic_address(quicly_address_t *addr, const uint8_t **src, const uint8_t *end)
{
    memset(addr, 0, sizeof(*addr));

    if (*src >= end)
        return 0;
    switch (*(*src)++) {
    case 4: /* ipv4 */
        if (end - *src < 6)
            return 0;
        addr->sin.sin_family = AF_INET;
        memcpy(&addr->sin.sin_addr.s_addr, *src, 4);
        *src += 4;
        memcpy(&addr->sin.sin_port, *src, 2);
        *src += 2;
        break;
    case 6: /* ipv6 */
        if (end - *src < 18)
            return 0;
        addr->sin6.sin6_family = AF_INET6;
        memcpy(addr->sin6.sin6_addr.s6_addr, *src, 16);
        *src += 16;
        memcpy(&addr->sin6.sin6_port, *src, 2);
        *src += 2;
        break;
    case 0: /* unspec */
        addr->sa.sa_family = AF_UNSPEC;
        break;
    default:
        return 0;
    }
    return 1;
}

/**
 * encodes a forwarded header
 * TODO add authentication for inter-node forwarding
 */
static size_t encode_quic_forwarded_header(void *buf, quicly_address_t *destaddr, quicly_address_t *srcaddr, uint8_t ttl)
{
    uint8_t *dst = buf;

    *dst++ = 0x80;
    dst = quicly_encode32(dst, H2O_QUIC_FORWARDED_VERSION);
    dst = encode_quic_address(dst, destaddr);
    dst = encode_quic_address(dst, srcaddr);
    *dst++ = ttl;

    return dst - (uint8_t *)buf;
}

static size_t decode_quic_forwarded_header(quicly_address_t *destaddr, quicly_address_t *srcaddr, uint8_t *ttl, h2o_iovec_t octets)
{
    const uint8_t *src = (uint8_t *)octets.base, *end = src + octets.len;

    if (end - src < 6)
        goto NotForwarded;
    if (*src++ != 0x80)
        goto NotForwarded;
    if (quicly_decode32(&src) != H2O_QUIC_FORWARDED_VERSION)
        goto NotForwarded;
    if (!decode_quic_address(destaddr, &src, end))
        goto NotForwarded;
    if (!decode_quic_address(srcaddr, &src, end))
        goto NotForwarded;
    if (end - src < 1)
        goto NotForwarded;
    *ttl = *src++;

    return src - (const uint8_t *)octets.base;
NotForwarded:
    return SIZE_MAX;
}

static int forward_quic_packets(h2o_quic_ctx_t *h3ctx, const uint64_t *node_id, uint32_t thread_id, quicly_address_t *destaddr,
                                quicly_address_t *srcaddr, uint8_t ttl, quicly_decoded_packet_t *packets, size_t num_packets)
{
    struct listener_ctx_t *ctx = H2O_STRUCT_FROM_MEMBER(struct listener_ctx_t, http3.ctx.super, h3ctx);
    int fd;
    h2o_context_t *h2octx = ctx->accept_ctx.ctx;

    /* determine the file descriptor to which the packets should be forwarded, or return */
    if (node_id != NULL && *node_id != ctx->http3.ctx.super.next_cid->node_id) {
        /* inter-node forwarding */
        assert(ctx->http3.ctx.super.next_cid->node_id == conf.quic.node_id);
        for (size_t i = 0; i != conf.quic.forward_nodes.size; ++i) {
            if (*node_id == conf.quic.forward_nodes.entries[i].id) {
                fd = conf.quic.forward_nodes.entries[i].fd;
                goto NodeFound;
            }
        }
        H2O_PROBE(H3_PACKET_FORWARD_TO_NODE_IGNORE, *node_id);
        PTLS_LOG(h2o, h3_packet_forward_to_node_ignore, { PTLS_LOG_ELEMENT_UNSIGNED(node_id, *node_id); });
        return 0;
    NodeFound:;
    } else {
        /* intra-node */
        if (node_id == NULL) {
            /* initial or 0-RTT packet, forward to thread_id being specified */
            if (thread_id == h3ctx->next_cid->thread_id) {
                assert(h3ctx->acceptor == NULL);
                /* FIXME forward packets to the newer generation process */
                H2O_PROBE(H3_PACKET_FORWARD_TO_THREAD_IGNORE, thread_id);
                PTLS_LOG(h2o, h3_packet_forward_to_thread_ignore, { PTLS_LOG_ELEMENT_UNSIGNED(thread_id, thread_id); });
                return 0;
            }
        } else {
            /* intra-node, validate thread id */
            assert(thread_id != ctx->http3.ctx.super.next_cid->thread_id);
            if (thread_id >= conf.quic.num_threads) {
                H2O_PROBE(H3_PACKET_FORWARD_TO_THREAD_IGNORE, thread_id);
                PTLS_LOG(h2o, h3_packet_forward_to_thread_ignore, { PTLS_LOG_ELEMENT_UNSIGNED(thread_id, thread_id); });
                return 0;
            }
        }
        fd = conf.listeners[ctx->listener_index]->quic.thread_fds[thread_id];
    }

    /* forward (TODO coalesce packets that were coalesced upon receipt) */
    char header_buf[H2O_QUIC_FORWARDED_HEADER_MAX_SIZE];
    size_t header_len = encode_quic_forwarded_header(header_buf, destaddr, srcaddr, ttl);
    for (size_t i = 0; i != num_packets; ++i) {
        struct iovec vec[2] = {{header_buf, header_len}, {packets[i].octets.base, packets[i].octets.len}};
        writev(fd, vec, 2);
        ++h2octx->http3.events.packet_forwarded;
    }

#if H2O_USE_DTRACE
    if (H2O_H3_PACKET_FORWARD_ENABLED()) {
        size_t i, num_bytes = 0;
        for (i = 0; i != num_packets; ++i)
            num_bytes += packets[i].octets.len;
        H2O_PROBE(H3_PACKET_FORWARD, &destaddr->sa, &srcaddr->sa, num_packets, num_bytes, fd);
        PTLS_LOG(h2o, h3_packet_forward, {
            /* TODO: maybe emit destaddr / srcaddr by creating QUICLY_LOG_SOCKADDR? */
            PTLS_LOG_ELEMENT_UNSIGNED(num_packets, num_packets);
            PTLS_LOG_ELEMENT_UNSIGNED(num_bytes, num_bytes);
            PTLS_LOG_ELEMENT_SIGNED(fd, fd);
        });
    }
#endif

    return 1;
}

static int rewrite_forwarded_quic_datagram(h2o_quic_ctx_t *h3ctx, struct msghdr *msg, quicly_address_t *destaddr,
                                           quicly_address_t *srcaddr, uint8_t *ttl)
{
    struct {
        quicly_address_t destaddr, srcaddr;
        uint8_t ttl;
        size_t offset;
    } encapsulated;
    struct listener_ctx_t *lctx = H2O_STRUCT_FROM_MEMBER(struct listener_ctx_t, http3.ctx.super, h3ctx);
    h2o_context_t *h2octx = lctx->accept_ctx.ctx;

    assert(msg->msg_iovlen == 1);

    if ((encapsulated.offset = decode_quic_forwarded_header(&encapsulated.destaddr, &encapsulated.srcaddr, &encapsulated.ttl,
                                                            h2o_iovec_init(msg->msg_iov[0].iov_base, msg->msg_iov[0].iov_len))) ==
        SIZE_MAX) {
        return 1; /* process the packet as-is */
    }

    /* process as-is, if the destination port is going to be different; the contexts are always bound to a specific port */
    switch (encapsulated.destaddr.sa.sa_family) {
    case AF_UNSPEC:
        break;
    case AF_INET:
        if (encapsulated.destaddr.sin.sin_port != *h3ctx->sock.port)
            return 1;
        break;
    case AF_INET6:
        if (encapsulated.destaddr.sin6.sin6_port != *h3ctx->sock.port)
            return 1;
        break;
    }
    if (encapsulated.destaddr.sa.sa_family != h3ctx->sock.addr.ss_family) {
        struct listener_config_t *listener_config = conf.listeners[lctx->listener_index];
        if (listener_config->quic.sibling != NULL) {
            int fd = listener_config->quic.sibling->quic.thread_fds[h3ctx->next_cid->thread_id];
            write(fd, msg->msg_iov[0].iov_base, msg->msg_iov[0].iov_len);
        } else {
            /* drop packet */
        }
        return 0;
    }

    /* update */
    msg->msg_iov[0].iov_base += encapsulated.offset;
    msg->msg_iov[0].iov_len -= encapsulated.offset;
    *destaddr = encapsulated.destaddr;
    *srcaddr = encapsulated.srcaddr;
    *ttl = encapsulated.ttl;
    ++h2octx->http3.events.forwarded_packet_received;
    H2O_PROBE(H3_FORWARDED_PACKET_RECEIVE, &destaddr->sa, &srcaddr->sa, msg->msg_iov[0].iov_len);
    PTLS_LOG(h2o, h3_forwarded_packet_receive, {
        /* TODO: maybe emit destaddr / srcaddr by creating QUICLY_LOG_SOCKADDR? */
        PTLS_LOG_ELEMENT_UNSIGNED(num_bytes, msg->msg_iov[0].iov_len);
    });
    return 1;
}

static void forwarded_quic_socket_on_read(h2o_socket_t *sock, const char *err)
{
    struct listener_ctx_t *ctx = sock->data;
    h2o_quic_read_socket(&ctx->http3.ctx.super, sock);
}

static void on_socketclose(void *data)
{
    num_connections(-1);
}

static void close_idle_connections(h2o_context_t *ctx)
{
    int excess_connections = num_connections(0) - conf.soft_connection_limit;
    if (excess_connections > 0) {
        h2o_context_close_idle_connections(ctx, excess_connections / conf.thread_map.size,
                                           conf.soft_connection_limit_min_age * 1000);
    }
}

static void on_accept(h2o_socket_t *listener, const char *err)
{
    struct listener_ctx_t *ctx = listener->data;

    /* TLS Handshakes take about 1ms, this effectively limits the latency induced by TLS handshakes to 10ms per event loop. */
    size_t num_accepts = 10;

    if (err != NULL) {
        return;
    }

    do {
        h2o_socket_t *sock;
        close_idle_connections(ctx->accept_ctx.ctx);

        if (num_connections(1) >= conf.max_connections) {
            /* The accepting socket is disactivated before entering the next in `run_loop`.
             * Note: it is possible that the server would accept at most `max_connections + num_threads` connections, since the
             * server does not check if the number of connections has exceeded _after_ epoll notifies of a new connection _but_
             * _before_ calling `accept`.  In other words t/40max-connections.t may fail. */
            num_connections(-1);
            break;
        }
        if ((sock = h2o_evloop_socket_accept(listener)) == NULL) {
            num_connections(-1);
            break;
        }
        num_sessions(1);

        sock->on_close.cb = on_socketclose;
        sock->on_close.data = ctx->accept_ctx.ctx;

#if defined(__linux__)
        if (conf.bp.nic_count > 0) {
            h2o_busypoll_handle_nic_map_accept(sock, listener, thread_index, conf.bp.nic_to_cpu_map.entries, conf.bp.nic_count);
        }
#endif

        struct listener_config_t *listener_config = conf.listeners[ctx->listener_index];
        if (listener_config->sndbuf != 0 && setsockopt(h2o_socket_get_fd(sock), SOL_SOCKET, SO_SNDBUF, &listener_config->sndbuf,
                                                       sizeof(listener_config->sndbuf)) != 0)
            h2o_perror("failed to set SO_SNDBUF");
        if (listener_config->rcvbuf != 0 && setsockopt(h2o_socket_get_fd(sock), SOL_SOCKET, SO_RCVBUF, &listener_config->rcvbuf,
                                                       sizeof(listener_config->rcvbuf)) != 0)
            h2o_perror("failed to set SO_RCVBUF");
        set_tcp_congestion_controller(sock, listener_config->tcp_congestion_controller);

        h2o_accept(&ctx->accept_ctx, sock);

    } while (--num_accepts != 0);
}

static int validate_token(h2o_http3_server_ctx_t *ctx, struct sockaddr *remote, ptls_iovec_t client_cid, ptls_iovec_t server_cid,
                          quicly_address_token_plaintext_t *token)
{
    int64_t age;

    if ((age = ctx->super.quic->now->cb(ctx->super.quic->now) - token->issued_at) < 0)
        age = 0;

    token->address_mismatch =
        h2o_socket_compare_address(remote, &token->remote.sa, token->type == QUICLY_ADDRESS_TOKEN_TYPE_RETRY) != 0;

    switch (token->type) {
    case QUICLY_ADDRESS_TOKEN_TYPE_RETRY:
        if (token->address_mismatch)
            return 0;
        if (age > 30 * 1000)
            return 0;
        if (!quicly_cid_is_equal(&token->retry.client_cid, client_cid))
            return 0;
        if (!quicly_cid_is_equal(&token->retry.server_cid, server_cid))
            return 0;
        break;
    case QUICLY_ADDRESS_TOKEN_TYPE_RESUMPTION:
        if (age > 10 * 60 * 1000)
            token->address_mismatch = 1;
        break;
    default:
        h2o_fatal("unexpected token type: %d", (int)token->type);
        break;
    }

    return 1;
}

static h2o_quic_conn_t *on_http3_accept(h2o_quic_ctx_t *_ctx, quicly_address_t *destaddr, quicly_address_t *srcaddr,
                                        quicly_decoded_packet_t *packet)
{
    h2o_http3_server_ctx_t *ctx = (void *)_ctx;
    close_idle_connections(ctx->accept_ctx->ctx);

    /* adjust number of connections, or drop the incoming packet when handling too many connections */
    if (num_connections(1) >= conf.max_connections) {
        num_connections(-1);
        return NULL;
    }
    if (num_quic_connections(1) >= conf.max_quic_connections) {
        num_connections(-1);
        num_quic_connections(-1);
        return NULL;
    }

    quicly_address_token_plaintext_t *token = NULL, token_buf;
    h2o_http3_conn_t *conn = NULL;

    /* handle retry, setting `token` to a non-NULL pointer if contains a valid token */
    if (packet->token.len != 0) {
        quicly_error_t ret;
        const char *err_desc = NULL;
        if ((ret = quic_decrypt_address_token(&token_buf, packet->token, &err_desc)) == 0) {
            if (validate_token(ctx, &srcaddr->sa, packet->cid.src, packet->cid.dest.encrypted, &token_buf))
                token = &token_buf;
        } else if (ret == QUICLY_TRANSPORT_ERROR_INVALID_TOKEN) {
            uint8_t payload[QUICLY_MIN_CLIENT_INITIAL_SIZE];
            size_t payload_size = quicly_send_close_invalid_token(ctx->super.quic, packet->version, packet->cid.src,
                                                                  packet->cid.dest.encrypted, err_desc, payload);
            assert(payload_size != SIZE_MAX);
            struct iovec vec = {.iov_base = payload, .iov_len = payload_size};
            h2o_quic_send_datagrams(&ctx->super, srcaddr, destaddr, &vec, 1);
            goto Exit;
        }
    }

    /* send retry if necessary */
    if (token == NULL || token->type != QUICLY_ADDRESS_TOKEN_TYPE_RETRY) {
        if (ctx->send_retry) {
            static __thread struct {
                ptls_aead_context_t *v1;
                ptls_aead_context_t *draft29;
                ptls_aead_context_t *draft27;
            } retry_integrity_aead_cache;
            uint8_t scid[16], payload[QUICLY_MIN_CLIENT_INITIAL_SIZE], token_prefix;
            ptls_openssl_random_bytes(scid, sizeof(scid));
            ptls_aead_context_t *token_aead = quic_get_address_token_encryptor(&token_prefix), **retry_integrity_aead;
            switch (packet->version) {
            case QUICLY_PROTOCOL_VERSION_1:
                retry_integrity_aead = &retry_integrity_aead_cache.v1;
                break;
            case QUICLY_PROTOCOL_VERSION_DRAFT29:
                retry_integrity_aead = &retry_integrity_aead_cache.draft29;
                break;
            case QUICLY_PROTOCOL_VERSION_DRAFT27:
                retry_integrity_aead = &retry_integrity_aead_cache.draft27;
                break;
            default:
                retry_integrity_aead = NULL;
                break;
            }
            size_t payload_size =
                quicly_send_retry(ctx->super.quic, token_aead, packet->version, &srcaddr->sa, packet->cid.src, &destaddr->sa,
                                  ptls_iovec_init(scid, sizeof(scid)), packet->cid.dest.encrypted,
                                  ptls_iovec_init(&token_prefix, 1), ptls_iovec_init(NULL, 0), retry_integrity_aead, payload);
            if (ctx->super.quic_stats != NULL) {
                ++ctx->super.quic_stats->packet_processed;
            }
            assert(payload_size != SIZE_MAX);
            struct iovec vec = {.iov_base = payload, .iov_len = payload_size};
            h2o_quic_send_datagrams(&ctx->super, srcaddr, destaddr, &vec, 1);
            goto Exit;
        }
    }

    /* accept the connection */
    conn = h2o_http3_server_accept(ctx, destaddr, srcaddr, packet, token, &conf.quic.conn_callbacks);
    if (conn == NULL || &conn->super == &h2o_quic_accept_conn_decryption_failed) {
        goto Exit;
    } else if (conn == &h2o_http3_accept_conn_closed) {
        conn = NULL;
        goto ExitNoDecrements;
    }
    num_sessions(1);

Exit:
    if (conn == NULL || &conn->super == &h2o_quic_accept_conn_decryption_failed) {
        /* revert the changes to the connection counts */
        num_connections(-1);
        num_quic_connections(-1);
    }
ExitNoDecrements:
    return &conn->super;
}

static void update_listener_state(struct listener_ctx_t *listeners)
{
    size_t i;

    if (num_connections(0) < conf.max_connections) {
        for (i = 0; i != conf.num_listeners; ++i) {
            if (conf.listeners[i]->quic.ctx == NULL && !h2o_socket_is_reading(listeners[i].sock))
                h2o_socket_read_start(listeners[i].sock, on_accept);
        }
    } else {
        for (i = 0; i != conf.num_listeners; ++i) {
            if (conf.listeners[i]->quic.ctx == NULL && h2o_socket_is_reading(listeners[i].sock))
                h2o_socket_read_stop(listeners[i].sock);
        }
    }
}

static void on_server_notification(h2o_multithread_receiver_t *receiver, h2o_linklist_t *messages)
{
    /* the notification is used only for exitting h2o_evloop_run; actual changes are done in the main loop of run_loop */

    while (!h2o_linklist_is_empty(messages)) {
        h2o_multithread_message_t *message = H2O_STRUCT_FROM_MEMBER(h2o_multithread_message_t, link, messages->next);
        h2o_linklist_unlink(&message->link);
        free(message);
    }
}

H2O_NORETURN static void *run_loop(void *_thread_index)
{
    thread_index = (size_t)_thread_index;
    struct listener_ctx_t *listeners = alloca(sizeof(*listeners) * conf.num_listeners);
    size_t i;

#if defined(__linux__)
    /* clone busypoll epoll settings to all nics */
    for (int nic_i = 0; nic_i < conf.bp.nic_count; nic_i++) {
        conf.bp.nic_to_cpu_map.entries[nic_i].epoll_prm.usecs = conf.bp.epoll_bp_usecs;
        conf.bp.nic_to_cpu_map.entries[nic_i].epoll_prm.budget = conf.bp.epoll_bp_budget;
        conf.bp.nic_to_cpu_map.entries[nic_i].epoll_prm.prefer = conf.bp.epoll_bp_prefer;
        conf.bp.nic_to_cpu_map.entries[nic_i].epoll_prm.nonblock = conf.bp.epoll_nonblock;
    }
#endif

    h2o_context_init(&conf.threads[thread_index].ctx, h2o_evloop_create(), &conf.globalconf);

    // these are initiallized by h2o_context_init and need to be updated afterwards
    conf.threads[thread_index].ctx.thread_index = thread_index;

    conf.threads[thread_index].ctx.http3.next_cid.node_id = (uint32_t)conf.quic.node_id;
    conf.threads[thread_index].ctx.http3.next_cid.thread_id = (uint32_t)thread_index;
    h2o_multithread_register_receiver(conf.threads[thread_index].ctx.queue, &conf.threads[thread_index].server_notifications,
                                      on_server_notification);
    h2o_multithread_register_receiver(conf.threads[thread_index].ctx.queue, &conf.threads[thread_index].memcached,
                                      h2o_memcached_receiver);
    if (neverbleed != NULL) {
        int fd = neverbleed_get_fd(neverbleed);
        async_nb.sock = h2o_evloop_socket_create(conf.threads[thread_index].ctx.loop, fd, H2O_SOCKET_FLAG_DONT_READ);
        h2o_linklist_init_anchor(&async_nb.read_queue.anchor);
        h2o_linklist_init_anchor(&async_nb.write_queue.anchor);
    }
    if (conf.thread_map.entries[thread_index] >= 0) {
#if H2O_HAS_PTHREAD_SETAFFINITY_NP
        int r;
#ifdef __NetBSD__
        cpuset_t *cpu_set = cpuset_create();
        if (!cpu_set) {
            h2o_fatal("internal error; thread pinning failed at creation");
        }
        cpuset_zero(cpu_set);
        cpuset_set(conf.thread_map.entries[thread_index], cpu_set);
        r = pthread_setaffinity_np(pthread_self(), cpuset_size(cpu_set), cpu_set);
        cpuset_destroy(cpu_set);
#else
#if defined(__linux__)
        cpu_set_t cpu_set;
#else
        cpuset_t cpu_set;
#endif
        CPU_ZERO(&cpu_set);
        CPU_SET(conf.thread_map.entries[thread_index], &cpu_set);
        r = pthread_setaffinity_np(pthread_self(), sizeof(cpu_set), &cpu_set);
#endif
        if (r != 0) {
            static int once;
            if (__sync_fetch_and_add(&once, 1) == 0) {
                fprintf(stderr, "[warning] failed to set bind to CPU:%d\n", conf.thread_map.entries[thread_index]);
            }
        }
#else
        h2o_fatal("internal error; thread pinning not available even though specified");
#endif
    }

    /* setup listeners */
    for (i = 0; i != conf.num_listeners; ++i) {
        struct listener_config_t *listener_config = conf.listeners[i];
        int fd = listener_config->fds.entries[thread_index];
        listeners[i] = (struct listener_ctx_t){i,
                                               {&conf.threads[thread_index].ctx, listener_config->hosts, NULL, NULL,
                                                listener_config->proxy_protocol, &conf.threads[thread_index].memcached}};
        if (listener_config->ssl.size != 0) {
            listeners[i].accept_ctx.ssl_ctx = listener_config->ssl.entries[0]->identities[0].ossl;
            listeners[i].accept_ctx.http2_origin_frame = listener_config->ssl.entries[0]->http2_origin_frame;
        }
        listeners[i].sock = h2o_evloop_socket_create(conf.threads[thread_index].ctx.loop, fd, H2O_SOCKET_FLAG_DONT_READ);
        listeners[i].sock->data = listeners + i;
        /* setup quic context and the unix socket to receive forwarded packets */
        if (thread_index < conf.quic.num_threads && listener_config->quic.ctx != NULL) {
            h2o_http3_server_init_context(listeners[i].accept_ctx.ctx, &listeners[i].http3.ctx.super,
                                          conf.threads[thread_index].ctx.loop, listeners[i].sock, listener_config->quic.ctx,
                                          &conf.threads[thread_index].ctx.http3.next_cid, on_http3_accept, NULL,
                                          conf.globalconf.http3.use_gso);
            h2o_quic_set_forwarding_context(&listeners[i].http3.ctx.super, 0, 4, forward_quic_packets,
                                            rewrite_forwarded_quic_datagram);
            listeners[i].http3.ctx.accept_ctx = &listeners[i].accept_ctx;
            listeners[i].http3.ctx.send_retry = listener_config->quic.send_retry;
            listeners[i].http3.ctx.qpack = listener_config->quic.qpack;
            int fds[2];
            /* TODO switch to using named socket in temporary directory to forward packets between server generations */
            if (socketpair(AF_UNIX, SOCK_DGRAM, 0, fds) != 0) {
                char buf[256];
                h2o_fatal("socketpair(AF_UNIX, SOCK_DGRAM) failed: %s", h2o_strerror_r(errno, buf, sizeof(buf)));
            }
            set_cloexec(fds[0]);
            set_cloexec(fds[1]);
            listeners[i].http3.forwarded_sock =
                h2o_evloop_socket_create(conf.threads[thread_index].ctx.loop, fds[0], H2O_SOCKET_FLAG_DONT_READ);
            listeners[i].http3.forwarded_sock->data = listeners + i;
            h2o_socket_read_start(listeners[i].http3.forwarded_sock, forwarded_quic_socket_on_read);
            fcntl(fds[1], F_SETFL, O_NONBLOCK);
            conf.listeners[i]->quic.thread_fds[thread_index] = fds[1];
        }
    }

    /* and start listening */
    update_listener_state(listeners);

    /* wait for all threads to become ready */
    h2o_barrier_wait(&conf.startup_sync_barrier_init);

    /* now that all worker threads are ready, in main thread, set signal handler for graceful shutdown / or exit immediately */
    if (thread_index == 0) {
        h2o_set_signal_handler(SIGTERM, on_sigterm_set_flag_notify_threads);
        if (conf.shutdown_requested)
            exit(0);
        fprintf(stderr, "h2o server (pid:%d) is ready to serve requests with %zu threads\n", (int)getpid(), conf.thread_map.size);
    }

    /* let all worker threads start accepting connections */
    h2o_barrier_wait(&conf.startup_sync_barrier_post);

    /* the main loop */
    while (!conf.shutdown_requested) {
        h2o_context_t *ctx = &conf.threads[thread_index].ctx;
        uint32_t max_wait = h2o_cleanup_thread(h2o_now(ctx->loop), ctx);
        update_listener_state(listeners);
        h2o_evloop_run(ctx->loop, max_wait);
    }

    if (thread_index == 0)
        fprintf(stderr, "received SIGTERM, gracefully shutting down\n");

    /* shutdown requested, unregister, close the listeners and notify the protocol handlers */
    for (i = 0; i != conf.num_listeners; ++i) {
        if (conf.listeners[i]->quic.ctx == NULL)
            h2o_socket_read_stop(listeners[i].sock);
    }
    h2o_evloop_run(conf.threads[thread_index].ctx.loop, 0);
    for (i = 0; i != conf.num_listeners; ++i) {
        if (conf.listeners[i]->quic.ctx == NULL) {
            h2o_socket_close(listeners[i].sock);
            listeners[i].sock = NULL;
        } else {
            listeners[i].http3.ctx.super.acceptor = NULL;
        }
    }
    h2o_context_request_shutdown(&conf.threads[thread_index].ctx);

    /* Wait until all the connections get closed. At least one worker thread that closed the last connection, turning
     * `num_connections(0)` to zero, will exit from this loop. Other worker threads might get stuck, as `h2o_evloop_run` does not
     * return when a different worker thread closes a connection. */
    while (num_connections(0) != 0)
        h2o_evloop_run(conf.threads[thread_index].ctx.loop, INT32_MAX);

    /* More than one thread might reach here; take a lock so that the first thread does the cleanup. */
    static pthread_mutex_t cleanup_lock = PTHREAD_MUTEX_INITIALIZER;
    pthread_mutex_lock(&cleanup_lock);

    /* remove the pid file */
    if (conf.pid_file != NULL)
        unlink(conf.pid_file);

#if defined(__linux__)
    /* reset nic queue configs */
    for (int nic_i = 0; nic_i < conf.bp.nic_count; nic_i++) {
        if (conf.bp.nic_to_cpu_map.entries[nic_i].mode != BP_MODE_OFF) {
            h2o_busypoll_clear_opts(&conf.bp.nic_to_cpu_map.entries[nic_i]);
        }
    }
#endif

    /* Use `_exit` to prevent functions registered via `atexit` from being invoked, otherwise we might see some threads die while
     * trying to use whatever state that are cleaned up. Specifically, we see the ticket updater thread dying inside RAND_bytes,
     * while or after `OpenSSL_cleanup` is invoked as an atexit callback. */
    _exit(0);
}

static char **build_server_starter_argv(const char *h2o_cmd, const char *config_file)
{
    H2O_VECTOR(char *) args = {NULL};
    size_t i;

    h2o_vector_reserve(NULL, &args, 1);
    args.entries[args.size++] = h2o_configurator_get_cmd_path("share/h2o/start_server");

    /* error-log and pid-file are the directives that are handled by server-starter */
    if (conf.pid_file != NULL) {
        h2o_vector_reserve(NULL, &args, args.size + 1);
        args.entries[args.size++] =
            h2o_concat(NULL, h2o_iovec_init(H2O_STRLIT("--pid-file=")), h2o_iovec_init(conf.pid_file, strlen(conf.pid_file))).base;
    }
    if (conf.error_log != NULL) {
        h2o_vector_reserve(NULL, &args, args.size + 1);
        args.entries[args.size++] =
            h2o_concat(NULL, h2o_iovec_init(H2O_STRLIT("--log-file=")), h2o_iovec_init(conf.error_log, strlen(conf.error_log)))
                .base;
    }

    switch (conf.run_mode) {
    case RUN_MODE_DAEMON:
        h2o_vector_reserve(NULL, &args, args.size + 1);
        args.entries[args.size++] = "--daemonize";
        break;
    default:
        break;
    }

    for (i = 0; i != conf.num_listeners; ++i) {
        char *newarg;
        switch (conf.listeners[i]->addr.ss_family) {
        default: {
            char host[NI_MAXHOST], serv[NI_MAXSERV + 1];
            int err;
            /* add "u" prefix if binding to a UDP port */
            if (conf.listeners[i]->quic.ctx != NULL) {
                strcpy(serv, "u");
            } else {
                serv[0] = '\0';
            }
            if ((err = getnameinfo((void *)&conf.listeners[i]->addr, conf.listeners[i]->addrlen, host, sizeof(host),
                                   serv + strlen(serv), NI_MAXSERV, NI_NUMERICHOST | NI_NUMERICSERV)) != 0) {
                fprintf(stderr, "failed to stringify the address of %zu-th listen directive:%s\n", i, gai_strerror(err));
                exit(EX_OSERR);
            }
            newarg = h2o_mem_alloc(sizeof("--port=[]:") + strlen(host) + strlen(serv));
            if (strchr(host, ':') != NULL) {
                sprintf(newarg, "--port=[%s]:%s", host, serv);
            } else {
                sprintf(newarg, "--port=%s:%s", host, serv);
            }
        } break;
        case AF_UNIX: {
            struct sockaddr_un *sa = (void *)&conf.listeners[i]->addr;
            newarg = h2o_mem_alloc(sizeof("--path=") + strlen(sa->sun_path));
            sprintf(newarg, "--path=%s", sa->sun_path);
        } break;
        }
        h2o_vector_reserve(NULL, &args, args.size + 1);
        args.entries[args.size++] = newarg;
    }

    h2o_vector_reserve(NULL, &args, args.size + 5);
    args.entries[args.size++] = "--";
    args.entries[args.size++] = (char *)h2o_cmd;
    args.entries[args.size++] = "-c";
    args.entries[args.size++] = (char *)config_file;
    args.entries[args.size] = NULL;

    return args.entries;
}

static int run_using_server_starter(const char *h2o_cmd, const char *config_file)
{
    char **args = build_server_starter_argv(h2o_cmd, config_file);
    setenv("H2O_VIA_MASTER", "", 1);
    execvp(args[0], args);
    fprintf(stderr, "failed to spawn %s:%s\n", args[0], strerror(errno));
    return EX_CONFIG;
}

/* make jemalloc linkage optional by marking the functions as 'weak',
 * since upstream doesn't rely on it. */
struct extra_status_jemalloc_cb_arg {
    h2o_iovec_t outbuf;
    int err;
    size_t written;
};

#if JEMALLOC_STATS == 1
static void extra_status_jemalloc_cb(void *ctx, const char *stats)
{
    size_t cur_len;
    struct extra_status_jemalloc_cb_arg *out = ctx;
    h2o_iovec_t outbuf = out->outbuf;
    int i;

    if (out->written >= out->outbuf.len || out->err) {
        return;
    }
    cur_len = out->written;

    i = 0;
    while (cur_len < outbuf.len && stats[i]) {
        switch (stats[i]) {
#define JSON_ESCAPE(x, y)                                                                                                          \
    case x:                                                                                                                        \
        outbuf.base[cur_len++] = '\\';                                                                                             \
        if (cur_len >= outbuf.len) {                                                                                               \
            goto err;                                                                                                              \
        }                                                                                                                          \
        outbuf.base[cur_len] = y;                                                                                                  \
        break;
            JSON_ESCAPE('\b', 'b');
            JSON_ESCAPE('\f', 'f');
            JSON_ESCAPE('\n', 'n');
            JSON_ESCAPE('\r', 'r')
            JSON_ESCAPE('\t', 't');
            JSON_ESCAPE('/', '/');
            JSON_ESCAPE('"', '"');
            JSON_ESCAPE('\\', '\\');
#undef JSON_ESCAPE
        default:
            outbuf.base[cur_len] = stats[i];
        }
        i++;
        cur_len++;
    }
    if (cur_len < outbuf.len) {
        out->written = cur_len;
        return;
    }

err:
    out->err = 1;
    return;
}
#endif

static h2o_iovec_t on_extra_status(void *unused, h2o_globalconf_t *_conf, h2o_req_t *req)
{
#define BUFSIZE (16 * 1024)
    h2o_iovec_t ret;
    char current_time[H2O_TIMESTR_LOG_LEN + 1], restart_time[H2O_TIMESTR_LOG_LEN + 1];
    const char *generation;
    time_t now = time(NULL);

    h2o_time2str_log(current_time, now);
    h2o_time2str_log(restart_time, conf.launch_time);
    if ((generation = getenv("SERVER_STARTER_GENERATION")) == NULL)
        generation = "null";

    ret.base = h2o_mem_alloc_pool(&req->pool, char, BUFSIZE);
    ret.len = snprintf(ret.base, BUFSIZE,
                       ",\n"
                       " \"server-version\": \"" H2O_VERSION "\",\n"
                       " \"openssl-version\": \"%s\",\n"
                       " \"current-time\": \"%s\",\n"
                       " \"restart-time\": \"%s\",\n"
                       " \"uptime\": %" PRIu64 ",\n"
                       " \"generation\": %s,\n"
                       " \"connections\": %d,\n"
                       " \"max-connections\": %d,\n"
                       " \"soft-connection-limit\": %d,\n"
                       " \"soft-connection-limit.min-age\": %d,\n"
                       " \"listeners\": %zu,\n"
                       " \"worker-threads\": %zu,\n"
                       " \"num-sessions\": %lu",
                       OpenSSL_version(OPENSSL_VERSION), current_time, restart_time, (uint64_t)(now - conf.launch_time), generation,
                       num_connections(0), conf.max_connections, conf.soft_connection_limit, conf.soft_connection_limit_min_age,
                       conf.num_listeners, conf.thread_map.size, num_sessions(0));
    assert(ret.len < BUFSIZE);

#if JEMALLOC_STATS == 1
    struct extra_status_jemalloc_cb_arg arg;
    size_t sz, allocated, active, metadata, resident, mapped;
    uint64_t epoch = 1;
    /* internal jemalloc interface */
    void malloc_stats_print(void (*write_cb)(void *, const char *), void *cbopaque, const char *opts);
    int mallctl(const char *name, void *oldp, size_t *oldlenp, void *newp, size_t newlen);

    arg.outbuf = h2o_iovec_init(alloca(BUFSIZE - ret.len), BUFSIZE - ret.len);
    arg.err = 0;
    arg.written = snprintf(arg.outbuf.base, arg.outbuf.len,
                           ",\n"
                           " \"jemalloc\": {\n"
                           "   \"jemalloc-raw\": \"");
    malloc_stats_print(extra_status_jemalloc_cb, &arg, "ga" /* omit general info, only aggregated stats */);

    if (arg.err || arg.written + 1 >= arg.outbuf.len) {
        goto jemalloc_err;
    }

    /* terminate the jemalloc-raw json string */
    arg.written += snprintf(&arg.outbuf.base[arg.written], arg.outbuf.len - arg.written, "\"");
    if (arg.written + 1 >= arg.outbuf.len) {
        goto jemalloc_err;
    }

    sz = sizeof(epoch);
    mallctl("epoch", &epoch, &sz, &epoch, sz);

    sz = sizeof(size_t);
    if (!mallctl("stats.allocated", &allocated, &sz, NULL, 0) && !mallctl("stats.active", &active, &sz, NULL, 0) &&
        !mallctl("stats.metadata", &metadata, &sz, NULL, 0) && !mallctl("stats.resident", &resident, &sz, NULL, 0) &&
        !mallctl("stats.mapped", &mapped, &sz, NULL, 0)) {
        arg.written += snprintf(&arg.outbuf.base[arg.written], arg.outbuf.len - arg.written,
                                ",\n"
                                "   \"allocated\": %zu,\n"
                                "   \"active\": %zu,\n"
                                "   \"metadata\": %zu,\n"
                                "   \"resident\": %zu,\n"
                                "   \"mapped\": %zu }",
                                allocated, active, metadata, resident, mapped);
    }
    if (arg.written + 1 >= arg.outbuf.len) {
        goto jemalloc_err;
    }

    strncpy(&ret.base[ret.len], arg.outbuf.base, arg.written);
    ret.base[ret.len + arg.written] = '\0';
    ret.len += arg.written;
    return ret;

jemalloc_err:
    /* couldn't fit the jemalloc output, exiting */
    ret.base[ret.len] = '\0';

#endif /* JEMALLOC_STATS == 1 */

    return ret;
#undef BUFSIZE
}

static void setup_configurators(void)
{
    h2o_config_init(&conf.globalconf);

    /* let the default setuid user be "nobody", if run as root */
    if (getuid() == 0 && getpwnam("nobody") != NULL)
        conf.globalconf.user = "nobody";

    { /* "listen" is invoked after global attributes like `tcp-fastopen`, but before `hosts`) */
        h2o_configurator_t *c = h2o_configurator_create(&conf.globalconf, sizeof(*c));
        c->enter = on_config_listen_enter;
        c->exit = on_config_listen_exit;
        h2o_configurator_define_command(
            c, "listen", H2O_CONFIGURATOR_FLAG_GLOBAL | H2O_CONFIGURATOR_FLAG_HOST | H2O_CONFIGURATOR_FLAG_SEMI_DEFERRED,
            on_config_listen);
    }

    {
        h2o_configurator_t *c = h2o_configurator_create(&conf.globalconf, sizeof(*c));
        h2o_configurator_define_command(c, "user", H2O_CONFIGURATOR_FLAG_GLOBAL | H2O_CONFIGURATOR_FLAG_EXPECT_SCALAR,
                                        on_config_user);
        h2o_configurator_define_command(c, "capabilities", H2O_CONFIGURATOR_FLAG_GLOBAL | H2O_CONFIGURATOR_FLAG_EXPECT_SEQUENCE,
                                        on_config_capabilities);
        h2o_configurator_define_command(c, "pid-file", H2O_CONFIGURATOR_FLAG_GLOBAL | H2O_CONFIGURATOR_FLAG_EXPECT_SCALAR,
                                        on_config_pid_file);
        h2o_configurator_define_command(c, "error-log", H2O_CONFIGURATOR_FLAG_GLOBAL | H2O_CONFIGURATOR_FLAG_EXPECT_SCALAR,
                                        on_config_error_log);
        h2o_configurator_define_command(c, "max-connections", H2O_CONFIGURATOR_FLAG_GLOBAL, on_config_max_connections);
        h2o_configurator_define_command(c, "max-quic-connections", H2O_CONFIGURATOR_FLAG_GLOBAL, on_config_max_quic_connections);
        h2o_configurator_define_command(c, "soft-connection-limit", H2O_CONFIGURATOR_FLAG_GLOBAL, on_config_soft_connection_limit);
        h2o_configurator_define_command(c, "soft-connection-limit.min-age", H2O_CONFIGURATOR_FLAG_GLOBAL,
                                        on_config_soft_connection_limit_min_age);
        h2o_configurator_define_command(c, "num-threads", H2O_CONFIGURATOR_FLAG_GLOBAL, on_config_num_threads);
        h2o_configurator_define_command(c, "num-quic-threads", H2O_CONFIGURATOR_FLAG_GLOBAL, on_config_num_quic_threads);
        h2o_configurator_define_command(c, "num-name-resolution-threads", H2O_CONFIGURATOR_FLAG_GLOBAL,
                                        on_config_num_name_resolution_threads);
        h2o_configurator_define_command(c, "tcp-fastopen", H2O_CONFIGURATOR_FLAG_GLOBAL, on_config_tcp_fastopen);
        h2o_configurator_define_command(c, "quic-nodes", H2O_CONFIGURATOR_FLAG_GLOBAL | H2O_CONFIGURATOR_FLAG_EXPECT_MAPPING,
                                        on_config_quic_nodes);
        h2o_configurator_define_command(c, "ssl-session-resumption",
                                        H2O_CONFIGURATOR_FLAG_GLOBAL | H2O_CONFIGURATOR_FLAG_EXPECT_MAPPING,
                                        ssl_session_resumption_on_config);
        h2o_configurator_define_command(c, "num-ocsp-updaters", H2O_CONFIGURATOR_FLAG_GLOBAL | H2O_CONFIGURATOR_FLAG_EXPECT_SCALAR,
                                        on_config_num_ocsp_updaters);
        h2o_configurator_define_command(c, "temp-buffer-path", H2O_CONFIGURATOR_FLAG_GLOBAL | H2O_CONFIGURATOR_FLAG_EXPECT_SCALAR,
                                        on_config_temp_buffer_path);
        h2o_configurator_define_command(c, "temp-buffer-threshold",
                                        H2O_CONFIGURATOR_FLAG_GLOBAL | H2O_CONFIGURATOR_FLAG_EXPECT_SCALAR,
                                        on_config_temp_buffer_threshold);
        h2o_configurator_define_command(c, "crash-handler", H2O_CONFIGURATOR_FLAG_GLOBAL | H2O_CONFIGURATOR_FLAG_EXPECT_SCALAR,
                                        on_config_crash_handler);
        h2o_configurator_define_command(c, "crash-handler.wait-pipe-close",
                                        H2O_CONFIGURATOR_FLAG_GLOBAL | H2O_CONFIGURATOR_FLAG_EXPECT_SCALAR,
                                        on_config_crash_handler_wait_pipe_close);
        h2o_configurator_define_command(c, "tcp-reuseport", H2O_CONFIGURATOR_FLAG_GLOBAL, on_tcp_reuseport);
        h2o_configurator_define_command(c, "ssl-offload", H2O_CONFIGURATOR_FLAG_GLOBAL | H2O_CONFIGURATOR_FLAG_EXPECT_SCALAR,
                                        on_config_ssl_offload);
        h2o_configurator_define_command(c, "neverbleed-offload", H2O_CONFIGURATOR_FLAG_GLOBAL | H2O_CONFIGURATOR_FLAG_EXPECT_SCALAR,
                                        on_config_neverbleed_offload);
<<<<<<< HEAD
#if defined(__linux__)
        h2o_configurator_define_command(c, "epoll-nonblock", H2O_CONFIGURATOR_FLAG_GLOBAL | H2O_CONFIGURATOR_FLAG_EXPECT_SCALAR,
                                        on_epoll_nonblock);
        h2o_configurator_define_command(c, "epoll-prefer-bp", H2O_CONFIGURATOR_FLAG_GLOBAL | H2O_CONFIGURATOR_FLAG_EXPECT_SCALAR,
                                        on_epoll_prefer_bp);
        h2o_configurator_define_command(c, "busy-poll-budget", H2O_CONFIGURATOR_FLAG_GLOBAL | H2O_CONFIGURATOR_FLAG_EXPECT_SCALAR,
                                        on_busy_poll_budget);
        h2o_configurator_define_command(c, "busy-poll-usecs", H2O_CONFIGURATOR_FLAG_GLOBAL | H2O_CONFIGURATOR_FLAG_EXPECT_SCALAR,
                                        on_busy_poll_usecs);
        h2o_configurator_define_command(c, "busy-poll-map", H2O_CONFIGURATOR_FLAG_GLOBAL, on_busy_poll_map);
#endif
=======
        h2o_configurator_define_command(c, "io_uring-batch-size",
                                        H2O_CONFIGURATOR_FLAG_GLOBAL | H2O_CONFIGURATOR_FLAG_EXPECT_SCALAR,
                                        on_config_io_uring_batch_size);
>>>>>>> d8466011
    }

    h2o_access_log_register_configurator(&conf.globalconf);
    h2o_compress_register_configurator(&conf.globalconf);
    h2o_expires_register_configurator(&conf.globalconf);
    h2o_errordoc_register_configurator(&conf.globalconf);
    h2o_fastcgi_register_configurator(&conf.globalconf);
    h2o_file_register_configurator(&conf.globalconf);
    h2o_throttle_resp_register_configurator(&conf.globalconf);
    h2o_headers_register_configurator(&conf.globalconf);
    h2o_proxy_register_configurator(&conf.globalconf);
    h2o_reproxy_register_configurator(&conf.globalconf);
    h2o_redirect_register_configurator(&conf.globalconf);
    h2o_status_register_configurator(&conf.globalconf);
    h2o_http2_debug_state_register_configurator(&conf.globalconf);
    h2o_server_timing_register_configurator(&conf.globalconf);
#if H2O_USE_MRUBY
    h2o_mruby_register_configurator(&conf.globalconf);
#endif
    h2o_self_trace_register_configurator(&conf.globalconf);
    h2o_log_register_configurator(&conf.globalconf);

    static h2o_status_handler_t extra_status_handler = {{H2O_STRLIT("main")}, on_extra_status};
    h2o_config_register_status_handler(&conf.globalconf, &extra_status_handler);
}

static int dup_listener(struct listener_config_t *config, const char *iface)
{
    int reuseport = 0;

#if H2O_USE_REUSEPORT
    socklen_t reuseportlen = sizeof(reuseport);
    if (getsockopt(config->fds.entries[0], SOL_SOCKET, H2O_SO_REUSEPORT, &reuseport, &reuseportlen) != 0) {
        char buf[256];
        h2o_fatal("gestockopt(SO_REUSEPORT) failed: %s", h2o_strerror_r(errno, buf, sizeof(buf)));
    }
    assert(reuseportlen == sizeof(reuseport));
#endif

    int fd = -1;
#if H2O_USE_REUSEPORT
    if (reuseport) {
        int type;
        socklen_t typelen = sizeof(type);
        struct sockaddr_storage ss;
        socklen_t sslen = sizeof(ss);
        if (getsockopt(config->fds.entries[0], SOL_SOCKET, SO_TYPE, &type, &typelen) != 0) {
            char buf[256];
            h2o_fatal("failed to obtain the type of a listening socket: %s", h2o_strerror_r(errno, buf, sizeof(buf)));
        }
        assert(type == SOCK_DGRAM || type == SOCK_STREAM);
        if (getsockname(config->fds.entries[0], (struct sockaddr *)&ss, &sslen) != 0) {
            char buf[256];
            h2o_fatal("failed to obtain local address of a listening socket: %s", h2o_strerror_r(errno, buf, sizeof(buf)));
        }
        if ((fd = open_listener(ss.ss_family, type, type == SOCK_STREAM ? IPPROTO_TCP : IPPROTO_UDP, (struct sockaddr *)&ss,
                                sslen, iface)) != -1) {
            if (type == SOCK_DGRAM)
                set_quic_sockopts(fd, ss.ss_family, config->sndbuf, config->rcvbuf);
        } else {
            char buf[256];
            h2o_fatal("failed to bind additional listener: %s", h2o_strerror_r(errno, buf, sizeof(buf)));
        }
    }
#endif
    if (!reuseport && (fd = dup(config->fds.entries[0])) == -1) {
        char buf[256];
        h2o_fatal("failed to dup listening socket: %s", h2o_strerror_r(errno, buf, sizeof(buf)));
    }
    set_cloexec(fd);
    return fd;
}

static void create_per_thread_listeners(void)
{
    for (size_t i = 0; i != conf.num_listeners; ++i) {
        struct listener_config_t *listener_config = conf.listeners[i];
        h2o_vector_reserve(NULL, &listener_config->fds, conf.thread_map.size);

        /* call listen on the first listen socket if needed */
        if (listener_config->need_finish) {
            int listener_fd = listener_config->fds.entries[listener_config->fds.size-1];
            finish_open_listener(listener_fd, 0, 0);
        }

        while (listener_config->fds.size < conf.thread_map.size) {
            int fd = dup_listener(listener_config, NULL);
            listener_config->fds.entries[listener_config->fds.size++] = fd;

            /* duplicated listeners may also need listen called */
            if (listener_config->need_finish)
                finish_open_listener(fd, 0, 0);
        }
    }
}

#if defined(__linux__)
static void create_per_thread_nic_map_listeners(void)
{
    int nic_map_cpus = 0;
    for (int nic_i = 0; nic_i < conf.bp.nic_count; nic_i++) {
        nic_map_cpus += conf.bp.nic_to_cpu_map.entries[nic_i].cpu_count;
    }
    if (conf.thread_map.size != nic_map_cpus) {
        h2o_fatal("%zu threads configured, (%d) assigned in busypoll map\n", conf.thread_map.size, nic_map_cpus);
    }

    for (size_t i = 0; i != conf.num_listeners; ++i) {
        struct listener_config_t *listener_config = conf.listeners[i];
        h2o_vector_reserve(NULL, &listener_config->fds, conf.thread_map.size);
        for (int nic_i = 0; nic_i < conf.bp.nic_count; nic_i++) {
            int cpus = conf.bp.nic_to_cpu_map.entries[nic_i].cpu_count;
            const char *iface = conf.bp.nic_to_cpu_map.entries[nic_i].iface.base;
            /* we've already taken care of adding 1 fd for nic 0's first
             * CPU because the listener when initially created takes this
             * CPU for nic0.
             *
             * nic0 needs a listener for every other CPU (except the
             * first), and all other NICs need fds for all CPUs.
             */
            if (nic_i == 0 && cpus == 1) {
                fprintf(stderr, "the first nic (%s) had only 1 thread, no additional duping is required.\n", iface);
                continue;
            }

            /* in this case, the first NIC has multiple threads, so we need
             * to dup listeners for each thread other than the first
             */
            if (nic_i == 0)
                cpus--;

            fprintf(stderr, " current fd size: %zd\n", listener_config->fds.size);
            fprintf(stderr, " got %d cpus for nic: %s\n", cpus, iface);
            while (cpus > 0) {
                int fd = dup_listener(listener_config, iface);
                fprintf(stderr, " --> bound fd %d for listener %lu to iface: %s for thread: %zd\n", fd, i, iface,
                        listener_config->fds.size);
                listener_config->fds.entries[listener_config->fds.size++] = fd;
                cpus--;
            }
        }
    }

    /* at this point, all the fds are created, and bound to NICs, but:
     *
     *   1. the cBPF program has not yet been attached, and
     *   2. listen has not been called yet
     *
     * note that cBPF must be attached _before_ the call to listen.
     */
    fprintf(stderr, "all listeners created and bound, set cBPF and call listen...\n");

    for (size_t i = 0; i < conf.num_listeners; i++) {
        int running_offset = 0;
        struct listener_config_t *listener_config = conf.listeners[i];

        /* this listener could be a unix listener (so need_finish = 0), in
         * that case there is nothing to do so skip it.
         *
         * unix listeners have listen called in open_unix_listener and
         * don't need "finishing" or the cBPF program.
         */
        if (!listener_config->need_finish)
            continue;

        for (int nic_i = 0; nic_i < conf.bp.nic_count; nic_i++) {
            int cpus = conf.bp.nic_to_cpu_map.entries[nic_i].cpu_count;
            const char *iface = conf.bp.nic_to_cpu_map.entries[nic_i].iface.base;
            for (int cpu_i = 0; cpu_i < cpus; cpu_i++) {
                int idx = running_offset + cpu_i;
                int fd = listener_config->fds.entries[idx];
                fprintf(stderr, "finishing listener for fd %d via %s [%d]\n", fd, iface, idx);

                /* the cBPF filter only needs to be installed on one socket
                 * in the reuseport group (it can be installed on multiple,
                 * but there's no reason to do that).
                 *
                 * this logic only installs the filter on the first socket
                 * in the group.
                 */
                int enable_filter = 0;
                if (cpu_i == 0)
                    enable_filter = 1;

                /* now call listen (which will optionally enable the bpf
                 * filter first).
                 */
                if (finish_open_listener(fd, enable_filter, cpus) < 0) {
                    h2o_fatal("unable to open listener\n");
                }
            }

            /* each nic > 0 has its offset in the listener FD array
             * starting at the end of every other nic's FDs before it.
             *
             * running_offset tracks this by adding the cpu_count for the
             * previous nic.
             *
             * could also solve this by having NICs hold a pointer to their
             * offset in the listener fd array
             */
            running_offset += cpus;
            fprintf(stderr, " finished iface: %s, which had %d cpus, new offset: %d\n", iface, cpus, running_offset);
        }
    }
}
#endif

int main(int argc, char **argv)
{
    cmd_argc = argc;
    cmd_argv = argv;

    const char *cmd = argv[0], *opt_config_file = H2O_TO_STR(H2O_CONFIG_PATH);
    int n, error_log_fd = -1;
    size_t num_procs = h2o_numproc();

    h2o_vector_reserve(NULL, &conf.thread_map, num_procs);
    for (n = 0; n < num_procs; n++)
        conf.thread_map.entries[conf.thread_map.size++] = -1;
    conf.quic.conn_callbacks = H2O_HTTP3_CONN_CALLBACKS;
    conf.quic.conn_callbacks.super.destroy_connection = on_http3_conn_destroy;
    conf.tfo_queues = H2O_DEFAULT_LENGTH_TCP_FASTOPEN_QUEUE;
    conf.launch_time = time(NULL);
    h2o_sem_init(&conf.ocsp_updater.semaphore, 0); /* raised after unsetenv is called, as the updater thread refers to `environ` */

    h2o_hostinfo_max_threads = H2O_DEFAULT_NUM_NAME_RESOLUTION_THREADS;

    init_openssl();
    setup_configurators();

    { /* parse options */
        int ch;
        enum { OPT_LIST_DIRECTIVES = 256 };
        static struct option longopts[] = {{"conf", required_argument, NULL, 'c'},
                                           {"mode", required_argument, NULL, 'm'},
                                           {"test", no_argument, NULL, 't'},
                                           {"version", no_argument, NULL, 'v'},
                                           {"help", no_argument, NULL, 'h'},
                                           {"list-directives", no_argument, NULL, OPT_LIST_DIRECTIVES},
                                           {NULL}};
        while ((ch = getopt_long(argc, argv, "c:m:tvh", longopts, NULL)) != -1) {
            switch (ch) {
            case 'c':
                opt_config_file = optarg;
                break;
            case 'm':
                if (strcmp(optarg, "worker") == 0) {
                    conf.run_mode = RUN_MODE_WORKER;
                } else if (strcmp(optarg, "master") == 0) {
                    conf.run_mode = RUN_MODE_MASTER;
                } else if (strcmp(optarg, "daemon") == 0) {
                    conf.run_mode = RUN_MODE_DAEMON;
                } else if (strcmp(optarg, "test") == 0) {
                    conf.run_mode = RUN_MODE_TEST;
                } else {
                    fprintf(stderr, "unknown mode:%s\n", optarg);
                }
                switch (conf.run_mode) {
                case RUN_MODE_MASTER:
                case RUN_MODE_DAEMON:
                    if (getenv(SERVER_STARTER_PORT) != NULL) {
                        fprintf(stderr,
                                "refusing to start in `%s` mode, environment variable " SERVER_STARTER_PORT " is already set\n",
                                optarg);
                        exit(EX_SOFTWARE);
                    }
                    break;
                default:
                    break;
                }
                break;
            case 't':
                conf.run_mode = RUN_MODE_TEST;
                break;
            case 'v':
                printf("h2o version " H2O_VERSION "\n");
                printf("OpenSSL: %s\n", OpenSSL_version(OPENSSL_VERSION));
#if H2O_USE_MRUBY
                printf(
                    "mruby: YES\n"); /* TODO determine the way to obtain the version of mruby (that is being linked dynamically) */
#endif
#if H2O_USE_DTRACE
                printf("dtrace: YES\n");
#endif
#if LIBCAP_FOUND
                printf("capabilities: YES\n");
#endif
#if H2O_USE_FUSION
                printf("fusion: YES\n");
#endif
#if H2O_USE_MSG_ZEROCOPY
                printf("ssl-zerocopy: YES\n");
#endif
#if H2O_USE_KTLS
                printf("ktls: YES\n");
#endif
#if PTLS_HAVE_AEGIS
                printf("libaegis: YES\n");
#endif
#if H2O_USE_IO_URING
                printf("io_uring: YES\n");
#endif
                exit(0);
            case 'h':
                printf("h2o version " H2O_VERSION "\n"
                       "\n"
                       "Usage:\n"
                       "  h2o [OPTION]...\n"
                       "\n"
                       "Options:\n"
                       "  -c, --conf FILE    configuration file (default: %s)\n"
                       "  -m, --mode MODE    specifies one of the following modes:\n"
                       "                     - worker: invoked process handles incoming connections\n"
                       "                               (default)\n"
                       "                     - daemon: spawns a master process and exits. `error-log`\n"
                       "                               must be configured when using this mode, as all\n"
                       "                               the errors are logged to the file instead of\n"
                       "                               being emitted to STDERR\n"
                       "                     - master: invoked process becomes a master process (using\n"
                       "                               the `share/h2o/start_server` command) and spawns\n"
                       "                               a worker process for handling incoming\n"
                       "                               connections. Users may send SIGHUP to the master\n"
                       "                               process to reconfigure or upgrade the server.\n"
                       "                     - test:   tests the configuration and exits\n"
                       "  -t, --test         synonym of `--mode=test`\n"
                       "  -v, --version      prints the version number\n"
                       "  -h, --help         print this help\n"
                       "\n"
                       "Please refer to the documentation under `share/doc/h2o` (or available online at\n"
                       "https://h2o.examp1e.net/) for how to configure the server.\n"
                       "\n",
                       H2O_TO_STR(H2O_CONFIG_PATH));
                exit(0);
                break;
            case ':':
            case '?':
                exit(EX_CONFIG);
            case OPT_LIST_DIRECTIVES: {
                for (h2o_linklist_t *l = conf.globalconf.configurators.next; l != &conf.globalconf.configurators; l = l->next) {
                    h2o_configurator_t *c = H2O_STRUCT_FROM_MEMBER(h2o_configurator_t, _link, l);
                    for (size_t i = 0; i != c->commands.size; ++i)
                        printf("%s\n", c->commands.entries[i].name);
                }
            }
                exit(0);
            default:
                assert(0);
                break;
            }
        }
        argc -= optind;
        argv += optind;
    }

    /* setup conf.server_starter */
    if ((conf.server_starter.num_fds = h2o_server_starter_get_fds(&conf.server_starter.fds)) == SIZE_MAX)
        exit(EX_CONFIG);
    if (conf.server_starter.fds != 0) {
        size_t i;
        for (i = 0; i != conf.server_starter.num_fds; ++i)
            set_cloexec(conf.server_starter.fds[i]);
        conf.server_starter.bound_fd_map = malloc(conf.server_starter.num_fds);
        memset(conf.server_starter.bound_fd_map, 0, conf.server_starter.num_fds);
    }

    { /* configure */
        yoml_t *yoml;
        resolve_tag_arg_t resolve_tag_arg = {{NULL}};
        yoml_parse_args_t parse_args = {
            .filename = opt_config_file,
            .resolve_tag = {.cb = resolve_tag, .cb_arg = &resolve_tag_arg},
            .resolve_alias = 1,
            .resolve_merge = 1,
        };
        if ((yoml = load_config(&parse_args, NULL)) == NULL)
            exit(EX_CONFIG);
        if (h2o_configurator_apply(&conf.globalconf, yoml, conf.run_mode != RUN_MODE_WORKER) != 0)
            exit(EX_CONFIG);
        dispose_resolve_tag_arg(&resolve_tag_arg);
        yoml_free(yoml, NULL);
    }

    { /* test if temporary files can be created */
        int fd = h2o_file_mktemp(h2o_socket_buffer_mmap_settings.fn_template);
        if (fd == -1) {
            fprintf(stderr, "temp-buffer-path: failed to create temporary file from the mkstemp(3) template '%s': %s\n",
                    h2o_socket_buffer_mmap_settings.fn_template, strerror(errno));
            return EX_CONFIG;
        }
        close(fd);
    }

#if H2O_USE_FUSION
    /* Swap aes-gcm cipher suites of TLS-over-TCP listeners to non-temporal aesgcm engine, if it is to be used. */
    if (conf.ssl_zerocopy) {
        for (size_t listener_index = 0; listener_index != conf.num_listeners; ++listener_index) {
            struct listener_config_t *listener = conf.listeners[listener_index];
            if (listener->quic.ctx == NULL) {
                for (size_t ssl_index = 0; ssl_index != listener->ssl.size; ++ssl_index) {
                    struct listener_ssl_config_t *ssl = listener->ssl.entries[ssl_index];
                    for (struct listener_ssl_identity_t *identity = ssl->identities; identity->certificate_file != NULL;
                         ++identity) {
                        if (identity->ptls.ctx != NULL) {
                            identity->ptls.ctx->cipher_suites =
                                replace_ciphersuites(identity->ptls.ctx->cipher_suites, tls13_non_temporal_all);
                            identity->ptls.ctx->tls12_cipher_suites =
                                replace_ciphersuites(identity->ptls.ctx->tls12_cipher_suites, tls12_non_temporal_all);
                        }
                    }
                }
            }
        }
    }
#endif

    /* calculate defaults (note: open file cached is purged once every loop) */
    conf.globalconf.filecache.capacity = conf.globalconf.http2.max_concurrent_requests_per_connection * 2;
    if (conf.quic.num_threads == 0) {
        conf.quic.num_threads = conf.thread_map.size;
    } else if (conf.quic.num_threads > conf.thread_map.size) {
        fprintf(stderr, "capping quic.num_threads (%zu) to the total number of threads (%zu)\n", conf.quic.num_threads,
                conf.thread_map.size);
        conf.quic.num_threads = conf.thread_map.size;
    }

    /* check if all the fds passed in by server::starter were bound */
    if (conf.server_starter.fds != NULL) {
        size_t i;
        int all_were_bound = 1;
        for (i = 0; i != conf.server_starter.num_fds; ++i) {
            if (!conf.server_starter.bound_fd_map[i]) {
                fprintf(stderr, "no configuration found for fd:%d passed in by $" SERVER_STARTER_PORT "\n",
                        conf.server_starter.fds[i]);
                all_were_bound = 0;
                break;
            }
        }
        if (!all_were_bound) {
            fprintf(stderr, "note: $" SERVER_STARTER_PORT " was \"%s\"\n", getenv(SERVER_STARTER_PORT));
            return EX_CONFIG;
        }
    }
    unsetenv(SERVER_STARTER_PORT);

    h2o_srand();
    /* handle run_mode == MASTER|TEST */
    switch (conf.run_mode) {
    case RUN_MODE_WORKER:
        break;
    case RUN_MODE_DAEMON:
        if (conf.error_log == NULL) {
            fprintf(stderr, "to run in `daemon` mode, `error-log` must be specified in the configuration file\n");
            return EX_CONFIG;
        }
        return run_using_server_starter(cmd, opt_config_file);
    case RUN_MODE_MASTER:
        return run_using_server_starter(cmd, opt_config_file);
    case RUN_MODE_TEST:
        printf("configuration OK\n");
        return 0;
    }

    if (getenv("H2O_VIA_MASTER") != NULL) {
        /* pid_file and error_log are the directives that are handled by the master process (invoking start_server) */
        conf.pid_file = NULL;
        conf.error_log = NULL;
    }

    { /* raise RLIMIT_NOFILE, making sure that we can reach max_connections */
        struct rlimit limit = {0};
        if (getrlimit(RLIMIT_NOFILE, &limit) == 0) {
            if (conf.max_connections > limit.rlim_max) {
                fprintf(stderr,
                        "[error] 'max-connections'=[%d] configuration value should not exceed the hard limit of file "
                        "descriptors 'RLIMIT_NOFILE'=[%llu]\n",
                        conf.max_connections, (unsigned long long)limit.rlim_max);
                return EX_CONFIG;
            }
            limit.rlim_cur = limit.rlim_max;
            if (setrlimit(RLIMIT_NOFILE, &limit) == 0
#ifdef __APPLE__
                || (limit.rlim_cur = OPEN_MAX, setrlimit(RLIMIT_NOFILE, &limit)) == 0
#endif
            ) {
                fprintf(stderr, "[INFO] raised RLIMIT_NOFILE to %llu\n", (unsigned long long)limit.rlim_cur);
            } else {
                fprintf(stderr, "[warning] setrlimit(RLIMIT_NOFILE) failed:%s\n", strerror(errno));
            }
        } else {
            fprintf(stderr, "[warning] getrlimit(RLIMIT_NOFILE) failed:%s\n", strerror(errno));
        }
    }

    /* Raise RLIMIT_MEMLOCK when zerocopy is to be used, or emit an warning if it is capped and cannot be raised. */
#if H2O_USE_MSG_ZEROCOPY
    if (conf.ssl_zerocopy) {
        struct rlimit limit = {0};
        if (getuid() == 0) {
            limit.rlim_cur = RLIM_INFINITY;
            limit.rlim_max = RLIM_INFINITY;
            if (setrlimit(RLIMIT_MEMLOCK, &limit) != 0) {
                fprintf(stderr, "[error] failed to raise RLIMIT_MEMLOCK:%s\n", strerror(errno));
                return EX_CONFIG;
            }
            fprintf(stderr, "[INFO] raised RLIMIT_MEMLOCK to unlimited\n");
        } else {
            if (getrlimit(RLIMIT_MEMLOCK, &limit) != 0) {
                fprintf(stderr, "[error] getrlimit(RLIMIT_MEMLOCK) failed:%s\n", strerror(errno));
                return EX_CONFIG;
            }
            if (limit.rlim_cur != RLIM_INFINITY)
                fprintf(stderr,
                        "[warning] Beaware of the possibility of running out of locked pages. Even though MSG_ZEROCOPY is enabled, "
                        "RLIMIT_MEMLOCK is set to %zu bytes, and cannot be raised due to lack of root privileges.\n",
                        (size_t)limit.rlim_cur);
        }
    }
#endif

    setup_signal_handlers();

    /* open the log file to redirect STDIN/STDERR to, before calling setuid */
    if (conf.error_log != NULL) {
        if ((error_log_fd = h2o_access_log_open_log(conf.error_log)) == -1)
            return EX_CONFIG;
    }
    setvbuf(stdout, NULL, _IOLBF, 0);
    setvbuf(stderr, NULL, _IOLBF, 0);

    /* call `bind()` before setuid(), different uids can't bind the same address */
#if defined(__linux__)
    if (conf.bp.nic_count > 0) {
        fprintf(stderr, "nic map was setup, creating per thread listeners\n");
        create_per_thread_nic_map_listeners();
    } else {
# else
    {
#endif
        create_per_thread_listeners();
    }

    capabilities_set_keepcaps();
    /* setuid */
    if (conf.globalconf.user != NULL) {
        if (h2o_setuidgid(conf.globalconf.user) != 0) {
            fprintf(stderr, "failed to change the running user (are you sure you are running as root?)\n");
            return EX_OSERR;
        }
        if (neverbleed != NULL && neverbleed_setuidgid(neverbleed, conf.globalconf.user, 1) != 0) {
            fprintf(stderr, "failed to change the running user of neverbleed daemon\n");
            return EX_OSERR;
        }
    } else {
        if (getuid() == 0) {
            fprintf(stderr, "refusing to run as root (and failed to switch to `nobody`); you can use the `user` directive to set "
                            "the running user\n");
            return EX_CONFIG;
        }
    }
    if (!capabilities_drop())
        return EX_OSERR;

    /* pid file must be written after setuid, since we need to remove it  */
    if (conf.pid_file != NULL) {
        FILE *fp = fopen(conf.pid_file, "wt");
        if (fp == NULL) {
            fprintf(stderr, "failed to open pid file:%s:%s\n", conf.pid_file, strerror(errno));
            return EX_OSERR;
        }
        fprintf(fp, "%d\n", (int)getpid());
        fclose(fp);
    }

    /* build barrier to synchronize the start of all threads */
    assert(conf.thread_map.size != 0);
    h2o_barrier_init(&conf.startup_sync_barrier_init, conf.thread_map.size);
    h2o_barrier_init(&conf.startup_sync_barrier_post, conf.thread_map.size);

    /* launch threads that fetch OCSP responses for stapling */
    h2o_sem_set_capacity(&conf.ocsp_updater.semaphore, conf.ocsp_updater.capacity);

    { /* initialize SSL_CTXs for session resumption and ticket-based resumption (also starts memcached client threads for the
         purpose) */
        size_t i, j;
        int has_quic = 0;
        H2O_VECTOR(SSL_CTX *) ssl_contexts = {NULL};
        for (i = 0; i != conf.num_listeners; ++i) {
            for (j = 0; j != conf.listeners[i]->ssl.size; ++j) {
                h2o_vector_reserve(NULL, &ssl_contexts, ssl_contexts.size + 1);
                ssl_contexts.entries[ssl_contexts.size++] = conf.listeners[i]->ssl.entries[j]->identities[0].ossl;
            }
            if (conf.listeners[i]->quic.ctx != NULL)
                has_quic = 1;
            conf.listeners[i]->quic.thread_fds = h2o_mem_alloc(conf.quic.num_threads * sizeof(*conf.listeners[i]->quic.thread_fds));
            for (j = 0; j != conf.quic.num_threads; ++j)
                conf.listeners[i]->quic.thread_fds[j] = -1;
        }
        struct st_h2o_quic_resumption_args_t quic_args_buf = {}, *quic_args = NULL;
        h2o_barrier_t *sync_barrier = NULL;
        if (has_quic) {
            quic_args = &quic_args_buf;
            quic_args->is_clustered = conf.quic.node_id != 0;
            sync_barrier = &conf.startup_sync_barrier_post;
        }
        ssl_setup_session_resumption(ssl_contexts.entries, ssl_contexts.size, quic_args, sync_barrier);
        free(ssl_contexts.entries);
        for (i = 0; i != conf.num_listeners; ++i) {
            for (j = 0; j != conf.listeners[i]->ssl.size; ++j) {
                ptls_context_t *ptls = conf.listeners[i]->ssl.entries[j]->identities[0].ptls.ctx;
                if (ptls != NULL)
                    ssl_setup_session_resumption_ptls(ptls, conf.listeners[i]->quic.ctx);
            }
        }
    }

    /* apply HTTP/3 global configuraton to the listeners */
    for (size_t i = 0; i != conf.num_listeners; ++i) {
        quicly_context_t *qctx;
        if ((qctx = conf.listeners[i]->quic.ctx) != NULL)
            h2o_http3_server_amend_quicly_context(&conf.globalconf, qctx);
    }

    /* all setup should be complete by now */

    /* replace STDIN to an closed pipe */
    {
        int fds[2];
        if (pipe(fds) != 0) {
            perror("pipe failed");
            return EX_OSERR;
        }
        close(fds[1]);
        dup2(fds[0], 0);
        close(fds[0]);
    }

    /* redirect STDOUT and STDERR to error_log (if specified) */
    if (error_log_fd != -1) {
        if (dup2(error_log_fd, 1) == -1 || dup2(error_log_fd, 2) == -1) {
            perror("dup(2) failed");
            return EX_OSERR;
        }
        close(error_log_fd);
        error_log_fd = -1;
    }

    /* start the threads */
    conf.threads = malloc(sizeof(conf.threads[0]) * conf.thread_map.size);
    for (size_t i = 1; i != conf.thread_map.size; ++i) {
        pthread_t tid;
        h2o_multithread_create_thread(&tid, NULL, run_loop, (void *)i);
    }

    /* this thread becomes the first thread */
    run_loop((void *)0);

    /* notreached */
    return 0;
}<|MERGE_RESOLUTION|>--- conflicted
+++ resolved
@@ -4758,7 +4758,9 @@
                                         on_config_ssl_offload);
         h2o_configurator_define_command(c, "neverbleed-offload", H2O_CONFIGURATOR_FLAG_GLOBAL | H2O_CONFIGURATOR_FLAG_EXPECT_SCALAR,
                                         on_config_neverbleed_offload);
-<<<<<<< HEAD
+        h2o_configurator_define_command(c, "io_uring-batch-size",
+                                        H2O_CONFIGURATOR_FLAG_GLOBAL | H2O_CONFIGURATOR_FLAG_EXPECT_SCALAR,
+                                        on_config_io_uring_batch_size);
 #if defined(__linux__)
         h2o_configurator_define_command(c, "epoll-nonblock", H2O_CONFIGURATOR_FLAG_GLOBAL | H2O_CONFIGURATOR_FLAG_EXPECT_SCALAR,
                                         on_epoll_nonblock);
@@ -4770,11 +4772,6 @@
                                         on_busy_poll_usecs);
         h2o_configurator_define_command(c, "busy-poll-map", H2O_CONFIGURATOR_FLAG_GLOBAL, on_busy_poll_map);
 #endif
-=======
-        h2o_configurator_define_command(c, "io_uring-batch-size",
-                                        H2O_CONFIGURATOR_FLAG_GLOBAL | H2O_CONFIGURATOR_FLAG_EXPECT_SCALAR,
-                                        on_config_io_uring_batch_size);
->>>>>>> d8466011
     }
 
     h2o_access_log_register_configurator(&conf.globalconf);
