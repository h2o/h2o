--- conflicted
+++ resolved
@@ -53,17 +53,10 @@
  * Parses a QPACK request. The input should be the *payload* of the HTTP/3 HEADERS frame.
  */
 int h2o_qpack_parse_request(h2o_mem_pool_t *pool, h2o_qpack_decoder_t *qpack, int64_t stream_id, h2o_iovec_t *method,
-<<<<<<< HEAD
-                            const h2o_url_scheme_t **scheme, h2o_iovec_t *authority, h2o_iovec_t *path, h2o_headers_t *headers,
-                            int *pseudo_header_exists_map, size_t *content_length, h2o_iovec_t *expect, h2o_cache_digests_t **digests,
-                            h2o_iovec_t *datagram_flow_id, uint8_t *outbuf, size_t *outbufsize, const uint8_t *src, size_t len,
-                            const char **err_desc);
-=======
                             const h2o_url_scheme_t **scheme, h2o_iovec_t *authority, h2o_iovec_t *path, h2o_iovec_t *protocol,
-                            h2o_headers_t *headers, int *pseudo_header_exists_map, size_t *content_length,
+                            h2o_headers_t *headers, int *pseudo_header_exists_map, size_t *content_length, h2o_iovec_t *expect,
                             h2o_cache_digests_t **digests, h2o_iovec_t *datagram_flow_id, uint8_t *outbuf, size_t *outbufsize,
                             const uint8_t *src, size_t len, const char **err_desc);
->>>>>>> b878d2ff
 /**
  * Parses a QPACK response. The input should be the *payload* of the HTTP/3 HEADERS frame. `outbuf` should be at least
  * H2O_HPACK_ENCODE_INT_MAX_LENGTH long.
