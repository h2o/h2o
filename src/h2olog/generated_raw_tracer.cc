--- conflicted
+++ resolved
@@ -1710,16 +1710,9 @@
     json_write_pair_n(out_, STR_LIT("type"), STR_LIT("send-response"));
     json_write_pair_c(out_, STR_LIT("tid"), event.tid);
     json_write_pair_c(out_, STR_LIT("seq"), seq_);
-<<<<<<< HEAD
-    json_write_pair_c(out_, STR_LIT("conn-id"), event->send_response.conn_id);
-    json_write_pair_c(out_, STR_LIT("req-id"), event->send_response.req_id);
-    json_write_pair_c(out_, STR_LIT("status"), event->send_response.status);
-=======
     json_write_pair_c(out_, STR_LIT("conn-id"), event.send_response.conn_id);
     json_write_pair_c(out_, STR_LIT("req-id"), event.send_response.req_id);
     json_write_pair_c(out_, STR_LIT("status"), event.send_response.status);
-    json_write_pair_c(out_, STR_LIT("tunnel"), event.send_response.tunnel);
->>>>>>> 08f0fcad
     json_write_pair_c(out_, STR_LIT("time"), time_milliseconds());
     break;
   }
@@ -1858,84 +1851,6 @@
     json_write_pair_c(out_, STR_LIT("time"), time_milliseconds());
     break;
   }
-<<<<<<< HEAD
-=======
-  case H2OLOG_EVENT_ID_H2O_H3C_TUNNEL_CREATE: { // h2o:h3c_tunnel_create
-    json_write_pair_n(out_, STR_LIT("type"), STR_LIT("h3c-tunnel-create"));
-    json_write_pair_c(out_, STR_LIT("tid"), event.tid);
-    json_write_pair_c(out_, STR_LIT("seq"), seq_);
-    json_write_pair_c(out_, STR_LIT("tunnel"), event.h3c_tunnel_create.tunnel);
-    json_write_pair_c(out_, STR_LIT("time"), time_milliseconds());
-    break;
-  }
-  case H2OLOG_EVENT_ID_H2O_TUNNEL_ON_DESTROY: { // h2o:tunnel_on_destroy
-    json_write_pair_n(out_, STR_LIT("type"), STR_LIT("tunnel-on-destroy"));
-    json_write_pair_c(out_, STR_LIT("tid"), event.tid);
-    json_write_pair_c(out_, STR_LIT("seq"), seq_);
-    json_write_pair_c(out_, STR_LIT("tunnel"), event.tunnel_on_destroy.tunnel);
-    json_write_pair_c(out_, STR_LIT("time"), time_milliseconds());
-    break;
-  }
-  case H2OLOG_EVENT_ID_H2O_TUNNEL_ON_READ: { // h2o:tunnel_on_read
-    json_write_pair_n(out_, STR_LIT("type"), STR_LIT("tunnel-on-read"));
-    json_write_pair_c(out_, STR_LIT("tid"), event.tid);
-    json_write_pair_c(out_, STR_LIT("seq"), seq_);
-    json_write_pair_c(out_, STR_LIT("tunnel"), event.tunnel_on_read.tunnel);
-    json_write_pair_c(out_, STR_LIT("err"), event.tunnel_on_read.err, strlen(event.tunnel_on_read.err));
-    if (include_appdata_) {
-      json_write_pair_c(out_, STR_LIT("bytes"), event.tunnel_on_read.bytes, (event.tunnel_on_read.bytes_len < STR_LEN ? event.tunnel_on_read.bytes_len : STR_LEN));
-    }
-    json_write_pair_c(out_, STR_LIT("bytes-len"), event.tunnel_on_read.bytes_len);
-    json_write_pair_c(out_, STR_LIT("time"), time_milliseconds());
-    break;
-  }
-  case H2OLOG_EVENT_ID_H2O_TUNNEL_PROCEED_READ: { // h2o:tunnel_proceed_read
-    json_write_pair_n(out_, STR_LIT("type"), STR_LIT("tunnel-proceed-read"));
-    json_write_pair_c(out_, STR_LIT("tid"), event.tid);
-    json_write_pair_c(out_, STR_LIT("seq"), seq_);
-    json_write_pair_c(out_, STR_LIT("tunnel"), event.tunnel_proceed_read.tunnel);
-    json_write_pair_c(out_, STR_LIT("time"), time_milliseconds());
-    break;
-  }
-  case H2OLOG_EVENT_ID_H2O_TUNNEL_WRITE: { // h2o:tunnel_write
-    json_write_pair_n(out_, STR_LIT("type"), STR_LIT("tunnel-write"));
-    json_write_pair_c(out_, STR_LIT("tid"), event.tid);
-    json_write_pair_c(out_, STR_LIT("seq"), seq_);
-    json_write_pair_c(out_, STR_LIT("tunnel"), event.tunnel_write.tunnel);
-    if (include_appdata_) {
-      json_write_pair_c(out_, STR_LIT("bytes"), event.tunnel_write.bytes, (event.tunnel_write.bytes_len < STR_LEN ? event.tunnel_write.bytes_len : STR_LEN));
-    }
-    json_write_pair_c(out_, STR_LIT("bytes-len"), event.tunnel_write.bytes_len);
-    json_write_pair_c(out_, STR_LIT("time"), time_milliseconds());
-    break;
-  }
-  case H2OLOG_EVENT_ID_H2O_TUNNEL_ON_WRITE_COMPLETE: { // h2o:tunnel_on_write_complete
-    json_write_pair_n(out_, STR_LIT("type"), STR_LIT("tunnel-on-write-complete"));
-    json_write_pair_c(out_, STR_LIT("tid"), event.tid);
-    json_write_pair_c(out_, STR_LIT("seq"), seq_);
-    json_write_pair_c(out_, STR_LIT("tunnel"), event.tunnel_on_write_complete.tunnel);
-    json_write_pair_c(out_, STR_LIT("err"), event.tunnel_on_write_complete.err, strlen(event.tunnel_on_write_complete.err));
-    json_write_pair_c(out_, STR_LIT("time"), time_milliseconds());
-    break;
-  }
-  case H2OLOG_EVENT_ID_H2O_SOCKET_TUNNEL_CREATE: { // h2o:socket_tunnel_create
-    json_write_pair_n(out_, STR_LIT("type"), STR_LIT("socket-tunnel-create"));
-    json_write_pair_c(out_, STR_LIT("tid"), event.tid);
-    json_write_pair_c(out_, STR_LIT("seq"), seq_);
-    json_write_pair_c(out_, STR_LIT("tunnel"), event.socket_tunnel_create.tunnel);
-    json_write_pair_c(out_, STR_LIT("time"), time_milliseconds());
-    break;
-  }
-  case H2OLOG_EVENT_ID_H2O_SOCKET_TUNNEL_START: { // h2o:socket_tunnel_start
-    json_write_pair_n(out_, STR_LIT("type"), STR_LIT("socket-tunnel-start"));
-    json_write_pair_c(out_, STR_LIT("tid"), event.tid);
-    json_write_pair_c(out_, STR_LIT("seq"), seq_);
-    json_write_pair_c(out_, STR_LIT("tunnel"), event.socket_tunnel_start.tunnel);
-    json_write_pair_c(out_, STR_LIT("bytes-to-consume"), event.socket_tunnel_start.bytes_to_consume);
-    json_write_pair_c(out_, STR_LIT("time"), time_milliseconds());
-    break;
-  }
->>>>>>> 08f0fcad
 
   default:
     std::abort();
