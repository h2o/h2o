--- conflicted
+++ resolved
@@ -20,17 +20,9 @@
  * IN THE SOFTWARE.
  */
 #include <stdio.h>
+#include <unistd.h>
 #include <stdlib.h>
-<<<<<<< HEAD
-#include <unistd.h>
-#include "h2o/hostinfo.h"
-#include "h2o/socketpool.h"
-#include "h2o/string_.h"
-#include "h2o/url.h"
-#include "h2o/http1client.h"
-=======
 #include "h2o.h"
->>>>>>> ff0d7d7c
 
 #ifndef MIN
 #define MIN(a, b) (((a) > (b)) ? (b) : (a))
