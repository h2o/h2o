# Copyright (c) 2014,2015 DeNA Co., Ltd., Kazuho Oku, Brian Stanback, Laurentiu Nicola, Masanori Ogino, Ryosuke Matsumoto,
#                         David Carlier
#
# Permission is hereby granted, free of charge, to any person obtaining a copy
# of this software and associated documentation files (the "Software"), to
# deal in the Software without restriction, including without limitation the
# rights to use, copy, modify, merge, publish, distribute, sublicense, and/or
# sell copies of the Software, and to permit persons to whom the Software is
# furnished to do so, subject to the following conditions:
#
# The above copyright notice and this permission notice shall be included in
# all copies or substantial portions of the Software.
#
# THE SOFTWARE IS PROVIDED "AS IS", WITHOUT WARRANTY OF ANY KIND, EXPRESS OR
# IMPLIED, INCLUDING BUT NOT LIMITED TO THE WARRANTIES OF MERCHANTABILITY,
# FITNESS FOR A PARTICULAR PURPOSE AND NONINFRINGEMENT. IN NO EVENT SHALL THE
# AUTHORS OR COPYRIGHT HOLDERS BE LIABLE FOR ANY CLAIM, DAMAGES OR OTHER
# LIABILITY, WHETHER IN AN ACTION OF CONTRACT, TORT OR OTHERWISE, ARISING
# FROM, OUT OF OR IN CONNECTION WITH THE SOFTWARE OR THE USE OR OTHER DEALINGS
# IN THE SOFTWARE.

CMAKE_MINIMUM_REQUIRED(VERSION 2.8.12)
CMAKE_POLICY(SET CMP0003 NEW)
IF (NOT CMAKE_VERSION VERSION_LESS 3.0)
  CMAKE_POLICY(SET CMP0042 NEW)
ENDIF()

PROJECT(h2o)

INCLUDE(GNUInstallDirs)
INCLUDE(CheckCSourceCompiles)
INCLUDE(CMakePushCheckState)
INCLUDE(ExternalProject)
INCLUDE(deps/picotls/cmake/boringssl-adjust.cmake)
INCLUDE(deps/picotls/cmake/dtrace-utils.cmake)
INCLUDE(deps/picotls/cmake/fusion.cmake)

CONFIGURE_FILE(${CMAKE_CURRENT_SOURCE_DIR}/libh2o.pc.in ${CMAKE_CURRENT_BINARY_DIR}/libh2o.pc @ONLY)
CONFIGURE_FILE(${CMAKE_CURRENT_SOURCE_DIR}/libh2o-evloop.pc.in ${CMAKE_CURRENT_BINARY_DIR}/libh2o-evloop.pc @ONLY)

SET(CMAKE_MODULE_PATH ${CMAKE_MODULE_PATH} ${CMAKE_CURRENT_SOURCE_DIR}/cmake)

FIND_PACKAGE(PkgConfig)
FIND_PACKAGE(Threads REQUIRED)

IF ((CMAKE_SYSTEM_NAME STREQUAL "Darwin") AND NOT (DEFINED OPENSSL_ROOT_DIR OR DEFINED ENV{OPENSSL_ROOT_DIR}))
    EXECUTE_PROCESS(
        COMMAND brew --prefix openssl
        OUTPUT_VARIABLE OPENSSL_ROOT_DIR
        OUTPUT_STRIP_TRAILING_WHITESPACE
        ERROR_QUIET
    )
    IF (NOT EXISTS ${OPENSSL_ROOT_DIR})
        MESSAGE(STATUS "*************************************************************************\n"
                    "   * Setting OPENSSL_ROOT_DIR to /usr/local. On macOS, OpenSSL should be   *\n"
                    "   * installed using homebrew or OPENSSL_ROOT_DIR must be set to the path  *\n"
                    "   * that has OpenSSL installed.                                           *\n"
                    "   *************************************************************************")
        SET(OPENSSL_ROOT_DIR "/usr/local")
    ENDIF ()
ENDIF ()
FIND_PACKAGE(OpenSSL REQUIRED)
BORINGSSL_ADJUST()
FIND_PACKAGE(ZLIB REQUIRED)

CHECK_C_SOURCE_COMPILES("
#include <stdint.h>
int main(void) {
uint64_t a;
__sync_add_and_fetch(&a, 1);
return 0;
}" ARCH_SUPPORTS_64BIT_ATOMICS)

# Find out if libc provides backtrace()
CMAKE_PUSH_CHECK_STATE()
FIND_LIBRARY(LIBC_BACKTRACE_LIB "execinfo")
IF (LIBC_BACKTRACE_LIB)
    SET(CMAKE_REQUIRED_LIBRARIES ${LIBC_BACKTRACE_LIB})
ENDIF()
CHECK_C_SOURCE_COMPILES("
#include <execinfo.h>
int main(void) {
void *p[10];
int ret = backtrace(p, 10);
backtrace_symbols_fd(p, ret, 2);
return 0;
}" LIBC_HAS_BACKTRACE)
CMAKE_POP_CHECK_STATE()

IF (LIBC_HAS_BACKTRACE)
    ADD_DEFINITIONS("-DLIBC_HAS_BACKTRACE")
    IF (LIBC_BACKTRACE_LIB)
        LIST(APPEND EXTRA_LIBS ${LIBC_BACKTRACE_LIB})
    ENDIF ()
ENDIF ()

OPTION(WITHOUT_LIBS "skip building libs even when possible" OFF)
OPTION(BUILD_SHARED_LIBS "whether to build a shared library" OFF)

FIND_PROGRAM(RUBY ruby)
FIND_PROGRAM(BISON bison)
IF (RUBY AND BISON)
    SET(WITH_MRUBY_DEFAULT "ON")
ELSE ()
    SET(WITH_MRUBY_DEFAULT "OFF")
ENDIF ()
OPTION(WITH_MRUBY "whether or not to build with mruby support" ${WITH_MRUBY_DEFAULT})

FIND_PROGRAM(CCACHE ccache)
IF (CCACHE)
    SET(WITH_CCACHE_DEFAULT "ON")
ELSE ()
    SET(WITH_CCACHE_DEFAULT "OFF")
ENDIF()
OPTION(WITH_CCACHE "whether or not to build using ccache" ${WITH_CCACHE_DEFAULT})
IF (WITH_CCACHE)
    SET_PROPERTY(GLOBAL PROPERTY RULE_LAUNCH_COMPILE ccache)
    SET_PROPERTY(GLOBAL PROPERTY RULE_LAUNCH_LINK ccache)
ENDIF ()

IF (OPENSSL_VERSION VERSION_LESS "1.0.2")
    MESSAGE(STATUS "*************************************************************************\n"
                "   * OpenSSL 1.0.2 is required for HTTP/2 interoperability with web        *\n"
                "   * browsers.                                                             *\n"
                "   *************************************************************************\n")
ENDIF (OPENSSL_VERSION VERSION_LESS "1.0.2")
IF(OPENSSL_VERSION VERSION_EQUAL "1.1.0" AND OPENSSL_VERSION STRLESS "1.1.0g")
    MESSAGE(STATUS "*************************************************************************\n"
                "   * OpenSSL 1.1.0 ~ 1.1.0f would cause session resumption failed when     *\n"
                "   * using external cache.                                                 *\n"
                "   *************************************************************************\n")
ENDIF(OPENSSL_VERSION VERSION_EQUAL "1.1.0" AND OPENSSL_VERSION STRLESS "1.1.0g")

CHECK_DTRACE(${CMAKE_SOURCE_DIR}/deps/picotls/picotls-probes.d)
OPTION(WITH_DTRACE "use USDT (userspace Dtrace probes)" ${HAVE_DTRACE})
IF (WITH_DTRACE)
    MESSAGE(STATUS "Enabling USDT support")
ENDIF ()

CHECK_FUSION_PREREQUISITES()
OPTION(WITH_FUSION "build with fusion AES-GCM engine" ${WITH_FUSION_DEFAULT})

# KTLS
CHECK_C_SOURCE_COMPILES("
#include <sys/socket.h>
#include <linux/tcp.h>
#include <linux/tls.h>
int main (void) {
    return TCP_ULP + SOL_TLS + TLS_TX + TLS_1_2_VERSION + TLS_CIPHER_AES_GCM_128 + TLS_CIPHER_AES_GCM_256;
}
" SYSTEM_HAS_KTLS)
IF (SYSTEM_HAS_KTLS)
    SET(WITH_KTLS_DEFAULT "ON")
ELSE ()
    SET(WITH_KTLS_DEFAULT "OFF")
ENDIF ()
OPTION(WITH_KTLS "use Kernel TLS" ${WITH_KTLS_DEFAULT})

<<<<<<< HEAD
IF (PKG_CONFIG_FOUND)
    PKG_CHECK_MODULES(LIBURING liburing)
ENDIF ()
IF (LIBURING_FOUND)
    SET(WITH_IO_URING_DEFAULT "ON")
ELSE ()
    SET(WITH_IO_URING_DEFAULT "OFF")
ENDIF ()
OPTION(WITH_IO_URING "whether or not to use io_uring" ${WITH_IO_URING_DEFAULT})
=======
# aegis
FIND_PACKAGE(aegis)
IF (aegis_FOUND)
  SET(WITH_AEGIS_DEFAULT "ON")
ELSE ()
  SET(WITH_AEGIS_DEFAULT "OFF")
ENDIF ()
OPTION(WITH_AEGIS "enable AEGIS (requires libaegis)" ${WITH_AEGIS_DEFAULT})
>>>>>>> 26b116e9

INCLUDE_DIRECTORIES(
    include
    deps/cloexec
    deps/brotli/c/include
    deps/golombset
    deps/hiredis
    deps/libgkc
    deps/libyrmcds
    deps/klib
    deps/neverbleed
    deps/picohttpparser
    deps/picotest
    deps/picotls/deps/cifra/src/ext
    deps/picotls/deps/cifra/src
    deps/picotls/deps/micro-ecc
    deps/picotls/include
    deps/quicly/include
    deps/yaml/include
    deps/yoml
    ${CMAKE_CURRENT_BINARY_DIR})

IF (PKG_CONFIG_FOUND)
    PKG_CHECK_MODULES(LIBUV libuv>=1.0.0)
    IF (LIBUV_FOUND)
        INCLUDE_DIRECTORIES(${LIBUV_INCLUDE_DIRS})
        LINK_DIRECTORIES(${LIBUV_LIBRARY_DIRS})
    ENDIF (LIBUV_FOUND)
ENDIF (PKG_CONFIG_FOUND)
IF (NOT LIBUV_FOUND)
    FIND_PACKAGE(LIBUV)
    IF (LIBUV_FOUND AND LIBUV_VERSION VERSION_LESS "1.0.0")
        MESSAGE(STATUS "libuv found but ignored; is too old")
        UNSET(LIBUV_FOUND)
    ENDIF ()
    IF (LIBUV_FOUND)
        INCLUDE_DIRECTORIES(${LIBUV_INCLUDE_DIR})
    ENDIF (LIBUV_FOUND)
ENDIF (NOT LIBUV_FOUND)
IF (NOT LIBUV_FOUND)
    SET(LIBUV_LIBRARIES -luv)
ENDIF (NOT LIBUV_FOUND)
IF (DISABLE_LIBUV)
    MESSAGE(STATUS "ignoring found libuv because of DISABLE_LIBUV")
    SET(LIBUV_FOUND FALSE)
ENDIF(DISABLE_LIBUV)

IF (PKG_CONFIG_FOUND)
    PKG_CHECK_MODULES(WSLAY libwslay)
    IF (WSLAY_FOUND)
        INCLUDE_DIRECTORIES(${WSLAY_INCLUDE_DIRS})
        LINK_DIRECTORIES(${WSLAY_LIBRARY_DIRS})
    ENDIF (WSLAY_FOUND)
ENDIF (PKG_CONFIG_FOUND)
IF (NOT WSLAY_FOUND)
    FIND_PACKAGE(WSLAY)
    IF (WSLAY_FOUND)
        INCLUDE_DIRECTORIES(${WSLAY_INCLUDE_DIR})
    ENDIF (WSLAY_FOUND)
ENDIF (NOT WSLAY_FOUND)
IF (NOT WSLAY_FOUND)
    SET(WSLAY_LIBRARIES -lwslay)
ENDIF (NOT WSLAY_FOUND)

IF (ZLIB_FOUND)
    INCLUDE_DIRECTORIES(${ZLIB_INCLUDE_DIRS})
    LINK_DIRECTORIES(${ZLIB_LIBRARY_DIRS})
ENDIF (ZLIB_FOUND)

IF (PKG_CONFIG_FOUND)
    PKG_CHECK_MODULES(BROTLI_DEC libbrotlidec)
    PKG_CHECK_MODULES(BROTLI_ENC libbrotlienc)
    IF (BROTLI_DEC_FOUND AND BROTLI_ENC_FOUND)
        SET(BROTLI_FOUND TRUE)
        INCLUDE_DIRECTORIES(${BROTLI_DEC_INCLUDE_DIRS} ${BROTLI_ENC_INCLUDE_DIRS})
        LINK_DIRECTORIES(${BROTLI_DEC_LIBRARY_DIRS} ${BROTLI_ENC_LIBRARY_DIRS})
    ENDIF (BROTLI_DEC_FOUND AND BROTLI_ENC_FOUND)
ENDIF (PKG_CONFIG_FOUND)

IF (PKG_CONFIG_FOUND)
    PKG_CHECK_MODULES(LIBCAP libcap)
    IF (LIBCAP_FOUND)
        INCLUDE_DIRECTORIES(${LIBCAP_INCLUDE_DIRS})
        LINK_DIRECTORIES(${LIBCAP_LIBRARY_DIRS})
        LIST(APPEND EXTRA_LIBS ${LIBCAP_LIBRARIES})
        ADD_DEFINITIONS("-DLIBCAP_FOUND")
    ENDIF (LIBCAP_FOUND)
ENDIF (PKG_CONFIG_FOUND)

SET(CC_WARNING_FLAGS "-Wall -Wno-unused-value -Wno-unused-function -Wno-nullability-completeness -Wno-expansion-to-defined -Werror=implicit-function-declaration -Werror=incompatible-pointer-types")

IF ("${CMAKE_C_COMPILER_ID}" STREQUAL "GNU")
    IF (NOT ("${CMAKE_C_COMPILER_VERSION}" VERSION_LESS "4.6"))
        SET(CC_WARNING_FLAGS "${CC_WARNING_FLAGS} -Wno-unused-but-set-variable")
    ENDIF ()
    IF (NOT ("${CMAKE_C_COMPILER_VERSION}" VERSION_LESS "4.5"))
        SET(CC_WARNING_FLAGS "${CC_WARNING_FLAGS} -Wno-unused-result")
    ENDIF ()
ENDIF ()

# setup compile flags
SET(CMAKE_C_FLAGS "-g3 ${CC_WARNING_FLAGS} ${CMAKE_C_FLAGS} -DH2O_ROOT=\"${CMAKE_INSTALL_PREFIX}\" -DH2O_CONFIG_PATH=\"${CMAKE_INSTALL_FULL_SYSCONFDIR}/h2o.conf\"")
IF (WITH_DTRACE)
    SET(CMAKE_C_FLAGS "${CMAKE_C_FLAGS} -DPICOTLS_USE_DTRACE=1 -DQUICLY_USE_DTRACE=1 -DH2O_USE_DTRACE=1")
ENDIF ()
IF (NOT ARCH_SUPPORTS_64BIT_ATOMICS)
    SET(CMAKE_C_FLAGS "${CMAKE_C_FLAGS} -DH2O_NO_64BIT_ATOMICS")
ENDIF (NOT ARCH_SUPPORTS_64BIT_ATOMICS)
IF (CMAKE_SYSTEM_NAME STREQUAL "Linux" OR CMAKE_SYSTEM_NAME STREQUAL "Android")
    SET(CMAKE_C_FLAGS "${CMAKE_C_FLAGS} -pthread -D_GNU_SOURCE")
ELSEIF ("${CMAKE_SYSTEM_NAME}" MATCHES "SunOS")
    SET(CMAKE_C_FLAGS "${CMAKE_C_FLAGS} -pthreads -D_POSIX_PTHREAD_SEMANTICS")
ELSE ()
    # for FreeBSD, etc.
    SET(CMAKE_C_FLAGS "${CMAKE_C_FLAGS} -pthread")
ENDIF ()
IF (HAS_PTHREAD_SETAFFINITY_NP)
    SET(CMAKE_C_FLAGS "${CMAKE_C_FLAGS} -DH2O_HAS_PTHREAD_SETAFFINITY_NP")
ENDIF (HAS_PTHREAD_SETAFFINITY_NP)

# apply compile flags to C and C++
SET(CMAKE_CXX_FLAGS "${CMAKE_C_FLAGS} ${CMAKE_CXX_FLAGS}")
SET(CMAKE_C_FLAGS "-std=c99 ${CMAKE_C_FLAGS}")

# CMake defaults to a Debug build, whereas H2O defaults to an optimied build
IF(NOT CMAKE_BUILD_TYPE)
    SET(CMAKE_BUILD_TYPE Release)
ENDIF(NOT CMAKE_BUILD_TYPE)
SET(CMAKE_C_FLAGS_DEBUG  "-O0")
SET(CMAKE_C_FLAGS_RELEASE  "-O2")
SET(CMAKE_CXX_FLAGS_DEBUG  "-O0")
SET(CMAKE_CXX_FLAGS_RELEASE  "-O2")


SET(LIBYAML_SOURCE_FILES
    deps/yaml/src/api.c
    deps/yaml/src/dumper.c
    deps/yaml/src/emitter.c
    deps/yaml/src/loader.c
    deps/yaml/src/parser.c
    deps/yaml/src/reader.c
    deps/yaml/src/scanner.c
    deps/yaml/src/writer.c)

SET(BROTLI_SOURCE_FILES
    deps/brotli/c/common/dictionary.c
    deps/brotli/c/dec/bit_reader.c
    deps/brotli/c/dec/decode.c
    deps/brotli/c/dec/huffman.c
    deps/brotli/c/dec/state.c
    deps/brotli/c/enc/backward_references.c
    deps/brotli/c/enc/backward_references_hq.c
    deps/brotli/c/enc/bit_cost.c
    deps/brotli/c/enc/block_splitter.c
    deps/brotli/c/enc/brotli_bit_stream.c
    deps/brotli/c/enc/cluster.c
    deps/brotli/c/enc/compress_fragment.c
    deps/brotli/c/enc/compress_fragment_two_pass.c
    deps/brotli/c/enc/dictionary_hash.c
    deps/brotli/c/enc/encode.c
    deps/brotli/c/enc/entropy_encode.c
    deps/brotli/c/enc/histogram.c
    deps/brotli/c/enc/literal_cost.c
    deps/brotli/c/enc/memory.c
    deps/brotli/c/enc/metablock.c
    deps/brotli/c/enc/static_dict.c
    deps/brotli/c/enc/utf8_util.c
    lib/handler/compress/brotli.c)

SET(LIB_SOURCE_FILES
    deps/cloexec/cloexec.c
    deps/hiredis/async.c
    deps/hiredis/hiredis.c
    deps/hiredis/net.c
    deps/hiredis/read.c
    deps/hiredis/sds.c
    deps/hiredis/alloc.c
    deps/libgkc/gkc.c
    deps/libyrmcds/close.c
    deps/libyrmcds/connect.c
    deps/libyrmcds/recv.c
    deps/libyrmcds/send.c
    deps/libyrmcds/send_text.c
    deps/libyrmcds/socket.c
    deps/libyrmcds/strerror.c
    deps/libyrmcds/text_mode.c
    deps/picohttpparser/picohttpparser.c
    deps/picotls/deps/cifra/src/blockwise.c
    deps/picotls/deps/cifra/src/chash.c
    deps/picotls/deps/cifra/src/curve25519.c
    deps/picotls/deps/cifra/src/drbg.c
    deps/picotls/deps/cifra/src/hmac.c
    deps/picotls/deps/cifra/src/sha256.c
    deps/picotls/lib/certificate_compression.c
    deps/picotls/lib/hpke.c
    deps/picotls/lib/pembase64.c
    deps/picotls/lib/picotls.c
    deps/picotls/lib/openssl.c
    deps/picotls/lib/cifra/random.c
    deps/picotls/lib/cifra/x25519.c
    deps/quicly/lib/cc-cubic.c
    deps/quicly/lib/cc-pico.c
    deps/quicly/lib/cc-reno.c
    deps/quicly/lib/defaults.c
    deps/quicly/lib/frame.c
    deps/quicly/lib/local_cid.c
    deps/quicly/lib/loss.c
    deps/quicly/lib/quicly.c
    deps/quicly/lib/ranges.c
    deps/quicly/lib/rate.c
    deps/quicly/lib/recvstate.c
    deps/quicly/lib/remote_cid.c
    deps/quicly/lib/retire_cid.c
    deps/quicly/lib/sendstate.c
    deps/quicly/lib/sentmap.c
    deps/quicly/lib/streambuf.c

    lib/common/cache.c
    lib/common/file.c
    lib/common/filecache.c
    lib/common/hostinfo.c
    lib/common/http1client.c
    lib/common/http2client.c
    lib/common/http3client.c
    lib/common/httpclient.c
    lib/common/memcached.c
    lib/common/memory.c
    lib/common/multithread.c
    lib/common/redis.c
    lib/common/serverutil.c
    lib/common/socket.c
    lib/common/socketpool.c
    lib/common/string.c
    lib/common/rand.c
    lib/common/time.c
    lib/common/timerwheel.c
    lib/common/token.c
    lib/common/url.c
    lib/common/balancer/roundrobin.c
    lib/common/balancer/least_conn.c
    lib/common/absprio.c

    lib/core/config.c
    lib/core/configurator.c
    lib/core/context.c
    lib/core/headers.c
    lib/core/logconf.c
    lib/core/proxy.c
    lib/core/request.c
    lib/core/util.c

    lib/handler/access_log.c
    lib/handler/compress.c
    lib/handler/compress/gzip.c
    lib/handler/errordoc.c
    lib/handler/expires.c
    lib/handler/fastcgi.c
    lib/handler/file.c
    lib/handler/h2olog.c
    lib/handler/headers.c
    lib/handler/headers_util.c
    lib/handler/http2_debug_state.c
    lib/handler/mimemap.c
    lib/handler/proxy.c
    lib/handler/connect.c
    lib/handler/redirect.c
    lib/handler/reproxy.c
    lib/handler/throttle_resp.c
    lib/handler/self_trace.c
    lib/handler/server_timing.c
    lib/handler/status.c
    lib/handler/status/events.c
    lib/handler/status/memory.c
    lib/handler/status/requests.c
    lib/handler/status/ssl.c
    lib/handler/status/durations.c
    lib/handler/configurator/access_log.c
    lib/handler/configurator/compress.c
    lib/handler/configurator/errordoc.c
    lib/handler/configurator/expires.c
    lib/handler/configurator/fastcgi.c
    lib/handler/configurator/file.c
    lib/handler/configurator/h2olog.c
    lib/handler/configurator/headers.c
    lib/handler/configurator/headers_util.c
    lib/handler/configurator/http2_debug_state.c
    lib/handler/configurator/proxy.c
    lib/handler/configurator/redirect.c
    lib/handler/configurator/reproxy.c
    lib/handler/configurator/throttle_resp.c
    lib/handler/configurator/self_trace.c
    lib/handler/configurator/server_timing.c
    lib/handler/configurator/status.c

    lib/http1.c

    lib/http2/cache_digests.c
    lib/http2/casper.c
    lib/http2/connection.c
    lib/http2/frame.c
    lib/http2/hpack.c
    lib/http2/scheduler.c
    lib/http2/stream.c
    lib/http2/http2_debug_state.c

    lib/http3/frame.c
    lib/http3/qpack.c
    lib/http3/common.c
    lib/http3/server.c

    ${CMAKE_CURRENT_BINARY_DIR}/quicly-tracer.h)

IF (WITH_DTRACE)
    DEFINE_DTRACE_DEPENDENCIES(${CMAKE_SOURCE_DIR}/deps/picotls/picotls-probes.d picotls)
    DEFINE_DTRACE_DEPENDENCIES(${CMAKE_SOURCE_DIR}/deps/quicly/quicly-probes.d quicly)
    DEFINE_DTRACE_DEPENDENCIES(${CMAKE_SOURCE_DIR}/h2o-probes.d h2o)
    LIST(APPEND LIB_SOURCE_FILES
         ${CMAKE_CURRENT_BINARY_DIR}/picotls-probes.h
         ${CMAKE_CURRENT_BINARY_DIR}/quicly-probes.h
         ${CMAKE_CURRENT_BINARY_DIR}/h2o-probes.h)
    IF (DTRACE_USES_OBJFILE)
        LIST(APPEND LIB_SOURCE_FILES
             ${CMAKE_CURRENT_BINARY_DIR}/picotls-probes.o
             ${CMAKE_CURRENT_BINARY_DIR}/quicly-probes.o
             ${CMAKE_CURRENT_BINARY_DIR}/h2o-probes.o)
    ENDIF ()
ENDIF ()

SET(UNIT_TEST_SOURCE_FILES
    ${LIB_SOURCE_FILES}
    ${LIBYAML_SOURCE_FILES}
    ${BROTLI_SOURCE_FILES}
    deps/picotest/picotest.c
    t/00unit/test.c
    t/00unit/lib/common/balancer/least_conn.c
    t/00unit/lib/common/balancer/roundrobin.c
    t/00unit/lib/common/cache.c
    t/00unit/lib/common/hostinfo.c
    t/00unit/lib/common/httpclient.c
    t/00unit/lib/common/multithread.c
    t/00unit/lib/common/serverutil.c
    t/00unit/lib/common/socket.c
    t/00unit/lib/common/string.c
    t/00unit/lib/common/rand.c
    t/00unit/lib/common/time.c
    t/00unit/lib/common/url.c
    t/00unit/lib/common/timerwheel.c
    t/00unit/lib/common/absprio.c
    t/00unit/lib/core/config.c
    t/00unit/lib/core/headers.c
    t/00unit/lib/core/proxy.c
    t/00unit/lib/core/util.c
    t/00unit/lib/handler/compress.c
    t/00unit/lib/handler/connect.c
    t/00unit/lib/handler/fastcgi.c
    t/00unit/lib/handler/file.c
    t/00unit/lib/handler/headers.c
    t/00unit/lib/handler/mimemap.c
    t/00unit/lib/handler/redirect.c
    t/00unit/lib/handler/throttle_resp.c
    t/00unit/lib/http2/cache_digests.c
    t/00unit/lib/http2/casper.c
    t/00unit/lib/http2/hpack.c
    t/00unit/lib/http2/scheduler.c
    t/00unit/lib/http3/frame.c
    t/00unit/lib/http3/qpack.c
    t/00unit/lib/http3/server.c
    t/00unit/src/ssl.c
    t/00unit/issues/293.c
    t/00unit/issues/percent-encode-zero-byte.c)

LIST(REMOVE_ITEM UNIT_TEST_SOURCE_FILES
    lib/common/balancer/least_conn.c
    lib/common/balancer/roundrobin.c
    lib/common/cache.c
    lib/common/hostinfo.c
    lib/common/httpclient.c
    lib/common/multithread.c
    lib/common/serverutil.c
    lib/common/socket.c
    lib/common/string.c
    lib/common/rand.c
    lib/common/time.c
    lib/common/timerwheel.c
    lib/common/url.c
    lib/common/absprio.c
    lib/core/headers.c
    lib/core/proxy.c
    lib/core/util.c
    lib/handler/compress.c
    lib/handler/compress/gzip.c
    lib/handler/connect.c
    lib/handler/fastcgi.c
    lib/handler/file.c
    lib/handler/headers.c
    lib/handler/mimemap.c
    lib/handler/redirect.c
    lib/handler/throttle_resp.c
    lib/http2/cache_digests.c
    lib/http2/casper.c
    lib/http2/hpack.c
    lib/http2/scheduler.c
    lib/http3/frame.c
    lib/http3/qpack.c
    lib/http3/server.c)

SET(FUZZED_SOURCE_FILES
    ${LIB_SOURCE_FILES}
    ${LIBYAML_SOURCE_FILES}
    ${BROTLI_SOURCE_FILES})

# Remove some of quicly files for fuzzing to allow the mockup library to come in
LIST(REMOVE_ITEM FUZZED_SOURCE_FILES
    deps/quicly/lib/frame.c
    deps/quicly/lib/local_cid.c
    deps/quicly/lib/loss.c
    deps/quicly/lib/quicly.c
    deps/quicly/lib/remote_cid.c
    deps/quicly/lib/retire_cid.c
    deps/quicly/lib/sentmap.c
    deps/quicly/lib/streambuf.c
    #deps/quicly/lib/cc-cubic.c
    #deps/quicly/lib/cc-reno.c
    #deps/quicly/lib/defaults.c
    #deps/quicly/lib/sendstate.c
    #deps/quicly/lib/ranges.c
    #deps/quicly/lib/recvstate.c
)

SET(EXTRA_LIBS ${EXTRA_LIBS} m ${CMAKE_THREAD_LIBS_INIT})

IF (ZLIB_FOUND)
    LIST(INSERT EXTRA_LIBS 0 ${ZLIB_LIBRARIES})
ENDIF (ZLIB_FOUND)

IF (WSLAY_FOUND)
    ADD_LIBRARY(libh2o lib/websocket.c ${LIB_SOURCE_FILES})
    ADD_LIBRARY(libh2o-evloop lib/websocket.c ${LIB_SOURCE_FILES})
ELSE ()
    ADD_LIBRARY(libh2o ${LIB_SOURCE_FILES})
    ADD_LIBRARY(libh2o-evloop ${LIB_SOURCE_FILES})
ENDIF (WSLAY_FOUND)

EXECUTE_PROCESS(
    COMMAND sed -n -E "/#define {1,}H2O_VERSION_BASE .*-DEV\"$/s//YES/p" ${CMAKE_CURRENT_SOURCE_DIR}/include/h2o/version.h
    OUTPUT_VARIABLE IS_PRERELEASE
    OUTPUT_STRIP_TRAILING_WHITESPACE)
EXECUTE_PROCESS(
    COMMAND sed -n -E "/#define {1,}H2O_LIBRARY_VERSION {1,}\"(.*)\"$/s//\\1/p" ${CMAKE_CURRENT_SOURCE_DIR}/include/h2o/version.h
    OUTPUT_VARIABLE LIBRARY_VERSION
    OUTPUT_STRIP_TRAILING_WHITESPACE)
EXECUTE_PROCESS(
    COMMAND sed -n -E "/#define {1,}H2O_LIBRARY_VERSION {1,}\"(.*)\\.[0-9]{1,}\"$/s//\\1/p" ${CMAKE_CURRENT_SOURCE_DIR}/include/h2o/version.h
    OUTPUT_VARIABLE LIBRARY_SOVERSION
    OUTPUT_STRIP_TRAILING_WHITESPACE)
MESSAGE(STATUS "extracted version numbers from ${CMAKE_CURRENT_SOURCE_DIR}/include/h2o/version.h:\n\tprerelease=${IS_PRERELEASE}\n\tlibrary version=${LIBRARY_VERSION}\n\tlibrary soversion=${LIBRARY_SOVERSION}")

SET_TARGET_PROPERTIES(libh2o PROPERTIES
    OUTPUT_NAME h2o
    VERSION ${LIBRARY_VERSION}
    SOVERSION ${LIBRARY_SOVERSION})
IF (WSLAY_FOUND)
    TARGET_LINK_LIBRARIES(libh2o ${WSLAY_LIBRARIES} ${LIBUV_LIBRARIES} ${EXTRA_LIBS})
ELSE ()
    TARGET_LINK_LIBRARIES(libh2o ${LIBUV_LIBRARIES} ${EXTRA_LIBS})
ENDIF (WSLAY_FOUND)
SET_TARGET_PROPERTIES(libh2o-evloop PROPERTIES
    OUTPUT_NAME h2o-evloop
    COMPILE_FLAGS "-DH2O_USE_LIBUV=0 -DQUICLY_USE_TRACER=1"
    VERSION ${LIBRARY_VERSION}
    SOVERSION ${LIBRARY_SOVERSION})
IF (WSLAY_FOUND)
    TARGET_LINK_LIBRARIES(libh2o-evloop ${WSLAY_LIBRARIES} ${EXTRA_LIBS})
ELSE ()
    TARGET_LINK_LIBRARIES(libh2o-evloop ${EXTRA_LIBS})
ENDIF (WSLAY_FOUND)

TARGET_INCLUDE_DIRECTORIES(libh2o PUBLIC ${OPENSSL_INCLUDE_DIR})
TARGET_INCLUDE_DIRECTORIES(libh2o-evloop PUBLIC ${OPENSSL_INCLUDE_DIR})
TARGET_LINK_LIBRARIES(libh2o ${OPENSSL_LIBRARIES} ${CMAKE_DL_LIBS})
TARGET_LINK_LIBRARIES(libh2o-evloop ${OPENSSL_LIBRARIES} ${CMAKE_DL_LIBS})
IF (BROTLI_FOUND)
    TARGET_LINK_LIBRARIES(libh2o ${BROTLI_DEC_LIBRARIES} ${BROTLI_ENC_LIBRARIES})
    TARGET_LINK_LIBRARIES(libh2o-evloop ${BROTLI_DEC_LIBRARIES} ${BROTLI_ENC_LIBRARIES})
ENDIF ()

ADD_CUSTOM_COMMAND(
    OUTPUT quicly-tracer.h
    COMMAND sh -c "'${PROJECT_SOURCE_DIR}'/deps/quicly/misc/probe2trace.pl -a tracer < '${PROJECT_SOURCE_DIR}'/deps/quicly/quicly-probes.d > '${CMAKE_CURRENT_BINARY_DIR}'/quicly-tracer.h"
    DEPENDS deps/quicly/quicly-probes.d deps/quicly/misc/probe2trace.pl
    VERBATIM)

ADD_EXECUTABLE(t-qif t/qif.c)
SET_TARGET_PROPERTIES(t-qif PROPERTIES
    COMPILE_FLAGS "-DH2O_USE_LIBUV=0"
    EXCLUDE_FROM_ALL 1)
TARGET_LINK_LIBRARIES(t-qif libh2o-evloop ${EXTRA_LIBS})

ADD_CUSTOM_TARGET(lib-examples DEPENDS examples-httpclient-libuv examples-simple-libuv examples-socket-client-libuv)
IF (WSLAY_FOUND)
    ADD_DEPENDENCIES(lib-examples examples-websocket-libuv)
ENDIF (WSLAY_FOUND)
ADD_EXECUTABLE(examples-httpclient-libuv src/httpclient.c)
ADD_EXECUTABLE(examples-socket-client-libuv examples/libh2o/socket-client.c)
ADD_EXECUTABLE(examples-simple-libuv examples/libh2o/simple.c)
ADD_EXECUTABLE(examples-websocket-libuv lib/websocket.c examples/libh2o/websocket.c)

ADD_CUSTOM_TARGET(lib-examples-evloop DEPENDS h2o-httpclient examples-simple-evloop examples-socket-client-evloop examples-latency-optimization-evloop)
IF (WSLAY_FOUND)
    ADD_DEPENDENCIES(lib-examples-evloop examples-websocket-evloop)
ENDIF (WSLAY_FOUND)
ADD_EXECUTABLE(examples-latency-optimization-evloop examples/libh2o/latency-optimization.c)
ADD_EXECUTABLE(h2o-httpclient src/httpclient.c)
ADD_EXECUTABLE(examples-socket-client-evloop examples/libh2o/socket-client.c)
ADD_EXECUTABLE(examples-simple-evloop examples/libh2o/simple.c)
ADD_EXECUTABLE(examples-websocket-evloop lib/websocket.c examples/libh2o/websocket.c)


SET_TARGET_PROPERTIES(examples-httpclient-libuv PROPERTIES
    EXCLUDE_FROM_ALL 1)
TARGET_LINK_LIBRARIES(examples-httpclient-libuv libh2o ${LIBUV_LIBRARIES} ${EXTRA_LIBS})

SET_TARGET_PROPERTIES(examples-socket-client-libuv PROPERTIES
    EXCLUDE_FROM_ALL 1)
TARGET_LINK_LIBRARIES(examples-socket-client-libuv libh2o ${LIBUV_LIBRARIES} ${EXTRA_LIBS})

SET_TARGET_PROPERTIES(examples-simple-libuv PROPERTIES
    EXCLUDE_FROM_ALL 1)
TARGET_LINK_LIBRARIES(examples-simple-libuv libh2o ${LIBUV_LIBRARIES} ${EXTRA_LIBS})

SET_TARGET_PROPERTIES(examples-websocket-libuv PROPERTIES
    EXCLUDE_FROM_ALL 1)
TARGET_LINK_LIBRARIES(examples-websocket-libuv libh2o ${LIBUV_LIBRARIES} ${WSLAY_LIBRARIES} ${EXTRA_LIBS})

SET_TARGET_PROPERTIES(examples-latency-optimization-evloop PROPERTIES
    COMPILE_FLAGS "-DH2O_USE_LIBUV=0"
    EXCLUDE_FROM_ALL 1)
TARGET_LINK_LIBRARIES(examples-latency-optimization-evloop libh2o-evloop ${EXTRA_LIBS})

SET_TARGET_PROPERTIES(h2o-httpclient PROPERTIES
    COMPILE_FLAGS "-DH2O_USE_LIBUV=0")
TARGET_LINK_LIBRARIES(h2o-httpclient libh2o-evloop ${EXTRA_LIBS})

SET_TARGET_PROPERTIES(examples-socket-client-evloop PROPERTIES
    COMPILE_FLAGS "-DH2O_USE_LIBUV=0"
    EXCLUDE_FROM_ALL 1)
TARGET_LINK_LIBRARIES(examples-socket-client-evloop libh2o-evloop ${EXTRA_LIBS})

SET_TARGET_PROPERTIES(examples-simple-evloop PROPERTIES
    COMPILE_FLAGS "-DH2O_USE_LIBUV=0"
    EXCLUDE_FROM_ALL 1)
TARGET_LINK_LIBRARIES(examples-simple-evloop libh2o-evloop  ${EXTRA_LIBS})

SET_TARGET_PROPERTIES(examples-websocket-evloop PROPERTIES
    COMPILE_FLAGS "-DH2O_USE_LIBUV=0"
    EXCLUDE_FROM_ALL 1)
TARGET_LINK_LIBRARIES(examples-websocket-evloop libh2o-evloop ${WSLAY_LIBRARIES} ${EXTRA_LIBS})

IF (LIBUV_FOUND AND BROTLI_FOUND AND NOT WITHOUT_LIBS)
    INSTALL(TARGETS libh2o DESTINATION ${CMAKE_INSTALL_LIBDIR})
ELSE ()
    SET_TARGET_PROPERTIES(libh2o PROPERTIES EXCLUDE_FROM_ALL 1)
ENDIF ()
IF (BROTLI_FOUND AND NOT WITHOUT_LIBS)
    INSTALL(TARGETS libh2o-evloop DESTINATION ${CMAKE_INSTALL_LIBDIR})
    INSTALL(TARGETS h2o-httpclient DESTINATION ${CMAKE_INSTALL_BINDIR})
ELSE ()
    SET_TARGET_PROPERTIES(libh2o-evloop PROPERTIES EXCLUDE_FROM_ALL 1)
    SET_TARGET_PROPERTIES(h2o-httpclient PROPERTIES EXCLUDE_FROM_ALL 1)
ENDIF()

# standalone server directly links to libh2o using evloop
SET(STANDALONE_SOURCE_FILES
    ${LIB_SOURCE_FILES}
    ${LIBYAML_SOURCE_FILES}
    ${BROTLI_SOURCE_FILES}
    deps/neverbleed/neverbleed.c
    src/main.c
    src/ssl.c)
SET(STANDALONE_COMPILE_FLAGS "-DH2O_USE_LIBUV=0 -DH2O_USE_BROTLI=1 -DQUICLY_USE_TRACER=1")
IF (WITH_MRUBY)
    IF (${CMAKE_C_COMPILER_ID} STREQUAL "Clang")
        SET(MRUBY_TOOLCHAIN "clang")
    ELSE ()
        SET(MRUBY_TOOLCHAIN "gcc")
    ENDIF ()
    ADD_CUSTOM_TARGET(mruby
        # deps/mruby/tasks/toolchains/clang.rake looks for CC, CXX and LD.
        # There are no C++ files in deps/mruby, use the C compiler for linking.
        MRUBY_TOOLCHAIN=${MRUBY_TOOLCHAIN} CC=${CMAKE_C_COMPILER} CXX=${CMAKE_CXX_COMPILER} LD=${CMAKE_C_COMPILER} MRUBY_CONFIG=${CMAKE_CURRENT_SOURCE_DIR}/misc/mruby_config.rb MRUBY_BUILD_DIR=${CMAKE_CURRENT_BINARY_DIR}/mruby MRUBY_ADDITIONAL_CONFIG=${MRUBY_ADDITIONAL_CONFIG} INSTALL_DIR=${CMAKE_CURRENT_BINARY_DIR}/mruby-bin ruby minirake
        WORKING_DIRECTORY ${CMAKE_CURRENT_SOURCE_DIR}/deps/mruby
        BYPRODUCTS "${CMAKE_CURRENT_BINARY_DIR}/mruby/host/lib/libmruby.a"
                   "${CMAKE_CURRENT_BINARY_DIR}/mruby/host/mrbgems/mruby-onig-regexp/onigmo-6.2.0/.libs/libonigmo.a"
    )
    LIST(APPEND STANDALONE_SOURCE_FILES
        lib/handler/mruby.c
        lib/handler/mruby/sender.c
        lib/handler/mruby/http_request.c
        lib/handler/mruby/redis.c
        lib/handler/mruby/sleep.c
        lib/handler/mruby/middleware.c
        lib/handler/mruby/channel.c
        lib/handler/configurator/mruby.c)
    SET(STANDALONE_COMPILE_FLAGS "${STANDALONE_COMPILE_FLAGS} -DH2O_USE_MRUBY=1")
    SET_PROPERTY(DIRECTORY PROPERTY ADDITIONAL_MAKE_CLEAN_FILES ${CMAKE_CURRENT_BINARY_DIR}/mruby/)
ENDIF (WITH_MRUBY)
IF (WITH_FUSION)
    SET(STANDALONE_COMPILE_FLAGS "${STANDALONE_COMPILE_FLAGS} -DH2O_USE_FUSION=1")
    LIST(APPEND STANDALONE_SOURCE_FILES deps/picotls/lib/fusion.c)
    SET_SOURCE_FILES_PROPERTIES(deps/picotls/lib/fusion.c PROPERTIES COMPILE_FLAGS "-mavx2 -maes -mpclmul -mvaes -mvpclmulqdq")
ENDIF ()
IF (WITH_KTLS)
    SET(STANDALONE_COMPILE_FLAGS "${STANDALONE_COMPILE_FLAGS} -DH2O_USE_KTLS=1")
ENDIF ()
<<<<<<< HEAD
IF (WITH_IO_URING)
    # io_uring is enabled only for standalone server, as it is impossible to cleanly shutdown synchronously
    SET(STANDALONE_COMPILE_FLAGS "${STANDALONE_COMPILE_FLAGS} -DH2O_USE_IO_URING=1")
    LIST(APPEND STANDALONE_SOURCE_FILES lib/common/async_io.c)
=======
IF (WITH_AEGIS)
    SET(STANDALONE_COMPILE_FLAGS "${STANDALONE_COMPILE_FLAGS} -DPTLS_HAVE_AEGIS=1")
>>>>>>> 26b116e9
ENDIF ()
ADD_EXECUTABLE(h2o ${STANDALONE_SOURCE_FILES})
SET_TARGET_PROPERTIES(h2o PROPERTIES COMPILE_FLAGS "${STANDALONE_COMPILE_FLAGS}")
TARGET_INCLUDE_DIRECTORIES(h2o PUBLIC ${OPENSSL_INCLUDE_DIR})
TARGET_LINK_LIBRARIES(h2o ${OPENSSL_LIBRARIES} ${CMAKE_DL_LIBS})
IF (WITH_MRUBY)
    TARGET_INCLUDE_DIRECTORIES(h2o BEFORE PRIVATE ${CMAKE_CURRENT_SOURCE_DIR}/deps/mruby/include ${CMAKE_CURRENT_SOURCE_DIR}/deps/mruby-input-stream/src)
    # note: the paths need to be determined before libmruby.flags.mak is generated
    TARGET_LINK_LIBRARIES(h2o
        "${CMAKE_CURRENT_BINARY_DIR}/mruby/host/lib/libmruby.a"
        "${CMAKE_CURRENT_BINARY_DIR}/mruby/host/mrbgems/mruby-onig-regexp/onigmo-6.2.0/.libs/libonigmo.a"
        "m")
    ADD_DEPENDENCIES(h2o mruby)
ENDIF (WITH_MRUBY)
<<<<<<< HEAD
IF (WITH_IO_URING)
    TARGET_INCLUDE_DIRECTORIES(h2o PUBLIC ${LIBURING_INCLUDE_DIRS})
    TARGET_LINK_DIRECTORIES(h2o PUBLIC ${LIBURING_LIBRARY_DIRS})
    TARGET_LINK_LIBRARIES(h2o ${LIBURING_LIBRARIES})
=======
IF (WITH_AEGIS)
    TARGET_INCLUDE_DIRECTORIES(h2o PUBLIC ${aegis_INCLUDE_DIR})
    TARGET_LINK_LIBRARIES(h2o ${aegis_LIBRARIES})
>>>>>>> 26b116e9
ENDIF ()
TARGET_LINK_LIBRARIES(h2o ${EXTRA_LIBS})

INSTALL(TARGETS h2o
    RUNTIME DESTINATION ${CMAKE_INSTALL_BINDIR}
    LIBRARY DESTINATION ${CMAKE_INSTALL_LIBDIR})

IF (NOT WITHOUT_LIBS)
    INSTALL(DIRECTORY include/ DESTINATION ${CMAKE_INSTALL_INCLUDEDIR} FILES_MATCHING PATTERN "*.h")
    INSTALL(DIRECTORY deps/picotls/include/ DESTINATION ${CMAKE_INSTALL_INCLUDEDIR} FILES_MATCHING PATTERN "*.h")
    INSTALL(DIRECTORY deps/quicly/include/ DESTINATION ${CMAKE_INSTALL_INCLUDEDIR} FILES_MATCHING PATTERN "*.h")
    IF (LIBUV_FOUND)
        INSTALL(FILES "${CMAKE_BINARY_DIR}/libh2o.pc" DESTINATION ${CMAKE_INSTALL_LIBDIR}/pkgconfig)
    ENDIF ()
    INSTALL(FILES "${CMAKE_BINARY_DIR}/libh2o-evloop.pc" DESTINATION ${CMAKE_INSTALL_LIBDIR}/pkgconfig)
ENDIF ()

# h2olog is installed directly without fatpacking in misc/regen.pl, as it relies only on standard modules
INSTALL(PROGRAMS misc/h2olog DESTINATION ${CMAKE_INSTALL_BINDIR})

INSTALL(PROGRAMS share/h2o/annotate-backtrace-symbols share/h2o/fastcgi-cgi share/h2o/fetch-ocsp-response share/h2o/kill-on-close share/h2o/setuidgid share/h2o/start_server DESTINATION ${CMAKE_INSTALL_DATAROOTDIR}/h2o)
INSTALL(FILES share/h2o/ca-bundle.crt DESTINATION ${CMAKE_INSTALL_DATAROOTDIR}/h2o)
INSTALL(FILES share/h2o/status/index.html DESTINATION ${CMAKE_INSTALL_DATAROOTDIR}/h2o/status)
INSTALL(DIRECTORY doc/ DESTINATION ${CMAKE_INSTALL_DATAROOTDIR}/doc/h2o PATTERN "Makefile" EXCLUDE PATTERN "h2o.8" EXCLUDE PATTERN "README.md" EXCLUDE)
INSTALL(FILES doc/h2o.8 DESTINATION ${CMAKE_INSTALL_MANDIR}/man8/)
INSTALL(FILES doc/h2o.conf.5 DESTINATION ${CMAKE_INSTALL_MANDIR}/man5/)
INSTALL(DIRECTORY examples/ DESTINATION ${CMAKE_INSTALL_DATAROOTDIR}/doc/h2o/examples)
IF (WITH_MRUBY)
    INSTALL(DIRECTORY share/h2o/mruby DESTINATION ${CMAKE_INSTALL_DATAROOTDIR}/h2o)
ENDIF (WITH_MRUBY)

# tests
ADD_EXECUTABLE(t-00unit-evloop.t ${UNIT_TEST_SOURCE_FILES})
SET_TARGET_PROPERTIES(t-00unit-evloop.t PROPERTIES
    COMPILE_FLAGS "-DH2O_USE_LIBUV=0 -DH2O_USE_BROTLI=1 -DH2O_UNITTEST=1"
    EXCLUDE_FROM_ALL 1)

IF(EXISTS ${CMAKE_CURRENT_SOURCE_DIR}/deps/theft/Makefile AND BROTLI_FOUND)
    ExternalProject_Add(build-theft
                        SOURCE_DIR "${CMAKE_CURRENT_SOURCE_DIR}/deps/theft"
                        BINARY_DIR "${CMAKE_CURRENT_BINARY_DIR}/theft"
                        CONFIGURE_COMMAND "true"
                        BUILD_COMMAND cd "${CMAKE_CURRENT_SOURCE_DIR}/deps/theft" && ${CMAKE_MAKE_PROGRAM} "BUILD=${CMAKE_CURRENT_BINARY_DIR}/theft"
                        INSTALL_COMMAND "true")
    SET_TARGET_PROPERTIES(build-theft PROPERTIES EXCLUDE_FROM_ALL TRUE)
    LINK_DIRECTORIES("${CMAKE_CURRENT_BINARY_DIR}/theft")
    ADD_EXECUTABLE(t-00property-testing.t t/00prop/prop.c)
    ADD_DEPENDENCIES(t-00property-testing.t build-theft)
    TARGET_INCLUDE_DIRECTORIES(t-00property-testing.t BEFORE PUBLIC "${CMAKE_CURRENT_SOURCE_DIR}/deps/theft/inc")
    TARGET_LINK_LIBRARIES(t-00property-testing.t theft libh2o-evloop ${EXTRA_LIBS})
    SET_TARGET_PROPERTIES(t-00property-testing.t PROPERTIES EXCLUDE_FROM_ALL TRUE)
    SET(OPTIONAL_TEST "t-00property-testing.t")
ENDIF ()

IF (LIBUV_FOUND)
    ADD_EXECUTABLE(t-00unit-libuv.t ${UNIT_TEST_SOURCE_FILES})
    SET_TARGET_PROPERTIES(t-00unit-libuv.t PROPERTIES
        COMPILE_FLAGS "-DH2O_USE_BROTLI=1 -DH2O_UNITTEST=1"
        EXCLUDE_FROM_ALL 1)
ENDIF (LIBUV_FOUND)

TARGET_INCLUDE_DIRECTORIES(t-00unit-evloop.t PUBLIC ${OPENSSL_INCLUDE_DIR})
TARGET_LINK_LIBRARIES(t-00unit-evloop.t ${OPENSSL_LIBRARIES} ${EXTRA_LIBS})
IF (LIBUV_FOUND)
    TARGET_INCLUDE_DIRECTORIES(t-00unit-libuv.t PUBLIC ${OPENSSL_INCLUDE_DIR})
    TARGET_LINK_LIBRARIES(t-00unit-libuv.t ${LIBUV_LIBRARIES} ${OPENSSL_LIBRARIES} ${EXTRA_LIBS})
ENDIF (LIBUV_FOUND)

ADD_CUSTOM_TARGET(checkdepends
    WORKING_DIRECTORY ${CMAKE_CURRENT_SOURCE_DIR}
    DEPENDS h2o t-00unit-evloop.t ${OPTIONAL_TEST})
IF (LIBUV_FOUND)
    ADD_DEPENDENCIES(checkdepends t-00unit-libuv.t)
ENDIF ()
IF (BROTLI_FOUND)
    IF (LIBUV_FOUND)
        ADD_DEPENDENCIES(checkdepends lib-examples)
    ENDIF ()
    ADD_DEPENDENCIES(checkdepends lib-examples-evloop)
ENDIF ()

ADD_CUSTOM_TARGET(check env H2O_ROOT=. BINARY_DIR=${CMAKE_CURRENT_BINARY_DIR} time t/run-tests t/*.t
    WORKING_DIRECTORY ${CMAKE_CURRENT_SOURCE_DIR}
    DEPENDS checkdepends)

ADD_CUSTOM_TARGET(doc ${CMAKE_MAKE_PROGRAM} -f ../misc/doc.mk all BINARY_DIR=${CMAKE_CURRENT_BINARY_DIR}
    WORKING_DIRECTORY ${CMAKE_CURRENT_SOURCE_DIR}/doc
    DEPENDS h2o)
ADD_CUSTOM_TARGET(doc-clean ${CMAKE_MAKE_PROGRAM} -f ../misc/doc.mk clean
    WORKING_DIRECTORY ${CMAKE_CURRENT_SOURCE_DIR}/doc)
ADD_CUSTOM_TARGET(doc-publish ${CMAKE_MAKE_PROGRAM} -f ../misc/doc.mk publish BINARY_DIR=${CMAKE_CURRENT_BINARY_DIR}
    WORKING_DIRECTORY ${CMAKE_CURRENT_SOURCE_DIR}/doc
    DEPENDS h2o)

GET_FILENAME_COMPONENT(EXTERNALPROJECT_SSL_ROOT_DIR ${OPENSSL_INCLUDE_DIR} PATH)

IF (EXISTS ${CMAKE_CURRENT_SOURCE_DIR}/misc/h2get/CMakeLists.txt AND RUBY AND BISON AND NOT (OPENSSL_VERSION VERSION_LESS "1.1.1"))
    ExternalProject_Add(h2get
                        CONFIGURE_COMMAND ${CMAKE_COMMAND} -DH2GET_SSL_ROOT_DIR=${EXTERNALPROJECT_SSL_ROOT_DIR} ${CMAKE_CURRENT_SOURCE_DIR}/misc/h2get
                        SOURCE_DIR ${CMAKE_CURRENT_SOURCE_DIR}/misc/h2get
                        BINARY_DIR ${CMAKE_CURRENT_BINARY_DIR}/h2get_bin
                        BUILD_COMMAND ${CMAKE_MAKE_PROGRAM}
                        INSTALL_COMMAND true)
    SET_TARGET_PROPERTIES(h2get PROPERTIES EXCLUDE_FROM_ALL TRUE)
    ADD_DEPENDENCIES(checkdepends h2get)
ENDIF ()

ExternalProject_Add(picotls-cli
                    CONFIGURE_COMMAND ${CMAKE_COMMAND} -DOPENSSL_ROOT_DIR=${EXTERNALPROJECT_SSL_ROOT_DIR} ${CMAKE_CURRENT_SOURCE_DIR}/deps/picotls
                    SOURCE_DIR ${CMAKE_CURRENT_SOURCE_DIR}/deps/picotls
                    BINARY_DIR ${CMAKE_CURRENT_BINARY_DIR}/picotls
                    BUILD_COMMAND ${CMAKE_MAKE_PROGRAM} cli
                    INSTALL_COMMAND true)
SET_TARGET_PROPERTIES(picotls-cli PROPERTIES EXCLUDE_FROM_ALL TRUE)
ADD_DEPENDENCIES(checkdepends picotls-cli)

ExternalProject_Add(quicly-cli
                    CONFIGURE_COMMAND ${CMAKE_COMMAND} -DOPENSSL_ROOT_DIR=${EXTERNALPROJECT_SSL_ROOT_DIR} ${CMAKE_CURRENT_SOURCE_DIR}/deps/quicly
                    SOURCE_DIR ${CMAKE_CURRENT_SOURCE_DIR}/deps/quicly
                    BINARY_DIR ${CMAKE_CURRENT_BINARY_DIR}/quicly
                    BUILD_COMMAND ${CMAKE_MAKE_PROGRAM} cli
                    INSTALL_COMMAND true)
SET_TARGET_PROPERTIES(quicly-cli PROPERTIES EXCLUDE_FROM_ALL TRUE)
ADD_DEPENDENCIES(checkdepends quicly-cli)

ADD_CUSTOM_TARGET(check-valgrind env H2O_VALGRIND=./misc/h2o_valgrind/ H2O_ROOT=. BINARY_DIR=${CMAKE_CURRENT_BINARY_DIR} prove -I. -v t/*.t
    WORKING_DIRECTORY ${CMAKE_CURRENT_SOURCE_DIR}
    DEPENDS h2o t-00unit-evloop.t)

IF (BUILD_FUZZER)
    IF(NOT CMAKE_CXX_COMPILER_ID STREQUAL "Clang")
        MESSAGE(FATAL_ERROR "The fuzzer needs clang as a compiler")
    ENDIF()
    ADD_EXECUTABLE(h2o-fuzzer-http1 fuzz/driver.cc fuzz/driver_common.cc)
    ADD_EXECUTABLE(h2o-fuzzer-http2 fuzz/driver.cc fuzz/driver_common.cc)
    ADD_EXECUTABLE(h2o-fuzzer-http3 fuzz/driver_h3.cc fuzz/driver_common.cc fuzz/quicly_mock.c ${FUZZED_SOURCE_FILES})
    ADD_EXECUTABLE(h2o-fuzzer-url fuzz/driver_url.cc)
    ADD_EXECUTABLE(h3-header-generator fuzz/h3_header_generator.c)
    SET_TARGET_PROPERTIES(h2o-fuzzer-http1 PROPERTIES COMPILE_FLAGS "-DHTTP1")
    SET_TARGET_PROPERTIES(h2o-fuzzer-http2 PROPERTIES COMPILE_FLAGS "-DHTTP2")
    SET_TARGET_PROPERTIES(h2o-fuzzer-http3 PROPERTIES COMPILE_FLAGS "-DH2O_USE_LIBUV=0")
    SET_TARGET_PROPERTIES(h3-header-generator PROPERTIES COMPILE_FLAGS "-DH2O_USE_LIBUV=0")
    SET(CMAKE_EXE_LINKER_FLAGS "${CMAKE_C_FLAGS}")
    ADD_DEPENDENCIES(checkdepends h2o-fuzzer-http1 h2o-fuzzer-http2 h2o-fuzzer-http3 h2o-fuzzer-url)
    IF (OSS_FUZZ)
        # Use https://github.com/google/oss-fuzz compatible options
        SET(LIB_FUZZER FuzzingEngine)
        SET(CMAKE_C_FLAGS "${CMAKE_C_FLAGS} -fno-omit-frame-pointer")
        SET(CMAKE_CXX_FLAGS "${CMAKE_CXX_FLAGS} -fno-omit-frame-pointer")
    ELSE ()
        EXEC_PROGRAM(${CMAKE_CXX_COMPILER} ARGS "--version 2>&1 | grep version" OUTPUT_VARIABLE _clang_version_info)
        STRING(REGEX REPLACE "^.*[ ]version[ ]([0-9]+)\\.[0-9]+.*" "\\1" CLANG_MAJOR "${_clang_version_info}")
        STRING(REGEX REPLACE "^.*[ ]version[ ][0-9]+\\.([0-9]+).*" "\\1" CLANG_MINOR "${_clang_version_info}")

        IF ("${CLANG_MAJOR}.${CLANG_MINOR}" VERSION_LESS "5.0")
            ADD_CUSTOM_TARGET(libFuzzer ${CMAKE_CURRENT_SOURCE_DIR}/misc/build_libFuzzer.sh WORKING_DIRECTORY ${CMAKE_CURRENT_BINARY_DIR})
            ADD_DEPENDENCIES(h2o-fuzzer-http1 libFuzzer)
            ADD_DEPENDENCIES(h2o-fuzzer-http2 libFuzzer)
            ADD_DEPENDENCIES(h2o-fuzzer-http3 libFuzzer)
            ADD_DEPENDENCIES(h2o-fuzzer-url libFuzzer)

            SET(LIB_FUZZER "${CMAKE_CURRENT_BINARY_DIR}/libFuzzer.a")
            SET(CMAKE_C_FLAGS "${CMAKE_C_FLAGS} -fno-omit-frame-pointer -fsanitize=address -fsanitize-coverage=edge,indirect-calls,8bit-counters")
            SET(CMAKE_CXX_FLAGS "${CMAKE_CXX_FLAGS} -fno-omit-frame-pointer -fsanitize=address -fsanitize-coverage=edge,indirect-calls,8bit-counters")
        ELSE()
            SET(FUZZED_SOURCE_FILES "fuzz/driver.cc" "fuzz/driver_h3.cc" "fuzz/driver_url.cc" ${FUZZED_SOURCE_FILES})
            IF (NOT CMAKE_SYSTEM_NAME STREQUAL "FreeBSD" AND "${CLANG_MAJOR}.${CLANG_MINOR}" VERSION_LESS "7.0")
              SET_SOURCE_FILES_PROPERTIES(${FUZZED_SOURCE_FILES} PROPERTIES COMPILE_FLAGS "-fno-omit-frame-pointer -fsanitize=fuzzer,address -fsanitize-coverage=trace-pc-guard")
            ELSE()
              SET_SOURCE_FILES_PROPERTIES(${FUZZED_SOURCE_FILES} PROPERTIES COMPILE_FLAGS "-fno-omit-frame-pointer -fsanitize=fuzzer,address")
            ENDIF()
            SET_TARGET_PROPERTIES(h2o-fuzzer-http1 h2o-fuzzer-http2 h2o-fuzzer-http3 h2o-fuzzer-url PROPERTIES LINK_FLAGS "-fsanitize=fuzzer,address")
            IF (NOT CMAKE_SYSTEM_NAME STREQUAL "FreeBSD" AND "${CLANG_MAJOR}.${CLANG_MINOR}" VERSION_LESS "7.0")
              SET(CMAKE_EXE_LINKER_FLAGS "-fsanitize=address -fsanitize-coverage=trace-pc-guard")
            ELSE()
              SET(CMAKE_EXE_LINKER_FLAGS "-fsanitize=address")
            ENDIF()
        ENDIF()

    ENDIF (OSS_FUZZ)

    TARGET_LINK_LIBRARIES(h2o-fuzzer-http1 libh2o-evloop ${EXTRA_LIBS} ${LIB_FUZZER})
    TARGET_LINK_LIBRARIES(h2o-fuzzer-http2 libh2o-evloop ${EXTRA_LIBS} ${LIB_FUZZER})
    # h3 fuzzer does not use libh2o so it can replace quicly with quicly_mock
    TARGET_LINK_LIBRARIES(h2o-fuzzer-http3 ${EXTRA_LIBS} ${LIB_FUZZER} ${OPENSSL_LIBRARIES} ${CMAKE_DL_LIBS})
    TARGET_INCLUDE_DIRECTORIES(h2o-fuzzer-http3 PUBLIC ${OPENSSL_INCLUDE_DIR})
    TARGET_LINK_LIBRARIES(h2o-fuzzer-url libh2o-evloop ${EXTRA_LIBS} ${LIB_FUZZER})
    TARGET_LINK_LIBRARIES(h3-header-generator libh2o-evloop ${EXTRA_LIBS})

ENDIF (BUILD_FUZZER)

# environment-specific tweaks
IF (APPLE)
    SET_SOURCE_FILES_PROPERTIES(lib/socket.c lib/websocket.c src/main.c examples/simple.c examples/websocket.c PROPERTIES COMPILE_FLAGS -Wno-deprecated-declarations)
ELSEIF ("${CMAKE_SYSTEM_NAME}" MATCHES "SunOS")
    TARGET_LINK_LIBRARIES(h2o "socket" "nsl")
    TARGET_LINK_LIBRARIES(t-00unit-evloop.t "socket" "nsl")
    IF (LIBUV_FOUND)
        TARGET_LINK_LIBRARIES(t-00unit-libuv.t "socket" "nsl")
    ENDIF (LIBUV_FOUND)
ENDIF ()

# gitrev
IF (IS_PRERELEASE)
    # To ask generate_gitrev.pl whether or not a gitrev is available,
    # since only the script knows how to calculate the gitrev.
    EXECUTE_PROCESS(
        COMMAND perl ${CMAKE_CURRENT_SOURCE_DIR}/misc/generate_gitrev.pl ${CMAKE_CURRENT_BINARY_DIR}/h2o-gitrev.h
        WORKING_DIRECTORY ${CMAKE_CURRENT_SOURCE_DIR}
        RESULT_VARIABLE GITREV_RESULT_CODE
        OUTPUT_QUIET
        ERROR_QUIET
    )

    IF (GITREV_RESULT_CODE EQUAL 0)
        ADD_DEFINITIONS("-DH2O_HAS_GITREV_H")
        ADD_CUSTOM_TARGET(gitrev ALL
            COMMAND perl ${CMAKE_CURRENT_SOURCE_DIR}/misc/generate_gitrev.pl ${CMAKE_CURRENT_BINARY_DIR}/h2o-gitrev.h
            WORKING_DIRECTORY ${CMAKE_CURRENT_SOURCE_DIR})
        ADD_DEPENDENCIES(libh2o gitrev)
        ADD_DEPENDENCIES(libh2o-evloop gitrev)
        ADD_DEPENDENCIES(h2o gitrev)
        ADD_DEPENDENCIES(t-00unit-evloop.t gitrev)
        IF (LIBUV_FOUND)
            ADD_DEPENDENCIES(t-00unit-libuv.t gitrev)
        ENDIF (LIBUV_FOUND)
        IF (TARGET h2olog)
            ADD_DEPENDENCIES(h2olog gitrev)
        ENDIF (TARGET h2olog)
    ENDIF ()
ENDIF ()

# injectaddr.so
IF (CMAKE_SYSTEM_NAME STREQUAL "Linux" OR CMAKE_SYSTEM_NAME STREQUAL "Android" OR APPLE)
    ADD_LIBRARY(injectaddr SHARED t/injectaddr.c)
    SET_TARGET_PROPERTIES(injectaddr PROPERTIES EXCLUDE_FROM_ALL 1)
    IF (CMAKE_SYSTEM_NAME STREQUAL "Linux")
        TARGET_LINK_LIBRARIES(injectaddr dl)
    ENDIF ()
    ADD_DEPENDENCIES(checkdepends injectaddr)
ENDIF()<|MERGE_RESOLUTION|>--- conflicted
+++ resolved
@@ -156,17 +156,6 @@
 ENDIF ()
 OPTION(WITH_KTLS "use Kernel TLS" ${WITH_KTLS_DEFAULT})
 
-<<<<<<< HEAD
-IF (PKG_CONFIG_FOUND)
-    PKG_CHECK_MODULES(LIBURING liburing)
-ENDIF ()
-IF (LIBURING_FOUND)
-    SET(WITH_IO_URING_DEFAULT "ON")
-ELSE ()
-    SET(WITH_IO_URING_DEFAULT "OFF")
-ENDIF ()
-OPTION(WITH_IO_URING "whether or not to use io_uring" ${WITH_IO_URING_DEFAULT})
-=======
 # aegis
 FIND_PACKAGE(aegis)
 IF (aegis_FOUND)
@@ -175,7 +164,16 @@
   SET(WITH_AEGIS_DEFAULT "OFF")
 ENDIF ()
 OPTION(WITH_AEGIS "enable AEGIS (requires libaegis)" ${WITH_AEGIS_DEFAULT})
->>>>>>> 26b116e9
+
+IF (PKG_CONFIG_FOUND)
+    PKG_CHECK_MODULES(LIBURING liburing)
+ENDIF ()
+IF (LIBURING_FOUND)
+    SET(WITH_IO_URING_DEFAULT "ON")
+ELSE ()
+    SET(WITH_IO_URING_DEFAULT "OFF")
+ENDIF ()
+OPTION(WITH_IO_URING "whether or not to use io_uring" ${WITH_IO_URING_DEFAULT})
 
 INCLUDE_DIRECTORIES(
     include
@@ -790,15 +788,13 @@
 IF (WITH_KTLS)
     SET(STANDALONE_COMPILE_FLAGS "${STANDALONE_COMPILE_FLAGS} -DH2O_USE_KTLS=1")
 ENDIF ()
-<<<<<<< HEAD
+IF (WITH_AEGIS)
+    SET(STANDALONE_COMPILE_FLAGS "${STANDALONE_COMPILE_FLAGS} -DPTLS_HAVE_AEGIS=1")
+ENDIF ()
 IF (WITH_IO_URING)
     # io_uring is enabled only for standalone server, as it is impossible to cleanly shutdown synchronously
     SET(STANDALONE_COMPILE_FLAGS "${STANDALONE_COMPILE_FLAGS} -DH2O_USE_IO_URING=1")
     LIST(APPEND STANDALONE_SOURCE_FILES lib/common/async_io.c)
-=======
-IF (WITH_AEGIS)
-    SET(STANDALONE_COMPILE_FLAGS "${STANDALONE_COMPILE_FLAGS} -DPTLS_HAVE_AEGIS=1")
->>>>>>> 26b116e9
 ENDIF ()
 ADD_EXECUTABLE(h2o ${STANDALONE_SOURCE_FILES})
 SET_TARGET_PROPERTIES(h2o PROPERTIES COMPILE_FLAGS "${STANDALONE_COMPILE_FLAGS}")
@@ -813,16 +809,14 @@
         "m")
     ADD_DEPENDENCIES(h2o mruby)
 ENDIF (WITH_MRUBY)
-<<<<<<< HEAD
+IF (WITH_AEGIS)
+    TARGET_INCLUDE_DIRECTORIES(h2o PUBLIC ${aegis_INCLUDE_DIR})
+    TARGET_LINK_LIBRARIES(h2o ${aegis_LIBRARIES})
+ENDIF ()
 IF (WITH_IO_URING)
     TARGET_INCLUDE_DIRECTORIES(h2o PUBLIC ${LIBURING_INCLUDE_DIRS})
     TARGET_LINK_DIRECTORIES(h2o PUBLIC ${LIBURING_LIBRARY_DIRS})
     TARGET_LINK_LIBRARIES(h2o ${LIBURING_LIBRARIES})
-=======
-IF (WITH_AEGIS)
-    TARGET_INCLUDE_DIRECTORIES(h2o PUBLIC ${aegis_INCLUDE_DIR})
-    TARGET_LINK_LIBRARIES(h2o ${aegis_LIBRARIES})
->>>>>>> 26b116e9
 ENDIF ()
 TARGET_LINK_LIBRARIES(h2o ${EXTRA_LIBS})
 
