--- conflicted
+++ resolved
@@ -971,39 +971,6 @@
 
     ptls_buffer_init(&output, "", 0);
 
-<<<<<<< HEAD
-    /* send handshake messages to picotls, and let it fill in the response */
-    while ((input = quicly_streambuf_ingress_get(stream)).len != 0) {
-        int handshake_result = ptls_handle_message(conn->crypto.tls, &output, epoch_offsets, in_epoch, input.base, input.len,
-                                                   &conn->crypto.handshake_properties);
-        quicly_streambuf_ingress_shift(stream, input.len);
-        QUICLY_PROBE(CRYPTO_HANDSHAKE, conn, conn->stash.now, handshake_result);
-        QUICLY_LOG_CONN(crypto_handshake, conn, { PTLS_LOG_ELEMENT_SIGNED(ret, handshake_result); });
-        switch (handshake_result) {
-        case 0:
-        case PTLS_ERROR_IN_PROGRESS:
-            break;
-        default:
-            initiate_close(conn,
-                           PTLS_ERROR_GET_CLASS(handshake_result) == PTLS_ERROR_CLASS_SELF_ALERT ? handshake_result
-                                                                                                 : QUICLY_TRANSPORT_ERROR_INTERNAL,
-                           QUICLY_FRAME_TYPE_CRYPTO, NULL);
-            goto Exit;
-        }
-        /* drop 0-RTT write key if 0-RTT is rejected by remote peer */
-        if (conn->application != NULL && !conn->application->one_rtt_writable &&
-            conn->application->cipher.egress.key.aead != NULL) {
-            assert(quicly_is_client(conn));
-            if (conn->crypto.handshake_properties.client.early_data_acceptance == PTLS_EARLY_DATA_REJECTED) {
-                dispose_cipher(&conn->application->cipher.egress.key);
-                conn->application->cipher.egress.key = (struct st_quicly_cipher_context_t){NULL};
-                /* retire all packets with ack_epoch == 3; they are all 0-RTT packets */
-                int ret;
-                if ((ret = discard_sentmap_by_epoch(conn, 1u << QUICLY_EPOCH_1RTT)) != 0) {
-                    initiate_close(conn, ret, QUICLY_FRAME_TYPE_CRYPTO, NULL);
-                    goto Exit;
-                }
-=======
     int handshake_result = ptls_handle_message(conn->crypto.tls, &output, epoch_offsets, in_epoch, input.base, input.len,
                                                &conn->crypto.handshake_properties);
     QUICLY_PROBE(CRYPTO_HANDSHAKE, conn, conn->stash.now, handshake_result);
@@ -1037,7 +1004,6 @@
             if ((ret = discard_sentmap_by_epoch(conn, 1u << QUICLY_EPOCH_1RTT)) != 0) {
                 initiate_close(conn, ret, QUICLY_FRAME_TYPE_CRYPTO, NULL);
                 goto Exit;
->>>>>>> 9b07019b
             }
         }
     }
