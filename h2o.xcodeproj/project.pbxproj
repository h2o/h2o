// !$*UTF8*$!
{
	archiveVersion = 1;
	classes = {
	};
	objectVersion = 46;
	objects = {

/* Begin PBXBuildFile section */
		080D35EB1D5E060D0029B7E5 /* http2_debug_state.c in Sources */ = {isa = PBXBuildFile; fileRef = 080D35EA1D5E060D0029B7E5 /* http2_debug_state.c */; };
		0812AB201D7FCFEB00004F23 /* async.c in Sources */ = {isa = PBXBuildFile; fileRef = 0812AB1C1D7FCFEB00004F23 /* async.c */; };
		0812AB211D7FCFEB00004F23 /* async.h in Headers */ = {isa = PBXBuildFile; fileRef = 0812AB1D1D7FCFEB00004F23 /* async.h */; };
		0812AB221D7FCFEB00004F23 /* hiredis.c in Sources */ = {isa = PBXBuildFile; fileRef = 0812AB1E1D7FCFEB00004F23 /* hiredis.c */; };
		0812AB231D7FCFEB00004F23 /* hiredis.h in Headers */ = {isa = PBXBuildFile; fileRef = 0812AB1F1D7FCFEB00004F23 /* hiredis.h */; };
		0812AB2B1D7FD54700004F23 /* read.c in Sources */ = {isa = PBXBuildFile; fileRef = 0812AB291D7FD54700004F23 /* read.c */; };
		0812AB2C1D7FD54700004F23 /* read.h in Headers */ = {isa = PBXBuildFile; fileRef = 0812AB2A1D7FD54700004F23 /* read.h */; };
		084FC7C11D54B90D00E89F66 /* http2_debug_state.c in Sources */ = {isa = PBXBuildFile; fileRef = 084FC7C01D54B90D00E89F66 /* http2_debug_state.c */; };
		084FC7C51D54BB9200E89F66 /* http2_debug_state.c in Sources */ = {isa = PBXBuildFile; fileRef = 084FC7C31D54BB9200E89F66 /* http2_debug_state.c */; };
		08790DDA1D80153600A04BC1 /* net.c in Sources */ = {isa = PBXBuildFile; fileRef = 08790DD91D80153600A04BC1 /* net.c */; };
		08790DDC1D80154C00A04BC1 /* sds.c in Sources */ = {isa = PBXBuildFile; fileRef = 08790DDB1D80154C00A04BC1 /* sds.c */; };
		08790DDF1D8015A400A04BC1 /* net.h in Headers */ = {isa = PBXBuildFile; fileRef = 08790DDD1D8015A400A04BC1 /* net.h */; };
		08790DE01D8015A400A04BC1 /* sds.h in Headers */ = {isa = PBXBuildFile; fileRef = 08790DDE1D8015A400A04BC1 /* sds.h */; };
		08790DE21D8275DE00A04BC1 /* redis.h in Headers */ = {isa = PBXBuildFile; fileRef = 08790DE11D8275C100A04BC1 /* redis.h */; };
		08790DE51D82782900A04BC1 /* redis.c in Sources */ = {isa = PBXBuildFile; fileRef = 08790DE31D8276EA00A04BC1 /* redis.c */; };
		08790E091D8BD7F100A04BC1 /* libh2o.a in Frameworks */ = {isa = PBXBuildFile; fileRef = 1079231519A320A700C52AD6 /* libh2o.a */; };
		08790E111D8BD85700A04BC1 /* redis-client.c in Sources */ = {isa = PBXBuildFile; fileRef = 08790DF41D8BD72500A04BC1 /* redis-client.c */; };
		08E9CC4E1E41F6660049DD26 /* embedded.c.h in Headers */ = {isa = PBXBuildFile; fileRef = 08E9CC4D1E41F6660049DD26 /* embedded.c.h */; };
		08F320DD1E7A9CA60038FA5A /* redis.c in Sources */ = {isa = PBXBuildFile; fileRef = 08790DE31D8276EA00A04BC1 /* redis.c */; };
		08F320DE1E7A9CB80038FA5A /* async.c in Sources */ = {isa = PBXBuildFile; fileRef = 0812AB1C1D7FCFEB00004F23 /* async.c */; settings = {COMPILER_FLAGS = "-Wno-conversion"; }; };
		08F320DF1E7A9CBB0038FA5A /* hiredis.c in Sources */ = {isa = PBXBuildFile; fileRef = 0812AB1E1D7FCFEB00004F23 /* hiredis.c */; settings = {COMPILER_FLAGS = "-Wno-conversion"; }; };
		08F320E01E7A9CBD0038FA5A /* net.c in Sources */ = {isa = PBXBuildFile; fileRef = 08790DD91D80153600A04BC1 /* net.c */; settings = {COMPILER_FLAGS = "-Wno-conversion"; }; };
		08F320E11E7A9CBF0038FA5A /* read.c in Sources */ = {isa = PBXBuildFile; fileRef = 0812AB291D7FD54700004F23 /* read.c */; settings = {COMPILER_FLAGS = "-Wno-conversion"; }; };
		08F320E21E7A9CC20038FA5A /* sds.c in Sources */ = {isa = PBXBuildFile; fileRef = 08790DDB1D80154C00A04BC1 /* sds.c */; settings = {COMPILER_FLAGS = "-Wno-conversion"; }; };
		100A55101C2BB15600C4E3E0 /* http_request.c in Sources */ = {isa = PBXBuildFile; fileRef = 100A550E1C2BB15100C4E3E0 /* http_request.c */; };
		101788B219B561AA0084C6D8 /* socket.c in Sources */ = {isa = PBXBuildFile; fileRef = 101788B119B561AA0084C6D8 /* socket.c */; };
		101B670C19ADD3380084A351 /* access_log.c in Sources */ = {isa = PBXBuildFile; fileRef = 101B670B19ADD3380084A351 /* access_log.c */; };
		1022E7C11CA8BC9E00CE2A05 /* send_text.c in Sources */ = {isa = PBXBuildFile; fileRef = 1022E7C01CA8BC9E00CE2A05 /* send_text.c */; };
		1022E7C31CA8BCCE00CE2A05 /* text_mode.c in Sources */ = {isa = PBXBuildFile; fileRef = 1022E7C21CA8BCCE00CE2A05 /* text_mode.c */; };
		1022E7C61CA8BCEB00CE2A05 /* yrmcds_portability.h in Headers */ = {isa = PBXBuildFile; fileRef = 1022E7C41CA8BCEB00CE2A05 /* yrmcds_portability.h */; };
		1022E7C71CA8BCEB00CE2A05 /* yrmcds_text.h in Headers */ = {isa = PBXBuildFile; fileRef = 1022E7C51CA8BCEB00CE2A05 /* yrmcds_text.h */; };
		1024A3FC1D22315000EB13F1 /* cache_digests.c in Sources */ = {isa = PBXBuildFile; fileRef = 1024A3FB1D22315000EB13F1 /* cache_digests.c */; };
		1024A3FE1D22546800EB13F1 /* cache_digests.h in Headers */ = {isa = PBXBuildFile; fileRef = 1024A3FD1D22546800EB13F1 /* cache_digests.h */; };
		1024A4001D23606300EB13F1 /* cache_digests.c in Sources */ = {isa = PBXBuildFile; fileRef = 1024A3FF1D23606300EB13F1 /* cache_digests.c */; };
		103BAB361B130666000694F4 /* socket.c in Sources */ = {isa = PBXBuildFile; fileRef = 103BAB351B130666000694F4 /* socket.c */; };
		1044812E1BFD0FBE0007863F /* filecache.h in Headers */ = {isa = PBXBuildFile; fileRef = 1044812D1BFD0FBE0007863F /* filecache.h */; };
		104481301BFD10450007863F /* filecache.c in Sources */ = {isa = PBXBuildFile; fileRef = 1044812F1BFD10450007863F /* filecache.c */; };
		1047A9FF1D0E6D5900CC4BCE /* rand.h in Headers */ = {isa = PBXBuildFile; fileRef = 1047A9FE1D0E6D5900CC4BCE /* rand.h */; };
		104B9A261A4A5041009EEE64 /* serverutil.h in Headers */ = {isa = PBXBuildFile; fileRef = 104B9A231A4A4FAF009EEE64 /* serverutil.h */; };
		104B9A281A4A5139009EEE64 /* serverutil.c in Sources */ = {isa = PBXBuildFile; fileRef = 104B9A271A4A5139009EEE64 /* serverutil.c */; };
		104B9A2D1A4BE029009EEE64 /* version.h in Headers */ = {isa = PBXBuildFile; fileRef = 104B9A2C1A4BE029009EEE64 /* version.h */; };
		104B9A461A5F608A009EEE64 /* serverutil.c in Sources */ = {isa = PBXBuildFile; fileRef = 104B9A241A4A4FEE009EEE64 /* serverutil.c */; };
		104B9A481A5F9472009EEE64 /* headers.c in Sources */ = {isa = PBXBuildFile; fileRef = 104B9A471A5F9472009EEE64 /* headers.c */; };
		104B9A491A5F9638009EEE64 /* headers.c in Sources */ = {isa = PBXBuildFile; fileRef = 107923B019A3217300C52AD6 /* headers.c */; };
		104B9A511A5FB096009EEE64 /* expires.c in Sources */ = {isa = PBXBuildFile; fileRef = 104B9A501A5FB096009EEE64 /* expires.c */; };
		104B9A531A5FC7C4009EEE64 /* expires.c in Sources */ = {isa = PBXBuildFile; fileRef = 104B9A521A5FC7C4009EEE64 /* expires.c */; };
		105534BE1A3B8F7700627ECB /* file.c in Sources */ = {isa = PBXBuildFile; fileRef = 105534BD1A3B8F7700627ECB /* file.c */; };
		105534C11A3B911300627ECB /* hpack.c in Sources */ = {isa = PBXBuildFile; fileRef = 105534C01A3B911300627ECB /* hpack.c */; };
		105534C31A3B917000627ECB /* mimemap.c in Sources */ = {isa = PBXBuildFile; fileRef = 105534C21A3B917000627ECB /* mimemap.c */; };
		105534C71A3BB29100627ECB /* string.c in Sources */ = {isa = PBXBuildFile; fileRef = 105534C61A3BB29100627ECB /* string.c */; };
		105534C91A3BB41C00627ECB /* proxy.c in Sources */ = {isa = PBXBuildFile; fileRef = 105534C81A3BB41C00627ECB /* proxy.c */; };
		105534CA1A3BB46900627ECB /* string.c in Sources */ = {isa = PBXBuildFile; fileRef = 10D0905A19F230280043D458 /* string.c */; };
		105534D81A3C791B00627ECB /* configurator.h in Headers */ = {isa = PBXBuildFile; fileRef = 105534D71A3C785000627ECB /* configurator.h */; };
		105534DB1A3C7A5400627ECB /* access_log.c in Sources */ = {isa = PBXBuildFile; fileRef = 105534DA1A3C7A5400627ECB /* access_log.c */; };
		105534DD1A3C7AA900627ECB /* file.c in Sources */ = {isa = PBXBuildFile; fileRef = 105534DC1A3C7AA900627ECB /* file.c */; };
		105534DF1A3C7B9800627ECB /* proxy.c in Sources */ = {isa = PBXBuildFile; fileRef = 105534DE1A3C7B9800627ECB /* proxy.c */; };
		105534EB1A42A87E00627ECB /* _templates.c.h in Headers */ = {isa = PBXBuildFile; fileRef = 105534EA1A42A87E00627ECB /* _templates.c.h */; };
		105534ED1A42AD5E00627ECB /* templates.c.h in Headers */ = {isa = PBXBuildFile; fileRef = 105534EC1A42AD5E00627ECB /* templates.c.h */; };
		105534EF1A440FC800627ECB /* config.c in Sources */ = {isa = PBXBuildFile; fileRef = 105534EE1A440FC800627ECB /* config.c */; };
		10583C001AEF368A004A3AD6 /* 293.c in Sources */ = {isa = PBXBuildFile; fileRef = 10583BFF1AEF368A004A3AD6 /* 293.c */; };
		1058C87D1AA41789008D6180 /* headers.c in Sources */ = {isa = PBXBuildFile; fileRef = 1058C87C1AA41789008D6180 /* headers.c */; };
		1058C87E1AA41A1F008D6180 /* headers.c in Sources */ = {isa = PBXBuildFile; fileRef = 10AA2EBD1AA019D8004322AC /* headers.c */; };
		1058C8881AA6DE4B008D6180 /* hostinfo.h in Headers */ = {isa = PBXBuildFile; fileRef = 1058C8871AA6DE4B008D6180 /* hostinfo.h */; };
		1058C88A1AA6E5E3008D6180 /* hostinfo.c in Sources */ = {isa = PBXBuildFile; fileRef = 1058C8891AA6E5E3008D6180 /* hostinfo.c */; };
		1058F6ED1D7CC99B00FFFFA3 /* openssl_backport.h in Headers */ = {isa = PBXBuildFile; fileRef = 1058F6EC1D7CC81E00FFFFA3 /* openssl_backport.h */; };
		106530A71D82C0A6005B2C60 /* percent-encode-zero-byte.c in Sources */ = {isa = PBXBuildFile; fileRef = 106530A51D82C09E005B2C60 /* percent-encode-zero-byte.c */; };
		1065E6ED19B7B9CB00686E72 /* websocket.c in Sources */ = {isa = PBXBuildFile; fileRef = 107923C119A3217300C52AD6 /* websocket.c */; };
		1065E6EE19B7BA5A00686E72 /* websocket.h in Headers */ = {isa = PBXBuildFile; fileRef = 107923A319A3215F00C52AD6 /* websocket.h */; };
		1065E6F919BEBAC600686E72 /* timeout.c in Sources */ = {isa = PBXBuildFile; fileRef = 1065E6F819BEBAC600686E72 /* timeout.c */; };
		1065E70C19BF664300686E72 /* evloop.h in Headers */ = {isa = PBXBuildFile; fileRef = 1065E70419BF145700686E72 /* evloop.h */; };
		1065E70D19BF6D4600686E72 /* uv-binding.h in Headers */ = {isa = PBXBuildFile; fileRef = 1065E70619BF14E500686E72 /* uv-binding.h */; };
		1065E70E19BF6D9400686E72 /* uv-binding.c.h in Headers */ = {isa = PBXBuildFile; fileRef = 1065E70719BF17FE00686E72 /* uv-binding.c.h */; };
		106C22F81C040F6400405689 /* tunnel.c in Sources */ = {isa = PBXBuildFile; fileRef = 106C22F71C040F6400405689 /* tunnel.c */; };
		106C22FA1C040F7800405689 /* tunnel.h in Headers */ = {isa = PBXBuildFile; fileRef = 106C22F91C040F7800405689 /* tunnel.h */; };
		106C22FF1C05436100405689 /* errordoc.c in Sources */ = {isa = PBXBuildFile; fileRef = 106C22FE1C05436100405689 /* errordoc.c */; };
		106C23011C0544CE00405689 /* errordoc.c in Sources */ = {isa = PBXBuildFile; fileRef = 106C23001C0544CE00405689 /* errordoc.c */; };
		1070866A1B70A00F002B8F18 /* casper.c in Sources */ = {isa = PBXBuildFile; fileRef = 107086691B70A00F002B8F18 /* casper.c */; };
		1070866C1B787D06002B8F18 /* compress.c in Sources */ = {isa = PBXBuildFile; fileRef = 1070866B1B787D06002B8F18 /* compress.c */; };
		107086701B7925D5002B8F18 /* compress.c in Sources */ = {isa = PBXBuildFile; fileRef = 1070866F1B7925D5002B8F18 /* compress.c */; };
		107086721B798488002B8F18 /* compress.c in Sources */ = {isa = PBXBuildFile; fileRef = 107086711B798487002B8F18 /* compress.c */; };
		1070E1631B4508B0001CCAFA /* util.c in Sources */ = {isa = PBXBuildFile; fileRef = 1070E1621B4508B0001CCAFA /* util.c */; };
		10756E2A1AC126420009BF57 /* api.c in Sources */ = {isa = PBXBuildFile; fileRef = 10756E261AC126420009BF57 /* api.c */; settings = {COMPILER_FLAGS = "-Wno-conversion"; }; };
		10756E2B1AC126420009BF57 /* dumper.c in Sources */ = {isa = PBXBuildFile; fileRef = 10756E271AC126420009BF57 /* dumper.c */; };
		10756E2C1AC126420009BF57 /* emitter.c in Sources */ = {isa = PBXBuildFile; fileRef = 10756E281AC126420009BF57 /* emitter.c */; };
		10756E2D1AC126420009BF57 /* loader.c in Sources */ = {isa = PBXBuildFile; fileRef = 10756E291AC126420009BF57 /* loader.c */; settings = {COMPILER_FLAGS = "-Wno-conversion"; }; };
		10756E331AC1264D0009BF57 /* parser.c in Sources */ = {isa = PBXBuildFile; fileRef = 10756E2E1AC1264D0009BF57 /* parser.c */; settings = {COMPILER_FLAGS = "-Wno-uninitialized"; }; };
		10756E341AC1264D0009BF57 /* reader.c in Sources */ = {isa = PBXBuildFile; fileRef = 10756E2F1AC1264D0009BF57 /* reader.c */; };
		10756E351AC1264D0009BF57 /* scanner.c in Sources */ = {isa = PBXBuildFile; fileRef = 10756E301AC1264D0009BF57 /* scanner.c */; settings = {COMPILER_FLAGS = "-Wno-conversion"; }; };
		10756E361AC1264D0009BF57 /* writer.c in Sources */ = {isa = PBXBuildFile; fileRef = 10756E311AC1264D0009BF57 /* writer.c */; };
		1079236A19A3210E00C52AD6 /* khash.h in Headers */ = {isa = PBXBuildFile; fileRef = 1079232619A3210D00C52AD6 /* khash.h */; };
		1079239619A3210E00C52AD6 /* picohttpparser.c in Sources */ = {isa = PBXBuildFile; fileRef = 1079235A19A3210D00C52AD6 /* picohttpparser.c */; };
		1079239719A3210E00C52AD6 /* picohttpparser.h in Headers */ = {isa = PBXBuildFile; fileRef = 1079235B19A3210D00C52AD6 /* picohttpparser.h */; };
		107923A519A3215F00C52AD6 /* http1.h in Headers */ = {isa = PBXBuildFile; fileRef = 107923A019A3215F00C52AD6 /* http1.h */; };
		107923A619A3215F00C52AD6 /* http2.h in Headers */ = {isa = PBXBuildFile; fileRef = 107923A119A3215F00C52AD6 /* http2.h */; };
		107923A719A3215F00C52AD6 /* token.h in Headers */ = {isa = PBXBuildFile; fileRef = 107923A219A3215F00C52AD6 /* token.h */; };
		107923A919A3215F00C52AD6 /* h2o.h in Headers */ = {isa = PBXBuildFile; fileRef = 107923A419A3215F00C52AD6 /* h2o.h */; };
		107923C219A3217300C52AD6 /* chunked.c in Sources */ = {isa = PBXBuildFile; fileRef = 107923AE19A3217300C52AD6 /* chunked.c */; };
		107923C319A3217300C52AD6 /* file.c in Sources */ = {isa = PBXBuildFile; fileRef = 107923AF19A3217300C52AD6 /* file.c */; };
		107923C519A3217300C52AD6 /* http1.c in Sources */ = {isa = PBXBuildFile; fileRef = 107923B119A3217300C52AD6 /* http1.c */; };
		107923C619A3217300C52AD6 /* connection.c in Sources */ = {isa = PBXBuildFile; fileRef = 107923B319A3217300C52AD6 /* connection.c */; };
		107923C719A3217300C52AD6 /* hpack.c in Sources */ = {isa = PBXBuildFile; fileRef = 107923B419A3217300C52AD6 /* hpack.c */; };
		107923C819A3217300C52AD6 /* hpack_huffman_table.h in Headers */ = {isa = PBXBuildFile; fileRef = 107923B519A3217300C52AD6 /* hpack_huffman_table.h */; };
		107923C919A3217300C52AD6 /* hpack_static_table.h in Headers */ = {isa = PBXBuildFile; fileRef = 107923B619A3217300C52AD6 /* hpack_static_table.h */; };
		107923CB19A3217300C52AD6 /* frame.c in Sources */ = {isa = PBXBuildFile; fileRef = 107923B819A3217300C52AD6 /* frame.c */; };
		107923CC19A3217300C52AD6 /* context.c in Sources */ = {isa = PBXBuildFile; fileRef = 107923B919A3217300C52AD6 /* context.c */; };
		107923CD19A3217300C52AD6 /* memory.c in Sources */ = {isa = PBXBuildFile; fileRef = 107923BA19A3217300C52AD6 /* memory.c */; };
		107923CE19A3217300C52AD6 /* mimemap.c in Sources */ = {isa = PBXBuildFile; fileRef = 107923BB19A3217300C52AD6 /* mimemap.c */; };
		107923CF19A3217300C52AD6 /* request.c in Sources */ = {isa = PBXBuildFile; fileRef = 107923BC19A3217300C52AD6 /* request.c */; };
		107923D219A3217300C52AD6 /* token.c in Sources */ = {isa = PBXBuildFile; fileRef = 107923BF19A3217300C52AD6 /* token.c */; };
		107923D319A3217300C52AD6 /* util.c in Sources */ = {isa = PBXBuildFile; fileRef = 107923C019A3217300C52AD6 /* util.c */; };
		1079240119A3241A00C52AD6 /* libh2o.a in Frameworks */ = {isa = PBXBuildFile; fileRef = 1079231519A320A700C52AD6 /* libh2o.a */; };
		1079240819A3247A00C52AD6 /* libh2o.a in Frameworks */ = {isa = PBXBuildFile; fileRef = 1079231519A320A700C52AD6 /* libh2o.a */; };
		1079241619A324B400C52AD6 /* websocket.c in Sources */ = {isa = PBXBuildFile; fileRef = 1079241319A324B400C52AD6 /* websocket.c */; settings = {COMPILER_FLAGS = "-Wno-deprecated-declarations"; }; };
		1079242919A325BE00C52AD6 /* simple.c in Sources */ = {isa = PBXBuildFile; fileRef = 107923FC19A3238500C52AD6 /* simple.c */; settings = {COMPILER_FLAGS = "-Wno-deprecated-declarations"; }; };
		1079243019A3260E00C52AD6 /* libh2o.a in Frameworks */ = {isa = PBXBuildFile; fileRef = 1079231519A320A700C52AD6 /* libh2o.a */; };
		1079244119A3264300C52AD6 /* picohttpparser.c in Sources */ = {isa = PBXBuildFile; fileRef = 1079235A19A3210D00C52AD6 /* picohttpparser.c */; };
		1079244419A3265C00C52AD6 /* chunked.c in Sources */ = {isa = PBXBuildFile; fileRef = 107923AE19A3217300C52AD6 /* chunked.c */; };
		1079244719A3265C00C52AD6 /* http1.c in Sources */ = {isa = PBXBuildFile; fileRef = 107923B119A3217300C52AD6 /* http1.c */; };
		1079244819A3265C00C52AD6 /* connection.c in Sources */ = {isa = PBXBuildFile; fileRef = 107923B319A3217300C52AD6 /* connection.c */; };
		1079244A19A3266700C52AD6 /* frame.c in Sources */ = {isa = PBXBuildFile; fileRef = 107923B819A3217300C52AD6 /* frame.c */; };
		1079244B19A3266700C52AD6 /* context.c in Sources */ = {isa = PBXBuildFile; fileRef = 107923B919A3217300C52AD6 /* context.c */; };
		1079244C19A3266700C52AD6 /* memory.c in Sources */ = {isa = PBXBuildFile; fileRef = 107923BA19A3217300C52AD6 /* memory.c */; };
		1079244E19A3266700C52AD6 /* request.c in Sources */ = {isa = PBXBuildFile; fileRef = 107923BC19A3217300C52AD6 /* request.c */; };
		1079245119A3266700C52AD6 /* token.c in Sources */ = {isa = PBXBuildFile; fileRef = 107923BF19A3217300C52AD6 /* token.c */; };
		1079245419A32C0800C52AD6 /* token_table.h in Headers */ = {isa = PBXBuildFile; fileRef = 1079245319A32C0800C52AD6 /* token_table.h */; };
		107D4D441B588021004A9B21 /* ssl.c in Sources */ = {isa = PBXBuildFile; fileRef = 107D4D431B588021004A9B21 /* ssl.c */; };
		107D4D451B5880BC004A9B21 /* api.c in Sources */ = {isa = PBXBuildFile; fileRef = 10756E261AC126420009BF57 /* api.c */; };
		107D4D461B5880BC004A9B21 /* dumper.c in Sources */ = {isa = PBXBuildFile; fileRef = 10756E271AC126420009BF57 /* dumper.c */; };
		107D4D471B5880BC004A9B21 /* emitter.c in Sources */ = {isa = PBXBuildFile; fileRef = 10756E281AC126420009BF57 /* emitter.c */; };
		107D4D481B5880BC004A9B21 /* loader.c in Sources */ = {isa = PBXBuildFile; fileRef = 10756E291AC126420009BF57 /* loader.c */; };
		107D4D491B5880BC004A9B21 /* parser.c in Sources */ = {isa = PBXBuildFile; fileRef = 10756E2E1AC1264D0009BF57 /* parser.c */; };
		107D4D4A1B5880BC004A9B21 /* reader.c in Sources */ = {isa = PBXBuildFile; fileRef = 10756E2F1AC1264D0009BF57 /* reader.c */; };
		107D4D4B1B5880BC004A9B21 /* scanner.c in Sources */ = {isa = PBXBuildFile; fileRef = 10756E301AC1264D0009BF57 /* scanner.c */; };
		107D4D4C1B5880BC004A9B21 /* writer.c in Sources */ = {isa = PBXBuildFile; fileRef = 10756E311AC1264D0009BF57 /* writer.c */; };
		107D4D4F1B58970D004A9B21 /* ssl.c in Sources */ = {isa = PBXBuildFile; fileRef = 107D4D4D1B58970D004A9B21 /* ssl.c */; };
		107D4D531B5B2412004A9B21 /* file.h in Headers */ = {isa = PBXBuildFile; fileRef = 107D4D521B5B2412004A9B21 /* file.h */; };
		107D4D551B5B30EE004A9B21 /* file.c in Sources */ = {isa = PBXBuildFile; fileRef = 107D4D541B5B30EE004A9B21 /* file.c */; };
		107E34101C7EB13F00AEF5F8 /* gzip.c in Sources */ = {isa = PBXBuildFile; fileRef = 107E340F1C7EB13F00AEF5F8 /* gzip.c */; };
		107E34131C7FAC2000AEF5F8 /* brotli.c in Sources */ = {isa = PBXBuildFile; fileRef = 107E34111C7EE0D200AEF5F8 /* brotli.c */; };
		107E34221C7FEE2200AEF5F8 /* brotli.c in Sources */ = {isa = PBXBuildFile; fileRef = 107E34111C7EE0D200AEF5F8 /* brotli.c */; };
		10835E011C9A6C2400197E59 /* logconf.c in Sources */ = {isa = PBXBuildFile; fileRef = 10835E001C9A6C2400197E59 /* logconf.c */; };
		10835E031C9A860000197E59 /* status.c in Sources */ = {isa = PBXBuildFile; fileRef = 10835E021C9A860000197E59 /* status.c */; };
		10835E051C9B3C6200197E59 /* status.c in Sources */ = {isa = PBXBuildFile; fileRef = 10835E041C9B3C6200197E59 /* status.c */; };
		108867751AD9069900987967 /* defaults.c.h in Headers */ = {isa = PBXBuildFile; fileRef = 108867741AD9069900987967 /* defaults.c.h */; };
		108DD0861BA22E46004167DC /* mruby.c in Sources */ = {isa = PBXBuildFile; fileRef = 10B38A651B8D345D007DC191 /* mruby.c */; };
		10A3D3D21B4CDBDC00327CF9 /* memcached.c in Sources */ = {isa = PBXBuildFile; fileRef = 10A3D3D11B4CDBDC00327CF9 /* memcached.c */; };
		10A3D3D31B4CDF1200327CF9 /* memcached.h in Headers */ = {isa = PBXBuildFile; fileRef = 10A3D3D01B4CDBC700327CF9 /* memcached.h */; };
		10A3D4081B50DAB700327CF9 /* close.c in Sources */ = {isa = PBXBuildFile; fileRef = 10A3D3ED1B4FAAEC00327CF9 /* close.c */; };
		10A3D4091B50DAB700327CF9 /* connect.c in Sources */ = {isa = PBXBuildFile; fileRef = 10A3D3EE1B4FAAEC00327CF9 /* connect.c */; };
		10A3D40A1B50DAB700327CF9 /* recv.c in Sources */ = {isa = PBXBuildFile; fileRef = 10A3D3F61B4FAAF500327CF9 /* recv.c */; };
		10A3D40B1B50DAB700327CF9 /* send.c in Sources */ = {isa = PBXBuildFile; fileRef = 10A3D3F71B4FAAF500327CF9 /* send.c */; };
		10A3D40C1B50DAB700327CF9 /* socket.c in Sources */ = {isa = PBXBuildFile; fileRef = 10A3D3F91B4FAAF500327CF9 /* socket.c */; };
		10A3D40D1B50DAB700327CF9 /* strerror.c in Sources */ = {isa = PBXBuildFile; fileRef = 10A3D3FA1B4FAAF500327CF9 /* strerror.c */; };
		10AA2E941A80A592004322AC /* time_.h in Headers */ = {isa = PBXBuildFile; fileRef = 10AA2E931A80A592004322AC /* time_.h */; };
		10AA2E961A80A612004322AC /* time.c in Sources */ = {isa = PBXBuildFile; fileRef = 10AA2E951A80A612004322AC /* time.c */; };
		10AA2E991A81F68A004322AC /* time.c in Sources */ = {isa = PBXBuildFile; fileRef = 10AA2E981A81F68A004322AC /* time.c */; };
		10AA2E9F1A8807CF004322AC /* url.h in Headers */ = {isa = PBXBuildFile; fileRef = 10AA2E9E1A8807CF004322AC /* url.h */; };
		10AA2EA11A88082E004322AC /* url.c in Sources */ = {isa = PBXBuildFile; fileRef = 10AA2EA01A88082E004322AC /* url.c */; };
		10AA2EA31A88090B004322AC /* url.c in Sources */ = {isa = PBXBuildFile; fileRef = 10AA2EA21A88090B004322AC /* url.c */; };
		10AA2EA51A8D9999004322AC /* redirect.c in Sources */ = {isa = PBXBuildFile; fileRef = 10AA2EA41A8D9999004322AC /* redirect.c */; };
		10AA2EA71A8DA93C004322AC /* redirect.c in Sources */ = {isa = PBXBuildFile; fileRef = 10AA2EA61A8DA93C004322AC /* redirect.c */; };
		10AA2EAA1A8DDC57004322AC /* multithread.h in Headers */ = {isa = PBXBuildFile; fileRef = 10AA2EA91A8DDC57004322AC /* multithread.h */; };
		10AA2EAC1A8DE0AE004322AC /* multithread.c in Sources */ = {isa = PBXBuildFile; fileRef = 10AA2EAB1A8DE0AE004322AC /* multithread.c */; };
		10AA2EAE1A8E22DA004322AC /* multithread.c in Sources */ = {isa = PBXBuildFile; fileRef = 10AA2EAD1A8E22DA004322AC /* multithread.c */; };
		10AA2EB71A970EFC004322AC /* http2_internal.h in Headers */ = {isa = PBXBuildFile; fileRef = 10AA2EB61A970EFC004322AC /* http2_internal.h */; };
		10AA2EB91A971280004322AC /* http2_scheduler.h in Headers */ = {isa = PBXBuildFile; fileRef = 10AA2EB81A971280004322AC /* http2_scheduler.h */; };
		10AA2EBC1A9EEDF8004322AC /* proxy.c in Sources */ = {isa = PBXBuildFile; fileRef = 10AA2EBB1A9EEDF8004322AC /* proxy.c */; };
		10AA2EC01AA019FC004322AC /* headers.c in Sources */ = {isa = PBXBuildFile; fileRef = 10AA2EBF1AA019FC004322AC /* headers.c */; };
		10AA2EC21AA0402E004322AC /* reproxy.c in Sources */ = {isa = PBXBuildFile; fileRef = 10AA2EC11AA0402E004322AC /* reproxy.c */; };
		10AA2EC41AA0403A004322AC /* reproxy.c in Sources */ = {isa = PBXBuildFile; fileRef = 10AA2EC31AA0403A004322AC /* reproxy.c */; };
		10AAAC631B6C7A7D004487C3 /* http2_casper.h in Headers */ = {isa = PBXBuildFile; fileRef = 10AAAC621B6C7A7D004487C3 /* http2_casper.h */; };
		10AAAC651B6C9275004487C3 /* casper.c in Sources */ = {isa = PBXBuildFile; fileRef = 10AAAC641B6C9275004487C3 /* casper.c */; };
		10B38A721B8D34BB007DC191 /* mruby_.h in Headers */ = {isa = PBXBuildFile; fileRef = 10B38A711B8D34BB007DC191 /* mruby_.h */; };
		10BA72AA19AAD6300059392A /* stream.c in Sources */ = {isa = PBXBuildFile; fileRef = 10BA72A919AAD6300059392A /* stream.c */; };
		10BCF2FD1B168CAE0076939D /* fastcgi.c in Sources */ = {isa = PBXBuildFile; fileRef = 10BCF2FC1B168CAE0076939D /* fastcgi.c */; };
		10BCF2FF1B1A892F0076939D /* fastcgi.c in Sources */ = {isa = PBXBuildFile; fileRef = 10BCF2FE1B1A892F0076939D /* fastcgi.c */; };
		10BCF3011B214C460076939D /* fastcgi.c in Sources */ = {isa = PBXBuildFile; fileRef = 10BCF3001B214C460076939D /* fastcgi.c */; };
		10C45D4F1CFD15FA0096DB06 /* throttle_resp.c in Sources */ = {isa = PBXBuildFile; fileRef = 10C45D4E1CFD15FA0096DB06 /* throttle_resp.c */; };
		10C45D511CFD160A0096DB06 /* throttle_resp.c in Sources */ = {isa = PBXBuildFile; fileRef = 10C45D501CFD160A0096DB06 /* throttle_resp.c */; };
		10C45D551CFE9B300096DB06 /* events.c in Sources */ = {isa = PBXBuildFile; fileRef = 10C45D531CFE9B300096DB06 /* events.c */; };
		10C45D561CFE9B300096DB06 /* requests.c in Sources */ = {isa = PBXBuildFile; fileRef = 10C45D541CFE9B300096DB06 /* requests.c */; };
		10D0903A19F0A51C0043D458 /* memory.h in Headers */ = {isa = PBXBuildFile; fileRef = 10D0903919F0A51C0043D458 /* memory.h */; };
		10D0903E19F0A8190043D458 /* socket.h in Headers */ = {isa = PBXBuildFile; fileRef = 10D0903D19F0A8190043D458 /* socket.h */; };
		10D0904119F0B9CD0043D458 /* timeout.h in Headers */ = {isa = PBXBuildFile; fileRef = 10D0904019F0B9CD0043D458 /* timeout.h */; };
		10D0904319F0BA780043D458 /* linklist.h in Headers */ = {isa = PBXBuildFile; fileRef = 10D0904219F0BA780043D458 /* linklist.h */; };
		10D0904A19F0CA9C0043D458 /* libh2o.a in Frameworks */ = {isa = PBXBuildFile; fileRef = 1079231519A320A700C52AD6 /* libh2o.a */; };
		10D0905519F102C70043D458 /* http1client.c in Sources */ = {isa = PBXBuildFile; fileRef = 10D0905419F102C70043D458 /* http1client.c */; };
		10D0905719F102DA0043D458 /* http1client.h in Headers */ = {isa = PBXBuildFile; fileRef = 10D0905619F102DA0043D458 /* http1client.h */; };
		10D0905919F22FA10043D458 /* string_.h in Headers */ = {isa = PBXBuildFile; fileRef = 10D0905819F22FA10043D458 /* string_.h */; };
		10D0906219F38B2E0043D458 /* libh2o.a in Frameworks */ = {isa = PBXBuildFile; fileRef = 1079231519A320A700C52AD6 /* libh2o.a */; };
		10D0906B19F38B850043D458 /* http1client.c in Sources */ = {isa = PBXBuildFile; fileRef = 10D0906A19F38B850043D458 /* http1client.c */; };
		10D0906C19F395FC0043D458 /* socket-client.c in Sources */ = {isa = PBXBuildFile; fileRef = 10D0905219F0CB130043D458 /* socket-client.c */; };
		10D0907019F494CC0043D458 /* test.c in Sources */ = {isa = PBXBuildFile; fileRef = 10D0906E19F494CC0043D458 /* test.c */; };
		10D0907319F633B00043D458 /* proxy.c in Sources */ = {isa = PBXBuildFile; fileRef = 10D0907219F633B00043D458 /* proxy.c */; };
		10DA969C1CD2BF9000679165 /* cache.h in Headers */ = {isa = PBXBuildFile; fileRef = 10DA969B1CD2BF9000679165 /* cache.h */; };
		10DA969E1CD2BFAC00679165 /* cache.c in Sources */ = {isa = PBXBuildFile; fileRef = 10DA969D1CD2BFAC00679165 /* cache.c */; };
		10DA96A01CD2BFEE00679165 /* cache.c in Sources */ = {isa = PBXBuildFile; fileRef = 10DA969F1CD2BFEE00679165 /* cache.c */; };
		10E299581A67E68500701AA6 /* scheduler.c in Sources */ = {isa = PBXBuildFile; fileRef = 10E299571A67E68500701AA6 /* scheduler.c */; };
		10E2995A1A68D03100701AA6 /* scheduler.c in Sources */ = {isa = PBXBuildFile; fileRef = 10E299591A68D03100701AA6 /* scheduler.c */; };
		10E598011CE1683A000D7B94 /* mruby.c in Sources */ = {isa = PBXBuildFile; fileRef = 10B38A731B8D3544007DC191 /* mruby.c */; };
		10EA45D81D0949BF00769A2B /* libh2o.a in Frameworks */ = {isa = PBXBuildFile; fileRef = 1079231519A320A700C52AD6 /* libh2o.a */; };
		10EA45E11D094A1200769A2B /* latency-optimization.c in Sources */ = {isa = PBXBuildFile; fileRef = 10EA45E01D094A1200769A2B /* latency-optimization.c */; };
		10EC2A361A0B4D370083514F /* socketpool.h in Headers */ = {isa = PBXBuildFile; fileRef = 10EC2A351A0B4D370083514F /* socketpool.h */; };
		10EC2A381A0B4DC70083514F /* socketpool.c in Sources */ = {isa = PBXBuildFile; fileRef = 10EC2A371A0B4DC70083514F /* socketpool.c */; };
		10F417D619C190F800B6E31A /* main.c in Sources */ = {isa = PBXBuildFile; fileRef = 10F417D519C190F800B6E31A /* main.c */; settings = {COMPILER_FLAGS = "-Wno-deprecated-declarations"; }; };
		10F417FF19C2D2F800B6E31A /* picotest.c in Sources */ = {isa = PBXBuildFile; fileRef = 10F417FD19C2D2F800B6E31A /* picotest.c */; };
		10F4180119C2D31600B6E31A /* yoml.h in Headers */ = {isa = PBXBuildFile; fileRef = 10F4180019C2D31600B6E31A /* yoml.h */; };
		10F4180519CA75C500B6E31A /* configurator.c in Sources */ = {isa = PBXBuildFile; fileRef = 10F4180419CA75C500B6E31A /* configurator.c */; };
		10F419801B64E70D00BEAEAC /* golombset.h in Headers */ = {isa = PBXBuildFile; fileRef = 10F4197F1B64E70D00BEAEAC /* golombset.h */; };
		10F9F2651AF4795D0056F26B /* redirect.c in Sources */ = {isa = PBXBuildFile; fileRef = 10F9F2641AF4795D0056F26B /* redirect.c */; };
		10F9F2671AFC5F550056F26B /* hostinfo.c in Sources */ = {isa = PBXBuildFile; fileRef = 10F9F2661AFC5F550056F26B /* hostinfo.c */; };
		10FCC13E1B2E4A4500F13674 /* cloexec.c in Sources */ = {isa = PBXBuildFile; fileRef = 10FCC13C1B2E4A4500F13674 /* cloexec.c */; };
		10FCC13F1B2E4A4500F13674 /* cloexec.h in Headers */ = {isa = PBXBuildFile; fileRef = 10FCC13D1B2E4A4500F13674 /* cloexec.h */; };
		10FCC1401B2E59E600F13674 /* cloexec.c in Sources */ = {isa = PBXBuildFile; fileRef = 10FCC13C1B2E4A4500F13674 /* cloexec.c */; };
		10FEF24A1D6FC6F600E11B1D /* durations.c in Sources */ = {isa = PBXBuildFile; fileRef = 10FEF2491D6FC6F600E11B1D /* durations.c */; };
		10FEF24E1D6FC8E200E11B1D /* gkc.c in Sources */ = {isa = PBXBuildFile; fileRef = 10FEF24C1D6FC8E200E11B1D /* gkc.c */; };
		10FEF24F1D6FC8E200E11B1D /* gkc.h in Headers */ = {isa = PBXBuildFile; fileRef = 10FEF24D1D6FC8E200E11B1D /* gkc.h */; };
		10FFEE0A1BB23A8C0087AD75 /* neverbleed.c in Sources */ = {isa = PBXBuildFile; fileRef = 10FFEE081BB23A8C0087AD75 /* neverbleed.c */; };
		7D0285C91EF422D40094292B /* sleep.c in Sources */ = {isa = PBXBuildFile; fileRef = 7D0285C81EF422D40094292B /* sleep.c */; };
		7D9FA53A1FC323B200189F88 /* channel.c in Sources */ = {isa = PBXBuildFile; fileRef = 7D9FA5381FC323AC00189F88 /* channel.c */; };
<<<<<<< HEAD
		7DC64F541FEB78B000587150 /* sender.c in Sources */ = {isa = PBXBuildFile; fileRef = 7DC64F521FEB78AD00587150 /* sender.c */; };
		7DF26B091FBC020600FBE2E7 /* middleware.c in Sources */ = {isa = PBXBuildFile; fileRef = 7DF26B071FBC020600FBE2E7 /* middleware.c */; };
=======
		D081373A1FD400F4004679DF /* least_conn.c in Sources */ = {isa = PBXBuildFile; fileRef = D08137381FD400F4004679DF /* least_conn.c */; };
		D081373B1FD400F4004679DF /* roundrobin.c in Sources */ = {isa = PBXBuildFile; fileRef = D08137391FD400F4004679DF /* roundrobin.c */; };
		D08137421FD408C2004679DF /* balancer.h in Headers */ = {isa = PBXBuildFile; fileRef = D08137411FD408C1004679DF /* balancer.h */; };
>>>>>>> 05e8a683
		E90A95F31E30795100483D6C /* headers_util.c in Sources */ = {isa = PBXBuildFile; fileRef = E90A95F21E30795100483D6C /* headers_util.c */; };
		E90A95F51E30797D00483D6C /* headers_util.c in Sources */ = {isa = PBXBuildFile; fileRef = E90A95F41E30797D00483D6C /* headers_util.c */; };
		E9708AE01E49A2120029E0A5 /* picotls.h in Headers */ = {isa = PBXBuildFile; fileRef = E9708ADF1E49A2120029E0A5 /* picotls.h */; };
		E9708AE61E49A2420029E0A5 /* cifra.c in Sources */ = {isa = PBXBuildFile; fileRef = E9708AD81E499E040029E0A5 /* cifra.c */; };
		E9708AE71E49A2420029E0A5 /* openssl.c in Sources */ = {isa = PBXBuildFile; fileRef = E9708AD91E499E040029E0A5 /* openssl.c */; };
		E9708AE81E49A2420029E0A5 /* picotls.c in Sources */ = {isa = PBXBuildFile; fileRef = E9708ADA1E499E040029E0A5 /* picotls.c */; };
		E9708B1C1E49A3480029E0A5 /* handy.h in Headers */ = {isa = PBXBuildFile; fileRef = E9708B1B1E49A3480029E0A5 /* handy.h */; };
		E9708B1D1E49BABC0029E0A5 /* aes.c in Sources */ = {isa = PBXBuildFile; fileRef = E9708AEC1E49A2910029E0A5 /* aes.c */; };
		E9708B1E1E49BAC10029E0A5 /* blockwise.c in Sources */ = {isa = PBXBuildFile; fileRef = E9708AF11E49A2B90029E0A5 /* blockwise.c */; };
		E9708B1F1E49BAC60029E0A5 /* chash.c in Sources */ = {isa = PBXBuildFile; fileRef = E9708AF71E49A3130029E0A5 /* chash.c */; };
		E9708B201E49BACA0029E0A5 /* curve25519.c in Sources */ = {isa = PBXBuildFile; fileRef = E9708AF91E49A3130029E0A5 /* curve25519.c */; settings = {COMPILER_FLAGS = "-Wno-conversion"; }; };
		E9708B221E49BAD00029E0A5 /* drbg.c in Sources */ = {isa = PBXBuildFile; fileRef = E9708AFC1E49A3130029E0A5 /* drbg.c */; settings = {COMPILER_FLAGS = "-Wno-conversion"; }; };
		E9708B231E49BAD40029E0A5 /* gcm.c in Sources */ = {isa = PBXBuildFile; fileRef = E9708AFE1E49A3130029E0A5 /* gcm.c */; };
		E9708B241E49BAD70029E0A5 /* gf128.c in Sources */ = {isa = PBXBuildFile; fileRef = E9708AFF1E49A3130029E0A5 /* gf128.c */; };
		E9708B251E49BADA0029E0A5 /* hmac.c in Sources */ = {isa = PBXBuildFile; fileRef = E9708B011E49A3130029E0A5 /* hmac.c */; };
		E9708B261E49BADE0029E0A5 /* modes.c in Sources */ = {isa = PBXBuildFile; fileRef = E9708B031E49A3130029E0A5 /* modes.c */; };
		E9708B271E49BAE10029E0A5 /* sha256.c in Sources */ = {isa = PBXBuildFile; fileRef = E9708B061E49A3130029E0A5 /* sha256.c */; };
		E9708B391E52C75A0029E0A5 /* cloexec.c in Sources */ = {isa = PBXBuildFile; fileRef = 10FCC13C1B2E4A4500F13674 /* cloexec.c */; };
		E9708B3A1E52C7640029E0A5 /* gkc.c in Sources */ = {isa = PBXBuildFile; fileRef = 10FEF24C1D6FC8E200E11B1D /* gkc.c */; };
		E9708B3B1E52C7730029E0A5 /* close.c in Sources */ = {isa = PBXBuildFile; fileRef = 10A3D3ED1B4FAAEC00327CF9 /* close.c */; };
		E9708B3C1E52C7860029E0A5 /* connect.c in Sources */ = {isa = PBXBuildFile; fileRef = 10A3D3EE1B4FAAEC00327CF9 /* connect.c */; };
		E9708B3D1E52C7860029E0A5 /* recv.c in Sources */ = {isa = PBXBuildFile; fileRef = 10A3D3F61B4FAAF500327CF9 /* recv.c */; };
		E9708B3E1E52C7860029E0A5 /* send.c in Sources */ = {isa = PBXBuildFile; fileRef = 10A3D3F71B4FAAF500327CF9 /* send.c */; };
		E9708B3F1E52C7860029E0A5 /* send_text.c in Sources */ = {isa = PBXBuildFile; fileRef = 1022E7C01CA8BC9E00CE2A05 /* send_text.c */; };
		E9708B401E52C7860029E0A5 /* socket.c in Sources */ = {isa = PBXBuildFile; fileRef = 10A3D3F91B4FAAF500327CF9 /* socket.c */; };
		E9708B411E52C7860029E0A5 /* strerror.c in Sources */ = {isa = PBXBuildFile; fileRef = 10A3D3FA1B4FAAF500327CF9 /* strerror.c */; };
		E9708B421E52C7860029E0A5 /* text_mode.c in Sources */ = {isa = PBXBuildFile; fileRef = 1022E7C21CA8BCCE00CE2A05 /* text_mode.c */; };
		E9708B431E52C7AA0029E0A5 /* picohttpparser.c in Sources */ = {isa = PBXBuildFile; fileRef = 1079235A19A3210D00C52AD6 /* picohttpparser.c */; };
		E9708B441E52C7DF0029E0A5 /* cache.c in Sources */ = {isa = PBXBuildFile; fileRef = 10DA969D1CD2BFAC00679165 /* cache.c */; };
		E9708B451E52C7DF0029E0A5 /* file.c in Sources */ = {isa = PBXBuildFile; fileRef = 107D4D541B5B30EE004A9B21 /* file.c */; };
		E9708B461E52C7DF0029E0A5 /* filecache.c in Sources */ = {isa = PBXBuildFile; fileRef = 1044812F1BFD10450007863F /* filecache.c */; };
		E9708B471E52C7DF0029E0A5 /* hostinfo.c in Sources */ = {isa = PBXBuildFile; fileRef = 1058C8891AA6E5E3008D6180 /* hostinfo.c */; };
		E9708B481E52C7DF0029E0A5 /* http1client.c in Sources */ = {isa = PBXBuildFile; fileRef = 10D0905419F102C70043D458 /* http1client.c */; };
		E9708B491E52C7DF0029E0A5 /* memcached.c in Sources */ = {isa = PBXBuildFile; fileRef = 10A3D3D11B4CDBDC00327CF9 /* memcached.c */; };
		E9708B4A1E52C7DF0029E0A5 /* memory.c in Sources */ = {isa = PBXBuildFile; fileRef = 107923BA19A3217300C52AD6 /* memory.c */; };
		E9708B4B1E52C7DF0029E0A5 /* multithread.c in Sources */ = {isa = PBXBuildFile; fileRef = 10AA2EAB1A8DE0AE004322AC /* multithread.c */; };
		E9708B4C1E52C7DF0029E0A5 /* serverutil.c in Sources */ = {isa = PBXBuildFile; fileRef = 104B9A241A4A4FEE009EEE64 /* serverutil.c */; };
		E9708B4D1E52C7DF0029E0A5 /* socket.c in Sources */ = {isa = PBXBuildFile; fileRef = 101788B119B561AA0084C6D8 /* socket.c */; };
		E9708B4E1E52C7E50029E0A5 /* socketpool.c in Sources */ = {isa = PBXBuildFile; fileRef = 10EC2A371A0B4DC70083514F /* socketpool.c */; };
		E9708B4F1E52C7E50029E0A5 /* string.c in Sources */ = {isa = PBXBuildFile; fileRef = 10D0905A19F230280043D458 /* string.c */; };
		E9708B501E52C7E50029E0A5 /* time.c in Sources */ = {isa = PBXBuildFile; fileRef = 10AA2E951A80A612004322AC /* time.c */; };
		E9708B511E52C7E50029E0A5 /* timeout.c in Sources */ = {isa = PBXBuildFile; fileRef = 1065E6F819BEBAC600686E72 /* timeout.c */; };
		E9708B521E52C7E50029E0A5 /* url.c in Sources */ = {isa = PBXBuildFile; fileRef = 10AA2EA01A88082E004322AC /* url.c */; };
		E9708B531E52C7EE0029E0A5 /* config.c in Sources */ = {isa = PBXBuildFile; fileRef = 105534EE1A440FC800627ECB /* config.c */; };
		E9708B541E52C7EE0029E0A5 /* configurator.c in Sources */ = {isa = PBXBuildFile; fileRef = 10F4180419CA75C500B6E31A /* configurator.c */; };
		E9708B551E52C7EE0029E0A5 /* context.c in Sources */ = {isa = PBXBuildFile; fileRef = 107923B919A3217300C52AD6 /* context.c */; };
		E9708B561E52C7EE0029E0A5 /* headers.c in Sources */ = {isa = PBXBuildFile; fileRef = 107923B019A3217300C52AD6 /* headers.c */; };
		E9708B571E52C7EE0029E0A5 /* logconf.c in Sources */ = {isa = PBXBuildFile; fileRef = 10835E001C9A6C2400197E59 /* logconf.c */; };
		E9708B581E52C7EE0029E0A5 /* proxy.c in Sources */ = {isa = PBXBuildFile; fileRef = 10AA2EBB1A9EEDF8004322AC /* proxy.c */; };
		E9708B591E52C7EE0029E0A5 /* request.c in Sources */ = {isa = PBXBuildFile; fileRef = 107923BC19A3217300C52AD6 /* request.c */; };
		E9708B5A1E52C7EE0029E0A5 /* token.c in Sources */ = {isa = PBXBuildFile; fileRef = 107923BF19A3217300C52AD6 /* token.c */; };
		E9708B5B1E52C7F30029E0A5 /* util.c in Sources */ = {isa = PBXBuildFile; fileRef = 107923C019A3217300C52AD6 /* util.c */; };
		E9708B5C1E52C80F0029E0A5 /* access_log.c in Sources */ = {isa = PBXBuildFile; fileRef = 105534DA1A3C7A5400627ECB /* access_log.c */; };
		E9708B5D1E52C80F0029E0A5 /* compress.c in Sources */ = {isa = PBXBuildFile; fileRef = 107086711B798487002B8F18 /* compress.c */; };
		E9708B5E1E52C80F0029E0A5 /* expires.c in Sources */ = {isa = PBXBuildFile; fileRef = 104B9A521A5FC7C4009EEE64 /* expires.c */; };
		E9708B5F1E52C80F0029E0A5 /* errordoc.c in Sources */ = {isa = PBXBuildFile; fileRef = 106C23001C0544CE00405689 /* errordoc.c */; };
		E9708B601E52C80F0029E0A5 /* fastcgi.c in Sources */ = {isa = PBXBuildFile; fileRef = 10BCF2FE1B1A892F0076939D /* fastcgi.c */; };
		E9708B611E52C80F0029E0A5 /* file.c in Sources */ = {isa = PBXBuildFile; fileRef = 105534DC1A3C7AA900627ECB /* file.c */; };
		E9708B621E52C80F0029E0A5 /* headers.c in Sources */ = {isa = PBXBuildFile; fileRef = 10AA2EBF1AA019FC004322AC /* headers.c */; };
		E9708B631E52C80F0029E0A5 /* headers_util.c in Sources */ = {isa = PBXBuildFile; fileRef = E90A95F41E30797D00483D6C /* headers_util.c */; };
		E9708B641E52C80F0029E0A5 /* proxy.c in Sources */ = {isa = PBXBuildFile; fileRef = 105534DE1A3C7B9800627ECB /* proxy.c */; };
		E9708B651E52C80F0029E0A5 /* redirect.c in Sources */ = {isa = PBXBuildFile; fileRef = 10AA2EA61A8DA93C004322AC /* redirect.c */; };
		E9708B661E52C80F0029E0A5 /* reproxy.c in Sources */ = {isa = PBXBuildFile; fileRef = 10AA2EC11AA0402E004322AC /* reproxy.c */; };
		E9708B671E52C80F0029E0A5 /* status.c in Sources */ = {isa = PBXBuildFile; fileRef = 10835E041C9B3C6200197E59 /* status.c */; };
		E9708B681E52C80F0029E0A5 /* throttle_resp.c in Sources */ = {isa = PBXBuildFile; fileRef = 10C45D4E1CFD15FA0096DB06 /* throttle_resp.c */; };
		E9708B691E52C80F0029E0A5 /* http2_debug_state.c in Sources */ = {isa = PBXBuildFile; fileRef = 084FC7C31D54BB9200E89F66 /* http2_debug_state.c */; };
		E9708B6A1E52C81D0029E0A5 /* access_log.c in Sources */ = {isa = PBXBuildFile; fileRef = 101B670B19ADD3380084A351 /* access_log.c */; };
		E9708B6B1E52C81D0029E0A5 /* chunked.c in Sources */ = {isa = PBXBuildFile; fileRef = 107923AE19A3217300C52AD6 /* chunked.c */; };
		E9708B6C1E52C81D0029E0A5 /* compress.c in Sources */ = {isa = PBXBuildFile; fileRef = 1070866B1B787D06002B8F18 /* compress.c */; };
		E9708B6D1E52C8250029E0A5 /* gzip.c in Sources */ = {isa = PBXBuildFile; fileRef = 107E340F1C7EB13F00AEF5F8 /* gzip.c */; };
		E9708B721E52C82A0029E0A5 /* errordoc.c in Sources */ = {isa = PBXBuildFile; fileRef = 106C22FE1C05436100405689 /* errordoc.c */; };
		E9708B731E52C82A0029E0A5 /* expires.c in Sources */ = {isa = PBXBuildFile; fileRef = 104B9A501A5FB096009EEE64 /* expires.c */; };
		E9708B741E52C82A0029E0A5 /* fastcgi.c in Sources */ = {isa = PBXBuildFile; fileRef = 10BCF2FC1B168CAE0076939D /* fastcgi.c */; };
		E9708B751E52C82A0029E0A5 /* file.c in Sources */ = {isa = PBXBuildFile; fileRef = 107923AF19A3217300C52AD6 /* file.c */; };
		E9708B761E52C8330029E0A5 /* headers.c in Sources */ = {isa = PBXBuildFile; fileRef = 10AA2EBD1AA019D8004322AC /* headers.c */; };
		E9708B771E52C8330029E0A5 /* headers_util.c in Sources */ = {isa = PBXBuildFile; fileRef = E90A95F21E30795100483D6C /* headers_util.c */; };
		E9708B781E52C8330029E0A5 /* mimemap.c in Sources */ = {isa = PBXBuildFile; fileRef = 107923BB19A3217300C52AD6 /* mimemap.c */; };
		E9708B791E52C83D0029E0A5 /* proxy.c in Sources */ = {isa = PBXBuildFile; fileRef = 10D0907219F633B00043D458 /* proxy.c */; };
		E9708B7A1E52C83D0029E0A5 /* redirect.c in Sources */ = {isa = PBXBuildFile; fileRef = 10AA2EA41A8D9999004322AC /* redirect.c */; };
		E9708B7B1E52C83D0029E0A5 /* reproxy.c in Sources */ = {isa = PBXBuildFile; fileRef = 10AA2EC31AA0403A004322AC /* reproxy.c */; };
		E9708B7C1E52C83D0029E0A5 /* status.c in Sources */ = {isa = PBXBuildFile; fileRef = 10835E021C9A860000197E59 /* status.c */; };
		E9708B7D1E52C8430029E0A5 /* durations.c in Sources */ = {isa = PBXBuildFile; fileRef = 10FEF2491D6FC6F600E11B1D /* durations.c */; };
		E9708B7E1E52C8430029E0A5 /* events.c in Sources */ = {isa = PBXBuildFile; fileRef = 10C45D531CFE9B300096DB06 /* events.c */; };
		E9708B7F1E52C8430029E0A5 /* requests.c in Sources */ = {isa = PBXBuildFile; fileRef = 10C45D541CFE9B300096DB06 /* requests.c */; };
		E9708B801E52C84A0029E0A5 /* throttle_resp.c in Sources */ = {isa = PBXBuildFile; fileRef = 10C45D501CFD160A0096DB06 /* throttle_resp.c */; };
		E9708B811E52C84A0029E0A5 /* http2_debug_state.c in Sources */ = {isa = PBXBuildFile; fileRef = 084FC7C01D54B90D00E89F66 /* http2_debug_state.c */; };
		E9708B821E52C84E0029E0A5 /* http1.c in Sources */ = {isa = PBXBuildFile; fileRef = 107923B119A3217300C52AD6 /* http1.c */; };
		E9708B831E52C8560029E0A5 /* cache_digests.c in Sources */ = {isa = PBXBuildFile; fileRef = 1024A3FB1D22315000EB13F1 /* cache_digests.c */; };
		E9708B841E52C8560029E0A5 /* casper.c in Sources */ = {isa = PBXBuildFile; fileRef = 10AAAC641B6C9275004487C3 /* casper.c */; };
		E9708B851E52C8560029E0A5 /* connection.c in Sources */ = {isa = PBXBuildFile; fileRef = 107923B319A3217300C52AD6 /* connection.c */; };
		E9708B861E52C8560029E0A5 /* frame.c in Sources */ = {isa = PBXBuildFile; fileRef = 107923B819A3217300C52AD6 /* frame.c */; };
		E9708B871E52C8560029E0A5 /* hpack.c in Sources */ = {isa = PBXBuildFile; fileRef = 107923B419A3217300C52AD6 /* hpack.c */; };
		E9708B881E52C8560029E0A5 /* stream.c in Sources */ = {isa = PBXBuildFile; fileRef = 10BA72A919AAD6300059392A /* stream.c */; };
		E9708B891E52C8560029E0A5 /* scheduler.c in Sources */ = {isa = PBXBuildFile; fileRef = 10E299571A67E68500701AA6 /* scheduler.c */; };
		E9708B8A1E52C8560029E0A5 /* http2_debug_state.c in Sources */ = {isa = PBXBuildFile; fileRef = 080D35EA1D5E060D0029B7E5 /* http2_debug_state.c */; };
		E9708B8B1E52C85A0029E0A5 /* tunnel.c in Sources */ = {isa = PBXBuildFile; fileRef = 106C22F71C040F6400405689 /* tunnel.c */; };
		E987E5CF1FD7BE8800DE4346 /* utf8_util.c in Sources */ = {isa = PBXBuildFile; fileRef = E987E5861FD7BE2200DE4346 /* utf8_util.c */; };
		E987E5D01FD7BE8D00DE4346 /* static_dict.c in Sources */ = {isa = PBXBuildFile; fileRef = E987E58C1FD7BE2300DE4346 /* static_dict.c */; };
		E987E5D11FD7BE9200DE4346 /* metablock.c in Sources */ = {isa = PBXBuildFile; fileRef = E987E5801FD7BE2100DE4346 /* metablock.c */; };
		E987E5D21FD7BE9500DE4346 /* memory.c in Sources */ = {isa = PBXBuildFile; fileRef = E987E56C1FD7BE1F00DE4346 /* memory.c */; };
		E987E5D31FD7BE9C00DE4346 /* literal_cost.c in Sources */ = {isa = PBXBuildFile; fileRef = E987E5631FD7BE1E00DE4346 /* literal_cost.c */; };
		E987E5D41FD7BE9F00DE4346 /* histogram.c in Sources */ = {isa = PBXBuildFile; fileRef = E987E5741FD7BE2000DE4346 /* histogram.c */; };
		E987E5D51FD7BEB500DE4346 /* backward_references_hq.c in Sources */ = {isa = PBXBuildFile; fileRef = E987E57A1FD7BE2000DE4346 /* backward_references_hq.c */; };
		E987E5D61FD7BEB500DE4346 /* backward_references.c in Sources */ = {isa = PBXBuildFile; fileRef = E987E56F1FD7BE1F00DE4346 /* backward_references.c */; };
		E987E5D71FD7BEB500DE4346 /* bit_cost.c in Sources */ = {isa = PBXBuildFile; fileRef = E987E5551FD7BE1D00DE4346 /* bit_cost.c */; };
		E987E5D81FD7BEB500DE4346 /* block_splitter.c in Sources */ = {isa = PBXBuildFile; fileRef = E987E5731FD7BE2000DE4346 /* block_splitter.c */; };
		E987E5D91FD7BEB500DE4346 /* brotli_bit_stream.c in Sources */ = {isa = PBXBuildFile; fileRef = E987E5871FD7BE2200DE4346 /* brotli_bit_stream.c */; };
		E987E5DA1FD7BEB500DE4346 /* compress_fragment_two_pass.c in Sources */ = {isa = PBXBuildFile; fileRef = E987E5651FD7BE1E00DE4346 /* compress_fragment_two_pass.c */; };
		E987E5DB1FD7BEB500DE4346 /* compress_fragment.c in Sources */ = {isa = PBXBuildFile; fileRef = E987E57D1FD7BE2100DE4346 /* compress_fragment.c */; };
		E987E5DC1FD7BEB500DE4346 /* dictionary_hash.c in Sources */ = {isa = PBXBuildFile; fileRef = E987E55A1FD7BE1D00DE4346 /* dictionary_hash.c */; };
		E987E5DD1FD7BEB500DE4346 /* encode.c in Sources */ = {isa = PBXBuildFile; fileRef = E987E57E1FD7BE2100DE4346 /* encode.c */; };
		E987E5DE1FD7BEB500DE4346 /* entropy_encode.c in Sources */ = {isa = PBXBuildFile; fileRef = E987E5661FD7BE1E00DE4346 /* entropy_encode.c */; };
		E987E5E91FD7EBC700DE4346 /* cluster.c in Sources */ = {isa = PBXBuildFile; fileRef = E987E58B1FD7BE2300DE4346 /* cluster.c */; };
		E987E5EA1FD7EBD100DE4346 /* dictionary.c in Sources */ = {isa = PBXBuildFile; fileRef = E987E5E31FD7EB7E00DE4346 /* dictionary.c */; };
		E987E5EB1FD8C01E00DE4346 /* dictionary.c in Sources */ = {isa = PBXBuildFile; fileRef = E987E5E31FD7EB7E00DE4346 /* dictionary.c */; };
		E987E5EC1FD8C04D00DE4346 /* backward_references_hq.c in Sources */ = {isa = PBXBuildFile; fileRef = E987E57A1FD7BE2000DE4346 /* backward_references_hq.c */; };
		E987E5ED1FD8C04D00DE4346 /* backward_references.c in Sources */ = {isa = PBXBuildFile; fileRef = E987E56F1FD7BE1F00DE4346 /* backward_references.c */; };
		E987E5EE1FD8C04D00DE4346 /* bit_cost.c in Sources */ = {isa = PBXBuildFile; fileRef = E987E5551FD7BE1D00DE4346 /* bit_cost.c */; };
		E987E5EF1FD8C04D00DE4346 /* block_splitter.c in Sources */ = {isa = PBXBuildFile; fileRef = E987E5731FD7BE2000DE4346 /* block_splitter.c */; };
		E987E5F01FD8C04D00DE4346 /* brotli_bit_stream.c in Sources */ = {isa = PBXBuildFile; fileRef = E987E5871FD7BE2200DE4346 /* brotli_bit_stream.c */; };
		E987E5F11FD8C04D00DE4346 /* cluster.c in Sources */ = {isa = PBXBuildFile; fileRef = E987E58B1FD7BE2300DE4346 /* cluster.c */; };
		E987E5F21FD8C04D00DE4346 /* compress_fragment_two_pass.c in Sources */ = {isa = PBXBuildFile; fileRef = E987E5651FD7BE1E00DE4346 /* compress_fragment_two_pass.c */; };
		E987E5F31FD8C04D00DE4346 /* compress_fragment.c in Sources */ = {isa = PBXBuildFile; fileRef = E987E57D1FD7BE2100DE4346 /* compress_fragment.c */; };
		E987E5F41FD8C04D00DE4346 /* dictionary_hash.c in Sources */ = {isa = PBXBuildFile; fileRef = E987E55A1FD7BE1D00DE4346 /* dictionary_hash.c */; };
		E987E5F51FD8C04D00DE4346 /* encode.c in Sources */ = {isa = PBXBuildFile; fileRef = E987E57E1FD7BE2100DE4346 /* encode.c */; };
		E987E5F61FD8C04D00DE4346 /* entropy_encode.c in Sources */ = {isa = PBXBuildFile; fileRef = E987E5661FD7BE1E00DE4346 /* entropy_encode.c */; };
		E987E5F71FD8C04D00DE4346 /* histogram.c in Sources */ = {isa = PBXBuildFile; fileRef = E987E5741FD7BE2000DE4346 /* histogram.c */; };
		E987E5F81FD8C04D00DE4346 /* literal_cost.c in Sources */ = {isa = PBXBuildFile; fileRef = E987E5631FD7BE1E00DE4346 /* literal_cost.c */; };
		E987E5F91FD8C04D00DE4346 /* memory.c in Sources */ = {isa = PBXBuildFile; fileRef = E987E56C1FD7BE1F00DE4346 /* memory.c */; };
		E987E5FA1FD8C04D00DE4346 /* metablock.c in Sources */ = {isa = PBXBuildFile; fileRef = E987E5801FD7BE2100DE4346 /* metablock.c */; };
		E987E5FB1FD8C04D00DE4346 /* static_dict.c in Sources */ = {isa = PBXBuildFile; fileRef = E987E58C1FD7BE2300DE4346 /* static_dict.c */; };
		E987E5FC1FD8C04D00DE4346 /* utf8_util.c in Sources */ = {isa = PBXBuildFile; fileRef = E987E5861FD7BE2200DE4346 /* utf8_util.c */; };
		E9BC76E51F00E70700EB7A09 /* salsa20.h in Headers */ = {isa = PBXBuildFile; fileRef = E9BC76E41F00E70700EB7A09 /* salsa20.h */; };
		E9BC76E81F00E73900EB7A09 /* chacha20.c in Sources */ = {isa = PBXBuildFile; fileRef = E9BC76E61F00E72D00EB7A09 /* chacha20.c */; };
		E9BC76EB1F00E74F00EB7A09 /* poly1305.c in Sources */ = {isa = PBXBuildFile; fileRef = E9BC76E91F00E74C00EB7A09 /* poly1305.c */; };
		E9F677D42007476D006476D3 /* least_conn.c in Sources */ = {isa = PBXBuildFile; fileRef = D08137381FD400F4004679DF /* least_conn.c */; };
		E9F677D520074770006476D3 /* roundrobin.c in Sources */ = {isa = PBXBuildFile; fileRef = D08137391FD400F4004679DF /* roundrobin.c */; };
		E9F677D6200775FF006476D3 /* least_conn.c in Sources */ = {isa = PBXBuildFile; fileRef = D081373D1FD40431004679DF /* least_conn.c */; };
		E9F677D720077603006476D3 /* roundrobin.c in Sources */ = {isa = PBXBuildFile; fileRef = D081373E1FD40431004679DF /* roundrobin.c */; };
/* End PBXBuildFile section */

/* Begin PBXContainerItemProxy section */
		08790E051D8BD7F100A04BC1 /* PBXContainerItemProxy */ = {
			isa = PBXContainerItemProxy;
			containerPortal = 1079230D19A320A700C52AD6 /* Project object */;
			proxyType = 1;
			remoteGlobalIDString = 1079231419A320A700C52AD6;
			remoteInfo = h2o;
		};
		107923FF19A3241000C52AD6 /* PBXContainerItemProxy */ = {
			isa = PBXContainerItemProxy;
			containerPortal = 1079230D19A320A700C52AD6 /* Project object */;
			proxyType = 1;
			remoteGlobalIDString = 1079231419A320A700C52AD6;
			remoteInfo = h2o;
		};
		10D0904619F0CA9C0043D458 /* PBXContainerItemProxy */ = {
			isa = PBXContainerItemProxy;
			containerPortal = 1079230D19A320A700C52AD6 /* Project object */;
			proxyType = 1;
			remoteGlobalIDString = 1079231419A320A700C52AD6;
			remoteInfo = h2o;
		};
		10D0905E19F38B2E0043D458 /* PBXContainerItemProxy */ = {
			isa = PBXContainerItemProxy;
			containerPortal = 1079230D19A320A700C52AD6 /* Project object */;
			proxyType = 1;
			remoteGlobalIDString = 1079231419A320A700C52AD6;
			remoteInfo = h2o;
		};
		10EA45D41D0949BF00769A2B /* PBXContainerItemProxy */ = {
			isa = PBXContainerItemProxy;
			containerPortal = 1079230D19A320A700C52AD6 /* Project object */;
			proxyType = 1;
			remoteGlobalIDString = 1079231419A320A700C52AD6;
			remoteInfo = h2o;
		};
/* End PBXContainerItemProxy section */

/* Begin PBXCopyFilesBuildPhase section */
		08790E0A1D8BD7F100A04BC1 /* CopyFiles */ = {
			isa = PBXCopyFilesBuildPhase;
			buildActionMask = 2147483647;
			dstPath = /usr/share/man/man1/;
			dstSubfolderSpec = 0;
			files = (
			);
			runOnlyForDeploymentPostprocessing = 1;
		};
		107923D719A321F400C52AD6 /* CopyFiles */ = {
			isa = PBXCopyFilesBuildPhase;
			buildActionMask = 2147483647;
			dstPath = /usr/share/man/man1/;
			dstSubfolderSpec = 0;
			files = (
			);
			runOnlyForDeploymentPostprocessing = 1;
		};
		1079240919A3247A00C52AD6 /* CopyFiles */ = {
			isa = PBXCopyFilesBuildPhase;
			buildActionMask = 2147483647;
			dstPath = /usr/share/man/man1/;
			dstSubfolderSpec = 0;
			files = (
			);
			runOnlyForDeploymentPostprocessing = 1;
		};
		1079243119A3260E00C52AD6 /* CopyFiles */ = {
			isa = PBXCopyFilesBuildPhase;
			buildActionMask = 2147483647;
			dstPath = /usr/share/man/man1/;
			dstSubfolderSpec = 0;
			files = (
			);
			runOnlyForDeploymentPostprocessing = 1;
		};
		10D0904B19F0CA9C0043D458 /* CopyFiles */ = {
			isa = PBXCopyFilesBuildPhase;
			buildActionMask = 2147483647;
			dstPath = /usr/share/man/man1/;
			dstSubfolderSpec = 0;
			files = (
			);
			runOnlyForDeploymentPostprocessing = 1;
		};
		10D0906319F38B2E0043D458 /* CopyFiles */ = {
			isa = PBXCopyFilesBuildPhase;
			buildActionMask = 2147483647;
			dstPath = /usr/share/man/man1/;
			dstSubfolderSpec = 0;
			files = (
			);
			runOnlyForDeploymentPostprocessing = 1;
		};
		10EA45D91D0949BF00769A2B /* CopyFiles */ = {
			isa = PBXCopyFilesBuildPhase;
			buildActionMask = 2147483647;
			dstPath = /usr/share/man/man1/;
			dstSubfolderSpec = 0;
			files = (
			);
			runOnlyForDeploymentPostprocessing = 1;
		};
		10F417CD19C1907B00B6E31A /* CopyFiles */ = {
			isa = PBXCopyFilesBuildPhase;
			buildActionMask = 2147483647;
			dstPath = /usr/share/man/man1/;
			dstSubfolderSpec = 0;
			files = (
			);
			runOnlyForDeploymentPostprocessing = 1;
		};
/* End PBXCopyFilesBuildPhase section */

/* Begin PBXFileReference section */
		080D35EA1D5E060D0029B7E5 /* http2_debug_state.c */ = {isa = PBXFileReference; fileEncoding = 4; lastKnownFileType = sourcecode.c.c; path = http2_debug_state.c; sourceTree = "<group>"; };
		0812AB1C1D7FCFEB00004F23 /* async.c */ = {isa = PBXFileReference; fileEncoding = 4; lastKnownFileType = sourcecode.c.c; path = async.c; sourceTree = "<group>"; };
		0812AB1D1D7FCFEB00004F23 /* async.h */ = {isa = PBXFileReference; fileEncoding = 4; lastKnownFileType = sourcecode.c.h; path = async.h; sourceTree = "<group>"; };
		0812AB1E1D7FCFEB00004F23 /* hiredis.c */ = {isa = PBXFileReference; fileEncoding = 4; lastKnownFileType = sourcecode.c.c; path = hiredis.c; sourceTree = "<group>"; };
		0812AB1F1D7FCFEB00004F23 /* hiredis.h */ = {isa = PBXFileReference; fileEncoding = 4; lastKnownFileType = sourcecode.c.h; path = hiredis.h; sourceTree = "<group>"; };
		0812AB291D7FD54700004F23 /* read.c */ = {isa = PBXFileReference; fileEncoding = 4; lastKnownFileType = sourcecode.c.c; path = read.c; sourceTree = "<group>"; };
		0812AB2A1D7FD54700004F23 /* read.h */ = {isa = PBXFileReference; fileEncoding = 4; lastKnownFileType = sourcecode.c.h; path = read.h; sourceTree = "<group>"; };
		084FC7C01D54B90D00E89F66 /* http2_debug_state.c */ = {isa = PBXFileReference; fileEncoding = 4; lastKnownFileType = sourcecode.c.c; path = http2_debug_state.c; sourceTree = "<group>"; };
		084FC7C31D54BB9200E89F66 /* http2_debug_state.c */ = {isa = PBXFileReference; fileEncoding = 4; lastKnownFileType = sourcecode.c.c; path = http2_debug_state.c; sourceTree = "<group>"; };
		08790DD91D80153600A04BC1 /* net.c */ = {isa = PBXFileReference; fileEncoding = 4; lastKnownFileType = sourcecode.c.c; path = net.c; sourceTree = "<group>"; };
		08790DDB1D80154C00A04BC1 /* sds.c */ = {isa = PBXFileReference; fileEncoding = 4; lastKnownFileType = sourcecode.c.c; path = sds.c; sourceTree = "<group>"; };
		08790DDD1D8015A400A04BC1 /* net.h */ = {isa = PBXFileReference; fileEncoding = 4; lastKnownFileType = sourcecode.c.h; path = net.h; sourceTree = "<group>"; };
		08790DDE1D8015A400A04BC1 /* sds.h */ = {isa = PBXFileReference; fileEncoding = 4; lastKnownFileType = sourcecode.c.h; path = sds.h; sourceTree = "<group>"; };
		08790DE11D8275C100A04BC1 /* redis.h */ = {isa = PBXFileReference; lastKnownFileType = sourcecode.c.h; path = redis.h; sourceTree = "<group>"; };
		08790DE31D8276EA00A04BC1 /* redis.c */ = {isa = PBXFileReference; fileEncoding = 4; lastKnownFileType = sourcecode.c.c; path = redis.c; sourceTree = "<group>"; };
		08790DF41D8BD72500A04BC1 /* redis-client.c */ = {isa = PBXFileReference; fileEncoding = 4; lastKnownFileType = sourcecode.c.c; path = "redis-client.c"; sourceTree = "<group>"; };
		08790E101D8BD7F100A04BC1 /* examples-redis-client */ = {isa = PBXFileReference; explicitFileType = "compiled.mach-o.executable"; includeInIndex = 0; path = "examples-redis-client"; sourceTree = BUILT_PRODUCTS_DIR; };
		08E9CC4D1E41F6660049DD26 /* embedded.c.h */ = {isa = PBXFileReference; fileEncoding = 4; lastKnownFileType = sourcecode.c.h; path = embedded.c.h; sourceTree = "<group>"; };
		100A550C1C22857B00C4E3E0 /* 50mruby-htpasswd.t */ = {isa = PBXFileReference; lastKnownFileType = text; path = "50mruby-htpasswd.t"; sourceTree = "<group>"; xcLanguageSpecificationIdentifier = xcode.lang.perl; };
		100A550E1C2BB15100C4E3E0 /* http_request.c */ = {isa = PBXFileReference; fileEncoding = 4; lastKnownFileType = sourcecode.c.c; path = http_request.c; sourceTree = "<group>"; };
		100A55131C2E5FAC00C4E3E0 /* 50mruby-http-request.t */ = {isa = PBXFileReference; lastKnownFileType = text; path = "50mruby-http-request.t"; sourceTree = "<group>"; xcLanguageSpecificationIdentifier = xcode.lang.perl; };
		100AE41A1B27D74800CE18BB /* 50file-range.t */ = {isa = PBXFileReference; lastKnownFileType = text; path = "50file-range.t"; sourceTree = "<group>"; xcLanguageSpecificationIdentifier = xcode.lang.perl; };
		101788B119B561AA0084C6D8 /* socket.c */ = {isa = PBXFileReference; fileEncoding = 4; lastKnownFileType = sourcecode.c.c; path = socket.c; sourceTree = "<group>"; };
		101B670B19ADD3380084A351 /* access_log.c */ = {isa = PBXFileReference; fileEncoding = 4; lastKnownFileType = sourcecode.c.c; path = access_log.c; sourceTree = "<group>"; };
		1022E7C01CA8BC9E00CE2A05 /* send_text.c */ = {isa = PBXFileReference; fileEncoding = 4; lastKnownFileType = sourcecode.c.c; path = send_text.c; sourceTree = "<group>"; };
		1022E7C21CA8BCCE00CE2A05 /* text_mode.c */ = {isa = PBXFileReference; fileEncoding = 4; lastKnownFileType = sourcecode.c.c; path = text_mode.c; sourceTree = "<group>"; };
		1022E7C41CA8BCEB00CE2A05 /* yrmcds_portability.h */ = {isa = PBXFileReference; fileEncoding = 4; lastKnownFileType = sourcecode.c.h; path = yrmcds_portability.h; sourceTree = "<group>"; };
		1022E7C51CA8BCEB00CE2A05 /* yrmcds_text.h */ = {isa = PBXFileReference; fileEncoding = 4; lastKnownFileType = sourcecode.c.h; path = yrmcds_text.h; sourceTree = "<group>"; };
		1024A3FB1D22315000EB13F1 /* cache_digests.c */ = {isa = PBXFileReference; fileEncoding = 4; lastKnownFileType = sourcecode.c.c; path = cache_digests.c; sourceTree = "<group>"; };
		1024A3FD1D22546800EB13F1 /* cache_digests.h */ = {isa = PBXFileReference; fileEncoding = 4; lastKnownFileType = sourcecode.c.h; path = cache_digests.h; sourceTree = "<group>"; };
		1024A3FF1D23606300EB13F1 /* cache_digests.c */ = {isa = PBXFileReference; fileEncoding = 4; lastKnownFileType = sourcecode.c.c; path = cache_digests.c; sourceTree = "<group>"; };
		1039A20A1BB89531005D3B8F /* mruby_directives.mt */ = {isa = PBXFileReference; lastKnownFileType = text; path = mruby_directives.mt; sourceTree = "<group>"; };
		103BAB351B130666000694F4 /* socket.c */ = {isa = PBXFileReference; fileEncoding = 4; lastKnownFileType = sourcecode.c.c; path = socket.c; sourceTree = "<group>"; };
		104481271BFC05FC0007863F /* 80issues595.t */ = {isa = PBXFileReference; lastKnownFileType = text; path = 80issues595.t; sourceTree = "<group>"; xcLanguageSpecificationIdentifier = xcode.lang.perl; };
		1044812D1BFD0FBE0007863F /* filecache.h */ = {isa = PBXFileReference; fileEncoding = 4; lastKnownFileType = sourcecode.c.h; path = filecache.h; sourceTree = "<group>"; };
		1044812F1BFD10450007863F /* filecache.c */ = {isa = PBXFileReference; fileEncoding = 4; lastKnownFileType = sourcecode.c.c; path = filecache.c; sourceTree = "<group>"; };
		1047A9FE1D0E6D5900CC4BCE /* rand.h */ = {isa = PBXFileReference; fileEncoding = 4; lastKnownFileType = sourcecode.c.h; path = rand.h; sourceTree = "<group>"; };
		104960151B9D3F9100FF136D /* dump-github-repository.pl */ = {isa = PBXFileReference; lastKnownFileType = text.script.perl; path = "dump-github-repository.pl"; sourceTree = "<group>"; };
		104B9A221A47BBA1009EEE64 /* 40unix-socket.t */ = {isa = PBXFileReference; lastKnownFileType = text.script.sh; path = "40unix-socket.t"; sourceTree = "<group>"; xcLanguageSpecificationIdentifier = xcode.lang.perl; };
		104B9A231A4A4FAF009EEE64 /* serverutil.h */ = {isa = PBXFileReference; lastKnownFileType = sourcecode.c.h; path = serverutil.h; sourceTree = "<group>"; };
		104B9A241A4A4FEE009EEE64 /* serverutil.c */ = {isa = PBXFileReference; fileEncoding = 4; lastKnownFileType = sourcecode.c.c; path = serverutil.c; sourceTree = "<group>"; };
		104B9A271A4A5139009EEE64 /* serverutil.c */ = {isa = PBXFileReference; fileEncoding = 4; lastKnownFileType = sourcecode.c.c; path = serverutil.c; sourceTree = "<group>"; };
		104B9A2B1A4BBDA4009EEE64 /* 50server-starter.t */ = {isa = PBXFileReference; lastKnownFileType = text; path = "50server-starter.t"; sourceTree = "<group>"; xcLanguageSpecificationIdentifier = xcode.lang.perl; };
		104B9A2C1A4BE029009EEE64 /* version.h */ = {isa = PBXFileReference; fileEncoding = 4; lastKnownFileType = sourcecode.c.h; path = version.h; sourceTree = "<group>"; };
		104B9A301A58F55E009EEE64 /* 40max-connections.t */ = {isa = PBXFileReference; lastKnownFileType = text; path = "40max-connections.t"; sourceTree = "<group>"; xcLanguageSpecificationIdentifier = xcode.lang.perl; };
		104B9A311A59D7A2009EEE64 /* 40running-user.t */ = {isa = PBXFileReference; lastKnownFileType = text; path = "40running-user.t"; sourceTree = "<group>"; xcLanguageSpecificationIdentifier = xcode.lang.perl; };
		104B9A321A59E27A009EEE64 /* 40ssl-cipher-suite.t */ = {isa = PBXFileReference; lastKnownFileType = text; path = "40ssl-cipher-suite.t"; sourceTree = "<group>"; xcLanguageSpecificationIdentifier = xcode.lang.perl; };
		104B9A401A5CD69B009EEE64 /* fetch-ocsp-response */ = {isa = PBXFileReference; fileEncoding = 4; lastKnownFileType = text.script.perl; path = "fetch-ocsp-response"; sourceTree = "<group>"; };
		104B9A451A5D1004009EEE64 /* 90live-fetch-ocsp-response.t */ = {isa = PBXFileReference; lastKnownFileType = text; path = "90live-fetch-ocsp-response.t"; sourceTree = "<group>"; xcLanguageSpecificationIdentifier = xcode.lang.perl; };
		104B9A471A5F9472009EEE64 /* headers.c */ = {isa = PBXFileReference; fileEncoding = 4; lastKnownFileType = sourcecode.c.c; path = headers.c; sourceTree = "<group>"; };
		104B9A501A5FB096009EEE64 /* expires.c */ = {isa = PBXFileReference; fileEncoding = 4; lastKnownFileType = sourcecode.c.c; path = expires.c; sourceTree = "<group>"; };
		104B9A521A5FC7C4009EEE64 /* expires.c */ = {isa = PBXFileReference; fileEncoding = 4; lastKnownFileType = sourcecode.c.c; path = expires.c; sourceTree = "<group>"; };
		104B9A541A60773E009EEE64 /* 50expires.t */ = {isa = PBXFileReference; lastKnownFileType = text; path = 50expires.t; sourceTree = "<group>"; xcLanguageSpecificationIdentifier = xcode.lang.perl; };
		104C65021A6DF36B000AC190 /* 50reverse-proxy-config.t */ = {isa = PBXFileReference; lastKnownFileType = text; path = "50reverse-proxy-config.t"; sourceTree = "<group>"; xcLanguageSpecificationIdentifier = xcode.lang.perl; };
		104CD5021CC465AF0057C62F /* 40env.t */ = {isa = PBXFileReference; lastKnownFileType = text; path = 40env.t; sourceTree = "<group>"; xcLanguageSpecificationIdentifier = xcode.lang.perl; };
		1054DF471BBBB038008347C9 /* benchmarks.mt */ = {isa = PBXFileReference; lastKnownFileType = text; path = benchmarks.mt; sourceTree = "<group>"; };
		105534BD1A3B8F7700627ECB /* file.c */ = {isa = PBXFileReference; fileEncoding = 4; lastKnownFileType = sourcecode.c.c; path = file.c; sourceTree = "<group>"; };
		105534C01A3B911300627ECB /* hpack.c */ = {isa = PBXFileReference; fileEncoding = 4; lastKnownFileType = sourcecode.c.c; path = hpack.c; sourceTree = "<group>"; };
		105534C21A3B917000627ECB /* mimemap.c */ = {isa = PBXFileReference; fileEncoding = 4; lastKnownFileType = sourcecode.c.c; path = mimemap.c; sourceTree = "<group>"; };
		105534C61A3BB29100627ECB /* string.c */ = {isa = PBXFileReference; fileEncoding = 4; lastKnownFileType = sourcecode.c.c; path = string.c; sourceTree = "<group>"; };
		105534C81A3BB41C00627ECB /* proxy.c */ = {isa = PBXFileReference; fileEncoding = 4; lastKnownFileType = sourcecode.c.c; path = proxy.c; sourceTree = "<group>"; };
		105534D71A3C785000627ECB /* configurator.h */ = {isa = PBXFileReference; lastKnownFileType = sourcecode.c.h; path = configurator.h; sourceTree = "<group>"; };
		105534DA1A3C7A5400627ECB /* access_log.c */ = {isa = PBXFileReference; fileEncoding = 4; lastKnownFileType = sourcecode.c.c; path = access_log.c; sourceTree = "<group>"; };
		105534DC1A3C7AA900627ECB /* file.c */ = {isa = PBXFileReference; fileEncoding = 4; lastKnownFileType = sourcecode.c.c; path = file.c; sourceTree = "<group>"; };
		105534DE1A3C7B9800627ECB /* proxy.c */ = {isa = PBXFileReference; fileEncoding = 4; lastKnownFileType = sourcecode.c.c; path = proxy.c; sourceTree = "<group>"; };
		105534EA1A42A87E00627ECB /* _templates.c.h */ = {isa = PBXFileReference; fileEncoding = 4; lastKnownFileType = sourcecode.c.h; path = _templates.c.h; sourceTree = "<group>"; };
		105534EC1A42AD5E00627ECB /* templates.c.h */ = {isa = PBXFileReference; fileEncoding = 4; lastKnownFileType = sourcecode.c.h; path = templates.c.h; sourceTree = "<group>"; };
		105534EE1A440FC800627ECB /* config.c */ = {isa = PBXFileReference; fileEncoding = 4; lastKnownFileType = sourcecode.c.c; path = config.c; sourceTree = "<group>"; };
		105534F21A460EF600627ECB /* 00unit.evloop.t */ = {isa = PBXFileReference; fileEncoding = 4; lastKnownFileType = text.script.perl; path = 00unit.evloop.t; sourceTree = "<group>"; xcLanguageSpecificationIdentifier = xcode.lang.perl; };
		105534F31A460EF600627ECB /* 00unit.libuv.t */ = {isa = PBXFileReference; fileEncoding = 4; lastKnownFileType = text.script.perl; path = 00unit.libuv.t; sourceTree = "<group>"; xcLanguageSpecificationIdentifier = xcode.lang.perl; };
		105534F41A460EF600627ECB /* 10http1client.t */ = {isa = PBXFileReference; fileEncoding = 4; lastKnownFileType = text; path = 10http1client.t; sourceTree = "<group>"; xcLanguageSpecificationIdentifier = xcode.lang.perl; };
		105534F51A460EF600627ECB /* 40protocol.t */ = {isa = PBXFileReference; fileEncoding = 4; lastKnownFileType = text; path = 40protocol.t; sourceTree = "<group>"; xcLanguageSpecificationIdentifier = xcode.lang.perl; };
		105534F61A460EF600627ECB /* 50file-config.t */ = {isa = PBXFileReference; fileEncoding = 4; lastKnownFileType = text; path = "50file-config.t"; sourceTree = "<group>"; xcLanguageSpecificationIdentifier = xcode.lang.perl; };
		105534F71A460F2E00627ECB /* 50mimemap.t */ = {isa = PBXFileReference; fileEncoding = 4; lastKnownFileType = text; path = 50mimemap.t; sourceTree = "<group>"; xcLanguageSpecificationIdentifier = xcode.lang.perl; };
		105534F81A460F2E00627ECB /* 50post-size-limit.t */ = {isa = PBXFileReference; fileEncoding = 4; lastKnownFileType = text; path = "50post-size-limit.t"; sourceTree = "<group>"; xcLanguageSpecificationIdentifier = xcode.lang.perl; };
		105534FB1A460F4200627ECB /* Util.pm */ = {isa = PBXFileReference; fileEncoding = 4; lastKnownFileType = text.script.perl; path = Util.pm; sourceTree = "<group>"; };
		105534FE1A46134A00627ECB /* 80issues61.t */ = {isa = PBXFileReference; fileEncoding = 4; lastKnownFileType = text; path = 80issues61.t; sourceTree = "<group>"; xcLanguageSpecificationIdentifier = xcode.lang.perl; };
		10583BE01AE5A222004A3AD6 /* wrapper.mt */ = {isa = PBXFileReference; lastKnownFileType = text; path = wrapper.mt; sourceTree = "<group>"; };
		10583BE11AE5A22D004A3AD6 /* configure.mt */ = {isa = PBXFileReference; lastKnownFileType = text; path = configure.mt; sourceTree = "<group>"; };
		10583BE21AE5A22D004A3AD6 /* faq.mt */ = {isa = PBXFileReference; lastKnownFileType = text; path = faq.mt; sourceTree = "<group>"; };
		10583BE31AE5A22D004A3AD6 /* index.mt */ = {isa = PBXFileReference; lastKnownFileType = text; path = index.mt; sourceTree = "<group>"; };
		10583BE41AE5A22D004A3AD6 /* install.mt */ = {isa = PBXFileReference; lastKnownFileType = text; path = install.mt; sourceTree = "<group>"; };
		10583BE61AE5A322004A3AD6 /* clang-format-all.sh */ = {isa = PBXFileReference; fileEncoding = 4; lastKnownFileType = text.script.sh; path = "clang-format-all.sh"; sourceTree = "<group>"; };
		10583BE71AE5A322004A3AD6 /* install-perl-module.pl */ = {isa = PBXFileReference; fileEncoding = 4; lastKnownFileType = text.script.perl; path = "install-perl-module.pl"; sourceTree = "<group>"; };
		10583BE81AE5A330004A3AD6 /* libressl.mk */ = {isa = PBXFileReference; fileEncoding = 4; lastKnownFileType = text; path = libressl.mk; sourceTree = "<group>"; };
		10583BE91AE5A330004A3AD6 /* makedoc.pl */ = {isa = PBXFileReference; fileEncoding = 4; lastKnownFileType = text.script.perl; path = makedoc.pl; sourceTree = "<group>"; };
		10583BEA1AE5A341004A3AD6 /* picotemplate-conf.pl */ = {isa = PBXFileReference; fileEncoding = 4; lastKnownFileType = text.script.perl; path = "picotemplate-conf.pl"; sourceTree = "<group>"; };
		10583BEB1AE5A341004A3AD6 /* regen.mk */ = {isa = PBXFileReference; fileEncoding = 4; lastKnownFileType = text; path = regen.mk; sourceTree = "<group>"; xcLanguageSpecificationIdentifier = "<none>"; };
		10583BED1AE5A37B004A3AD6 /* Makefile */ = {isa = PBXFileReference; fileEncoding = 4; lastKnownFileType = sourcecode.make; path = Makefile; sourceTree = "<group>"; };
		10583BEE1AE5A37B004A3AD6 /* README.md */ = {isa = PBXFileReference; fileEncoding = 4; lastKnownFileType = net.daringfireball.markdown; path = README.md; sourceTree = "<group>"; };
		10583BF51AE765E0004A3AD6 /* command_options.mt */ = {isa = PBXFileReference; lastKnownFileType = text; path = command_options.mt; sourceTree = "<group>"; };
		10583BF61AE765E0004A3AD6 /* quick_start.mt */ = {isa = PBXFileReference; lastKnownFileType = text; path = quick_start.mt; sourceTree = "<group>"; };
		10583BF81AE783BE004A3AD6 /* remotebench.png */ = {isa = PBXFileReference; lastKnownFileType = image.png; name = remotebench.png; path = assets/remotebench.png; sourceTree = "<group>"; };
		10583BF91AE783BE004A3AD6 /* searchstyle.css */ = {isa = PBXFileReference; lastKnownFileType = text.css; name = searchstyle.css; path = assets/searchstyle.css; sourceTree = "<group>"; };
		10583BFA1AE783BE004A3AD6 /* style.css */ = {isa = PBXFileReference; lastKnownFileType = text.css; name = style.css; path = assets/style.css; sourceTree = "<group>"; };
		10583BFB1AE78DCC004A3AD6 /* syntax_and_structure.mt */ = {isa = PBXFileReference; fileEncoding = 4; lastKnownFileType = text; path = syntax_and_structure.mt; sourceTree = "<group>"; };
		10583BFC1AE88782004A3AD6 /* base_directives.mt */ = {isa = PBXFileReference; lastKnownFileType = text; path = base_directives.mt; sourceTree = "<group>"; };
		10583BFD1AE8A7E1004A3AD6 /* directive.mt */ = {isa = PBXFileReference; lastKnownFileType = text; path = directive.mt; sourceTree = "<group>"; };
		10583BFF1AEF368A004A3AD6 /* 293.c */ = {isa = PBXFileReference; fileEncoding = 4; lastKnownFileType = sourcecode.c.c; path = 293.c; sourceTree = "<group>"; };
		10583C011AEF86E6004A3AD6 /* http1_directives.mt */ = {isa = PBXFileReference; lastKnownFileType = text; path = http1_directives.mt; sourceTree = "<group>"; };
		10583C021AEF8C7D004A3AD6 /* http2_directives.mt */ = {isa = PBXFileReference; lastKnownFileType = text; path = http2_directives.mt; sourceTree = "<group>"; };
		10583C031AF1D7D5004A3AD6 /* access_log_directives.mt */ = {isa = PBXFileReference; lastKnownFileType = text; path = access_log_directives.mt; sourceTree = "<group>"; };
		10583C041AF1F315004A3AD6 /* expires_directives.mt */ = {isa = PBXFileReference; lastKnownFileType = text; path = expires_directives.mt; sourceTree = "<group>"; };
		10583C051AF1F893004A3AD6 /* file_directives.mt */ = {isa = PBXFileReference; lastKnownFileType = text; path = file_directives.mt; sourceTree = "<group>"; };
		10583C061AF20BE5004A3AD6 /* headers_directives.mt */ = {isa = PBXFileReference; lastKnownFileType = text; path = headers_directives.mt; sourceTree = "<group>"; };
		10583C071AF21539004A3AD6 /* proxy_directives.mt */ = {isa = PBXFileReference; lastKnownFileType = text; path = proxy_directives.mt; sourceTree = "<group>"; };
		10583C081AF2188E004A3AD6 /* redirect_directives.mt */ = {isa = PBXFileReference; lastKnownFileType = text; path = redirect_directives.mt; sourceTree = "<group>"; };
		10583C091AF2D302004A3AD6 /* reproxy_directives.mt */ = {isa = PBXFileReference; lastKnownFileType = text; path = reproxy_directives.mt; sourceTree = "<group>"; };
		1058C87C1AA41789008D6180 /* headers.c */ = {isa = PBXFileReference; fileEncoding = 4; lastKnownFileType = sourcecode.c.c; path = headers.c; sourceTree = "<group>"; };
		1058C87F1AA42568008D6180 /* 50headers.t */ = {isa = PBXFileReference; lastKnownFileType = text; path = 50headers.t; sourceTree = "<group>"; xcLanguageSpecificationIdentifier = xcode.lang.perl; };
		1058C8871AA6DE4B008D6180 /* hostinfo.h */ = {isa = PBXFileReference; fileEncoding = 4; lastKnownFileType = sourcecode.c.h; path = hostinfo.h; sourceTree = "<group>"; };
		1058C8891AA6E5E3008D6180 /* hostinfo.c */ = {isa = PBXFileReference; fileEncoding = 4; lastKnownFileType = sourcecode.c.c; path = hostinfo.c; sourceTree = "<group>"; };
		1058F6EC1D7CC81E00FFFFA3 /* openssl_backport.h */ = {isa = PBXFileReference; lastKnownFileType = sourcecode.c.h; path = openssl_backport.h; sourceTree = "<group>"; };
		1063FE901BB291300064D9C7 /* compress_directives.mt */ = {isa = PBXFileReference; lastKnownFileType = text; path = compress_directives.mt; sourceTree = "<group>"; };
		106530A51D82C09E005B2C60 /* percent-encode-zero-byte.c */ = {isa = PBXFileReference; fileEncoding = 4; lastKnownFileType = sourcecode.c.c; path = "percent-encode-zero-byte.c"; sourceTree = "<group>"; };
		106530A81D8A21A7005B2C60 /* 80reverse-proxy-missing-content-length-for-post.t */ = {isa = PBXFileReference; fileEncoding = 4; lastKnownFileType = text; path = "80reverse-proxy-missing-content-length-for-post.t"; sourceTree = "<group>"; xcLanguageSpecificationIdentifier = xcode.lang.perl; };
		1065E6EF19B8C64200686E72 /* evloop.c.h */ = {isa = PBXFileReference; fileEncoding = 4; lastKnownFileType = sourcecode.c.h; path = evloop.c.h; sourceTree = "<group>"; };
		1065E6F619B99E6D00686E72 /* kqueue.c.h */ = {isa = PBXFileReference; lastKnownFileType = sourcecode.c.h; path = kqueue.c.h; sourceTree = "<group>"; };
		1065E6F719B9B1AC00686E72 /* epoll.c.h */ = {isa = PBXFileReference; lastKnownFileType = sourcecode.c.h; path = epoll.c.h; sourceTree = "<group>"; };
		1065E6F819BEBAC600686E72 /* timeout.c */ = {isa = PBXFileReference; fileEncoding = 4; lastKnownFileType = sourcecode.c.c; path = timeout.c; sourceTree = "<group>"; };
		1065E70419BF145700686E72 /* evloop.h */ = {isa = PBXFileReference; lastKnownFileType = sourcecode.c.h; path = evloop.h; sourceTree = "<group>"; };
		1065E70619BF14E500686E72 /* uv-binding.h */ = {isa = PBXFileReference; lastKnownFileType = sourcecode.c.h; path = "uv-binding.h"; sourceTree = "<group>"; };
		1065E70719BF17FE00686E72 /* uv-binding.c.h */ = {isa = PBXFileReference; fileEncoding = 4; lastKnownFileType = sourcecode.c.h; path = "uv-binding.c.h"; sourceTree = "<group>"; };
		106C22F71C040F6400405689 /* tunnel.c */ = {isa = PBXFileReference; fileEncoding = 4; lastKnownFileType = sourcecode.c.c; path = tunnel.c; sourceTree = "<group>"; };
		106C22F91C040F7800405689 /* tunnel.h */ = {isa = PBXFileReference; fileEncoding = 4; lastKnownFileType = sourcecode.c.h; path = tunnel.h; sourceTree = "<group>"; };
		106C22FB1C0413DA00405689 /* 40websocket.t */ = {isa = PBXFileReference; lastKnownFileType = text; path = 40websocket.t; sourceTree = "<group>"; xcLanguageSpecificationIdentifier = xcode.lang.perl; };
		106C22FE1C05436100405689 /* errordoc.c */ = {isa = PBXFileReference; fileEncoding = 4; lastKnownFileType = sourcecode.c.c; path = errordoc.c; sourceTree = "<group>"; };
		106C23001C0544CE00405689 /* errordoc.c */ = {isa = PBXFileReference; fileEncoding = 4; lastKnownFileType = sourcecode.c.c; path = errordoc.c; sourceTree = "<group>"; };
		106C23021C06AB2F00405689 /* 50errordoc.t */ = {isa = PBXFileReference; lastKnownFileType = text; path = 50errordoc.t; sourceTree = "<group>"; xcLanguageSpecificationIdentifier = xcode.lang.perl; };
		106C23041C1132E000405689 /* errordoc_directives.mt */ = {isa = PBXFileReference; fileEncoding = 4; lastKnownFileType = text; path = errordoc_directives.mt; sourceTree = "<group>"; };
		107086691B70A00F002B8F18 /* casper.c */ = {isa = PBXFileReference; fileEncoding = 4; lastKnownFileType = sourcecode.c.c; path = casper.c; sourceTree = "<group>"; };
		1070866B1B787D06002B8F18 /* compress.c */ = {isa = PBXFileReference; fileEncoding = 4; lastKnownFileType = sourcecode.c.c; path = compress.c; sourceTree = "<group>"; };
		1070866F1B7925D5002B8F18 /* compress.c */ = {isa = PBXFileReference; fileEncoding = 4; lastKnownFileType = sourcecode.c.c; path = compress.c; sourceTree = "<group>"; };
		107086711B798487002B8F18 /* compress.c */ = {isa = PBXFileReference; fileEncoding = 4; lastKnownFileType = sourcecode.c.c; path = compress.c; sourceTree = "<group>"; };
		107086741B79A08D002B8F18 /* 50compress.t */ = {isa = PBXFileReference; lastKnownFileType = text; path = 50compress.t; sourceTree = "<group>"; xcLanguageSpecificationIdentifier = xcode.lang.perl; };
		1070E15C1B438E8F001CCAFA /* poll.c.h */ = {isa = PBXFileReference; fileEncoding = 4; lastKnownFileType = sourcecode.c.h; path = poll.c.h; sourceTree = "<group>"; };
		1070E1621B4508B0001CCAFA /* util.c */ = {isa = PBXFileReference; fileEncoding = 4; lastKnownFileType = sourcecode.c.c; path = util.c; sourceTree = "<group>"; };
		1070E1641B451D43001CCAFA /* 40proxy-protocol.t */ = {isa = PBXFileReference; lastKnownFileType = text; path = "40proxy-protocol.t"; sourceTree = "<group>"; xcLanguageSpecificationIdentifier = xcode.lang.perl; };
		10756E251AC126250009BF57 /* yaml.h */ = {isa = PBXFileReference; fileEncoding = 4; lastKnownFileType = sourcecode.c.h; path = yaml.h; sourceTree = "<group>"; };
		10756E261AC126420009BF57 /* api.c */ = {isa = PBXFileReference; fileEncoding = 4; lastKnownFileType = sourcecode.c.c; path = api.c; sourceTree = "<group>"; };
		10756E271AC126420009BF57 /* dumper.c */ = {isa = PBXFileReference; fileEncoding = 4; lastKnownFileType = sourcecode.c.c; path = dumper.c; sourceTree = "<group>"; };
		10756E281AC126420009BF57 /* emitter.c */ = {isa = PBXFileReference; fileEncoding = 4; lastKnownFileType = sourcecode.c.c; path = emitter.c; sourceTree = "<group>"; };
		10756E291AC126420009BF57 /* loader.c */ = {isa = PBXFileReference; fileEncoding = 4; lastKnownFileType = sourcecode.c.c; path = loader.c; sourceTree = "<group>"; };
		10756E2E1AC1264D0009BF57 /* parser.c */ = {isa = PBXFileReference; fileEncoding = 4; lastKnownFileType = sourcecode.c.c; path = parser.c; sourceTree = "<group>"; };
		10756E2F1AC1264D0009BF57 /* reader.c */ = {isa = PBXFileReference; fileEncoding = 4; lastKnownFileType = sourcecode.c.c; path = reader.c; sourceTree = "<group>"; };
		10756E301AC1264D0009BF57 /* scanner.c */ = {isa = PBXFileReference; fileEncoding = 4; lastKnownFileType = sourcecode.c.c; path = scanner.c; sourceTree = "<group>"; };
		10756E311AC1264D0009BF57 /* writer.c */ = {isa = PBXFileReference; fileEncoding = 4; lastKnownFileType = sourcecode.c.c; path = writer.c; sourceTree = "<group>"; };
		10756E321AC1264D0009BF57 /* yaml_private.h */ = {isa = PBXFileReference; fileEncoding = 4; lastKnownFileType = sourcecode.c.h; path = yaml_private.h; sourceTree = "<group>"; };
		1079231519A320A700C52AD6 /* libh2o.a */ = {isa = PBXFileReference; explicitFileType = archive.ar; includeInIndex = 0; path = libh2o.a; sourceTree = BUILT_PRODUCTS_DIR; };
		1079232619A3210D00C52AD6 /* khash.h */ = {isa = PBXFileReference; fileEncoding = 4; lastKnownFileType = sourcecode.c.h; path = khash.h; sourceTree = "<group>"; };
		1079235A19A3210D00C52AD6 /* picohttpparser.c */ = {isa = PBXFileReference; fileEncoding = 4; lastKnownFileType = sourcecode.c.c; path = picohttpparser.c; sourceTree = "<group>"; };
		1079235B19A3210D00C52AD6 /* picohttpparser.h */ = {isa = PBXFileReference; fileEncoding = 4; lastKnownFileType = sourcecode.c.h; path = picohttpparser.h; sourceTree = "<group>"; };
		107923A019A3215F00C52AD6 /* http1.h */ = {isa = PBXFileReference; fileEncoding = 4; lastKnownFileType = sourcecode.c.h; path = http1.h; sourceTree = "<group>"; };
		107923A119A3215F00C52AD6 /* http2.h */ = {isa = PBXFileReference; fileEncoding = 4; lastKnownFileType = sourcecode.c.h; path = http2.h; sourceTree = "<group>"; };
		107923A219A3215F00C52AD6 /* token.h */ = {isa = PBXFileReference; fileEncoding = 4; lastKnownFileType = sourcecode.c.h; path = token.h; sourceTree = "<group>"; };
		107923A319A3215F00C52AD6 /* websocket.h */ = {isa = PBXFileReference; fileEncoding = 4; lastKnownFileType = sourcecode.c.h; path = websocket.h; sourceTree = "<group>"; };
		107923A419A3215F00C52AD6 /* h2o.h */ = {isa = PBXFileReference; fileEncoding = 4; lastKnownFileType = sourcecode.c.h; path = h2o.h; sourceTree = "<group>"; };
		107923AB19A3216B00C52AD6 /* tokens.pl */ = {isa = PBXFileReference; fileEncoding = 4; lastKnownFileType = text.script.perl; path = tokens.pl; sourceTree = "<group>"; };
		107923AE19A3217300C52AD6 /* chunked.c */ = {isa = PBXFileReference; fileEncoding = 4; lastKnownFileType = sourcecode.c.c; path = chunked.c; sourceTree = "<group>"; };
		107923AF19A3217300C52AD6 /* file.c */ = {isa = PBXFileReference; fileEncoding = 4; lastKnownFileType = sourcecode.c.c; path = file.c; sourceTree = "<group>"; };
		107923B019A3217300C52AD6 /* headers.c */ = {isa = PBXFileReference; fileEncoding = 4; lastKnownFileType = sourcecode.c.c; path = headers.c; sourceTree = "<group>"; };
		107923B119A3217300C52AD6 /* http1.c */ = {isa = PBXFileReference; fileEncoding = 4; lastKnownFileType = sourcecode.c.c; path = http1.c; sourceTree = "<group>"; };
		107923B319A3217300C52AD6 /* connection.c */ = {isa = PBXFileReference; fileEncoding = 4; lastKnownFileType = sourcecode.c.c; path = connection.c; sourceTree = "<group>"; };
		107923B419A3217300C52AD6 /* hpack.c */ = {isa = PBXFileReference; fileEncoding = 4; lastKnownFileType = sourcecode.c.c; path = hpack.c; sourceTree = "<group>"; };
		107923B519A3217300C52AD6 /* hpack_huffman_table.h */ = {isa = PBXFileReference; fileEncoding = 4; lastKnownFileType = sourcecode.c.h; path = hpack_huffman_table.h; sourceTree = "<group>"; };
		107923B619A3217300C52AD6 /* hpack_static_table.h */ = {isa = PBXFileReference; fileEncoding = 4; lastKnownFileType = sourcecode.c.h; path = hpack_static_table.h; sourceTree = "<group>"; };
		107923B819A3217300C52AD6 /* frame.c */ = {isa = PBXFileReference; fileEncoding = 4; lastKnownFileType = sourcecode.c.c; path = frame.c; sourceTree = "<group>"; };
		107923B919A3217300C52AD6 /* context.c */ = {isa = PBXFileReference; fileEncoding = 4; lastKnownFileType = sourcecode.c.c; path = context.c; sourceTree = "<group>"; };
		107923BA19A3217300C52AD6 /* memory.c */ = {isa = PBXFileReference; fileEncoding = 4; lastKnownFileType = sourcecode.c.c; path = memory.c; sourceTree = "<group>"; };
		107923BB19A3217300C52AD6 /* mimemap.c */ = {isa = PBXFileReference; fileEncoding = 4; lastKnownFileType = sourcecode.c.c; path = mimemap.c; sourceTree = "<group>"; };
		107923BC19A3217300C52AD6 /* request.c */ = {isa = PBXFileReference; fileEncoding = 4; lastKnownFileType = sourcecode.c.c; path = request.c; sourceTree = "<group>"; };
		107923BF19A3217300C52AD6 /* token.c */ = {isa = PBXFileReference; fileEncoding = 4; lastKnownFileType = sourcecode.c.c; path = token.c; sourceTree = "<group>"; };
		107923C019A3217300C52AD6 /* util.c */ = {isa = PBXFileReference; fileEncoding = 4; lastKnownFileType = sourcecode.c.c; path = util.c; sourceTree = "<group>"; };
		107923C119A3217300C52AD6 /* websocket.c */ = {isa = PBXFileReference; fileEncoding = 4; lastKnownFileType = sourcecode.c.c; path = websocket.c; sourceTree = "<group>"; };
		107923D919A321F400C52AD6 /* examples-simple */ = {isa = PBXFileReference; explicitFileType = "compiled.mach-o.executable"; includeInIndex = 0; path = "examples-simple"; sourceTree = BUILT_PRODUCTS_DIR; };
		107923FC19A3238500C52AD6 /* simple.c */ = {isa = PBXFileReference; fileEncoding = 4; lastKnownFileType = sourcecode.c.c; path = simple.c; sourceTree = "<group>"; };
		1079240D19A3247A00C52AD6 /* websocket */ = {isa = PBXFileReference; explicitFileType = "compiled.mach-o.executable"; includeInIndex = 0; path = websocket; sourceTree = BUILT_PRODUCTS_DIR; };
		1079241319A324B400C52AD6 /* websocket.c */ = {isa = PBXFileReference; fileEncoding = 4; lastKnownFileType = sourcecode.c.c; path = websocket.c; sourceTree = "<group>"; };
		1079243519A3260E00C52AD6 /* unittest */ = {isa = PBXFileReference; explicitFileType = "compiled.mach-o.executable"; includeInIndex = 0; path = unittest; sourceTree = BUILT_PRODUCTS_DIR; };
		1079245319A32C0800C52AD6 /* token_table.h */ = {isa = PBXFileReference; fileEncoding = 4; lastKnownFileType = sourcecode.c.h; path = token_table.h; sourceTree = "<group>"; };
		107D4D431B588021004A9B21 /* ssl.c */ = {isa = PBXFileReference; fileEncoding = 4; lastKnownFileType = sourcecode.c.c; path = ssl.c; sourceTree = "<group>"; };
		107D4D4D1B58970D004A9B21 /* ssl.c */ = {isa = PBXFileReference; fileEncoding = 4; lastKnownFileType = sourcecode.c.c; path = ssl.c; sourceTree = "<group>"; };
		107D4D501B58B342004A9B21 /* 40session-ticket.t */ = {isa = PBXFileReference; lastKnownFileType = text; path = "40session-ticket.t"; sourceTree = "<group>"; xcLanguageSpecificationIdentifier = xcode.lang.perl; };
		107D4D521B5B2412004A9B21 /* file.h */ = {isa = PBXFileReference; fileEncoding = 4; lastKnownFileType = sourcecode.c.h; path = file.h; sourceTree = "<group>"; };
		107D4D541B5B30EE004A9B21 /* file.c */ = {isa = PBXFileReference; fileEncoding = 4; lastKnownFileType = sourcecode.c.c; path = file.c; sourceTree = "<group>"; };
		107D4D5D1B5F143B004A9B21 /* setuidgid.c */ = {isa = PBXFileReference; lastKnownFileType = sourcecode.c.c; path = setuidgid.c; sourceTree = "<group>"; };
		107E340F1C7EB13F00AEF5F8 /* gzip.c */ = {isa = PBXFileReference; fileEncoding = 4; lastKnownFileType = sourcecode.c.c; path = gzip.c; sourceTree = "<group>"; };
		107E34111C7EE0D200AEF5F8 /* brotli.c */ = {isa = PBXFileReference; fileEncoding = 4; lastKnownFileType = sourcecode.c.c; path = brotli.c; sourceTree = "<group>"; };
		107E34231C86801E00AEF5F8 /* 50file-file.t */ = {isa = PBXFileReference; lastKnownFileType = text; path = "50file-file.t"; sourceTree = "<group>"; xcLanguageSpecificationIdentifier = xcode.lang.perl; };
		108102151C3DB05100C024CD /* 50reverse-proxy-disconnected-keepalive.t */ = {isa = PBXFileReference; lastKnownFileType = text; path = "50reverse-proxy-disconnected-keepalive.t"; sourceTree = "<group>"; xcLanguageSpecificationIdentifier = xcode.lang.perl; };
		108214FE1AAD34DD00D27E66 /* 50reverse-proxy-0.t */ = {isa = PBXFileReference; lastKnownFileType = text; path = "50reverse-proxy-0.t"; sourceTree = "<group>"; xcLanguageSpecificationIdentifier = xcode.lang.perl; };
		108215071AAD41CE00D27E66 /* test.pl */ = {isa = PBXFileReference; lastKnownFileType = text.script.perl; name = test.pl; path = "50reverse-proxy/test.pl"; sourceTree = "<group>"; };
		108215081AB14B1100D27E66 /* 40server-push.t */ = {isa = PBXFileReference; lastKnownFileType = text; path = "40server-push.t"; sourceTree = "<group>"; xcLanguageSpecificationIdentifier = xcode.lang.perl; };
		1082150A1AB26F2A00D27E66 /* CMakeLists.txt */ = {isa = PBXFileReference; lastKnownFileType = text; path = CMakeLists.txt; sourceTree = "<group>"; };
		1082150C1AB26F4700D27E66 /* FindWslay.cmake */ = {isa = PBXFileReference; lastKnownFileType = text; path = FindWslay.cmake; sourceTree = "<group>"; };
		1082150D1AB26F4700D27E66 /* FindLibYAML.cmake */ = {isa = PBXFileReference; lastKnownFileType = text; path = FindLibYAML.cmake; sourceTree = "<group>"; };
		1082150E1AB26F4700D27E66 /* FindLibUV.cmake */ = {isa = PBXFileReference; lastKnownFileType = text; path = FindLibUV.cmake; sourceTree = "<group>"; };
		10835E001C9A6C2400197E59 /* logconf.c */ = {isa = PBXFileReference; fileEncoding = 4; lastKnownFileType = sourcecode.c.c; path = logconf.c; sourceTree = "<group>"; };
		10835E021C9A860000197E59 /* status.c */ = {isa = PBXFileReference; fileEncoding = 4; lastKnownFileType = sourcecode.c.c; path = status.c; sourceTree = "<group>"; };
		10835E041C9B3C6200197E59 /* status.c */ = {isa = PBXFileReference; fileEncoding = 4; lastKnownFileType = sourcecode.c.c; path = status.c; sourceTree = "<group>"; };
		10835E071C9B8EA700197E59 /* index.html */ = {isa = PBXFileReference; lastKnownFileType = text.html; path = index.html; sourceTree = "<group>"; };
		10835E081CA2204E00197E59 /* status_directives.mt */ = {isa = PBXFileReference; fileEncoding = 4; lastKnownFileType = text; path = status_directives.mt; sourceTree = "<group>"; };
		108867741AD9069900987967 /* defaults.c.h */ = {isa = PBXFileReference; fileEncoding = 4; lastKnownFileType = sourcecode.c.h; path = defaults.c.h; sourceTree = "<group>"; };
		1092E0011BEB1DDC001074BF /* 80issues579.t */ = {isa = PBXFileReference; lastKnownFileType = text; path = 80issues579.t; sourceTree = "<group>"; xcLanguageSpecificationIdentifier = xcode.lang.perl; };
		109428AB1CC6C4C700E676CB /* openssl_hostname_validation.c */ = {isa = PBXFileReference; lastKnownFileType = sourcecode.c.c; path = openssl_hostname_validation.c; sourceTree = "<group>"; };
		109428AC1CC6C4C700E676CB /* openssl_hostname_validation.h */ = {isa = PBXFileReference; lastKnownFileType = sourcecode.c.h; path = openssl_hostname_validation.h; sourceTree = "<group>"; };
		10952D591C5082F7000D664C /* 80issues-from-proxy-reproxy-to-different-host.t */ = {isa = PBXFileReference; lastKnownFileType = text; path = "80issues-from-proxy-reproxy-to-different-host.t"; sourceTree = "<group>"; xcLanguageSpecificationIdentifier = xcode.lang.perl; };
		10952D5B1C608A6B000D664C /* cgi.mt */ = {isa = PBXFileReference; lastKnownFileType = text; path = cgi.mt; sourceTree = "<group>"; };
		10952D5C1C608D19000D664C /* basic_auth.mt */ = {isa = PBXFileReference; lastKnownFileType = text; path = basic_auth.mt; sourceTree = "<group>"; };
		10952D5D1C62D4DC000D664C /* mruby.mt */ = {isa = PBXFileReference; lastKnownFileType = text; path = mruby.mt; sourceTree = "<group>"; };
		10955C2C1D1BA47100935796 /* throttle_response_directives.mt */ = {isa = PBXFileReference; fileEncoding = 4; lastKnownFileType = text; path = throttle_response_directives.mt; sourceTree = "<group>"; };
		109EEFD81D77B336001F11D1 /* 80one-byte-window.t */ = {isa = PBXFileReference; fileEncoding = 4; lastKnownFileType = text; path = "80one-byte-window.t"; sourceTree = "<group>"; xcLanguageSpecificationIdentifier = xcode.lang.perl; };
		109EEFD91D77B336001F11D1 /* 50chunked-encoding-proxying.t */ = {isa = PBXFileReference; fileEncoding = 4; lastKnownFileType = text; path = "50chunked-encoding-proxying.t"; sourceTree = "<group>"; xcLanguageSpecificationIdentifier = xcode.lang.perl; };
		109EEFDA1D77B336001F11D1 /* 50config-tag.t */ = {isa = PBXFileReference; fileEncoding = 4; lastKnownFileType = text; path = "50config-tag.t"; sourceTree = "<group>"; xcLanguageSpecificationIdentifier = xcode.lang.perl; };
		109EEFDB1D77B336001F11D1 /* 50http2_debug_state.t */ = {isa = PBXFileReference; fileEncoding = 4; lastKnownFileType = text; path = 50http2_debug_state.t; sourceTree = "<group>"; xcLanguageSpecificationIdentifier = xcode.lang.perl; };
		109EEFDC1D77B350001F11D1 /* 00unit.mruby.t */ = {isa = PBXFileReference; fileEncoding = 4; lastKnownFileType = text; path = 00unit.mruby.t; sourceTree = "<group>"; xcLanguageSpecificationIdentifier = xcode.lang.perl; };
		109EEFDD1D77B350001F11D1 /* 50mruby-acl.t */ = {isa = PBXFileReference; fileEncoding = 4; lastKnownFileType = text; path = "50mruby-acl.t"; sourceTree = "<group>"; xcLanguageSpecificationIdentifier = xcode.lang.perl; };
		109EEFDE1D77B350001F11D1 /* 40server-push-multiple.t */ = {isa = PBXFileReference; fileEncoding = 4; lastKnownFileType = text; path = "40server-push-multiple.t"; sourceTree = "<group>"; xcLanguageSpecificationIdentifier = xcode.lang.perl; };
		109EEFDF1D77B350001F11D1 /* 50mruby-dos-detector.t */ = {isa = PBXFileReference; fileEncoding = 4; lastKnownFileType = text; path = "50mruby-dos-detector.t"; sourceTree = "<group>"; xcLanguageSpecificationIdentifier = xcode.lang.perl; };
		109EEFE11D77B350001F11D1 /* 80dup-host-headers.t */ = {isa = PBXFileReference; fileEncoding = 4; lastKnownFileType = text; path = "80dup-host-headers.t"; sourceTree = "<group>"; xcLanguageSpecificationIdentifier = xcode.lang.perl; };
		109EEFE21D77B350001F11D1 /* 80invalid-h2-chars-in-headers.t */ = {isa = PBXFileReference; fileEncoding = 4; lastKnownFileType = text; path = "80invalid-h2-chars-in-headers.t"; sourceTree = "<group>"; xcLanguageSpecificationIdentifier = xcode.lang.perl; };
		109EEFE31D77B350001F11D1 /* 90live-sni.t */ = {isa = PBXFileReference; fileEncoding = 4; lastKnownFileType = text; path = "90live-sni.t"; sourceTree = "<group>"; xcLanguageSpecificationIdentifier = xcode.lang.perl; };
		109EEFE41D77B360001F11D1 /* 50file.t */ = {isa = PBXFileReference; fileEncoding = 4; lastKnownFileType = text; path = 50file.t; sourceTree = "<group>"; xcLanguageSpecificationIdentifier = xcode.lang.perl; };
		109EEFE51D77B36C001F11D1 /* 50servername.t */ = {isa = PBXFileReference; fileEncoding = 4; lastKnownFileType = text; path = 50servername.t; sourceTree = "<group>"; xcLanguageSpecificationIdentifier = xcode.lang.perl; };
		109EEFE61D77B376001F11D1 /* README.md */ = {isa = PBXFileReference; fileEncoding = 4; lastKnownFileType = net.daringfireball.markdown; path = README.md; sourceTree = "<group>"; };
		10A3D3D01B4CDBC700327CF9 /* memcached.h */ = {isa = PBXFileReference; lastKnownFileType = sourcecode.c.h; path = memcached.h; sourceTree = "<group>"; };
		10A3D3D11B4CDBDC00327CF9 /* memcached.c */ = {isa = PBXFileReference; fileEncoding = 4; lastKnownFileType = sourcecode.c.c; path = memcached.c; sourceTree = "<group>"; };
		10A3D3D61B4F1E3200327CF9 /* 50mruby.t */ = {isa = PBXFileReference; lastKnownFileType = text; path = 50mruby.t; sourceTree = "<group>"; xcLanguageSpecificationIdentifier = xcode.lang.perl; };
		10A3D3D71B4F4D0900327CF9 /* 40memcached-session-resumption.t */ = {isa = PBXFileReference; lastKnownFileType = text; path = "40memcached-session-resumption.t"; sourceTree = "<group>"; xcLanguageSpecificationIdentifier = xcode.lang.perl; };
		10A3D3ED1B4FAAEC00327CF9 /* close.c */ = {isa = PBXFileReference; fileEncoding = 4; lastKnownFileType = sourcecode.c.c; path = close.c; sourceTree = "<group>"; };
		10A3D3EE1B4FAAEC00327CF9 /* connect.c */ = {isa = PBXFileReference; fileEncoding = 4; lastKnownFileType = sourcecode.c.c; path = connect.c; sourceTree = "<group>"; };
		10A3D3F61B4FAAF500327CF9 /* recv.c */ = {isa = PBXFileReference; fileEncoding = 4; lastKnownFileType = sourcecode.c.c; path = recv.c; sourceTree = "<group>"; };
		10A3D3F71B4FAAF500327CF9 /* send.c */ = {isa = PBXFileReference; fileEncoding = 4; lastKnownFileType = sourcecode.c.c; path = send.c; sourceTree = "<group>"; };
		10A3D3F91B4FAAF500327CF9 /* socket.c */ = {isa = PBXFileReference; fileEncoding = 4; lastKnownFileType = sourcecode.c.c; path = socket.c; sourceTree = "<group>"; };
		10A3D3FA1B4FAAF500327CF9 /* strerror.c */ = {isa = PBXFileReference; fileEncoding = 4; lastKnownFileType = sourcecode.c.c; path = strerror.c; sourceTree = "<group>"; };
		10A3D3FE1B4FAAF500327CF9 /* yrmcds.h */ = {isa = PBXFileReference; fileEncoding = 4; lastKnownFileType = sourcecode.c.h; path = yrmcds.h; sourceTree = "<group>"; };
		10A3D40E1B584BEC00327CF9 /* standalone.h */ = {isa = PBXFileReference; fileEncoding = 4; lastKnownFileType = sourcecode.c.h; path = standalone.h; sourceTree = "<group>"; };
		10A60DE91B0D87FE006E38EC /* annotate-backtrace-symbols */ = {isa = PBXFileReference; lastKnownFileType = text; path = "annotate-backtrace-symbols"; sourceTree = "<group>"; };
		10AA2E931A80A592004322AC /* time_.h */ = {isa = PBXFileReference; fileEncoding = 4; lastKnownFileType = sourcecode.c.h; path = time_.h; sourceTree = "<group>"; };
		10AA2E951A80A612004322AC /* time.c */ = {isa = PBXFileReference; fileEncoding = 4; lastKnownFileType = sourcecode.c.c; path = time.c; sourceTree = "<group>"; };
		10AA2E981A81F68A004322AC /* time.c */ = {isa = PBXFileReference; fileEncoding = 4; lastKnownFileType = sourcecode.c.c; path = time.c; sourceTree = "<group>"; };
		10AA2E9E1A8807CF004322AC /* url.h */ = {isa = PBXFileReference; fileEncoding = 4; lastKnownFileType = sourcecode.c.h; path = url.h; sourceTree = "<group>"; };
		10AA2EA01A88082E004322AC /* url.c */ = {isa = PBXFileReference; fileEncoding = 4; lastKnownFileType = sourcecode.c.c; path = url.c; sourceTree = "<group>"; };
		10AA2EA21A88090B004322AC /* url.c */ = {isa = PBXFileReference; fileEncoding = 4; lastKnownFileType = sourcecode.c.c; path = url.c; sourceTree = "<group>"; };
		10AA2EA41A8D9999004322AC /* redirect.c */ = {isa = PBXFileReference; fileEncoding = 4; lastKnownFileType = sourcecode.c.c; path = redirect.c; sourceTree = "<group>"; };
		10AA2EA61A8DA93C004322AC /* redirect.c */ = {isa = PBXFileReference; fileEncoding = 4; lastKnownFileType = sourcecode.c.c; path = redirect.c; sourceTree = "<group>"; };
		10AA2EA81A8DAFD4004322AC /* 50redirect.t */ = {isa = PBXFileReference; lastKnownFileType = text; path = 50redirect.t; sourceTree = "<group>"; xcLanguageSpecificationIdentifier = xcode.lang.perl; };
		10AA2EA91A8DDC57004322AC /* multithread.h */ = {isa = PBXFileReference; fileEncoding = 4; lastKnownFileType = sourcecode.c.h; path = multithread.h; sourceTree = "<group>"; };
		10AA2EAB1A8DE0AE004322AC /* multithread.c */ = {isa = PBXFileReference; fileEncoding = 4; lastKnownFileType = sourcecode.c.c; path = multithread.c; sourceTree = "<group>"; };
		10AA2EAD1A8E22DA004322AC /* multithread.c */ = {isa = PBXFileReference; fileEncoding = 4; lastKnownFileType = sourcecode.c.c; path = multithread.c; sourceTree = "<group>"; };
		10AA2EB11A931409004322AC /* 50access-log.t */ = {isa = PBXFileReference; fileEncoding = 4; lastKnownFileType = text; path = "50access-log.t"; sourceTree = "<group>"; xcLanguageSpecificationIdentifier = xcode.lang.perl; };
		10AA2EB21A9479B4004322AC /* 50reverse-proxy-upstream-down.t */ = {isa = PBXFileReference; lastKnownFileType = text; path = "50reverse-proxy-upstream-down.t"; sourceTree = "<group>"; xcLanguageSpecificationIdentifier = xcode.lang.perl; };
		10AA2EB31A94B66D004322AC /* 40virtual-host.t */ = {isa = PBXFileReference; lastKnownFileType = text; path = "40virtual-host.t"; sourceTree = "<group>"; xcLanguageSpecificationIdentifier = xcode.lang.perl; };
		10AA2EB61A970EFC004322AC /* http2_internal.h */ = {isa = PBXFileReference; fileEncoding = 4; lastKnownFileType = sourcecode.c.h; path = http2_internal.h; sourceTree = "<group>"; };
		10AA2EB81A971280004322AC /* http2_scheduler.h */ = {isa = PBXFileReference; fileEncoding = 4; lastKnownFileType = sourcecode.c.h; path = http2_scheduler.h; sourceTree = "<group>"; };
		10AA2EBB1A9EEDF8004322AC /* proxy.c */ = {isa = PBXFileReference; fileEncoding = 4; lastKnownFileType = sourcecode.c.c; path = proxy.c; sourceTree = "<group>"; };
		10AA2EBD1AA019D8004322AC /* headers.c */ = {isa = PBXFileReference; fileEncoding = 4; lastKnownFileType = sourcecode.c.c; path = headers.c; sourceTree = "<group>"; };
		10AA2EBF1AA019FC004322AC /* headers.c */ = {isa = PBXFileReference; fileEncoding = 4; lastKnownFileType = sourcecode.c.c; path = headers.c; sourceTree = "<group>"; };
		10AA2EC11AA0402E004322AC /* reproxy.c */ = {isa = PBXFileReference; fileEncoding = 4; lastKnownFileType = sourcecode.c.c; path = reproxy.c; sourceTree = "<group>"; };
		10AA2EC31AA0403A004322AC /* reproxy.c */ = {isa = PBXFileReference; fileEncoding = 4; lastKnownFileType = sourcecode.c.c; path = reproxy.c; sourceTree = "<group>"; };
		10AA2EC61AA05598004322AC /* upstream.psgi */ = {isa = PBXFileReference; lastKnownFileType = text; path = upstream.psgi; sourceTree = "<group>"; xcLanguageSpecificationIdentifier = xcode.lang.perl; };
		10AAAC621B6C7A7D004487C3 /* http2_casper.h */ = {isa = PBXFileReference; fileEncoding = 4; lastKnownFileType = sourcecode.c.h; path = http2_casper.h; sourceTree = "<group>"; };
		10AAAC641B6C9275004487C3 /* casper.c */ = {isa = PBXFileReference; fileEncoding = 4; lastKnownFileType = sourcecode.c.c; path = casper.c; sourceTree = "<group>"; };
		10B38A651B8D345D007DC191 /* mruby.c */ = {isa = PBXFileReference; fileEncoding = 4; lastKnownFileType = sourcecode.c.c; path = mruby.c; sourceTree = "<group>"; };
		10B38A711B8D34BB007DC191 /* mruby_.h */ = {isa = PBXFileReference; fileEncoding = 4; lastKnownFileType = sourcecode.c.h; path = mruby_.h; sourceTree = "<group>"; };
		10B38A731B8D3544007DC191 /* mruby.c */ = {isa = PBXFileReference; fileEncoding = 4; lastKnownFileType = sourcecode.c.c; path = mruby.c; sourceTree = "<group>"; };
		10B6D4501C727315005F0CF8 /* 80yaml-merge.t */ = {isa = PBXFileReference; fileEncoding = 4; lastKnownFileType = text; path = "80yaml-merge.t"; sourceTree = "<group>"; xcLanguageSpecificationIdentifier = xcode.lang.perl; };
		10BA72A919AAD6300059392A /* stream.c */ = {isa = PBXFileReference; fileEncoding = 4; lastKnownFileType = sourcecode.c.c; path = stream.c; sourceTree = "<group>"; };
		10BCF2FC1B168CAE0076939D /* fastcgi.c */ = {isa = PBXFileReference; fileEncoding = 4; lastKnownFileType = sourcecode.c.c; path = fastcgi.c; sourceTree = "<group>"; };
		10BCF2FE1B1A892F0076939D /* fastcgi.c */ = {isa = PBXFileReference; fileEncoding = 4; lastKnownFileType = sourcecode.c.c; path = fastcgi.c; sourceTree = "<group>"; };
		10BCF3001B214C460076939D /* fastcgi.c */ = {isa = PBXFileReference; fileEncoding = 4; lastKnownFileType = sourcecode.c.c; path = fastcgi.c; sourceTree = "<group>"; };
		10C2117C1B8164B1005A9D02 /* 90root-fastcgi-php.t */ = {isa = PBXFileReference; fileEncoding = 4; lastKnownFileType = text; path = "90root-fastcgi-php.t"; sourceTree = "<group>"; xcLanguageSpecificationIdentifier = xcode.lang.perl; };
		10C45D4D1CFD15890096DB06 /* 50throttle-response.t */ = {isa = PBXFileReference; fileEncoding = 4; lastKnownFileType = text; path = "50throttle-response.t"; sourceTree = "<group>"; xcLanguageSpecificationIdentifier = xcode.lang.perl; };
		10C45D4E1CFD15FA0096DB06 /* throttle_resp.c */ = {isa = PBXFileReference; fileEncoding = 4; lastKnownFileType = sourcecode.c.c; path = throttle_resp.c; sourceTree = "<group>"; };
		10C45D501CFD160A0096DB06 /* throttle_resp.c */ = {isa = PBXFileReference; fileEncoding = 4; lastKnownFileType = sourcecode.c.c; path = throttle_resp.c; sourceTree = "<group>"; };
		10C45D531CFE9B300096DB06 /* events.c */ = {isa = PBXFileReference; fileEncoding = 4; lastKnownFileType = sourcecode.c.c; path = events.c; sourceTree = "<group>"; };
		10C45D541CFE9B300096DB06 /* requests.c */ = {isa = PBXFileReference; fileEncoding = 4; lastKnownFileType = sourcecode.c.c; path = requests.c; sourceTree = "<group>"; };
		10C45D571CFE9BB60096DB06 /* 50status.t */ = {isa = PBXFileReference; fileEncoding = 4; lastKnownFileType = text; path = 50status.t; sourceTree = "<group>"; xcLanguageSpecificationIdentifier = xcode.lang.perl; };
		10C5A6311B268632006094A6 /* 50fastcgi.t */ = {isa = PBXFileReference; lastKnownFileType = text; path = 50fastcgi.t; sourceTree = "<group>"; xcLanguageSpecificationIdentifier = xcode.lang.perl; };
		10D0903919F0A51C0043D458 /* memory.h */ = {isa = PBXFileReference; fileEncoding = 4; lastKnownFileType = sourcecode.c.h; path = memory.h; sourceTree = "<group>"; };
		10D0903D19F0A8190043D458 /* socket.h */ = {isa = PBXFileReference; fileEncoding = 4; lastKnownFileType = sourcecode.c.h; path = socket.h; sourceTree = "<group>"; };
		10D0904019F0B9CD0043D458 /* timeout.h */ = {isa = PBXFileReference; fileEncoding = 4; lastKnownFileType = sourcecode.c.h; path = timeout.h; sourceTree = "<group>"; };
		10D0904219F0BA780043D458 /* linklist.h */ = {isa = PBXFileReference; fileEncoding = 4; lastKnownFileType = sourcecode.c.h; path = linklist.h; sourceTree = "<group>"; };
		10D0905119F0CA9C0043D458 /* examples-socket-server */ = {isa = PBXFileReference; explicitFileType = "compiled.mach-o.executable"; includeInIndex = 0; path = "examples-socket-server"; sourceTree = BUILT_PRODUCTS_DIR; };
		10D0905219F0CB130043D458 /* socket-client.c */ = {isa = PBXFileReference; fileEncoding = 4; lastKnownFileType = sourcecode.c.c; path = "socket-client.c"; sourceTree = "<group>"; };
		10D0905419F102C70043D458 /* http1client.c */ = {isa = PBXFileReference; fileEncoding = 4; lastKnownFileType = sourcecode.c.c; path = http1client.c; sourceTree = "<group>"; };
		10D0905619F102DA0043D458 /* http1client.h */ = {isa = PBXFileReference; fileEncoding = 4; lastKnownFileType = sourcecode.c.h; path = http1client.h; sourceTree = "<group>"; };
		10D0905819F22FA10043D458 /* string_.h */ = {isa = PBXFileReference; fileEncoding = 4; lastKnownFileType = sourcecode.c.h; path = string_.h; sourceTree = "<group>"; };
		10D0905A19F230280043D458 /* string.c */ = {isa = PBXFileReference; fileEncoding = 4; lastKnownFileType = sourcecode.c.c; path = string.c; sourceTree = "<group>"; };
		10D0906919F38B2E0043D458 /* examples-http1client */ = {isa = PBXFileReference; explicitFileType = "compiled.mach-o.executable"; includeInIndex = 0; path = "examples-http1client"; sourceTree = BUILT_PRODUCTS_DIR; };
		10D0906A19F38B850043D458 /* http1client.c */ = {isa = PBXFileReference; fileEncoding = 4; lastKnownFileType = sourcecode.c.c; path = http1client.c; sourceTree = "<group>"; };
		10D0906E19F494CC0043D458 /* test.c */ = {isa = PBXFileReference; fileEncoding = 4; lastKnownFileType = sourcecode.c.c; path = test.c; sourceTree = "<group>"; };
		10D0906F19F494CC0043D458 /* test.h */ = {isa = PBXFileReference; fileEncoding = 4; lastKnownFileType = sourcecode.c.h; path = test.h; sourceTree = "<group>"; };
		10D0907219F633B00043D458 /* proxy.c */ = {isa = PBXFileReference; fileEncoding = 4; lastKnownFileType = sourcecode.c.c; path = proxy.c; sourceTree = "<group>"; };
		10DA969A1CCEF2C200679165 /* 50reverse-proxy-https.t */ = {isa = PBXFileReference; fileEncoding = 4; lastKnownFileType = text; path = "50reverse-proxy-https.t"; sourceTree = "<group>"; xcLanguageSpecificationIdentifier = xcode.lang.perl; };
		10DA969B1CD2BF9000679165 /* cache.h */ = {isa = PBXFileReference; fileEncoding = 4; lastKnownFileType = sourcecode.c.h; path = cache.h; sourceTree = "<group>"; };
		10DA969D1CD2BFAC00679165 /* cache.c */ = {isa = PBXFileReference; fileEncoding = 4; lastKnownFileType = sourcecode.c.c; path = cache.c; sourceTree = "<group>"; };
		10DA969F1CD2BFEE00679165 /* cache.c */ = {isa = PBXFileReference; fileEncoding = 4; lastKnownFileType = sourcecode.c.c; path = cache.c; sourceTree = "<group>"; };
		10E299571A67E68500701AA6 /* scheduler.c */ = {isa = PBXFileReference; fileEncoding = 4; lastKnownFileType = sourcecode.c.c; path = scheduler.c; sourceTree = "<group>"; };
		10E299591A68D03100701AA6 /* scheduler.c */ = {isa = PBXFileReference; fileEncoding = 4; lastKnownFileType = sourcecode.c.c; path = scheduler.c; sourceTree = "<group>"; };
		10EA45DF1D0949BF00769A2B /* examples-latency-optimization */ = {isa = PBXFileReference; explicitFileType = "compiled.mach-o.executable"; includeInIndex = 0; path = "examples-latency-optimization"; sourceTree = BUILT_PRODUCTS_DIR; };
		10EA45E01D094A1200769A2B /* latency-optimization.c */ = {isa = PBXFileReference; fileEncoding = 4; lastKnownFileType = sourcecode.c.c; path = "latency-optimization.c"; sourceTree = "<group>"; };
		10EC2A351A0B4D370083514F /* socketpool.h */ = {isa = PBXFileReference; fileEncoding = 4; lastKnownFileType = sourcecode.c.h; path = socketpool.h; sourceTree = "<group>"; };
		10EC2A371A0B4DC70083514F /* socketpool.c */ = {isa = PBXFileReference; fileEncoding = 4; lastKnownFileType = sourcecode.c.c; path = socketpool.c; sourceTree = "<group>"; };
		10F417D319C1907B00B6E31A /* h2o */ = {isa = PBXFileReference; explicitFileType = "compiled.mach-o.executable"; includeInIndex = 0; path = h2o; sourceTree = BUILT_PRODUCTS_DIR; };
		10F417D519C190F800B6E31A /* main.c */ = {isa = PBXFileReference; fileEncoding = 4; lastKnownFileType = sourcecode.c.c; path = main.c; sourceTree = "<group>"; };
		10F417FD19C2D2F800B6E31A /* picotest.c */ = {isa = PBXFileReference; fileEncoding = 4; lastKnownFileType = sourcecode.c.c; path = picotest.c; sourceTree = "<group>"; };
		10F417FE19C2D2F800B6E31A /* picotest.h */ = {isa = PBXFileReference; fileEncoding = 4; lastKnownFileType = sourcecode.c.h; path = picotest.h; sourceTree = "<group>"; };
		10F4180019C2D31600B6E31A /* yoml.h */ = {isa = PBXFileReference; fileEncoding = 4; lastKnownFileType = sourcecode.c.h; name = yoml.h; path = yoml/yoml.h; sourceTree = "<group>"; };
		10F4180219C2D32100B6E31A /* yoml-parser.h */ = {isa = PBXFileReference; fileEncoding = 4; lastKnownFileType = sourcecode.c.h; name = "yoml-parser.h"; path = "yoml/yoml-parser.h"; sourceTree = "<group>"; };
		10F4180419CA75C500B6E31A /* configurator.c */ = {isa = PBXFileReference; fileEncoding = 4; lastKnownFileType = sourcecode.c.c; path = configurator.c; sourceTree = "<group>"; };
		10F4197F1B64E70D00BEAEAC /* golombset.h */ = {isa = PBXFileReference; fileEncoding = 4; lastKnownFileType = sourcecode.c.h; path = golombset.h; sourceTree = "<group>"; };
		10F4EB831C165B92003DA150 /* fastcgi-cgi.pl */ = {isa = PBXFileReference; lastKnownFileType = text.script.perl; path = "fastcgi-cgi.pl"; sourceTree = "<group>"; };
		10F4EB841C16BADD003DA150 /* 50fastcgi-cgi.t */ = {isa = PBXFileReference; lastKnownFileType = text; path = "50fastcgi-cgi.t"; sourceTree = "<group>"; xcLanguageSpecificationIdentifier = xcode.lang.perl; };
		10F4EB861C177A12003DA150 /* hello.cgi */ = {isa = PBXFileReference; lastKnownFileType = text; path = hello.cgi; sourceTree = "<group>"; xcLanguageSpecificationIdentifier = xcode.lang.perl; };
		10F4EB891C195B9E003DA150 /* htpasswd.rb */ = {isa = PBXFileReference; lastKnownFileType = text.script.ruby; path = htpasswd.rb; sourceTree = "<group>"; };
		10F9F2641AF4795D0056F26B /* redirect.c */ = {isa = PBXFileReference; fileEncoding = 4; lastKnownFileType = sourcecode.c.c; path = redirect.c; sourceTree = "<group>"; };
		10F9F2661AFC5F550056F26B /* hostinfo.c */ = {isa = PBXFileReference; fileEncoding = 4; lastKnownFileType = sourcecode.c.c; path = hostinfo.c; sourceTree = "<group>"; };
		10FCC13C1B2E4A4500F13674 /* cloexec.c */ = {isa = PBXFileReference; fileEncoding = 4; lastKnownFileType = sourcecode.c.c; path = cloexec.c; sourceTree = "<group>"; };
		10FCC13D1B2E4A4500F13674 /* cloexec.h */ = {isa = PBXFileReference; fileEncoding = 4; lastKnownFileType = sourcecode.c.h; path = cloexec.h; sourceTree = "<group>"; };
		10FCC1411B2FCC6B00F13674 /* kill-on-close */ = {isa = PBXFileReference; fileEncoding = 4; lastKnownFileType = text.script.perl; path = "kill-on-close"; sourceTree = "<group>"; };
		10FCC1421B300A6800F13674 /* 50fastcgi-php.t */ = {isa = PBXFileReference; lastKnownFileType = text; path = "50fastcgi-php.t"; sourceTree = "<group>"; xcLanguageSpecificationIdentifier = xcode.lang.perl; };
		10FCC1431B31408B00F13674 /* fastcgi_directives.mt */ = {isa = PBXFileReference; fileEncoding = 4; lastKnownFileType = text; path = fastcgi_directives.mt; sourceTree = "<group>"; };
		10FEF2441D6444E900E11B1D /* 50reverse-proxy-proxy-protocol.t */ = {isa = PBXFileReference; fileEncoding = 4; lastKnownFileType = text; path = "50reverse-proxy-proxy-protocol.t"; sourceTree = "<group>"; xcLanguageSpecificationIdentifier = xcode.lang.perl; };
		10FEF2481D6EC30800E11B1D /* 40bad-request.t */ = {isa = PBXFileReference; fileEncoding = 4; lastKnownFileType = text; path = "40bad-request.t"; sourceTree = "<group>"; xcLanguageSpecificationIdentifier = xcode.lang.perl; };
		10FEF2491D6FC6F600E11B1D /* durations.c */ = {isa = PBXFileReference; fileEncoding = 4; lastKnownFileType = sourcecode.c.c; path = durations.c; sourceTree = "<group>"; };
		10FEF24C1D6FC8E200E11B1D /* gkc.c */ = {isa = PBXFileReference; fileEncoding = 4; lastKnownFileType = sourcecode.c.c; path = gkc.c; sourceTree = "<group>"; };
		10FEF24D1D6FC8E200E11B1D /* gkc.h */ = {isa = PBXFileReference; fileEncoding = 4; lastKnownFileType = sourcecode.c.h; path = gkc.h; sourceTree = "<group>"; };
		10FFEE081BB23A8C0087AD75 /* neverbleed.c */ = {isa = PBXFileReference; fileEncoding = 4; lastKnownFileType = sourcecode.c.c; path = neverbleed.c; sourceTree = "<group>"; };
		10FFEE091BB23A8C0087AD75 /* neverbleed.h */ = {isa = PBXFileReference; fileEncoding = 4; lastKnownFileType = sourcecode.c.h; path = neverbleed.h; sourceTree = "<group>"; };
		7D0285C81EF422D40094292B /* sleep.c */ = {isa = PBXFileReference; fileEncoding = 4; lastKnownFileType = sourcecode.c.c; path = sleep.c; sourceTree = "<group>"; };
		7D9FA5381FC323AC00189F88 /* channel.c */ = {isa = PBXFileReference; fileEncoding = 4; lastKnownFileType = sourcecode.c.c; path = channel.c; sourceTree = "<group>"; };
<<<<<<< HEAD
		7DC64F521FEB78AD00587150 /* sender.c */ = {isa = PBXFileReference; fileEncoding = 4; lastKnownFileType = sourcecode.c.c; path = sender.c; sourceTree = "<group>"; };
		7DF26B071FBC020600FBE2E7 /* middleware.c */ = {isa = PBXFileReference; fileEncoding = 4; lastKnownFileType = sourcecode.c.c; path = middleware.c; sourceTree = "<group>"; };
=======
		D08137381FD400F4004679DF /* least_conn.c */ = {isa = PBXFileReference; fileEncoding = 4; lastKnownFileType = sourcecode.c.c; path = least_conn.c; sourceTree = "<group>"; };
		D08137391FD400F4004679DF /* roundrobin.c */ = {isa = PBXFileReference; fileEncoding = 4; lastKnownFileType = sourcecode.c.c; path = roundrobin.c; sourceTree = "<group>"; };
		D081373D1FD40431004679DF /* least_conn.c */ = {isa = PBXFileReference; fileEncoding = 4; lastKnownFileType = sourcecode.c.c; path = least_conn.c; sourceTree = "<group>"; };
		D081373E1FD40431004679DF /* roundrobin.c */ = {isa = PBXFileReference; fileEncoding = 4; lastKnownFileType = sourcecode.c.c; path = roundrobin.c; sourceTree = "<group>"; };
		D08137411FD408C1004679DF /* balancer.h */ = {isa = PBXFileReference; fileEncoding = 4; lastKnownFileType = sourcecode.c.h; path = balancer.h; sourceTree = "<group>"; };
>>>>>>> 05e8a683
		E90A95F21E30795100483D6C /* headers_util.c */ = {isa = PBXFileReference; fileEncoding = 4; lastKnownFileType = sourcecode.c.c; path = headers_util.c; sourceTree = "<group>"; };
		E90A95F41E30797D00483D6C /* headers_util.c */ = {isa = PBXFileReference; fileEncoding = 4; lastKnownFileType = sourcecode.c.c; path = headers_util.c; sourceTree = "<group>"; };
		E9708AD81E499E040029E0A5 /* cifra.c */ = {isa = PBXFileReference; fileEncoding = 4; lastKnownFileType = sourcecode.c.c; path = cifra.c; sourceTree = "<group>"; };
		E9708AD91E499E040029E0A5 /* openssl.c */ = {isa = PBXFileReference; fileEncoding = 4; lastKnownFileType = sourcecode.c.c; path = openssl.c; sourceTree = "<group>"; };
		E9708ADA1E499E040029E0A5 /* picotls.c */ = {isa = PBXFileReference; fileEncoding = 4; lastKnownFileType = sourcecode.c.c; path = picotls.c; sourceTree = "<group>"; };
		E9708ADF1E49A2120029E0A5 /* picotls.h */ = {isa = PBXFileReference; fileEncoding = 4; lastKnownFileType = sourcecode.c.h; path = picotls.h; sourceTree = "<group>"; };
		E9708AE21E49A2260029E0A5 /* minicrypto.h */ = {isa = PBXFileReference; fileEncoding = 4; lastKnownFileType = sourcecode.c.h; path = minicrypto.h; sourceTree = "<group>"; };
		E9708AE31E49A2260029E0A5 /* openssl.h */ = {isa = PBXFileReference; fileEncoding = 4; lastKnownFileType = sourcecode.c.h; path = openssl.h; sourceTree = "<group>"; };
		E9708AEC1E49A2910029E0A5 /* aes.c */ = {isa = PBXFileReference; fileEncoding = 4; lastKnownFileType = sourcecode.c.c; path = aes.c; sourceTree = "<group>"; };
		E9708AED1E49A2910029E0A5 /* aes.h */ = {isa = PBXFileReference; fileEncoding = 4; lastKnownFileType = sourcecode.c.h; path = aes.h; sourceTree = "<group>"; };
		E9708AF01E49A2B90029E0A5 /* bitops.h */ = {isa = PBXFileReference; fileEncoding = 4; lastKnownFileType = sourcecode.c.h; path = bitops.h; sourceTree = "<group>"; };
		E9708AF11E49A2B90029E0A5 /* blockwise.c */ = {isa = PBXFileReference; fileEncoding = 4; lastKnownFileType = sourcecode.c.c; path = blockwise.c; sourceTree = "<group>"; };
		E9708AF21E49A2B90029E0A5 /* blockwise.h */ = {isa = PBXFileReference; fileEncoding = 4; lastKnownFileType = sourcecode.c.h; path = blockwise.h; sourceTree = "<group>"; };
		E9708AF61E49A3130029E0A5 /* cf_config.h */ = {isa = PBXFileReference; fileEncoding = 4; lastKnownFileType = sourcecode.c.h; path = cf_config.h; sourceTree = "<group>"; };
		E9708AF71E49A3130029E0A5 /* chash.c */ = {isa = PBXFileReference; fileEncoding = 4; lastKnownFileType = sourcecode.c.c; path = chash.c; sourceTree = "<group>"; };
		E9708AF81E49A3130029E0A5 /* chash.h */ = {isa = PBXFileReference; fileEncoding = 4; lastKnownFileType = sourcecode.c.h; path = chash.h; sourceTree = "<group>"; };
		E9708AF91E49A3130029E0A5 /* curve25519.c */ = {isa = PBXFileReference; fileEncoding = 4; lastKnownFileType = sourcecode.c.c; path = curve25519.c; sourceTree = "<group>"; };
		E9708AFA1E49A3130029E0A5 /* curve25519.h */ = {isa = PBXFileReference; fileEncoding = 4; lastKnownFileType = sourcecode.c.h; path = curve25519.h; sourceTree = "<group>"; };
		E9708AFC1E49A3130029E0A5 /* drbg.c */ = {isa = PBXFileReference; fileEncoding = 4; lastKnownFileType = sourcecode.c.c; path = drbg.c; sourceTree = "<group>"; };
		E9708AFD1E49A3130029E0A5 /* drbg.h */ = {isa = PBXFileReference; fileEncoding = 4; lastKnownFileType = sourcecode.c.h; path = drbg.h; sourceTree = "<group>"; };
		E9708AFE1E49A3130029E0A5 /* gcm.c */ = {isa = PBXFileReference; fileEncoding = 4; lastKnownFileType = sourcecode.c.c; path = gcm.c; sourceTree = "<group>"; };
		E9708AFF1E49A3130029E0A5 /* gf128.c */ = {isa = PBXFileReference; fileEncoding = 4; lastKnownFileType = sourcecode.c.c; path = gf128.c; sourceTree = "<group>"; };
		E9708B001E49A3130029E0A5 /* gf128.h */ = {isa = PBXFileReference; fileEncoding = 4; lastKnownFileType = sourcecode.c.h; path = gf128.h; sourceTree = "<group>"; };
		E9708B011E49A3130029E0A5 /* hmac.c */ = {isa = PBXFileReference; fileEncoding = 4; lastKnownFileType = sourcecode.c.c; path = hmac.c; sourceTree = "<group>"; };
		E9708B021E49A3130029E0A5 /* hmac.h */ = {isa = PBXFileReference; fileEncoding = 4; lastKnownFileType = sourcecode.c.h; path = hmac.h; sourceTree = "<group>"; };
		E9708B031E49A3130029E0A5 /* modes.c */ = {isa = PBXFileReference; fileEncoding = 4; lastKnownFileType = sourcecode.c.c; path = modes.c; sourceTree = "<group>"; };
		E9708B041E49A3130029E0A5 /* modes.h */ = {isa = PBXFileReference; fileEncoding = 4; lastKnownFileType = sourcecode.c.h; path = modes.h; sourceTree = "<group>"; };
		E9708B051E49A3130029E0A5 /* sha2.h */ = {isa = PBXFileReference; fileEncoding = 4; lastKnownFileType = sourcecode.c.h; path = sha2.h; sourceTree = "<group>"; };
		E9708B061E49A3130029E0A5 /* sha256.c */ = {isa = PBXFileReference; fileEncoding = 4; lastKnownFileType = sourcecode.c.c; path = sha256.c; sourceTree = "<group>"; };
		E9708B071E49A3130029E0A5 /* tassert.h */ = {isa = PBXFileReference; fileEncoding = 4; lastKnownFileType = sourcecode.c.h; path = tassert.h; sourceTree = "<group>"; };
		E9708B1B1E49A3480029E0A5 /* handy.h */ = {isa = PBXFileReference; fileEncoding = 4; lastKnownFileType = sourcecode.c.h; path = handy.h; sourceTree = "<group>"; };
		E987E5551FD7BE1D00DE4346 /* bit_cost.c */ = {isa = PBXFileReference; fileEncoding = 4; lastKnownFileType = sourcecode.c.c; path = bit_cost.c; sourceTree = "<group>"; };
		E987E5561FD7BE1D00DE4346 /* memory.h */ = {isa = PBXFileReference; fileEncoding = 4; lastKnownFileType = sourcecode.c.h; path = memory.h; sourceTree = "<group>"; };
		E987E5571FD7BE1D00DE4346 /* brotli_bit_stream.h */ = {isa = PBXFileReference; fileEncoding = 4; lastKnownFileType = sourcecode.c.h; path = brotli_bit_stream.h; sourceTree = "<group>"; };
		E987E5581FD7BE1D00DE4346 /* command.h */ = {isa = PBXFileReference; fileEncoding = 4; lastKnownFileType = sourcecode.c.h; path = command.h; sourceTree = "<group>"; };
		E987E5591FD7BE1D00DE4346 /* context.h */ = {isa = PBXFileReference; fileEncoding = 4; lastKnownFileType = sourcecode.c.h; path = context.h; sourceTree = "<group>"; };
		E987E55A1FD7BE1D00DE4346 /* dictionary_hash.c */ = {isa = PBXFileReference; fileEncoding = 4; lastKnownFileType = sourcecode.c.c; path = dictionary_hash.c; sourceTree = "<group>"; };
		E987E55B1FD7BE1E00DE4346 /* hash_to_binary_tree_inc.h */ = {isa = PBXFileReference; fileEncoding = 4; lastKnownFileType = sourcecode.c.h; path = hash_to_binary_tree_inc.h; sourceTree = "<group>"; };
		E987E55C1FD7BE1E00DE4346 /* histogram_inc.h */ = {isa = PBXFileReference; fileEncoding = 4; lastKnownFileType = sourcecode.c.h; path = histogram_inc.h; sourceTree = "<group>"; };
		E987E55D1FD7BE1E00DE4346 /* metablock_inc.h */ = {isa = PBXFileReference; fileEncoding = 4; lastKnownFileType = sourcecode.c.h; path = metablock_inc.h; sourceTree = "<group>"; };
		E987E55E1FD7BE1E00DE4346 /* hash_longest_match_inc.h */ = {isa = PBXFileReference; fileEncoding = 4; lastKnownFileType = sourcecode.c.h; path = hash_longest_match_inc.h; sourceTree = "<group>"; };
		E987E55F1FD7BE1E00DE4346 /* bit_cost.h */ = {isa = PBXFileReference; fileEncoding = 4; lastKnownFileType = sourcecode.c.h; path = bit_cost.h; sourceTree = "<group>"; };
		E987E5601FD7BE1E00DE4346 /* bit_cost_inc.h */ = {isa = PBXFileReference; fileEncoding = 4; lastKnownFileType = sourcecode.c.h; path = bit_cost_inc.h; sourceTree = "<group>"; };
		E987E5611FD7BE1E00DE4346 /* backward_references.h */ = {isa = PBXFileReference; fileEncoding = 4; lastKnownFileType = sourcecode.c.h; path = backward_references.h; sourceTree = "<group>"; };
		E987E5621FD7BE1E00DE4346 /* cluster_inc.h */ = {isa = PBXFileReference; fileEncoding = 4; lastKnownFileType = sourcecode.c.h; path = cluster_inc.h; sourceTree = "<group>"; };
		E987E5631FD7BE1E00DE4346 /* literal_cost.c */ = {isa = PBXFileReference; fileEncoding = 4; lastKnownFileType = sourcecode.c.c; path = literal_cost.c; sourceTree = "<group>"; };
		E987E5641FD7BE1E00DE4346 /* static_dict_lut.h */ = {isa = PBXFileReference; fileEncoding = 4; lastKnownFileType = sourcecode.c.h; path = static_dict_lut.h; sourceTree = "<group>"; };
		E987E5651FD7BE1E00DE4346 /* compress_fragment_two_pass.c */ = {isa = PBXFileReference; fileEncoding = 4; lastKnownFileType = sourcecode.c.c; path = compress_fragment_two_pass.c; sourceTree = "<group>"; };
		E987E5661FD7BE1E00DE4346 /* entropy_encode.c */ = {isa = PBXFileReference; fileEncoding = 4; lastKnownFileType = sourcecode.c.c; path = entropy_encode.c; sourceTree = "<group>"; };
		E987E5671FD7BE1E00DE4346 /* ringbuffer.h */ = {isa = PBXFileReference; fileEncoding = 4; lastKnownFileType = sourcecode.c.h; path = ringbuffer.h; sourceTree = "<group>"; };
		E987E5681FD7BE1F00DE4346 /* hash.h */ = {isa = PBXFileReference; fileEncoding = 4; lastKnownFileType = sourcecode.c.h; path = hash.h; sourceTree = "<group>"; };
		E987E5691FD7BE1F00DE4346 /* compress_fragment_two_pass.h */ = {isa = PBXFileReference; fileEncoding = 4; lastKnownFileType = sourcecode.c.h; path = compress_fragment_two_pass.h; sourceTree = "<group>"; };
		E987E56A1FD7BE1F00DE4346 /* utf8_util.h */ = {isa = PBXFileReference; fileEncoding = 4; lastKnownFileType = sourcecode.c.h; path = utf8_util.h; sourceTree = "<group>"; };
		E987E56B1FD7BE1F00DE4346 /* entropy_encode_static.h */ = {isa = PBXFileReference; fileEncoding = 4; lastKnownFileType = sourcecode.c.h; path = entropy_encode_static.h; sourceTree = "<group>"; };
		E987E56C1FD7BE1F00DE4346 /* memory.c */ = {isa = PBXFileReference; fileEncoding = 4; lastKnownFileType = sourcecode.c.c; path = memory.c; sourceTree = "<group>"; };
		E987E56D1FD7BE1F00DE4346 /* find_match_length.h */ = {isa = PBXFileReference; fileEncoding = 4; lastKnownFileType = sourcecode.c.h; path = find_match_length.h; sourceTree = "<group>"; };
		E987E56E1FD7BE1F00DE4346 /* prefix.h */ = {isa = PBXFileReference; fileEncoding = 4; lastKnownFileType = sourcecode.c.h; path = prefix.h; sourceTree = "<group>"; };
		E987E56F1FD7BE1F00DE4346 /* backward_references.c */ = {isa = PBXFileReference; fileEncoding = 4; lastKnownFileType = sourcecode.c.c; path = backward_references.c; sourceTree = "<group>"; };
		E987E5701FD7BE1F00DE4346 /* cluster.h */ = {isa = PBXFileReference; fileEncoding = 4; lastKnownFileType = sourcecode.c.h; path = cluster.h; sourceTree = "<group>"; };
		E987E5711FD7BE1F00DE4346 /* hash_longest_match64_inc.h */ = {isa = PBXFileReference; fileEncoding = 4; lastKnownFileType = sourcecode.c.h; path = hash_longest_match64_inc.h; sourceTree = "<group>"; };
		E987E5721FD7BE2000DE4346 /* backward_references_hq.h */ = {isa = PBXFileReference; fileEncoding = 4; lastKnownFileType = sourcecode.c.h; path = backward_references_hq.h; sourceTree = "<group>"; };
		E987E5731FD7BE2000DE4346 /* block_splitter.c */ = {isa = PBXFileReference; fileEncoding = 4; lastKnownFileType = sourcecode.c.c; path = block_splitter.c; sourceTree = "<group>"; };
		E987E5741FD7BE2000DE4346 /* histogram.c */ = {isa = PBXFileReference; fileEncoding = 4; lastKnownFileType = sourcecode.c.c; path = histogram.c; sourceTree = "<group>"; };
		E987E5751FD7BE2000DE4346 /* metablock.h */ = {isa = PBXFileReference; fileEncoding = 4; lastKnownFileType = sourcecode.c.h; path = metablock.h; sourceTree = "<group>"; };
		E987E5761FD7BE2000DE4346 /* block_encoder_inc.h */ = {isa = PBXFileReference; fileEncoding = 4; lastKnownFileType = sourcecode.c.h; path = block_encoder_inc.h; sourceTree = "<group>"; };
		E987E5771FD7BE2000DE4346 /* compress_fragment.h */ = {isa = PBXFileReference; fileEncoding = 4; lastKnownFileType = sourcecode.c.h; path = compress_fragment.h; sourceTree = "<group>"; };
		E987E5781FD7BE2000DE4346 /* quality.h */ = {isa = PBXFileReference; fileEncoding = 4; lastKnownFileType = sourcecode.c.h; path = quality.h; sourceTree = "<group>"; };
		E987E5791FD7BE2000DE4346 /* hash_forgetful_chain_inc.h */ = {isa = PBXFileReference; fileEncoding = 4; lastKnownFileType = sourcecode.c.h; path = hash_forgetful_chain_inc.h; sourceTree = "<group>"; };
		E987E57A1FD7BE2000DE4346 /* backward_references_hq.c */ = {isa = PBXFileReference; fileEncoding = 4; lastKnownFileType = sourcecode.c.c; path = backward_references_hq.c; sourceTree = "<group>"; };
		E987E57B1FD7BE2000DE4346 /* entropy_encode.h */ = {isa = PBXFileReference; fileEncoding = 4; lastKnownFileType = sourcecode.c.h; path = entropy_encode.h; sourceTree = "<group>"; };
		E987E57C1FD7BE2100DE4346 /* static_dict.h */ = {isa = PBXFileReference; fileEncoding = 4; lastKnownFileType = sourcecode.c.h; path = static_dict.h; sourceTree = "<group>"; };
		E987E57D1FD7BE2100DE4346 /* compress_fragment.c */ = {isa = PBXFileReference; fileEncoding = 4; lastKnownFileType = sourcecode.c.c; path = compress_fragment.c; sourceTree = "<group>"; };
		E987E57E1FD7BE2100DE4346 /* encode.c */ = {isa = PBXFileReference; fileEncoding = 4; lastKnownFileType = sourcecode.c.c; path = encode.c; sourceTree = "<group>"; };
		E987E57F1FD7BE2100DE4346 /* write_bits.h */ = {isa = PBXFileReference; fileEncoding = 4; lastKnownFileType = sourcecode.c.h; path = write_bits.h; sourceTree = "<group>"; };
		E987E5801FD7BE2100DE4346 /* metablock.c */ = {isa = PBXFileReference; fileEncoding = 4; lastKnownFileType = sourcecode.c.c; path = metablock.c; sourceTree = "<group>"; };
		E987E5811FD7BE2100DE4346 /* block_splitter.h */ = {isa = PBXFileReference; fileEncoding = 4; lastKnownFileType = sourcecode.c.h; path = block_splitter.h; sourceTree = "<group>"; };
		E987E5821FD7BE2100DE4346 /* dictionary_hash.h */ = {isa = PBXFileReference; fileEncoding = 4; lastKnownFileType = sourcecode.c.h; path = dictionary_hash.h; sourceTree = "<group>"; };
		E987E5831FD7BE2200DE4346 /* histogram.h */ = {isa = PBXFileReference; fileEncoding = 4; lastKnownFileType = sourcecode.c.h; path = histogram.h; sourceTree = "<group>"; };
		E987E5841FD7BE2200DE4346 /* block_splitter_inc.h */ = {isa = PBXFileReference; fileEncoding = 4; lastKnownFileType = sourcecode.c.h; path = block_splitter_inc.h; sourceTree = "<group>"; };
		E987E5851FD7BE2200DE4346 /* hash_longest_match_quickly_inc.h */ = {isa = PBXFileReference; fileEncoding = 4; lastKnownFileType = sourcecode.c.h; path = hash_longest_match_quickly_inc.h; sourceTree = "<group>"; };
		E987E5861FD7BE2200DE4346 /* utf8_util.c */ = {isa = PBXFileReference; fileEncoding = 4; lastKnownFileType = sourcecode.c.c; path = utf8_util.c; sourceTree = "<group>"; };
		E987E5871FD7BE2200DE4346 /* brotli_bit_stream.c */ = {isa = PBXFileReference; fileEncoding = 4; lastKnownFileType = sourcecode.c.c; path = brotli_bit_stream.c; sourceTree = "<group>"; };
		E987E5881FD7BE2200DE4346 /* literal_cost.h */ = {isa = PBXFileReference; fileEncoding = 4; lastKnownFileType = sourcecode.c.h; path = literal_cost.h; sourceTree = "<group>"; };
		E987E5891FD7BE2200DE4346 /* port.h */ = {isa = PBXFileReference; fileEncoding = 4; lastKnownFileType = sourcecode.c.h; path = port.h; sourceTree = "<group>"; };
		E987E58A1FD7BE2300DE4346 /* fast_log.h */ = {isa = PBXFileReference; fileEncoding = 4; lastKnownFileType = sourcecode.c.h; path = fast_log.h; sourceTree = "<group>"; };
		E987E58B1FD7BE2300DE4346 /* cluster.c */ = {isa = PBXFileReference; fileEncoding = 4; lastKnownFileType = sourcecode.c.c; path = cluster.c; sourceTree = "<group>"; };
		E987E58C1FD7BE2300DE4346 /* static_dict.c */ = {isa = PBXFileReference; fileEncoding = 4; lastKnownFileType = sourcecode.c.c; path = static_dict.c; sourceTree = "<group>"; };
		E987E58D1FD7BE2300DE4346 /* backward_references_inc.h */ = {isa = PBXFileReference; fileEncoding = 4; lastKnownFileType = sourcecode.c.h; path = backward_references_inc.h; sourceTree = "<group>"; };
		E987E5C91FD7BE5700DE4346 /* types.h */ = {isa = PBXFileReference; fileEncoding = 4; lastKnownFileType = sourcecode.c.h; path = types.h; sourceTree = "<group>"; };
		E987E5CA1FD7BE5700DE4346 /* encode.h */ = {isa = PBXFileReference; fileEncoding = 4; lastKnownFileType = sourcecode.c.h; path = encode.h; sourceTree = "<group>"; };
		E987E5CB1FD7BE5700DE4346 /* port.h */ = {isa = PBXFileReference; fileEncoding = 4; lastKnownFileType = sourcecode.c.h; path = port.h; sourceTree = "<group>"; };
		E987E5E01FD7EB7800DE4346 /* constants.h */ = {isa = PBXFileReference; fileEncoding = 4; lastKnownFileType = sourcecode.c.h; path = constants.h; sourceTree = "<group>"; };
		E987E5E21FD7EB7E00DE4346 /* version.h */ = {isa = PBXFileReference; fileEncoding = 4; lastKnownFileType = sourcecode.c.h; path = version.h; sourceTree = "<group>"; };
		E987E5E31FD7EB7E00DE4346 /* dictionary.c */ = {isa = PBXFileReference; fileEncoding = 4; lastKnownFileType = sourcecode.c.c; path = dictionary.c; sourceTree = "<group>"; };
		E987E5E41FD7EB7F00DE4346 /* dictionary.h */ = {isa = PBXFileReference; fileEncoding = 4; lastKnownFileType = sourcecode.c.h; path = dictionary.h; sourceTree = "<group>"; };
		E9A410951F9EA2E400D9B0FB /* 50reverse-proxy-multiple-backends-with-down.t */ = {isa = PBXFileReference; fileEncoding = 4; lastKnownFileType = text; path = "50reverse-proxy-multiple-backends-with-down.t"; sourceTree = "<group>"; xcLanguageSpecificationIdentifier = xcode.lang.perl; };
		E9A410961F9EA2F100D9B0FB /* 50reverse-proxy-multiple-backends.t */ = {isa = PBXFileReference; fileEncoding = 4; lastKnownFileType = text; path = "50reverse-proxy-multiple-backends.t"; sourceTree = "<group>"; xcLanguageSpecificationIdentifier = xcode.lang.perl; };
		E9A410971F9EA2F200D9B0FB /* 50reverse-proxy-round-robin.t */ = {isa = PBXFileReference; fileEncoding = 4; lastKnownFileType = text; path = "50reverse-proxy-round-robin.t"; sourceTree = "<group>"; xcLanguageSpecificationIdentifier = xcode.lang.perl; };
		E9BC76BF1EE3D71000EB7A09 /* 40redis-session-resumption.t */ = {isa = PBXFileReference; fileEncoding = 4; lastKnownFileType = text; path = "40redis-session-resumption.t"; sourceTree = "<group>"; xcLanguageSpecificationIdentifier = xcode.lang.perl; };
		E9BC76C01EE3D8A100EB7A09 /* 40server-push-attrs.t */ = {isa = PBXFileReference; fileEncoding = 4; lastKnownFileType = text; path = "40server-push-attrs.t"; sourceTree = "<group>"; xcLanguageSpecificationIdentifier = xcode.lang.perl; };
		E9BC76C11EE3D9A900EB7A09 /* 50compress-hint.t */ = {isa = PBXFileReference; fileEncoding = 4; lastKnownFileType = text; path = "50compress-hint.t"; sourceTree = "<group>"; xcLanguageSpecificationIdentifier = xcode.lang.perl; };
		E9BC76C21EE3DAA900EB7A09 /* 50reverse-proxy-added-headers.t */ = {isa = PBXFileReference; fileEncoding = 4; lastKnownFileType = text; path = "50reverse-proxy-added-headers.t"; sourceTree = "<group>"; xcLanguageSpecificationIdentifier = xcode.lang.perl; };
		E9BC76C31EE4AA4600EB7A09 /* 50reverse-proxy-preserve-case.t */ = {isa = PBXFileReference; fileEncoding = 4; lastKnownFileType = text; path = "50reverse-proxy-preserve-case.t"; sourceTree = "<group>"; xcLanguageSpecificationIdentifier = xcode.lang.perl; };
		E9BC76C41EE4AA9700EB7A09 /* 50reverse-proxy-session-resumption.t */ = {isa = PBXFileReference; fileEncoding = 4; lastKnownFileType = text; path = "50reverse-proxy-session-resumption.t"; sourceTree = "<group>"; xcLanguageSpecificationIdentifier = xcode.lang.perl; };
		E9BC76C51EE4AB6C00EB7A09 /* 80graceful-shutdown.t */ = {isa = PBXFileReference; fileEncoding = 4; lastKnownFileType = text; path = "80graceful-shutdown.t"; sourceTree = "<group>"; xcLanguageSpecificationIdentifier = xcode.lang.perl; };
		E9BC76E21F00E6DA00EB7A09 /* poly1305.h */ = {isa = PBXFileReference; fileEncoding = 4; lastKnownFileType = sourcecode.c.h; path = poly1305.h; sourceTree = "<group>"; };
		E9BC76E41F00E70700EB7A09 /* salsa20.h */ = {isa = PBXFileReference; fileEncoding = 4; lastKnownFileType = sourcecode.c.h; path = salsa20.h; sourceTree = "<group>"; };
		E9BC76E61F00E72D00EB7A09 /* chacha20.c */ = {isa = PBXFileReference; fileEncoding = 4; lastKnownFileType = sourcecode.c.c; path = chacha20.c; sourceTree = "<group>"; };
		E9BC76E91F00E74C00EB7A09 /* poly1305.c */ = {isa = PBXFileReference; fileEncoding = 4; lastKnownFileType = sourcecode.c.c; path = poly1305.c; sourceTree = "<group>"; };
		E9BCE6911FF326AC003CEA11 /* 80no-handler-vs-h2-post.t */ = {isa = PBXFileReference; fileEncoding = 4; lastKnownFileType = text; path = "80no-handler-vs-h2-post.t"; sourceTree = "<group>"; xcLanguageSpecificationIdentifier = xcode.lang.perl; };
		E9BCE6921FF344D4003CEA11 /* 40http2-request-window-size.t */ = {isa = PBXFileReference; fileEncoding = 4; lastKnownFileType = text; path = "40http2-request-window-size.t"; sourceTree = "<group>"; xcLanguageSpecificationIdentifier = xcode.lang.perl; };
		E9BCE6931FF35502003CEA11 /* 50mruby-channel.t */ = {isa = PBXFileReference; fileEncoding = 4; lastKnownFileType = text; path = "50mruby-channel.t"; sourceTree = "<group>"; xcLanguageSpecificationIdentifier = xcode.lang.perl; };
		E9CD04271F8F1D5D00524877 /* Changes */ = {isa = PBXFileReference; fileEncoding = 4; lastKnownFileType = text; path = Changes; sourceTree = "<group>"; };
		E9CD04281F8F1D7500524877 /* CONTRIBUTING.md */ = {isa = PBXFileReference; fileEncoding = 4; lastKnownFileType = net.daringfireball.markdown; path = CONTRIBUTING.md; sourceTree = "<group>"; };
		E9CD04291F8F1D7F00524877 /* README.md */ = {isa = PBXFileReference; fileEncoding = 4; lastKnownFileType = net.daringfireball.markdown; path = README.md; sourceTree = "<group>"; };
		E9CD042A1F8F1D8A00524877 /* LICENSE */ = {isa = PBXFileReference; fileEncoding = 4; lastKnownFileType = text; path = LICENSE; sourceTree = "<group>"; };
		E9F677CA1FF47BD0006476D3 /* 40http2-h2spec.t */ = {isa = PBXFileReference; fileEncoding = 4; lastKnownFileType = text; path = "40http2-h2spec.t"; sourceTree = "<group>"; xcLanguageSpecificationIdentifier = xcode.lang.perl; };
		E9F677CB1FF62216006476D3 /* 50reverse-proxy-chunk-trailing-headers.t */ = {isa = PBXFileReference; fileEncoding = 4; lastKnownFileType = text; path = "50reverse-proxy-chunk-trailing-headers.t"; sourceTree = "<group>"; xcLanguageSpecificationIdentifier = xcode.lang.perl; };
		E9F677CC1FF62216006476D3 /* 50reverse-proxy-chunk-timeout-2.t */ = {isa = PBXFileReference; fileEncoding = 4; lastKnownFileType = text; path = "50reverse-proxy-chunk-timeout-2.t"; sourceTree = "<group>"; xcLanguageSpecificationIdentifier = xcode.lang.perl; };
		E9F677CD1FF62216006476D3 /* 50reverse-proxy-drop-headers.t */ = {isa = PBXFileReference; fileEncoding = 4; lastKnownFileType = text; path = "50reverse-proxy-drop-headers.t"; sourceTree = "<group>"; xcLanguageSpecificationIdentifier = xcode.lang.perl; };
		E9F677CE1FF62217006476D3 /* 50reverse-proxy-chunk-sizes.t */ = {isa = PBXFileReference; fileEncoding = 4; lastKnownFileType = text; path = "50reverse-proxy-chunk-sizes.t"; sourceTree = "<group>"; xcLanguageSpecificationIdentifier = xcode.lang.perl; };
		E9F677CF1FF62217006476D3 /* 50reverse-proxy-chunk-timeout-1.t */ = {isa = PBXFileReference; fileEncoding = 4; lastKnownFileType = text; path = "50reverse-proxy-chunk-timeout-1.t"; sourceTree = "<group>"; xcLanguageSpecificationIdentifier = xcode.lang.perl; };
		E9F677D01FF62228006476D3 /* 50reverse-proxy-serialize-posts-3.t */ = {isa = PBXFileReference; fileEncoding = 4; lastKnownFileType = text; path = "50reverse-proxy-serialize-posts-3.t"; sourceTree = "<group>"; xcLanguageSpecificationIdentifier = xcode.lang.perl; };
		E9F677D11FF62228006476D3 /* 50reverse-proxy-serialize-posts.t */ = {isa = PBXFileReference; fileEncoding = 4; lastKnownFileType = text; path = "50reverse-proxy-serialize-posts.t"; sourceTree = "<group>"; xcLanguageSpecificationIdentifier = xcode.lang.perl; };
		E9F677D21FF62228006476D3 /* 50reverse-proxy-serialize-posts-2.t */ = {isa = PBXFileReference; fileEncoding = 4; lastKnownFileType = text; path = "50reverse-proxy-serialize-posts-2.t"; sourceTree = "<group>"; xcLanguageSpecificationIdentifier = xcode.lang.perl; };
		E9F677D32004CCCA006476D3 /* 50zero-sized-timeout.t */ = {isa = PBXFileReference; fileEncoding = 4; lastKnownFileType = text; path = "50zero-sized-timeout.t"; sourceTree = "<group>"; xcLanguageSpecificationIdentifier = xcode.lang.perl; };
		E9F677D82008686B006476D3 /* 40tls13-early-data.t */ = {isa = PBXFileReference; fileEncoding = 4; lastKnownFileType = text; path = "40tls13-early-data.t"; sourceTree = "<group>"; xcLanguageSpecificationIdentifier = xcode.lang.perl; };
/* End PBXFileReference section */

/* Begin PBXFrameworksBuildPhase section */
		08790E081D8BD7F100A04BC1 /* Frameworks */ = {
			isa = PBXFrameworksBuildPhase;
			buildActionMask = 2147483647;
			files = (
				08790E091D8BD7F100A04BC1 /* libh2o.a in Frameworks */,
			);
			runOnlyForDeploymentPostprocessing = 0;
		};
		1079231219A320A700C52AD6 /* Frameworks */ = {
			isa = PBXFrameworksBuildPhase;
			buildActionMask = 2147483647;
			files = (
			);
			runOnlyForDeploymentPostprocessing = 0;
		};
		107923D619A321F400C52AD6 /* Frameworks */ = {
			isa = PBXFrameworksBuildPhase;
			buildActionMask = 2147483647;
			files = (
				1079240119A3241A00C52AD6 /* libh2o.a in Frameworks */,
			);
			runOnlyForDeploymentPostprocessing = 0;
		};
		1079240719A3247A00C52AD6 /* Frameworks */ = {
			isa = PBXFrameworksBuildPhase;
			buildActionMask = 2147483647;
			files = (
				1079240819A3247A00C52AD6 /* libh2o.a in Frameworks */,
			);
			runOnlyForDeploymentPostprocessing = 0;
		};
		1079242F19A3260E00C52AD6 /* Frameworks */ = {
			isa = PBXFrameworksBuildPhase;
			buildActionMask = 2147483647;
			files = (
				1079243019A3260E00C52AD6 /* libh2o.a in Frameworks */,
			);
			runOnlyForDeploymentPostprocessing = 0;
		};
		10D0904919F0CA9C0043D458 /* Frameworks */ = {
			isa = PBXFrameworksBuildPhase;
			buildActionMask = 2147483647;
			files = (
				10D0904A19F0CA9C0043D458 /* libh2o.a in Frameworks */,
			);
			runOnlyForDeploymentPostprocessing = 0;
		};
		10D0906119F38B2E0043D458 /* Frameworks */ = {
			isa = PBXFrameworksBuildPhase;
			buildActionMask = 2147483647;
			files = (
				10D0906219F38B2E0043D458 /* libh2o.a in Frameworks */,
			);
			runOnlyForDeploymentPostprocessing = 0;
		};
		10EA45D71D0949BF00769A2B /* Frameworks */ = {
			isa = PBXFrameworksBuildPhase;
			buildActionMask = 2147483647;
			files = (
				10EA45D81D0949BF00769A2B /* libh2o.a in Frameworks */,
			);
			runOnlyForDeploymentPostprocessing = 0;
		};
		10F417CB19C1907B00B6E31A /* Frameworks */ = {
			isa = PBXFrameworksBuildPhase;
			buildActionMask = 2147483647;
			files = (
			);
			runOnlyForDeploymentPostprocessing = 0;
		};
/* End PBXFrameworksBuildPhase section */

/* Begin PBXGroup section */
		08B4D4391D75A2950079DFB5 /* hiredis */ = {
			isa = PBXGroup;
			children = (
				0812AB1C1D7FCFEB00004F23 /* async.c */,
				0812AB1D1D7FCFEB00004F23 /* async.h */,
				0812AB1E1D7FCFEB00004F23 /* hiredis.c */,
				0812AB1F1D7FCFEB00004F23 /* hiredis.h */,
				08790DD91D80153600A04BC1 /* net.c */,
				08790DDD1D8015A400A04BC1 /* net.h */,
				0812AB291D7FD54700004F23 /* read.c */,
				0812AB2A1D7FD54700004F23 /* read.h */,
				08790DDB1D80154C00A04BC1 /* sds.c */,
				08790DDE1D8015A400A04BC1 /* sds.h */,
			);
			path = hiredis;
			sourceTree = "<group>";
		};
		100A550D1C2BB12A00C4E3E0 /* mruby */ = {
			isa = PBXGroup;
			children = (
				7DC64F521FEB78AD00587150 /* sender.c */,
				08E9CC4D1E41F6660049DD26 /* embedded.c.h */,
				100A550E1C2BB15100C4E3E0 /* http_request.c */,
				7D0285C81EF422D40094292B /* sleep.c */,
				7DF26B071FBC020600FBE2E7 /* middleware.c */,
				7D9FA5381FC323AC00189F88 /* channel.c */,
			);
			path = mruby;
			sourceTree = "<group>";
		};
		104B9A3F1A5CD684009EEE64 /* share */ = {
			isa = PBXGroup;
			children = (
				104B9A431A5D0028009EEE64 /* h2o */,
			);
			path = share;
			sourceTree = "<group>";
		};
		104B9A431A5D0028009EEE64 /* h2o */ = {
			isa = PBXGroup;
			children = (
				10F4EB881C195B5C003DA150 /* mruby */,
				10835E061C9B8E8000197E59 /* status */,
				10A60DE91B0D87FE006E38EC /* annotate-backtrace-symbols */,
				104B9A401A5CD69B009EEE64 /* fetch-ocsp-response */,
				10FCC1411B2FCC6B00F13674 /* kill-on-close */,
			);
			path = h2o;
			sourceTree = "<group>";
		};
		104B9A4A1A5FA7E5009EEE64 /* common */ = {
			isa = PBXGroup;
			children = (
				D08137371FD400F4004679DF /* balancer */,
				10DA969D1CD2BFAC00679165 /* cache.c */,
				107D4D541B5B30EE004A9B21 /* file.c */,
				1044812F1BFD10450007863F /* filecache.c */,
				1058C8891AA6E5E3008D6180 /* hostinfo.c */,
				10D0905419F102C70043D458 /* http1client.c */,
				10A3D3D11B4CDBDC00327CF9 /* memcached.c */,
				08790DE31D8276EA00A04BC1 /* redis.c */,
				107923BA19A3217300C52AD6 /* memory.c */,
				10AA2EAB1A8DE0AE004322AC /* multithread.c */,
				104B9A241A4A4FEE009EEE64 /* serverutil.c */,
				101788B119B561AA0084C6D8 /* socket.c */,
				1065E70919BF18A600686E72 /* socket */,
				10EC2A371A0B4DC70083514F /* socketpool.c */,
				10D0905A19F230280043D458 /* string.c */,
				10AA2E951A80A612004322AC /* time.c */,
				1065E6F819BEBAC600686E72 /* timeout.c */,
				10AA2EA01A88082E004322AC /* url.c */,
			);
			path = common;
			sourceTree = "<group>";
		};
		104B9A4B1A5FA804009EEE64 /* handler */ = {
			isa = PBXGroup;
			children = (
				105534D91A3C7A2000627ECB /* configurator */,
				101B670B19ADD3380084A351 /* access_log.c */,
				107923AE19A3217300C52AD6 /* chunked.c */,
				1070866B1B787D06002B8F18 /* compress.c */,
				107E340E1C7EB10700AEF5F8 /* compress */,
				106C22FE1C05436100405689 /* errordoc.c */,
				104B9A501A5FB096009EEE64 /* expires.c */,
				10BCF2FC1B168CAE0076939D /* fastcgi.c */,
				107923AF19A3217300C52AD6 /* file.c */,
				105534E91A42A83700627ECB /* file */,
				10AA2EBD1AA019D8004322AC /* headers.c */,
				E90A95F21E30795100483D6C /* headers_util.c */,
				107923BB19A3217300C52AD6 /* mimemap.c */,
				108867731AD9061100987967 /* mimemap */,
				10B38A651B8D345D007DC191 /* mruby.c */,
				100A550D1C2BB12A00C4E3E0 /* mruby */,
				10D0907219F633B00043D458 /* proxy.c */,
				10AA2EA41A8D9999004322AC /* redirect.c */,
				10AA2EC31AA0403A004322AC /* reproxy.c */,
				10835E021C9A860000197E59 /* status.c */,
				10C45D521CFE9B180096DB06 /* status */,
				10C45D501CFD160A0096DB06 /* throttle_resp.c */,
				084FC7C01D54B90D00E89F66 /* http2_debug_state.c */,
			);
			path = handler;
			sourceTree = "<group>";
		};
		104B9A4C1A5FA8B5009EEE64 /* core */ = {
			isa = PBXGroup;
			children = (
				105534EE1A440FC800627ECB /* config.c */,
				10F4180419CA75C500B6E31A /* configurator.c */,
				107923B919A3217300C52AD6 /* context.c */,
				107923B019A3217300C52AD6 /* headers.c */,
				10835E001C9A6C2400197E59 /* logconf.c */,
				10AA2EBB1A9EEDF8004322AC /* proxy.c */,
				107923BC19A3217300C52AD6 /* request.c */,
				107923BF19A3217300C52AD6 /* token.c */,
				1079245319A32C0800C52AD6 /* token_table.h */,
				107923C019A3217300C52AD6 /* util.c */,
			);
			path = core;
			sourceTree = "<group>";
		};
		104B9A4D1A5FAA7B009EEE64 /* common */ = {
			isa = PBXGroup;
			children = (
				D081373C1FD40431004679DF /* balancer */,
				10DA969F1CD2BFEE00679165 /* cache.c */,
				10F9F2661AFC5F550056F26B /* hostinfo.c */,
				10AA2EAD1A8E22DA004322AC /* multithread.c */,
				104B9A271A4A5139009EEE64 /* serverutil.c */,
				103BAB351B130666000694F4 /* socket.c */,
				105534C61A3BB29100627ECB /* string.c */,
				10AA2E981A81F68A004322AC /* time.c */,
				10AA2EA21A88090B004322AC /* url.c */,
			);
			path = common;
			sourceTree = "<group>";
		};
		104B9A4E1A5FAA91009EEE64 /* core */ = {
			isa = PBXGroup;
			children = (
				104B9A471A5F9472009EEE64 /* headers.c */,
				105534C81A3BB41C00627ECB /* proxy.c */,
				1070E1621B4508B0001CCAFA /* util.c */,
			);
			path = core;
			sourceTree = "<group>";
		};
		104B9A4F1A5FAAA5009EEE64 /* handler */ = {
			isa = PBXGroup;
			children = (
				10BCF3001B214C460076939D /* fastcgi.c */,
				105534BD1A3B8F7700627ECB /* file.c */,
				1070866F1B7925D5002B8F18 /* compress.c */,
				105534C21A3B917000627ECB /* mimemap.c */,
				1058C87C1AA41789008D6180 /* headers.c */,
				10F9F2641AF4795D0056F26B /* redirect.c */,
			);
			path = handler;
			sourceTree = "<group>";
		};
		105534BF1A3B90E600627ECB /* http2 */ = {
			isa = PBXGroup;
			children = (
				1024A3FF1D23606300EB13F1 /* cache_digests.c */,
				107086691B70A00F002B8F18 /* casper.c */,
				105534C01A3B911300627ECB /* hpack.c */,
				10E299591A68D03100701AA6 /* scheduler.c */,
			);
			path = http2;
			sourceTree = "<group>";
		};
		105534C41A3BB1C300627ECB /* 00unit */ = {
			isa = PBXGroup;
			children = (
				10583BFE1AEF3652004A3AD6 /* issues */,
				105534C51A3BB1E700627ECB /* lib */,
				107D4D421B587ED6004A9B21 /* src */,
				10D0906F19F494CC0043D458 /* test.h */,
				10D0906E19F494CC0043D458 /* test.c */,
			);
			path = 00unit;
			sourceTree = "<group>";
		};
		105534C51A3BB1E700627ECB /* lib */ = {
			isa = PBXGroup;
			children = (
				104B9A4D1A5FAA7B009EEE64 /* common */,
				104B9A4E1A5FAA91009EEE64 /* core */,
				104B9A4F1A5FAAA5009EEE64 /* handler */,
				105534BF1A3B90E600627ECB /* http2 */,
			);
			path = lib;
			sourceTree = "<group>";
		};
		105534D91A3C7A2000627ECB /* configurator */ = {
			isa = PBXGroup;
			children = (
				105534DA1A3C7A5400627ECB /* access_log.c */,
				107086711B798487002B8F18 /* compress.c */,
				104B9A521A5FC7C4009EEE64 /* expires.c */,
				106C23001C0544CE00405689 /* errordoc.c */,
				10BCF2FE1B1A892F0076939D /* fastcgi.c */,
				105534DC1A3C7AA900627ECB /* file.c */,
				10AA2EBF1AA019FC004322AC /* headers.c */,
				E90A95F41E30797D00483D6C /* headers_util.c */,
				10B38A731B8D3544007DC191 /* mruby.c */,
				105534DE1A3C7B9800627ECB /* proxy.c */,
				10AA2EA61A8DA93C004322AC /* redirect.c */,
				10AA2EC11AA0402E004322AC /* reproxy.c */,
				10835E041C9B3C6200197E59 /* status.c */,
				10C45D4E1CFD15FA0096DB06 /* throttle_resp.c */,
				084FC7C31D54BB9200E89F66 /* http2_debug_state.c */,
			);
			path = configurator;
			sourceTree = "<group>";
		};
		105534E91A42A83700627ECB /* file */ = {
			isa = PBXGroup;
			children = (
				105534EC1A42AD5E00627ECB /* templates.c.h */,
				105534EA1A42A87E00627ECB /* _templates.c.h */,
			);
			path = file;
			sourceTree = "<group>";
		};
		10583BDB1AE5A1E3004A3AD6 /* srcdoc */ = {
			isa = PBXGroup;
			children = (
				10583BF31AE764A7004A3AD6 /* configure */,
				1054DF471BBBB038008347C9 /* benchmarks.mt */,
				10583BE11AE5A22D004A3AD6 /* configure.mt */,
				10583BE21AE5A22D004A3AD6 /* faq.mt */,
				10583BE31AE5A22D004A3AD6 /* index.mt */,
				10583BE41AE5A22D004A3AD6 /* install.mt */,
				10583BDC1AE5A20A004A3AD6 /* snippets */,
			);
			path = srcdoc;
			sourceTree = "<group>";
		};
		10583BDC1AE5A20A004A3AD6 /* snippets */ = {
			isa = PBXGroup;
			children = (
				10583BE01AE5A222004A3AD6 /* wrapper.mt */,
				10583BFD1AE8A7E1004A3AD6 /* directive.mt */,
			);
			path = snippets;
			sourceTree = "<group>";
		};
		10583BEC1AE5A353004A3AD6 /* doc */ = {
			isa = PBXGroup;
			children = (
				10583BF71AE783AB004A3AD6 /* assets */,
				10583BED1AE5A37B004A3AD6 /* Makefile */,
				10583BEE1AE5A37B004A3AD6 /* README.md */,
			);
			path = doc;
			sourceTree = "<group>";
		};
		10583BF31AE764A7004A3AD6 /* configure */ = {
			isa = PBXGroup;
			children = (
				10583BFB1AE78DCC004A3AD6 /* syntax_and_structure.mt */,
				10583BF51AE765E0004A3AD6 /* command_options.mt */,
				10583BF61AE765E0004A3AD6 /* quick_start.mt */,
				10583BFC1AE88782004A3AD6 /* base_directives.mt */,
				10583C011AEF86E6004A3AD6 /* http1_directives.mt */,
				10583C021AEF8C7D004A3AD6 /* http2_directives.mt */,
				10583C031AF1D7D5004A3AD6 /* access_log_directives.mt */,
				106C23041C1132E000405689 /* errordoc_directives.mt */,
				10583C041AF1F315004A3AD6 /* expires_directives.mt */,
				10FCC1431B31408B00F13674 /* fastcgi_directives.mt */,
				10583C051AF1F893004A3AD6 /* file_directives.mt */,
				1063FE901BB291300064D9C7 /* compress_directives.mt */,
				10583C061AF20BE5004A3AD6 /* headers_directives.mt */,
				1039A20A1BB89531005D3B8F /* mruby_directives.mt */,
				10583C071AF21539004A3AD6 /* proxy_directives.mt */,
				10583C081AF2188E004A3AD6 /* redirect_directives.mt */,
				10583C091AF2D302004A3AD6 /* reproxy_directives.mt */,
				10835E081CA2204E00197E59 /* status_directives.mt */,
				10955C2C1D1BA47100935796 /* throttle_response_directives.mt */,
				10952D5C1C608D19000D664C /* basic_auth.mt */,
				10952D5B1C608A6B000D664C /* cgi.mt */,
				10952D5D1C62D4DC000D664C /* mruby.mt */,
			);
			path = configure;
			sourceTree = "<group>";
		};
		10583BF71AE783AB004A3AD6 /* assets */ = {
			isa = PBXGroup;
			children = (
				10583BF81AE783BE004A3AD6 /* remotebench.png */,
				10583BF91AE783BE004A3AD6 /* searchstyle.css */,
				10583BFA1AE783BE004A3AD6 /* style.css */,
			);
			name = assets;
			sourceTree = "<group>";
		};
		10583BFE1AEF3652004A3AD6 /* issues */ = {
			isa = PBXGroup;
			children = (
				10583BFF1AEF368A004A3AD6 /* 293.c */,
				106530A51D82C09E005B2C60 /* percent-encode-zero-byte.c */,
			);
			path = issues;
			sourceTree = "<group>";
		};
		1065E6F319B9969000686E72 /* evloop */ = {
			isa = PBXGroup;
			children = (
				1070E15C1B438E8F001CCAFA /* poll.c.h */,
				1065E6F619B99E6D00686E72 /* kqueue.c.h */,
				1065E6F719B9B1AC00686E72 /* epoll.c.h */,
			);
			path = evloop;
			sourceTree = "<group>";
		};
		1065E70919BF18A600686E72 /* socket */ = {
			isa = PBXGroup;
			children = (
				1065E6EF19B8C64200686E72 /* evloop.c.h */,
				1065E6F319B9969000686E72 /* evloop */,
				1065E70719BF17FE00686E72 /* uv-binding.c.h */,
			);
			path = socket;
			sourceTree = "<group>";
		};
		10756E221AC125E00009BF57 /* yaml */ = {
			isa = PBXGroup;
			children = (
				10756E231AC126020009BF57 /* include */,
				10756E241AC126080009BF57 /* src */,
			);
			path = yaml;
			sourceTree = "<group>";
		};
		10756E231AC126020009BF57 /* include */ = {
			isa = PBXGroup;
			children = (
				10756E251AC126250009BF57 /* yaml.h */,
			);
			path = include;
			sourceTree = "<group>";
		};
		10756E241AC126080009BF57 /* src */ = {
			isa = PBXGroup;
			children = (
				10756E261AC126420009BF57 /* api.c */,
				10756E271AC126420009BF57 /* dumper.c */,
				10756E281AC126420009BF57 /* emitter.c */,
				10756E291AC126420009BF57 /* loader.c */,
				10756E2E1AC1264D0009BF57 /* parser.c */,
				10756E2F1AC1264D0009BF57 /* reader.c */,
				10756E301AC1264D0009BF57 /* scanner.c */,
				10756E311AC1264D0009BF57 /* writer.c */,
				10756E321AC1264D0009BF57 /* yaml_private.h */,
			);
			path = src;
			sourceTree = "<group>";
		};
		1079230C19A320A700C52AD6 = {
			isa = PBXGroup;
			children = (
				E9CD04271F8F1D5D00524877 /* Changes */,
				1082150B1AB26F2F00D27E66 /* cmake */,
				1082150A1AB26F2A00D27E66 /* CMakeLists.txt */,
				E9CD04281F8F1D7500524877 /* CONTRIBUTING.md */,
				E9CD042A1F8F1D8A00524877 /* LICENSE */,
				E9CD04291F8F1D7F00524877 /* README.md */,
				1079231E19A3210D00C52AD6 /* deps */,
				10583BEC1AE5A353004A3AD6 /* doc */,
				1079239E19A3215F00C52AD6 /* include */,
				107923AD19A3217300C52AD6 /* lib */,
				107923AA19A3216B00C52AD6 /* misc */,
				104B9A3F1A5CD684009EEE64 /* share */,
				10F417D419C190DD00B6E31A /* src */,
				10583BDB1AE5A1E3004A3AD6 /* srcdoc */,
				10D0906D19F494990043D458 /* t */,
				107923FE19A3239200C52AD6 /* examples */,
				1079231619A320A700C52AD6 /* Products */,
			);
			sourceTree = "<group>";
		};
		1079231619A320A700C52AD6 /* Products */ = {
			isa = PBXGroup;
			children = (
				1079231519A320A700C52AD6 /* libh2o.a */,
				107923D919A321F400C52AD6 /* examples-simple */,
				1079240D19A3247A00C52AD6 /* websocket */,
				1079243519A3260E00C52AD6 /* unittest */,
				10F417D319C1907B00B6E31A /* h2o */,
				10D0905119F0CA9C0043D458 /* examples-socket-server */,
				10D0906919F38B2E0043D458 /* examples-http1client */,
				10EA45DF1D0949BF00769A2B /* examples-latency-optimization */,
				08790E101D8BD7F100A04BC1 /* examples-redis-client */,
			);
			name = Products;
			sourceTree = "<group>";
		};
		1079231E19A3210D00C52AD6 /* deps */ = {
			isa = PBXGroup;
			children = (
				107E33ED1C7EAECD00AEF5F8 /* brotli */,
				10FCC13B1B2E4A2C00F13674 /* cloexec */,
				10F4197E1B64E6C300BEAEAC /* golombset */,
				08B4D4391D75A2950079DFB5 /* hiredis */,
				10FEF24B1D6FC8C800E11B1D /* libgkc */,
				1079231F19A3210D00C52AD6 /* klib */,
				10A3D3DC1B4FAA5900327CF9 /* libyrmcds */,
				10FFEE071BB23A730087AD75 /* neverbleed */,
				1079235619A3210D00C52AD6 /* picohttpparser */,
				10F417FB19C2D2B400B6E31A /* picotest */,
				E9708AD01E499D8B0029E0A5 /* picotls */,
				109428A91CC6C48C00E676CB /* ssl-conservatory */,
				10756E221AC125E00009BF57 /* yaml */,
				10F417FC19C2D2BA00B6E31A /* yoml */,
			);
			path = deps;
			sourceTree = "<group>";
		};
		1079231F19A3210D00C52AD6 /* klib */ = {
			isa = PBXGroup;
			children = (
				1079232619A3210D00C52AD6 /* khash.h */,
			);
			path = klib;
			sourceTree = "<group>";
		};
		1079235619A3210D00C52AD6 /* picohttpparser */ = {
			isa = PBXGroup;
			children = (
				1079235A19A3210D00C52AD6 /* picohttpparser.c */,
				1079235B19A3210D00C52AD6 /* picohttpparser.h */,
			);
			path = picohttpparser;
			sourceTree = "<group>";
		};
		1079239E19A3215F00C52AD6 /* include */ = {
			isa = PBXGroup;
			children = (
				107923A419A3215F00C52AD6 /* h2o.h */,
				1079239F19A3215F00C52AD6 /* h2o */,
			);
			path = include;
			sourceTree = "<group>";
		};
		1079239F19A3215F00C52AD6 /* h2o */ = {
			isa = PBXGroup;
			children = (
				D08137411FD408C1004679DF /* balancer.h */,
				10DA969B1CD2BF9000679165 /* cache.h */,
				1024A3FD1D22546800EB13F1 /* cache_digests.h */,
				105534D71A3C785000627ECB /* configurator.h */,
				107D4D521B5B2412004A9B21 /* file.h */,
				1044812D1BFD0FBE0007863F /* filecache.h */,
				1058C8871AA6DE4B008D6180 /* hostinfo.h */,
				107923A019A3215F00C52AD6 /* http1.h */,
				10D0905619F102DA0043D458 /* http1client.h */,
				107923A119A3215F00C52AD6 /* http2.h */,
				10AAAC621B6C7A7D004487C3 /* http2_casper.h */,
				10AA2EB61A970EFC004322AC /* http2_internal.h */,
				10AA2EB81A971280004322AC /* http2_scheduler.h */,
				10A3D3D01B4CDBC700327CF9 /* memcached.h */,
				10D0904219F0BA780043D458 /* linklist.h */,
				10D0903919F0A51C0043D458 /* memory.h */,
				10AA2EA91A8DDC57004322AC /* multithread.h */,
				10B38A711B8D34BB007DC191 /* mruby_.h */,
				1058F6EC1D7CC81E00FFFFA3 /* openssl_backport.h */,
				1047A9FE1D0E6D5900CC4BCE /* rand.h */,
				104B9A231A4A4FAF009EEE64 /* serverutil.h */,
				10D0903F19F0B90A0043D458 /* socket */,
				10D0903D19F0A8190043D458 /* socket.h */,
				10EC2A351A0B4D370083514F /* socketpool.h */,
				10D0905819F22FA10043D458 /* string_.h */,
				10AA2E931A80A592004322AC /* time_.h */,
				10D0904019F0B9CD0043D458 /* timeout.h */,
				107923A219A3215F00C52AD6 /* token.h */,
				106C22F91C040F7800405689 /* tunnel.h */,
				10AA2E9E1A8807CF004322AC /* url.h */,
				107923A319A3215F00C52AD6 /* websocket.h */,
				104B9A2C1A4BE029009EEE64 /* version.h */,
				08790DE11D8275C100A04BC1 /* redis.h */,
			);
			path = h2o;
			sourceTree = "<group>";
		};
		107923AA19A3216B00C52AD6 /* misc */ = {
			isa = PBXGroup;
			children = (
				10F4EB831C165B92003DA150 /* fastcgi-cgi.pl */,
				10583BE61AE5A322004A3AD6 /* clang-format-all.sh */,
				104960151B9D3F9100FF136D /* dump-github-repository.pl */,
				10583BE71AE5A322004A3AD6 /* install-perl-module.pl */,
				10583BE81AE5A330004A3AD6 /* libressl.mk */,
				10583BE91AE5A330004A3AD6 /* makedoc.pl */,
				10583BEA1AE5A341004A3AD6 /* picotemplate-conf.pl */,
				10583BEB1AE5A341004A3AD6 /* regen.mk */,
				107923AB19A3216B00C52AD6 /* tokens.pl */,
			);
			path = misc;
			sourceTree = "<group>";
		};
		107923AD19A3217300C52AD6 /* lib */ = {
			isa = PBXGroup;
			children = (
				104B9A4A1A5FA7E5009EEE64 /* common */,
				104B9A4C1A5FA8B5009EEE64 /* core */,
				104B9A4B1A5FA804009EEE64 /* handler */,
				107923B119A3217300C52AD6 /* http1.c */,
				107923B219A3217300C52AD6 /* http2 */,
				106C22F71C040F6400405689 /* tunnel.c */,
				107923C119A3217300C52AD6 /* websocket.c */,
			);
			path = lib;
			sourceTree = "<group>";
		};
		107923B219A3217300C52AD6 /* http2 */ = {
			isa = PBXGroup;
			children = (
				107923B519A3217300C52AD6 /* hpack_huffman_table.h */,
				107923B619A3217300C52AD6 /* hpack_static_table.h */,
				1024A3FB1D22315000EB13F1 /* cache_digests.c */,
				10AAAC641B6C9275004487C3 /* casper.c */,
				107923B319A3217300C52AD6 /* connection.c */,
				107923B819A3217300C52AD6 /* frame.c */,
				107923B419A3217300C52AD6 /* hpack.c */,
				10BA72A919AAD6300059392A /* stream.c */,
				10E299571A67E68500701AA6 /* scheduler.c */,
				080D35EA1D5E060D0029B7E5 /* http2_debug_state.c */,
			);
			path = http2;
			sourceTree = "<group>";
		};
		107923FE19A3239200C52AD6 /* examples */ = {
			isa = PBXGroup;
			children = (
				10BF213E1A087CDF008F7129 /* libh2o */,
			);
			path = examples;
			sourceTree = "<group>";
		};
		107D4D421B587ED6004A9B21 /* src */ = {
			isa = PBXGroup;
			children = (
				107D4D431B588021004A9B21 /* ssl.c */,
			);
			path = src;
			sourceTree = "<group>";
		};
		107E33ED1C7EAECD00AEF5F8 /* brotli */ = {
			isa = PBXGroup;
			children = (
				E987E5531FD7BDBB00DE4346 /* c */,
			);
			path = brotli;
			sourceTree = "<group>";
		};
		107E340E1C7EB10700AEF5F8 /* compress */ = {
			isa = PBXGroup;
			children = (
				107E340F1C7EB13F00AEF5F8 /* gzip.c */,
				107E34111C7EE0D200AEF5F8 /* brotli.c */,
			);
			path = compress;
			sourceTree = "<group>";
		};
		108215061AAD41A000D27E66 /* 50reverse-proxy */ = {
			isa = PBXGroup;
			children = (
				108215071AAD41CE00D27E66 /* test.pl */,
			);
			name = "50reverse-proxy";
			sourceTree = "<group>";
		};
		1082150B1AB26F2F00D27E66 /* cmake */ = {
			isa = PBXGroup;
			children = (
				1082150C1AB26F4700D27E66 /* FindWslay.cmake */,
				1082150D1AB26F4700D27E66 /* FindLibYAML.cmake */,
				1082150E1AB26F4700D27E66 /* FindLibUV.cmake */,
			);
			path = cmake;
			sourceTree = "<group>";
		};
		10835E061C9B8E8000197E59 /* status */ = {
			isa = PBXGroup;
			children = (
				10835E071C9B8EA700197E59 /* index.html */,
			);
			path = status;
			sourceTree = "<group>";
		};
		108867731AD9061100987967 /* mimemap */ = {
			isa = PBXGroup;
			children = (
				108867741AD9069900987967 /* defaults.c.h */,
			);
			path = mimemap;
			sourceTree = "<group>";
		};
		109428A91CC6C48C00E676CB /* ssl-conservatory */ = {
			isa = PBXGroup;
			children = (
				109428AA1CC6C4B600E676CB /* openssl */,
			);
			path = "ssl-conservatory";
			sourceTree = "<group>";
		};
		109428AA1CC6C4B600E676CB /* openssl */ = {
			isa = PBXGroup;
			children = (
				109428AB1CC6C4C700E676CB /* openssl_hostname_validation.c */,
				109428AC1CC6C4C700E676CB /* openssl_hostname_validation.h */,
			);
			path = openssl;
			sourceTree = "<group>";
		};
		10A3D3DC1B4FAA5900327CF9 /* libyrmcds */ = {
			isa = PBXGroup;
			children = (
				10A3D3FE1B4FAAF500327CF9 /* yrmcds.h */,
				1022E7C41CA8BCEB00CE2A05 /* yrmcds_portability.h */,
				1022E7C51CA8BCEB00CE2A05 /* yrmcds_text.h */,
				10A3D3ED1B4FAAEC00327CF9 /* close.c */,
				10A3D3EE1B4FAAEC00327CF9 /* connect.c */,
				10A3D3F61B4FAAF500327CF9 /* recv.c */,
				10A3D3F71B4FAAF500327CF9 /* send.c */,
				1022E7C01CA8BC9E00CE2A05 /* send_text.c */,
				10A3D3F91B4FAAF500327CF9 /* socket.c */,
				10A3D3FA1B4FAAF500327CF9 /* strerror.c */,
				1022E7C21CA8BCCE00CE2A05 /* text_mode.c */,
			);
			path = libyrmcds;
			sourceTree = "<group>";
		};
		10AA2EC51AA0557A004322AC /* assets */ = {
			isa = PBXGroup;
			children = (
				10F4EB851C1779F8003DA150 /* doc_root */,
				10AA2EC61AA05598004322AC /* upstream.psgi */,
			);
			path = assets;
			sourceTree = "<group>";
		};
		10BF213E1A087CDF008F7129 /* libh2o */ = {
			isa = PBXGroup;
			children = (
				10D0906A19F38B850043D458 /* http1client.c */,
				10D0905219F0CB130043D458 /* socket-client.c */,
				08790DF41D8BD72500A04BC1 /* redis-client.c */,
				107923FC19A3238500C52AD6 /* simple.c */,
				1079241319A324B400C52AD6 /* websocket.c */,
				10EA45E01D094A1200769A2B /* latency-optimization.c */,
			);
			path = libh2o;
			sourceTree = "<group>";
		};
		10C45D521CFE9B180096DB06 /* status */ = {
			isa = PBXGroup;
			children = (
				10FEF2491D6FC6F600E11B1D /* durations.c */,
				10C45D531CFE9B300096DB06 /* events.c */,
				10C45D541CFE9B300096DB06 /* requests.c */,
			);
			path = status;
			sourceTree = "<group>";
		};
		10D0903F19F0B90A0043D458 /* socket */ = {
			isa = PBXGroup;
			children = (
				1065E70419BF145700686E72 /* evloop.h */,
				1065E70619BF14E500686E72 /* uv-binding.h */,
			);
			path = socket;
			sourceTree = "<group>";
		};
		10D0906D19F494990043D458 /* t */ = {
			isa = PBXGroup;
			children = (
				109EEFE61D77B376001F11D1 /* README.md */,
				105534C41A3BB1C300627ECB /* 00unit */,
				105534F21A460EF600627ECB /* 00unit.evloop.t */,
				105534F31A460EF600627ECB /* 00unit.libuv.t */,
				109EEFDC1D77B350001F11D1 /* 00unit.mruby.t */,
				105534F41A460EF600627ECB /* 10http1client.t */,
				10FEF2481D6EC30800E11B1D /* 40bad-request.t */,
				104CD5021CC465AF0057C62F /* 40env.t */,
				E9F677CA1FF47BD0006476D3 /* 40http2-h2spec.t */,
				E9BCE6921FF344D4003CEA11 /* 40http2-request-window-size.t */,
				104B9A301A58F55E009EEE64 /* 40max-connections.t */,
				10A3D3D71B4F4D0900327CF9 /* 40memcached-session-resumption.t */,
				105534F51A460EF600627ECB /* 40protocol.t */,
				1070E1641B451D43001CCAFA /* 40proxy-protocol.t */,
				E9BC76BF1EE3D71000EB7A09 /* 40redis-session-resumption.t */,
				104B9A311A59D7A2009EEE64 /* 40running-user.t */,
				108215081AB14B1100D27E66 /* 40server-push.t */,
				E9BC76C01EE3D8A100EB7A09 /* 40server-push-attrs.t */,
				109EEFDE1D77B350001F11D1 /* 40server-push-multiple.t */,
				107D4D501B58B342004A9B21 /* 40session-ticket.t */,
				104B9A321A59E27A009EEE64 /* 40ssl-cipher-suite.t */,
				E9F677D82008686B006476D3 /* 40tls13-early-data.t */,
				104B9A221A47BBA1009EEE64 /* 40unix-socket.t */,
				10AA2EB31A94B66D004322AC /* 40virtual-host.t */,
				106C22FB1C0413DA00405689 /* 40websocket.t */,
				10AA2EB11A931409004322AC /* 50access-log.t */,
				109EEFD91D77B336001F11D1 /* 50chunked-encoding-proxying.t */,
				107086741B79A08D002B8F18 /* 50compress.t */,
				E9BC76C11EE3D9A900EB7A09 /* 50compress-hint.t */,
				109EEFDA1D77B336001F11D1 /* 50config-tag.t */,
				106C23021C06AB2F00405689 /* 50errordoc.t */,
				104B9A541A60773E009EEE64 /* 50expires.t */,
				10C5A6311B268632006094A6 /* 50fastcgi.t */,
				10F4EB841C16BADD003DA150 /* 50fastcgi-cgi.t */,
				10FCC1421B300A6800F13674 /* 50fastcgi-php.t */,
				105534F61A460EF600627ECB /* 50file-config.t */,
				109EEFE41D77B360001F11D1 /* 50file.t */,
				107E34231C86801E00AEF5F8 /* 50file-file.t */,
				100AE41A1B27D74800CE18BB /* 50file-range.t */,
				1058C87F1AA42568008D6180 /* 50headers.t */,
				109EEFDB1D77B336001F11D1 /* 50http2_debug_state.t */,
				105534F71A460F2E00627ECB /* 50mimemap.t */,
				10A3D3D61B4F1E3200327CF9 /* 50mruby.t */,
				109EEFDD1D77B350001F11D1 /* 50mruby-acl.t */,
				E9BCE6931FF35502003CEA11 /* 50mruby-channel.t */,
				109EEFDF1D77B350001F11D1 /* 50mruby-dos-detector.t */,
				100A550C1C22857B00C4E3E0 /* 50mruby-htpasswd.t */,
				100A55131C2E5FAC00C4E3E0 /* 50mruby-http-request.t */,
				105534F81A460F2E00627ECB /* 50post-size-limit.t */,
				10AA2EA81A8DAFD4004322AC /* 50redirect.t */,
				108215061AAD41A000D27E66 /* 50reverse-proxy */,
				108214FE1AAD34DD00D27E66 /* 50reverse-proxy-0.t */,
				E9BC76C21EE3DAA900EB7A09 /* 50reverse-proxy-added-headers.t */,
				E9F677CE1FF62217006476D3 /* 50reverse-proxy-chunk-sizes.t */,
				E9F677CF1FF62217006476D3 /* 50reverse-proxy-chunk-timeout-1.t */,
				E9F677CC1FF62216006476D3 /* 50reverse-proxy-chunk-timeout-2.t */,
				E9F677CB1FF62216006476D3 /* 50reverse-proxy-chunk-trailing-headers.t */,
				104C65021A6DF36B000AC190 /* 50reverse-proxy-config.t */,
				108102151C3DB05100C024CD /* 50reverse-proxy-disconnected-keepalive.t */,
				E9F677CD1FF62216006476D3 /* 50reverse-proxy-drop-headers.t */,
				10DA969A1CCEF2C200679165 /* 50reverse-proxy-https.t */,
				E9A410961F9EA2F100D9B0FB /* 50reverse-proxy-multiple-backends.t */,
				E9A410951F9EA2E400D9B0FB /* 50reverse-proxy-multiple-backends-with-down.t */,
				E9BC76C31EE4AA4600EB7A09 /* 50reverse-proxy-preserve-case.t */,
				10FEF2441D6444E900E11B1D /* 50reverse-proxy-proxy-protocol.t */,
				E9A410971F9EA2F200D9B0FB /* 50reverse-proxy-round-robin.t */,
				E9F677D11FF62228006476D3 /* 50reverse-proxy-serialize-posts.t */,
				E9F677D21FF62228006476D3 /* 50reverse-proxy-serialize-posts-2.t */,
				E9F677D01FF62228006476D3 /* 50reverse-proxy-serialize-posts-3.t */,
				E9BC76C41EE4AA9700EB7A09 /* 50reverse-proxy-session-resumption.t */,
				10AA2EB21A9479B4004322AC /* 50reverse-proxy-upstream-down.t */,
				104B9A2B1A4BBDA4009EEE64 /* 50server-starter.t */,
				109EEFE51D77B36C001F11D1 /* 50servername.t */,
				10C45D571CFE9BB60096DB06 /* 50status.t */,
				10C45D4D1CFD15890096DB06 /* 50throttle-response.t */,
				E9F677D32004CCCA006476D3 /* 50zero-sized-timeout.t */,
				109EEFE11D77B350001F11D1 /* 80dup-host-headers.t */,
				E9BC76C51EE4AB6C00EB7A09 /* 80graceful-shutdown.t */,
				109EEFE21D77B350001F11D1 /* 80invalid-h2-chars-in-headers.t */,
				E9BCE6911FF326AC003CEA11 /* 80no-handler-vs-h2-post.t */,
				105534FE1A46134A00627ECB /* 80issues61.t */,
				1092E0011BEB1DDC001074BF /* 80issues579.t */,
				104481271BFC05FC0007863F /* 80issues595.t */,
				10952D591C5082F7000D664C /* 80issues-from-proxy-reproxy-to-different-host.t */,
				109EEFD81D77B336001F11D1 /* 80one-byte-window.t */,
				106530A81D8A21A7005B2C60 /* 80reverse-proxy-missing-content-length-for-post.t */,
				10B6D4501C727315005F0CF8 /* 80yaml-merge.t */,
				104B9A451A5D1004009EEE64 /* 90live-fetch-ocsp-response.t */,
				109EEFE31D77B350001F11D1 /* 90live-sni.t */,
				10C2117C1B8164B1005A9D02 /* 90root-fastcgi-php.t */,
				10AA2EC51AA0557A004322AC /* assets */,
				105534FB1A460F4200627ECB /* Util.pm */,
			);
			path = t;
			sourceTree = "<group>";
		};
		10F417D419C190DD00B6E31A /* src */ = {
			isa = PBXGroup;
			children = (
				10A3D40E1B584BEC00327CF9 /* standalone.h */,
				10F417D519C190F800B6E31A /* main.c */,
				107D4D4D1B58970D004A9B21 /* ssl.c */,
				107D4D5D1B5F143B004A9B21 /* setuidgid.c */,
			);
			path = src;
			sourceTree = "<group>";
		};
		10F417FB19C2D2B400B6E31A /* picotest */ = {
			isa = PBXGroup;
			children = (
				10F417FD19C2D2F800B6E31A /* picotest.c */,
				10F417FE19C2D2F800B6E31A /* picotest.h */,
			);
			path = picotest;
			sourceTree = "<group>";
		};
		10F417FC19C2D2BA00B6E31A /* yoml */ = {
			isa = PBXGroup;
			children = (
				10F4180219C2D32100B6E31A /* yoml-parser.h */,
				10F4180019C2D31600B6E31A /* yoml.h */,
			);
			name = yoml;
			sourceTree = "<group>";
		};
		10F4197E1B64E6C300BEAEAC /* golombset */ = {
			isa = PBXGroup;
			children = (
				10F4197F1B64E70D00BEAEAC /* golombset.h */,
			);
			path = golombset;
			sourceTree = "<group>";
		};
		10F4EB851C1779F8003DA150 /* doc_root */ = {
			isa = PBXGroup;
			children = (
				10F4EB861C177A12003DA150 /* hello.cgi */,
			);
			path = doc_root;
			sourceTree = "<group>";
		};
		10F4EB881C195B5C003DA150 /* mruby */ = {
			isa = PBXGroup;
			children = (
				10F4EB891C195B9E003DA150 /* htpasswd.rb */,
			);
			path = mruby;
			sourceTree = "<group>";
		};
		10FCC13B1B2E4A2C00F13674 /* cloexec */ = {
			isa = PBXGroup;
			children = (
				10FCC13C1B2E4A4500F13674 /* cloexec.c */,
				10FCC13D1B2E4A4500F13674 /* cloexec.h */,
			);
			path = cloexec;
			sourceTree = "<group>";
		};
		10FEF24B1D6FC8C800E11B1D /* libgkc */ = {
			isa = PBXGroup;
			children = (
				10FEF24C1D6FC8E200E11B1D /* gkc.c */,
				10FEF24D1D6FC8E200E11B1D /* gkc.h */,
			);
			path = libgkc;
			sourceTree = "<group>";
		};
		10FFEE071BB23A730087AD75 /* neverbleed */ = {
			isa = PBXGroup;
			children = (
				10FFEE081BB23A8C0087AD75 /* neverbleed.c */,
				10FFEE091BB23A8C0087AD75 /* neverbleed.h */,
			);
			path = neverbleed;
			sourceTree = "<group>";
		};
		D08137371FD400F4004679DF /* balancer */ = {
			isa = PBXGroup;
			children = (
				D08137381FD400F4004679DF /* least_conn.c */,
				D08137391FD400F4004679DF /* roundrobin.c */,
			);
			path = balancer;
			sourceTree = "<group>";
		};
		D081373C1FD40431004679DF /* balancer */ = {
			isa = PBXGroup;
			children = (
				D081373D1FD40431004679DF /* least_conn.c */,
				D081373E1FD40431004679DF /* roundrobin.c */,
			);
			path = balancer;
			sourceTree = "<group>";
		};
		E9708AD01E499D8B0029E0A5 /* picotls */ = {
			isa = PBXGroup;
			children = (
				E9708AE91E49A2610029E0A5 /* deps */,
				E9708ADE1E499E100029E0A5 /* include */,
				E9708AD71E499DEA0029E0A5 /* lib */,
			);
			path = picotls;
			sourceTree = "<group>";
		};
		E9708AD71E499DEA0029E0A5 /* lib */ = {
			isa = PBXGroup;
			children = (
				E9708AD81E499E040029E0A5 /* cifra.c */,
				E9708AD91E499E040029E0A5 /* openssl.c */,
				E9708ADA1E499E040029E0A5 /* picotls.c */,
			);
			path = lib;
			sourceTree = "<group>";
		};
		E9708ADE1E499E100029E0A5 /* include */ = {
			isa = PBXGroup;
			children = (
				E9708AE11E49A2160029E0A5 /* picotls */,
				E9708ADF1E49A2120029E0A5 /* picotls.h */,
			);
			path = include;
			sourceTree = "<group>";
		};
		E9708AE11E49A2160029E0A5 /* picotls */ = {
			isa = PBXGroup;
			children = (
				E9708AE21E49A2260029E0A5 /* minicrypto.h */,
				E9708AE31E49A2260029E0A5 /* openssl.h */,
			);
			path = picotls;
			sourceTree = "<group>";
		};
		E9708AE91E49A2610029E0A5 /* deps */ = {
			isa = PBXGroup;
			children = (
				E9708AEA1E49A26E0029E0A5 /* cifra */,
			);
			path = deps;
			sourceTree = "<group>";
		};
		E9708AEA1E49A26E0029E0A5 /* cifra */ = {
			isa = PBXGroup;
			children = (
				E9708AEB1E49A2800029E0A5 /* src */,
			);
			path = cifra;
			sourceTree = "<group>";
		};
		E9708AEB1E49A2800029E0A5 /* src */ = {
			isa = PBXGroup;
			children = (
				E9708B1A1E49A3380029E0A5 /* ext */,
				E9708AEC1E49A2910029E0A5 /* aes.c */,
				E9708AED1E49A2910029E0A5 /* aes.h */,
				E9708AF01E49A2B90029E0A5 /* bitops.h */,
				E9708AF11E49A2B90029E0A5 /* blockwise.c */,
				E9708AF21E49A2B90029E0A5 /* blockwise.h */,
				E9708AF61E49A3130029E0A5 /* cf_config.h */,
				E9BC76E61F00E72D00EB7A09 /* chacha20.c */,
				E9708AF71E49A3130029E0A5 /* chash.c */,
				E9708AF81E49A3130029E0A5 /* chash.h */,
				E9708AF91E49A3130029E0A5 /* curve25519.c */,
				E9708AFA1E49A3130029E0A5 /* curve25519.h */,
				E9708AFC1E49A3130029E0A5 /* drbg.c */,
				E9708AFD1E49A3130029E0A5 /* drbg.h */,
				E9708AFE1E49A3130029E0A5 /* gcm.c */,
				E9708AFF1E49A3130029E0A5 /* gf128.c */,
				E9708B001E49A3130029E0A5 /* gf128.h */,
				E9708B011E49A3130029E0A5 /* hmac.c */,
				E9708B021E49A3130029E0A5 /* hmac.h */,
				E9708B031E49A3130029E0A5 /* modes.c */,
				E9708B041E49A3130029E0A5 /* modes.h */,
				E9BC76E21F00E6DA00EB7A09 /* poly1305.h */,
				E9BC76E91F00E74C00EB7A09 /* poly1305.c */,
				E9BC76E41F00E70700EB7A09 /* salsa20.h */,
				E9708B051E49A3130029E0A5 /* sha2.h */,
				E9708B061E49A3130029E0A5 /* sha256.c */,
				E9708B071E49A3130029E0A5 /* tassert.h */,
			);
			path = src;
			sourceTree = "<group>";
		};
		E9708B1A1E49A3380029E0A5 /* ext */ = {
			isa = PBXGroup;
			children = (
				E9708B1B1E49A3480029E0A5 /* handy.h */,
			);
			path = ext;
			sourceTree = "<group>";
		};
		E987E5531FD7BDBB00DE4346 /* c */ = {
			isa = PBXGroup;
			children = (
				E987E5DF1FD7EB5300DE4346 /* common */,
				E987E5541FD7BDF100DE4346 /* enc */,
				E987E5C71FD7BE3400DE4346 /* include */,
			);
			path = c;
			sourceTree = "<group>";
		};
		E987E5541FD7BDF100DE4346 /* enc */ = {
			isa = PBXGroup;
			children = (
				E987E57A1FD7BE2000DE4346 /* backward_references_hq.c */,
				E987E5721FD7BE2000DE4346 /* backward_references_hq.h */,
				E987E58D1FD7BE2300DE4346 /* backward_references_inc.h */,
				E987E56F1FD7BE1F00DE4346 /* backward_references.c */,
				E987E5611FD7BE1E00DE4346 /* backward_references.h */,
				E987E5601FD7BE1E00DE4346 /* bit_cost_inc.h */,
				E987E5551FD7BE1D00DE4346 /* bit_cost.c */,
				E987E55F1FD7BE1E00DE4346 /* bit_cost.h */,
				E987E5761FD7BE2000DE4346 /* block_encoder_inc.h */,
				E987E5841FD7BE2200DE4346 /* block_splitter_inc.h */,
				E987E5731FD7BE2000DE4346 /* block_splitter.c */,
				E987E5811FD7BE2100DE4346 /* block_splitter.h */,
				E987E5871FD7BE2200DE4346 /* brotli_bit_stream.c */,
				E987E5571FD7BE1D00DE4346 /* brotli_bit_stream.h */,
				E987E5621FD7BE1E00DE4346 /* cluster_inc.h */,
				E987E58B1FD7BE2300DE4346 /* cluster.c */,
				E987E5701FD7BE1F00DE4346 /* cluster.h */,
				E987E5581FD7BE1D00DE4346 /* command.h */,
				E987E5651FD7BE1E00DE4346 /* compress_fragment_two_pass.c */,
				E987E5691FD7BE1F00DE4346 /* compress_fragment_two_pass.h */,
				E987E57D1FD7BE2100DE4346 /* compress_fragment.c */,
				E987E5771FD7BE2000DE4346 /* compress_fragment.h */,
				E987E5591FD7BE1D00DE4346 /* context.h */,
				E987E55A1FD7BE1D00DE4346 /* dictionary_hash.c */,
				E987E5821FD7BE2100DE4346 /* dictionary_hash.h */,
				E987E57E1FD7BE2100DE4346 /* encode.c */,
				E987E56B1FD7BE1F00DE4346 /* entropy_encode_static.h */,
				E987E5661FD7BE1E00DE4346 /* entropy_encode.c */,
				E987E57B1FD7BE2000DE4346 /* entropy_encode.h */,
				E987E58A1FD7BE2300DE4346 /* fast_log.h */,
				E987E56D1FD7BE1F00DE4346 /* find_match_length.h */,
				E987E5791FD7BE2000DE4346 /* hash_forgetful_chain_inc.h */,
				E987E55E1FD7BE1E00DE4346 /* hash_longest_match_inc.h */,
				E987E5851FD7BE2200DE4346 /* hash_longest_match_quickly_inc.h */,
				E987E5711FD7BE1F00DE4346 /* hash_longest_match64_inc.h */,
				E987E55B1FD7BE1E00DE4346 /* hash_to_binary_tree_inc.h */,
				E987E5681FD7BE1F00DE4346 /* hash.h */,
				E987E55C1FD7BE1E00DE4346 /* histogram_inc.h */,
				E987E5741FD7BE2000DE4346 /* histogram.c */,
				E987E5831FD7BE2200DE4346 /* histogram.h */,
				E987E5631FD7BE1E00DE4346 /* literal_cost.c */,
				E987E5881FD7BE2200DE4346 /* literal_cost.h */,
				E987E56C1FD7BE1F00DE4346 /* memory.c */,
				E987E5561FD7BE1D00DE4346 /* memory.h */,
				E987E55D1FD7BE1E00DE4346 /* metablock_inc.h */,
				E987E5801FD7BE2100DE4346 /* metablock.c */,
				E987E5751FD7BE2000DE4346 /* metablock.h */,
				E987E5891FD7BE2200DE4346 /* port.h */,
				E987E56E1FD7BE1F00DE4346 /* prefix.h */,
				E987E5781FD7BE2000DE4346 /* quality.h */,
				E987E5671FD7BE1E00DE4346 /* ringbuffer.h */,
				E987E5641FD7BE1E00DE4346 /* static_dict_lut.h */,
				E987E58C1FD7BE2300DE4346 /* static_dict.c */,
				E987E57C1FD7BE2100DE4346 /* static_dict.h */,
				E987E5861FD7BE2200DE4346 /* utf8_util.c */,
				E987E56A1FD7BE1F00DE4346 /* utf8_util.h */,
				E987E57F1FD7BE2100DE4346 /* write_bits.h */,
			);
			path = enc;
			sourceTree = "<group>";
		};
		E987E5C71FD7BE3400DE4346 /* include */ = {
			isa = PBXGroup;
			children = (
				E987E5C81FD7BE4400DE4346 /* brotli */,
			);
			path = include;
			sourceTree = "<group>";
		};
		E987E5C81FD7BE4400DE4346 /* brotli */ = {
			isa = PBXGroup;
			children = (
				E987E5CA1FD7BE5700DE4346 /* encode.h */,
				E987E5CB1FD7BE5700DE4346 /* port.h */,
				E987E5C91FD7BE5700DE4346 /* types.h */,
			);
			path = brotli;
			sourceTree = "<group>";
		};
		E987E5DF1FD7EB5300DE4346 /* common */ = {
			isa = PBXGroup;
			children = (
				E987E5E01FD7EB7800DE4346 /* constants.h */,
				E987E5E31FD7EB7E00DE4346 /* dictionary.c */,
				E987E5E41FD7EB7F00DE4346 /* dictionary.h */,
				E987E5E21FD7EB7E00DE4346 /* version.h */,
			);
			path = common;
			sourceTree = "<group>";
		};
/* End PBXGroup section */

/* Begin PBXHeadersBuildPhase section */
		1079231319A320A700C52AD6 /* Headers */ = {
			isa = PBXHeadersBuildPhase;
			buildActionMask = 2147483647;
			files = (
				107923C919A3217300C52AD6 /* hpack_static_table.h in Headers */,
				10AAAC631B6C7A7D004487C3 /* http2_casper.h in Headers */,
				08E9CC4E1E41F6660049DD26 /* embedded.c.h in Headers */,
				1022E7C61CA8BCEB00CE2A05 /* yrmcds_portability.h in Headers */,
				10D0904319F0BA780043D458 /* linklist.h in Headers */,
				10EC2A361A0B4D370083514F /* socketpool.h in Headers */,
				105534EB1A42A87E00627ECB /* _templates.c.h in Headers */,
				1079236A19A3210E00C52AD6 /* khash.h in Headers */,
				1022E7C71CA8BCEB00CE2A05 /* yrmcds_text.h in Headers */,
				105534D81A3C791B00627ECB /* configurator.h in Headers */,
				10AA2EAA1A8DDC57004322AC /* multithread.h in Headers */,
				10AA2E9F1A8807CF004322AC /* url.h in Headers */,
				10B38A721B8D34BB007DC191 /* mruby_.h in Headers */,
				10FCC13F1B2E4A4500F13674 /* cloexec.h in Headers */,
				E9708B1C1E49A3480029E0A5 /* handy.h in Headers */,
				D08137421FD408C2004679DF /* balancer.h in Headers */,
				1024A3FE1D22546800EB13F1 /* cache_digests.h in Headers */,
				10DA969C1CD2BF9000679165 /* cache.h in Headers */,
				1044812E1BFD0FBE0007863F /* filecache.h in Headers */,
				107923A619A3215F00C52AD6 /* http2.h in Headers */,
				107923A719A3215F00C52AD6 /* token.h in Headers */,
				107923A919A3215F00C52AD6 /* h2o.h in Headers */,
				108867751AD9069900987967 /* defaults.c.h in Headers */,
				1058C8881AA6DE4B008D6180 /* hostinfo.h in Headers */,
				1047A9FF1D0E6D5900CC4BCE /* rand.h in Headers */,
				10AA2E941A80A592004322AC /* time_.h in Headers */,
				0812AB2C1D7FD54700004F23 /* read.h in Headers */,
				107923A519A3215F00C52AD6 /* http1.h in Headers */,
				10A3D3D31B4CDF1200327CF9 /* memcached.h in Headers */,
				10D0905719F102DA0043D458 /* http1client.h in Headers */,
				08790DE01D8015A400A04BC1 /* sds.h in Headers */,
				106C22FA1C040F7800405689 /* tunnel.h in Headers */,
				08790DE21D8275DE00A04BC1 /* redis.h in Headers */,
				0812AB211D7FCFEB00004F23 /* async.h in Headers */,
				10D0903A19F0A51C0043D458 /* memory.h in Headers */,
				104B9A2D1A4BE029009EEE64 /* version.h in Headers */,
				1058F6ED1D7CC99B00FFFFA3 /* openssl_backport.h in Headers */,
				10D0905919F22FA10043D458 /* string_.h in Headers */,
				10FEF24F1D6FC8E200E11B1D /* gkc.h in Headers */,
				08790DDF1D8015A400A04BC1 /* net.h in Headers */,
				10D0904119F0B9CD0043D458 /* timeout.h in Headers */,
				10AA2EB71A970EFC004322AC /* http2_internal.h in Headers */,
				10F419801B64E70D00BEAEAC /* golombset.h in Headers */,
				104B9A261A4A5041009EEE64 /* serverutil.h in Headers */,
				1079239719A3210E00C52AD6 /* picohttpparser.h in Headers */,
				1065E70C19BF664300686E72 /* evloop.h in Headers */,
				107923C819A3217300C52AD6 /* hpack_huffman_table.h in Headers */,
				107D4D531B5B2412004A9B21 /* file.h in Headers */,
				E9708AE01E49A2120029E0A5 /* picotls.h in Headers */,
				105534ED1A42AD5E00627ECB /* templates.c.h in Headers */,
				10AA2EB91A971280004322AC /* http2_scheduler.h in Headers */,
				10D0903E19F0A8190043D458 /* socket.h in Headers */,
				10F4180119C2D31600B6E31A /* yoml.h in Headers */,
				1065E6EE19B7BA5A00686E72 /* websocket.h in Headers */,
				E9BC76E51F00E70700EB7A09 /* salsa20.h in Headers */,
				0812AB231D7FCFEB00004F23 /* hiredis.h in Headers */,
				1079245419A32C0800C52AD6 /* token_table.h in Headers */,
				1065E70D19BF6D4600686E72 /* uv-binding.h in Headers */,
				1065E70E19BF6D9400686E72 /* uv-binding.c.h in Headers */,
			);
			runOnlyForDeploymentPostprocessing = 0;
		};
/* End PBXHeadersBuildPhase section */

/* Begin PBXNativeTarget section */
		08790E031D8BD7F100A04BC1 /* examples-redis-client */ = {
			isa = PBXNativeTarget;
			buildConfigurationList = 08790E0B1D8BD7F100A04BC1 /* Build configuration list for PBXNativeTarget "examples-redis-client" */;
			buildPhases = (
				08790E061D8BD7F100A04BC1 /* Sources */,
				08790E081D8BD7F100A04BC1 /* Frameworks */,
				08790E0A1D8BD7F100A04BC1 /* CopyFiles */,
			);
			buildRules = (
			);
			dependencies = (
				08790E041D8BD7F100A04BC1 /* PBXTargetDependency */,
			);
			name = "examples-redis-client";
			productName = simple;
			productReference = 08790E101D8BD7F100A04BC1 /* examples-redis-client */;
			productType = "com.apple.product-type.tool";
		};
		1079231419A320A700C52AD6 /* h2o */ = {
			isa = PBXNativeTarget;
			buildConfigurationList = 1079231919A320A700C52AD6 /* Build configuration list for PBXNativeTarget "h2o" */;
			buildPhases = (
				1079231119A320A700C52AD6 /* Sources */,
				1079231219A320A700C52AD6 /* Frameworks */,
				1079231319A320A700C52AD6 /* Headers */,
			);
			buildRules = (
			);
			dependencies = (
			);
			name = h2o;
			productName = h2o;
			productReference = 1079231519A320A700C52AD6 /* libh2o.a */;
			productType = "com.apple.product-type.library.static";
		};
		107923D819A321F400C52AD6 /* examples-simple */ = {
			isa = PBXNativeTarget;
			buildConfigurationList = 107923DF19A321F400C52AD6 /* Build configuration list for PBXNativeTarget "examples-simple" */;
			buildPhases = (
				107923D519A321F400C52AD6 /* Sources */,
				107923D619A321F400C52AD6 /* Frameworks */,
				107923D719A321F400C52AD6 /* CopyFiles */,
			);
			buildRules = (
			);
			dependencies = (
				1079240019A3241000C52AD6 /* PBXTargetDependency */,
			);
			name = "examples-simple";
			productName = simple;
			productReference = 107923D919A321F400C52AD6 /* examples-simple */;
			productType = "com.apple.product-type.tool";
		};
		1079240219A3247A00C52AD6 /* examples-websocket */ = {
			isa = PBXNativeTarget;
			buildConfigurationList = 1079240A19A3247A00C52AD6 /* Build configuration list for PBXNativeTarget "examples-websocket" */;
			buildPhases = (
				1079240519A3247A00C52AD6 /* Sources */,
				1079240719A3247A00C52AD6 /* Frameworks */,
				1079240919A3247A00C52AD6 /* CopyFiles */,
			);
			buildRules = (
			);
			dependencies = (
			);
			name = "examples-websocket";
			productName = simple;
			productReference = 1079240D19A3247A00C52AD6 /* websocket */;
			productType = "com.apple.product-type.tool";
		};
		1079242A19A3260E00C52AD6 /* unittest */ = {
			isa = PBXNativeTarget;
			buildConfigurationList = 1079243219A3260E00C52AD6 /* Build configuration list for PBXNativeTarget "unittest" */;
			buildPhases = (
				1079242D19A3260E00C52AD6 /* Sources */,
				1079242F19A3260E00C52AD6 /* Frameworks */,
				1079243119A3260E00C52AD6 /* CopyFiles */,
			);
			buildRules = (
			);
			dependencies = (
			);
			name = unittest;
			productName = simple;
			productReference = 1079243519A3260E00C52AD6 /* unittest */;
			productType = "com.apple.product-type.tool";
		};
		10D0904419F0CA9C0043D458 /* examples-socket-client */ = {
			isa = PBXNativeTarget;
			buildConfigurationList = 10D0904C19F0CA9C0043D458 /* Build configuration list for PBXNativeTarget "examples-socket-client" */;
			buildPhases = (
				10D0904719F0CA9C0043D458 /* Sources */,
				10D0904919F0CA9C0043D458 /* Frameworks */,
				10D0904B19F0CA9C0043D458 /* CopyFiles */,
			);
			buildRules = (
			);
			dependencies = (
				10D0904519F0CA9C0043D458 /* PBXTargetDependency */,
			);
			name = "examples-socket-client";
			productName = simple;
			productReference = 10D0905119F0CA9C0043D458 /* examples-socket-server */;
			productType = "com.apple.product-type.tool";
		};
		10D0905C19F38B2E0043D458 /* examples-http1client */ = {
			isa = PBXNativeTarget;
			buildConfigurationList = 10D0906419F38B2E0043D458 /* Build configuration list for PBXNativeTarget "examples-http1client" */;
			buildPhases = (
				10D0905F19F38B2E0043D458 /* Sources */,
				10D0906119F38B2E0043D458 /* Frameworks */,
				10D0906319F38B2E0043D458 /* CopyFiles */,
			);
			buildRules = (
			);
			dependencies = (
				10D0905D19F38B2E0043D458 /* PBXTargetDependency */,
			);
			name = "examples-http1client";
			productName = simple;
			productReference = 10D0906919F38B2E0043D458 /* examples-http1client */;
			productType = "com.apple.product-type.tool";
		};
		10EA45D21D0949BF00769A2B /* examples-latency-optimization */ = {
			isa = PBXNativeTarget;
			buildConfigurationList = 10EA45DA1D0949BF00769A2B /* Build configuration list for PBXNativeTarget "examples-latency-optimization" */;
			buildPhases = (
				10EA45D51D0949BF00769A2B /* Sources */,
				10EA45D71D0949BF00769A2B /* Frameworks */,
				10EA45D91D0949BF00769A2B /* CopyFiles */,
			);
			buildRules = (
			);
			dependencies = (
				10EA45D31D0949BF00769A2B /* PBXTargetDependency */,
			);
			name = "examples-latency-optimization";
			productName = simple;
			productReference = 10EA45DF1D0949BF00769A2B /* examples-latency-optimization */;
			productType = "com.apple.product-type.tool";
		};
		10F417C619C1907B00B6E31A /* server */ = {
			isa = PBXNativeTarget;
			buildConfigurationList = 10F417CE19C1907B00B6E31A /* Build configuration list for PBXNativeTarget "server" */;
			buildPhases = (
				10F417C919C1907B00B6E31A /* Sources */,
				10F417CB19C1907B00B6E31A /* Frameworks */,
				10F417CD19C1907B00B6E31A /* CopyFiles */,
			);
			buildRules = (
			);
			dependencies = (
			);
			name = server;
			productName = simple;
			productReference = 10F417D319C1907B00B6E31A /* h2o */;
			productType = "com.apple.product-type.tool";
		};
/* End PBXNativeTarget section */

/* Begin PBXProject section */
		1079230D19A320A700C52AD6 /* Project object */ = {
			isa = PBXProject;
			attributes = {
				LastUpgradeCheck = 0610;
				ORGANIZATIONNAME = "Kazuho Oku";
			};
			buildConfigurationList = 1079231019A320A700C52AD6 /* Build configuration list for PBXProject "h2o" */;
			compatibilityVersion = "Xcode 3.2";
			developmentRegion = English;
			hasScannedForEncodings = 0;
			knownRegions = (
				en,
			);
			mainGroup = 1079230C19A320A700C52AD6;
			productRefGroup = 1079231619A320A700C52AD6 /* Products */;
			projectDirPath = "";
			projectRoot = "";
			targets = (
				1079231419A320A700C52AD6 /* h2o */,
				1079242A19A3260E00C52AD6 /* unittest */,
				10F417C619C1907B00B6E31A /* server */,
				107923D819A321F400C52AD6 /* examples-simple */,
				1079240219A3247A00C52AD6 /* examples-websocket */,
				10D0904419F0CA9C0043D458 /* examples-socket-client */,
				08790E031D8BD7F100A04BC1 /* examples-redis-client */,
				10D0905C19F38B2E0043D458 /* examples-http1client */,
				10EA45D21D0949BF00769A2B /* examples-latency-optimization */,
			);
		};
/* End PBXProject section */

/* Begin PBXSourcesBuildPhase section */
		08790E061D8BD7F100A04BC1 /* Sources */ = {
			isa = PBXSourcesBuildPhase;
			buildActionMask = 2147483647;
			files = (
				08790E111D8BD85700A04BC1 /* redis-client.c in Sources */,
			);
			runOnlyForDeploymentPostprocessing = 0;
		};
		1079231119A320A700C52AD6 /* Sources */ = {
			isa = PBXSourcesBuildPhase;
			buildActionMask = 2147483647;
			files = (
				D081373A1FD400F4004679DF /* least_conn.c in Sources */,
				08790DDC1D80154C00A04BC1 /* sds.c in Sources */,
				107E34101C7EB13F00AEF5F8 /* gzip.c in Sources */,
				107923C719A3217300C52AD6 /* hpack.c in Sources */,
				10A3D40A1B50DAB700327CF9 /* recv.c in Sources */,
				101788B219B561AA0084C6D8 /* socket.c in Sources */,
				1024A3FC1D22315000EB13F1 /* cache_digests.c in Sources */,
				E90A95F51E30797D00483D6C /* headers_util.c in Sources */,
				10D0905519F102C70043D458 /* http1client.c in Sources */,
				10DA969E1CD2BFAC00679165 /* cache.c in Sources */,
				107923D219A3217300C52AD6 /* token.c in Sources */,
				10C45D551CFE9B300096DB06 /* events.c in Sources */,
				1058C88A1AA6E5E3008D6180 /* hostinfo.c in Sources */,
				10AA2EBC1A9EEDF8004322AC /* proxy.c in Sources */,
				10AA2EC01AA019FC004322AC /* headers.c in Sources */,
				104B9A511A5FB096009EEE64 /* expires.c in Sources */,
				105534DB1A3C7A5400627ECB /* access_log.c in Sources */,
				107923CE19A3217300C52AD6 /* mimemap.c in Sources */,
				107923C619A3217300C52AD6 /* connection.c in Sources */,
				1022E7C31CA8BCCE00CE2A05 /* text_mode.c in Sources */,
				080D35EB1D5E060D0029B7E5 /* http2_debug_state.c in Sources */,
				10835E051C9B3C6200197E59 /* status.c in Sources */,
				1058C87E1AA41A1F008D6180 /* headers.c in Sources */,
				D081373B1FD400F4004679DF /* roundrobin.c in Sources */,
				10835E031C9A860000197E59 /* status.c in Sources */,
				084FC7C51D54BB9200E89F66 /* http2_debug_state.c in Sources */,
				10AA2E961A80A612004322AC /* time.c in Sources */,
				0812AB2B1D7FD54700004F23 /* read.c in Sources */,
				107923C319A3217300C52AD6 /* file.c in Sources */,
				106C22F81C040F6400405689 /* tunnel.c in Sources */,
				107923CD19A3217300C52AD6 /* memory.c in Sources */,
				107923CC19A3217300C52AD6 /* context.c in Sources */,
				10C45D561CFE9B300096DB06 /* requests.c in Sources */,
				10A3D40C1B50DAB700327CF9 /* socket.c in Sources */,
				10AA2EC21AA0402E004322AC /* reproxy.c in Sources */,
				10835E011C9A6C2400197E59 /* logconf.c in Sources */,
				107923C519A3217300C52AD6 /* http1.c in Sources */,
				10AA2EA71A8DA93C004322AC /* redirect.c in Sources */,
				10FEF24A1D6FC6F600E11B1D /* durations.c in Sources */,
				10AA2EA11A88082E004322AC /* url.c in Sources */,
				0812AB201D7FCFEB00004F23 /* async.c in Sources */,
				10EC2A381A0B4DC70083514F /* socketpool.c in Sources */,
				1079239619A3210E00C52AD6 /* picohttpparser.c in Sources */,
				10AAAC651B6C9275004487C3 /* casper.c in Sources */,
				10AA2EC41AA0403A004322AC /* reproxy.c in Sources */,
				10AA2EAC1A8DE0AE004322AC /* multithread.c in Sources */,
				1065E6F919BEBAC600686E72 /* timeout.c in Sources */,
				08790DDA1D80153600A04BC1 /* net.c in Sources */,
				10F4180519CA75C500B6E31A /* configurator.c in Sources */,
				10FEF24E1D6FC8E200E11B1D /* gkc.c in Sources */,
				104B9A461A5F608A009EEE64 /* serverutil.c in Sources */,
				1065E6ED19B7B9CB00686E72 /* websocket.c in Sources */,
				10C45D511CFD160A0096DB06 /* throttle_resp.c in Sources */,
				10AA2EA51A8D9999004322AC /* redirect.c in Sources */,
				101B670C19ADD3380084A351 /* access_log.c in Sources */,
				10BA72AA19AAD6300059392A /* stream.c in Sources */,
				107D4D551B5B30EE004A9B21 /* file.c in Sources */,
				10D0907319F633B00043D458 /* proxy.c in Sources */,
				10A3D3D21B4CDBDC00327CF9 /* memcached.c in Sources */,
				0812AB221D7FCFEB00004F23 /* hiredis.c in Sources */,
				107923CF19A3217300C52AD6 /* request.c in Sources */,
				1070866C1B787D06002B8F18 /* compress.c in Sources */,
				107086721B798488002B8F18 /* compress.c in Sources */,
				10BCF2FF1B1A892F0076939D /* fastcgi.c in Sources */,
				E90A95F31E30795100483D6C /* headers_util.c in Sources */,
				104B9A531A5FC7C4009EEE64 /* expires.c in Sources */,
				10A3D40D1B50DAB700327CF9 /* strerror.c in Sources */,
				107923CB19A3217300C52AD6 /* frame.c in Sources */,
				104B9A491A5F9638009EEE64 /* headers.c in Sources */,
				106C22FF1C05436100405689 /* errordoc.c in Sources */,
				10C45D4F1CFD15FA0096DB06 /* throttle_resp.c in Sources */,
				107923C219A3217300C52AD6 /* chunked.c in Sources */,
				10A3D4081B50DAB700327CF9 /* close.c in Sources */,
				105534EF1A440FC800627ECB /* config.c in Sources */,
				10E299581A67E68500701AA6 /* scheduler.c in Sources */,
				107923D319A3217300C52AD6 /* util.c in Sources */,
				105534CA1A3BB46900627ECB /* string.c in Sources */,
				1022E7C11CA8BC9E00CE2A05 /* send_text.c in Sources */,
				104481301BFD10450007863F /* filecache.c in Sources */,
				10BCF2FD1B168CAE0076939D /* fastcgi.c in Sources */,
				084FC7C11D54B90D00E89F66 /* http2_debug_state.c in Sources */,
				10A3D40B1B50DAB700327CF9 /* send.c in Sources */,
				08790DE51D82782900A04BC1 /* redis.c in Sources */,
				106C23011C0544CE00405689 /* errordoc.c in Sources */,
				10FCC13E1B2E4A4500F13674 /* cloexec.c in Sources */,
				105534DF1A3C7B9800627ECB /* proxy.c in Sources */,
				10A3D4091B50DAB700327CF9 /* connect.c in Sources */,
				105534DD1A3C7AA900627ECB /* file.c in Sources */,
			);
			runOnlyForDeploymentPostprocessing = 0;
		};
		107923D519A321F400C52AD6 /* Sources */ = {
			isa = PBXSourcesBuildPhase;
			buildActionMask = 2147483647;
			files = (
				1079242919A325BE00C52AD6 /* simple.c in Sources */,
			);
			runOnlyForDeploymentPostprocessing = 0;
		};
		1079240519A3247A00C52AD6 /* Sources */ = {
			isa = PBXSourcesBuildPhase;
			buildActionMask = 2147483647;
			files = (
				1079241619A324B400C52AD6 /* websocket.c in Sources */,
			);
			runOnlyForDeploymentPostprocessing = 0;
		};
		1079242D19A3260E00C52AD6 /* Sources */ = {
			isa = PBXSourcesBuildPhase;
			buildActionMask = 2147483647;
			files = (
				107D4D441B588021004A9B21 /* ssl.c in Sources */,
				1079244A19A3266700C52AD6 /* frame.c in Sources */,
				E9F677D720077603006476D3 /* roundrobin.c in Sources */,
				1079244B19A3266700C52AD6 /* context.c in Sources */,
				E9F677D6200775FF006476D3 /* least_conn.c in Sources */,
				E987E5EE1FD8C04D00DE4346 /* bit_cost.c in Sources */,
				E987E5FA1FD8C04D00DE4346 /* metablock.c in Sources */,
				E987E5FB1FD8C04D00DE4346 /* static_dict.c in Sources */,
				1079244C19A3266700C52AD6 /* memory.c in Sources */,
				10FCC1401B2E59E600F13674 /* cloexec.c in Sources */,
				105534C71A3BB29100627ECB /* string.c in Sources */,
				E987E5ED1FD8C04D00DE4346 /* backward_references.c in Sources */,
				107D4D4B1B5880BC004A9B21 /* scanner.c in Sources */,
				1079244E19A3266700C52AD6 /* request.c in Sources */,
				10D0907019F494CC0043D458 /* test.c in Sources */,
				107D4D481B5880BC004A9B21 /* loader.c in Sources */,
				105534C11A3B911300627ECB /* hpack.c in Sources */,
				E987E5EB1FD8C01E00DE4346 /* dictionary.c in Sources */,
				E987E5F01FD8C04D00DE4346 /* brotli_bit_stream.c in Sources */,
				107E34221C7FEE2200AEF5F8 /* brotli.c in Sources */,
				105534C31A3B917000627ECB /* mimemap.c in Sources */,
				10AA2E991A81F68A004322AC /* time.c in Sources */,
				10F417FF19C2D2F800B6E31A /* picotest.c in Sources */,
				107D4D471B5880BC004A9B21 /* emitter.c in Sources */,
				10BCF3011B214C460076939D /* fastcgi.c in Sources */,
				104B9A281A4A5139009EEE64 /* serverutil.c in Sources */,
				E987E5F91FD8C04D00DE4346 /* memory.c in Sources */,
				10AA2EA31A88090B004322AC /* url.c in Sources */,
				1024A4001D23606300EB13F1 /* cache_digests.c in Sources */,
				E987E5F61FD8C04D00DE4346 /* entropy_encode.c in Sources */,
				105534C91A3BB41C00627ECB /* proxy.c in Sources */,
				107D4D461B5880BC004A9B21 /* dumper.c in Sources */,
				107D4D451B5880BC004A9B21 /* api.c in Sources */,
				E987E5F31FD8C04D00DE4346 /* compress_fragment.c in Sources */,
				1079245119A3266700C52AD6 /* token.c in Sources */,
				1079244419A3265C00C52AD6 /* chunked.c in Sources */,
				1070866A1B70A00F002B8F18 /* casper.c in Sources */,
				E987E5F51FD8C04D00DE4346 /* encode.c in Sources */,
				E987E5FC1FD8C04D00DE4346 /* utf8_util.c in Sources */,
				107D4D491B5880BC004A9B21 /* parser.c in Sources */,
				104B9A481A5F9472009EEE64 /* headers.c in Sources */,
				E987E5F11FD8C04D00DE4346 /* cluster.c in Sources */,
				E987E5F81FD8C04D00DE4346 /* literal_cost.c in Sources */,
				E987E5F71FD8C04D00DE4346 /* histogram.c in Sources */,
				107086701B7925D5002B8F18 /* compress.c in Sources */,
				E987E5F41FD8C04D00DE4346 /* dictionary_hash.c in Sources */,
				107D4D4C1B5880BC004A9B21 /* writer.c in Sources */,
				E987E5EC1FD8C04D00DE4346 /* backward_references_hq.c in Sources */,
				10E2995A1A68D03100701AA6 /* scheduler.c in Sources */,
				103BAB361B130666000694F4 /* socket.c in Sources */,
				10583C001AEF368A004A3AD6 /* 293.c in Sources */,
				105534BE1A3B8F7700627ECB /* file.c in Sources */,
				E987E5EF1FD8C04D00DE4346 /* block_splitter.c in Sources */,
				10F9F2671AFC5F550056F26B /* hostinfo.c in Sources */,
				1079244719A3265C00C52AD6 /* http1.c in Sources */,
				10F9F2651AF4795D0056F26B /* redirect.c in Sources */,
				E987E5F21FD8C04D00DE4346 /* compress_fragment_two_pass.c in Sources */,
				107D4D4A1B5880BC004A9B21 /* reader.c in Sources */,
				1079244819A3265C00C52AD6 /* connection.c in Sources */,
				1079244119A3264300C52AD6 /* picohttpparser.c in Sources */,
				106530A71D82C0A6005B2C60 /* percent-encode-zero-byte.c in Sources */,
				10DA96A01CD2BFEE00679165 /* cache.c in Sources */,
				1070E1631B4508B0001CCAFA /* util.c in Sources */,
				1058C87D1AA41789008D6180 /* headers.c in Sources */,
				10AA2EAE1A8E22DA004322AC /* multithread.c in Sources */,
			);
			runOnlyForDeploymentPostprocessing = 0;
		};
		10D0904719F0CA9C0043D458 /* Sources */ = {
			isa = PBXSourcesBuildPhase;
			buildActionMask = 2147483647;
			files = (
				10D0906C19F395FC0043D458 /* socket-client.c in Sources */,
			);
			runOnlyForDeploymentPostprocessing = 0;
		};
		10D0905F19F38B2E0043D458 /* Sources */ = {
			isa = PBXSourcesBuildPhase;
			buildActionMask = 2147483647;
			files = (
				10D0906B19F38B850043D458 /* http1client.c in Sources */,
			);
			runOnlyForDeploymentPostprocessing = 0;
		};
		10EA45D51D0949BF00769A2B /* Sources */ = {
			isa = PBXSourcesBuildPhase;
			buildActionMask = 2147483647;
			files = (
				10EA45E11D094A1200769A2B /* latency-optimization.c in Sources */,
			);
			runOnlyForDeploymentPostprocessing = 0;
		};
		10F417C919C1907B00B6E31A /* Sources */ = {
			isa = PBXSourcesBuildPhase;
			buildActionMask = 2147483647;
			files = (
				7D0285C91EF422D40094292B /* sleep.c in Sources */,
				E9708B7C1E52C83D0029E0A5 /* status.c in Sources */,
				E987E5D81FD7BEB500DE4346 /* block_splitter.c in Sources */,
				E9708B7D1E52C8430029E0A5 /* durations.c in Sources */,
				E9BC76E81F00E73900EB7A09 /* chacha20.c in Sources */,
				E9708B3F1E52C7860029E0A5 /* send_text.c in Sources */,
				E9708B261E49BADE0029E0A5 /* modes.c in Sources */,
				E9708B221E49BAD00029E0A5 /* drbg.c in Sources */,
				E9708B641E52C80F0029E0A5 /* proxy.c in Sources */,
				E9708B471E52C7DF0029E0A5 /* hostinfo.c in Sources */,
				E987E5D01FD7BE8D00DE4346 /* static_dict.c in Sources */,
				E987E5DB1FD7BEB500DE4346 /* compress_fragment.c in Sources */,
				E9708B481E52C7DF0029E0A5 /* http1client.c in Sources */,
				E9708B4E1E52C7E50029E0A5 /* socketpool.c in Sources */,
				E9708B731E52C82A0029E0A5 /* expires.c in Sources */,
				E987E5D91FD7BEB500DE4346 /* brotli_bit_stream.c in Sources */,
				E9708B591E52C7EE0029E0A5 /* request.c in Sources */,
				E9708B861E52C8560029E0A5 /* frame.c in Sources */,
				E9708B201E49BACA0029E0A5 /* curve25519.c in Sources */,
				E987E5EA1FD7EBD100DE4346 /* dictionary.c in Sources */,
				E9708B1D1E49BABC0029E0A5 /* aes.c in Sources */,
				E9708B8B1E52C85A0029E0A5 /* tunnel.c in Sources */,
				E9708B531E52C7EE0029E0A5 /* config.c in Sources */,
				08F320E11E7A9CBF0038FA5A /* read.c in Sources */,
				E9708B801E52C84A0029E0A5 /* throttle_resp.c in Sources */,
				107D4D4F1B58970D004A9B21 /* ssl.c in Sources */,
				E9708B501E52C7E50029E0A5 /* time.c in Sources */,
				E9708B4C1E52C7DF0029E0A5 /* serverutil.c in Sources */,
				E987E5D51FD7BEB500DE4346 /* backward_references_hq.c in Sources */,
				E987E5D71FD7BEB500DE4346 /* bit_cost.c in Sources */,
				E9708B631E52C80F0029E0A5 /* headers_util.c in Sources */,
				E9708B541E52C7EE0029E0A5 /* configurator.c in Sources */,
				E9708B6D1E52C8250029E0A5 /* gzip.c in Sources */,
				10756E2C1AC126420009BF57 /* emitter.c in Sources */,
				E9708B3D1E52C7860029E0A5 /* recv.c in Sources */,
				E9708B691E52C80F0029E0A5 /* http2_debug_state.c in Sources */,
				E9708B3E1E52C7860029E0A5 /* send.c in Sources */,
				E9708B461E52C7DF0029E0A5 /* filecache.c in Sources */,
				E9708B5F1E52C80F0029E0A5 /* errordoc.c in Sources */,
				E9708B3C1E52C7860029E0A5 /* connect.c in Sources */,
				08F320E01E7A9CBD0038FA5A /* net.c in Sources */,
				E9708B611E52C80F0029E0A5 /* file.c in Sources */,
				E9708B7B1E52C83D0029E0A5 /* reproxy.c in Sources */,
				08F320DF1E7A9CBB0038FA5A /* hiredis.c in Sources */,
				E9708B5C1E52C80F0029E0A5 /* access_log.c in Sources */,
				100A55101C2BB15600C4E3E0 /* http_request.c in Sources */,
				E987E5D61FD7BEB500DE4346 /* backward_references.c in Sources */,
				E9708B1E1E49BAC10029E0A5 /* blockwise.c in Sources */,
				E987E5D41FD7BE9F00DE4346 /* histogram.c in Sources */,
				08F320DE1E7A9CB80038FA5A /* async.c in Sources */,
				E987E5DA1FD7BEB500DE4346 /* compress_fragment_two_pass.c in Sources */,
				E987E5D11FD7BE9200DE4346 /* metablock.c in Sources */,
				E9708B651E52C80F0029E0A5 /* redirect.c in Sources */,
				08F320DD1E7A9CA60038FA5A /* redis.c in Sources */,
				10756E2A1AC126420009BF57 /* api.c in Sources */,
				E9708B6B1E52C81D0029E0A5 /* chunked.c in Sources */,
				10756E2B1AC126420009BF57 /* dumper.c in Sources */,
				E9708B721E52C82A0029E0A5 /* errordoc.c in Sources */,
				7D9FA53A1FC323B200189F88 /* channel.c in Sources */,
				E9708B4B1E52C7DF0029E0A5 /* multithread.c in Sources */,
				7DC64F541FEB78B000587150 /* sender.c in Sources */,
				E987E5E91FD7EBC700DE4346 /* cluster.c in Sources */,
				E9708B421E52C7860029E0A5 /* text_mode.c in Sources */,
				10756E2D1AC126420009BF57 /* loader.c in Sources */,
				E9708B561E52C7EE0029E0A5 /* headers.c in Sources */,
				E9708B661E52C80F0029E0A5 /* reproxy.c in Sources */,
				E9708B391E52C75A0029E0A5 /* cloexec.c in Sources */,
				7DF26B091FBC020600FBE2E7 /* middleware.c in Sources */,
				E9708B451E52C7DF0029E0A5 /* file.c in Sources */,
				E9708B6C1E52C81D0029E0A5 /* compress.c in Sources */,
				E9708AE61E49A2420029E0A5 /* cifra.c in Sources */,
				E9708B1F1E49BAC60029E0A5 /* chash.c in Sources */,
				E9708B821E52C84E0029E0A5 /* http1.c in Sources */,
				E9708B7E1E52C8430029E0A5 /* events.c in Sources */,
				E9708B771E52C8330029E0A5 /* headers_util.c in Sources */,
				E9708B781E52C8330029E0A5 /* mimemap.c in Sources */,
				E9708B5D1E52C80F0029E0A5 /* compress.c in Sources */,
				10FFEE0A1BB23A8C0087AD75 /* neverbleed.c in Sources */,
				E9708B811E52C84A0029E0A5 /* http2_debug_state.c in Sources */,
				E9708B7A1E52C83D0029E0A5 /* redirect.c in Sources */,
				E9708B231E49BAD40029E0A5 /* gcm.c in Sources */,
				E9708B4D1E52C7DF0029E0A5 /* socket.c in Sources */,
				E987E5DC1FD7BEB500DE4346 /* dictionary_hash.c in Sources */,
				10E598011CE1683A000D7B94 /* mruby.c in Sources */,
				E9708B6A1E52C81D0029E0A5 /* access_log.c in Sources */,
				E9BC76EB1F00E74F00EB7A09 /* poly1305.c in Sources */,
				E9F677D520074770006476D3 /* roundrobin.c in Sources */,
				E9708AE81E49A2420029E0A5 /* picotls.c in Sources */,
				10756E361AC1264D0009BF57 /* writer.c in Sources */,
				E987E5D31FD7BE9C00DE4346 /* literal_cost.c in Sources */,
				E9708B851E52C8560029E0A5 /* connection.c in Sources */,
				E9708B601E52C80F0029E0A5 /* fastcgi.c in Sources */,
				E9708B621E52C80F0029E0A5 /* headers.c in Sources */,
				E9708B581E52C7EE0029E0A5 /* proxy.c in Sources */,
				E9708B881E52C8560029E0A5 /* stream.c in Sources */,
				E9708B401E52C7860029E0A5 /* socket.c in Sources */,
				10756E351AC1264D0009BF57 /* scanner.c in Sources */,
				E9708B5A1E52C7EE0029E0A5 /* token.c in Sources */,
				E9708B241E49BAD70029E0A5 /* gf128.c in Sources */,
				E9F677D42007476D006476D3 /* least_conn.c in Sources */,
				E9708B441E52C7DF0029E0A5 /* cache.c in Sources */,
				E9708B831E52C8560029E0A5 /* cache_digests.c in Sources */,
				E9708B7F1E52C8430029E0A5 /* requests.c in Sources */,
				E9708B511E52C7E50029E0A5 /* timeout.c in Sources */,
				E9708B431E52C7AA0029E0A5 /* picohttpparser.c in Sources */,
				E9708B671E52C80F0029E0A5 /* status.c in Sources */,
				08F320E21E7A9CC20038FA5A /* sds.c in Sources */,
				E9708B411E52C7860029E0A5 /* strerror.c in Sources */,
				E9708B3A1E52C7640029E0A5 /* gkc.c in Sources */,
				E9708B5E1E52C80F0029E0A5 /* expires.c in Sources */,
				E9708B491E52C7DF0029E0A5 /* memcached.c in Sources */,
				10756E331AC1264D0009BF57 /* parser.c in Sources */,
				E9708B761E52C8330029E0A5 /* headers.c in Sources */,
				E9708B871E52C8560029E0A5 /* hpack.c in Sources */,
				E9708B8A1E52C8560029E0A5 /* http2_debug_state.c in Sources */,
				E9708B841E52C8560029E0A5 /* casper.c in Sources */,
				E987E5CF1FD7BE8800DE4346 /* utf8_util.c in Sources */,
				107E34131C7FAC2000AEF5F8 /* brotli.c in Sources */,
				E9708B4F1E52C7E50029E0A5 /* string.c in Sources */,
				108DD0861BA22E46004167DC /* mruby.c in Sources */,
				E9708B5B1E52C7F30029E0A5 /* util.c in Sources */,
				E9708B681E52C80F0029E0A5 /* throttle_resp.c in Sources */,
				E9708B251E49BADA0029E0A5 /* hmac.c in Sources */,
				E9708B791E52C83D0029E0A5 /* proxy.c in Sources */,
				E9708B551E52C7EE0029E0A5 /* context.c in Sources */,
				E9708B3B1E52C7730029E0A5 /* close.c in Sources */,
				10F417D619C190F800B6E31A /* main.c in Sources */,
				10756E341AC1264D0009BF57 /* reader.c in Sources */,
				E9708B4A1E52C7DF0029E0A5 /* memory.c in Sources */,
				E9708B741E52C82A0029E0A5 /* fastcgi.c in Sources */,
				E9708AE71E49A2420029E0A5 /* openssl.c in Sources */,
				E9708B751E52C82A0029E0A5 /* file.c in Sources */,
				E9708B891E52C8560029E0A5 /* scheduler.c in Sources */,
				E987E5D21FD7BE9500DE4346 /* memory.c in Sources */,
				E987E5DE1FD7BEB500DE4346 /* entropy_encode.c in Sources */,
				E987E5DD1FD7BEB500DE4346 /* encode.c in Sources */,
				E9708B521E52C7E50029E0A5 /* url.c in Sources */,
				E9708B271E49BAE10029E0A5 /* sha256.c in Sources */,
				E9708B571E52C7EE0029E0A5 /* logconf.c in Sources */,
			);
			runOnlyForDeploymentPostprocessing = 0;
		};
/* End PBXSourcesBuildPhase section */

/* Begin PBXTargetDependency section */
		08790E041D8BD7F100A04BC1 /* PBXTargetDependency */ = {
			isa = PBXTargetDependency;
			target = 1079231419A320A700C52AD6 /* h2o */;
			targetProxy = 08790E051D8BD7F100A04BC1 /* PBXContainerItemProxy */;
		};
		1079240019A3241000C52AD6 /* PBXTargetDependency */ = {
			isa = PBXTargetDependency;
			target = 1079231419A320A700C52AD6 /* h2o */;
			targetProxy = 107923FF19A3241000C52AD6 /* PBXContainerItemProxy */;
		};
		10D0904519F0CA9C0043D458 /* PBXTargetDependency */ = {
			isa = PBXTargetDependency;
			target = 1079231419A320A700C52AD6 /* h2o */;
			targetProxy = 10D0904619F0CA9C0043D458 /* PBXContainerItemProxy */;
		};
		10D0905D19F38B2E0043D458 /* PBXTargetDependency */ = {
			isa = PBXTargetDependency;
			target = 1079231419A320A700C52AD6 /* h2o */;
			targetProxy = 10D0905E19F38B2E0043D458 /* PBXContainerItemProxy */;
		};
		10EA45D31D0949BF00769A2B /* PBXTargetDependency */ = {
			isa = PBXTargetDependency;
			target = 1079231419A320A700C52AD6 /* h2o */;
			targetProxy = 10EA45D41D0949BF00769A2B /* PBXContainerItemProxy */;
		};
/* End PBXTargetDependency section */

/* Begin XCBuildConfiguration section */
		08790E0C1D8BD7F100A04BC1 /* evloop-debug */ = {
			isa = XCBuildConfiguration;
			buildSettings = {
				GCC_PREPROCESSOR_DEFINITIONS = (
					"DEBUG=1",
					"$(inherited)",
				);
				HEADER_SEARCH_PATHS = (
					"/usr/local/openssl-1.0.2/include",
					"$(inherited)",
					/Applications/Xcode.app/Contents/Developer/Toolchains/XcodeDefault.xctoolchain/usr/include,
					/usr/local/include,
					include,
				);
				LIBRARY_SEARCH_PATHS = (
					"/usr/local/openssl-1.0.2/lib",
					/usr/local/lib,
				);
				OTHER_CFLAGS = "";
				OTHER_LDFLAGS = (
					"-lssl",
					"-lcrypto",
					"-lz",
				);
				PRODUCT_NAME = "$(TARGET_NAME)";
			};
			name = "evloop-debug";
		};
		08790E0D1D8BD7F100A04BC1 /* libuv-debug */ = {
			isa = XCBuildConfiguration;
			buildSettings = {
				GCC_PREPROCESSOR_DEFINITIONS = (
					"DEBUG=1",
					"$(inherited)",
				);
				HEADER_SEARCH_PATHS = (
					"/usr/local/openssl-1.0.2/include",
					"$(inherited)",
					/Applications/Xcode.app/Contents/Developer/Toolchains/XcodeDefault.xctoolchain/usr/include,
					/usr/local/include,
					include,
				);
				LIBRARY_SEARCH_PATHS = (
					"/usr/local/openssl-1.0.2/lib",
					/usr/local/lib,
				);
				OTHER_CFLAGS = "";
				OTHER_LDFLAGS = (
					"-lssl",
					"-lcrypto",
					"-luv",
					"-lz",
				);
				PRODUCT_NAME = "$(TARGET_NAME)";
			};
			name = "libuv-debug";
		};
		08790E0E1D8BD7F100A04BC1 /* evloop-release */ = {
			isa = XCBuildConfiguration;
			buildSettings = {
				HEADER_SEARCH_PATHS = (
					"/usr/local/openssl-1.0.2/include",
					"$(inherited)",
					/Applications/Xcode.app/Contents/Developer/Toolchains/XcodeDefault.xctoolchain/usr/include,
					/usr/local/include,
					include,
				);
				LIBRARY_SEARCH_PATHS = (
					"/usr/local/openssl-1.0.2/lib",
					/usr/local/lib,
				);
				OTHER_CFLAGS = "";
				OTHER_LDFLAGS = (
					"-lssl",
					"-lcrypto",
					"-lz",
				);
				PRODUCT_NAME = "$(TARGET_NAME)";
			};
			name = "evloop-release";
		};
		08790E0F1D8BD7F100A04BC1 /* libuv-release */ = {
			isa = XCBuildConfiguration;
			buildSettings = {
				HEADER_SEARCH_PATHS = (
					"/usr/local/openssl-1.0.2/include",
					"$(inherited)",
					/Applications/Xcode.app/Contents/Developer/Toolchains/XcodeDefault.xctoolchain/usr/include,
					/usr/local/include,
					include,
				);
				LIBRARY_SEARCH_PATHS = (
					"/usr/local/openssl-1.0.2/lib",
					/usr/local/lib,
				);
				OTHER_CFLAGS = "";
				OTHER_LDFLAGS = (
					"-lssl",
					"-lcrypto",
					"-luv",
					"-lz",
				);
				PRODUCT_NAME = "$(TARGET_NAME)";
			};
			name = "libuv-release";
		};
		1065E70F19BF752300686E72 /* libuv-debug */ = {
			isa = XCBuildConfiguration;
			buildSettings = {
				ALWAYS_SEARCH_USER_PATHS = NO;
				CLANG_ANALYZER_DEADCODE_DEADSTORES = NO;
				CLANG_CXX_LANGUAGE_STANDARD = "gnu++0x";
				CLANG_CXX_LIBRARY = "libc++";
				CLANG_ENABLE_MODULES = YES;
				CLANG_ENABLE_OBJC_ARC = YES;
				CLANG_WARN_BOOL_CONVERSION = YES;
				CLANG_WARN_CONSTANT_CONVERSION = YES;
				CLANG_WARN_DIRECT_OBJC_ISA_USAGE = YES_ERROR;
				CLANG_WARN_EMPTY_BODY = YES;
				CLANG_WARN_ENUM_CONVERSION = YES;
				CLANG_WARN_INT_CONVERSION = YES;
				CLANG_WARN_OBJC_ROOT_CLASS = YES_ERROR;
				CLANG_WARN__DUPLICATE_METHOD_MATCH = YES;
				COPY_PHASE_STRIP = NO;
				GCC_C_LANGUAGE_STANDARD = gnu99;
				GCC_DYNAMIC_NO_PIC = NO;
				GCC_ENABLE_OBJC_EXCEPTIONS = YES;
				GCC_OPTIMIZATION_LEVEL = 0;
				GCC_PREPROCESSOR_DEFINITIONS = (
					"DEBUG=1",
					"H2O_USE_MRUBY=1",
					"H2O_USE_BROTLI=1",
					"H2O_ROOT=/mydev/h2o",
					"$(inherited)",
				);
				GCC_SYMBOLS_PRIVATE_EXTERN = NO;
				GCC_WARN_64_TO_32_BIT_CONVERSION = YES;
				GCC_WARN_ABOUT_RETURN_TYPE = YES_ERROR;
				GCC_WARN_UNDECLARED_SELECTOR = YES;
				GCC_WARN_UNINITIALIZED_AUTOS = YES_AGGRESSIVE;
				GCC_WARN_UNUSED_FUNCTION = YES;
				GCC_WARN_UNUSED_VARIABLE = YES;
				MACOSX_DEPLOYMENT_TARGET = 10.9;
				ONLY_ACTIVE_ARCH = YES;
				SDKROOT = macosx;
			};
			name = "libuv-debug";
		};
		1065E71019BF752300686E72 /* libuv-debug */ = {
			isa = XCBuildConfiguration;
			buildSettings = {
				COMBINE_HIDPI_IMAGES = YES;
				EXECUTABLE_PREFIX = lib;
				HEADER_SEARCH_PATHS = (
					"$(inherited)",
					"/usr/local/openssl-1.0.2/include",
					/Applications/Xcode.app/Contents/Developer/Toolchains/XcodeDefault.xctoolchain/usr/include,
					/usr/local/include,
				);
				LIBRARY_SEARCH_PATHS = "/usr/local/openssl-1.0.2/lib";
				PRODUCT_NAME = "$(TARGET_NAME)";
			};
			name = "libuv-debug";
		};
		1065E71119BF752300686E72 /* libuv-debug */ = {
			isa = XCBuildConfiguration;
			buildSettings = {
				GCC_PREPROCESSOR_DEFINITIONS = (
					"DEBUG=1",
					"H2O_UNITTEST=1",
					"$(inherited)",
				);
				HEADER_SEARCH_PATHS = (
					"/usr/local/openssl-1.0.2/include",
					deps/yaml/include,
					"$(inherited)",
					/Applications/Xcode.app/Contents/Developer/Toolchains/XcodeDefault.xctoolchain/usr/include,
					/usr/local/include,
					include,
				);
				LIBRARY_SEARCH_PATHS = (
					"/usr/local/openssl-1.0.2/lib",
					/usr/local/lib,
				);
				OTHER_LDFLAGS = (
					"-lssl",
					"-lcrypto",
					"-luv",
					"-lz",
				);
				PRODUCT_NAME = unittest;
			};
			name = "libuv-debug";
		};
		1065E71219BF752300686E72 /* libuv-debug */ = {
			isa = XCBuildConfiguration;
			buildSettings = {
				GCC_PREPROCESSOR_DEFINITIONS = (
					"DEBUG=1",
					"$(inherited)",
				);
				HEADER_SEARCH_PATHS = (
					"/usr/local/openssl-1.0.2/include",
					"$(inherited)",
					/Applications/Xcode.app/Contents/Developer/Toolchains/XcodeDefault.xctoolchain/usr/include,
					/usr/local/include,
					include,
				);
				LIBRARY_SEARCH_PATHS = (
					"/usr/local/openssl-1.0.2/lib",
					/usr/local/lib,
				);
				OTHER_CFLAGS = "";
				OTHER_LDFLAGS = (
					"-lssl",
					"-lcrypto",
					"-luv",
					"-lz",
				);
				PRODUCT_NAME = "$(TARGET_NAME)";
			};
			name = "libuv-debug";
		};
		1065E71319BF752300686E72 /* libuv-debug */ = {
			isa = XCBuildConfiguration;
			buildSettings = {
				GCC_PREPROCESSOR_DEFINITIONS = (
					"DEBUG=1",
					"$(inherited)",
				);
				HEADER_SEARCH_PATHS = (
					"/usr/local/openssl-1.0.2/include",
					"$(inherited)",
					/Applications/Xcode.app/Contents/Developer/Toolchains/XcodeDefault.xctoolchain/usr/include,
					/usr/local/include,
					include,
				);
				LIBRARY_SEARCH_PATHS = (
					"/usr/local/openssl-1.0.2/lib",
					/usr/local/lib,
				);
				OTHER_LDFLAGS = (
					"-lwslay",
					"-lssl",
					"-lcrypto",
					"-luv",
					"-lz",
				);
				PRODUCT_NAME = websocket;
			};
			name = "libuv-debug";
		};
		1065E71419BF754100686E72 /* libuv-release */ = {
			isa = XCBuildConfiguration;
			buildSettings = {
				ALWAYS_SEARCH_USER_PATHS = NO;
				CLANG_ANALYZER_DEADCODE_DEADSTORES = NO;
				CLANG_CXX_LANGUAGE_STANDARD = "gnu++0x";
				CLANG_CXX_LIBRARY = "libc++";
				CLANG_ENABLE_MODULES = YES;
				CLANG_ENABLE_OBJC_ARC = YES;
				CLANG_WARN_BOOL_CONVERSION = YES;
				CLANG_WARN_CONSTANT_CONVERSION = YES;
				CLANG_WARN_DIRECT_OBJC_ISA_USAGE = YES_ERROR;
				CLANG_WARN_EMPTY_BODY = YES;
				CLANG_WARN_ENUM_CONVERSION = YES;
				CLANG_WARN_INT_CONVERSION = YES;
				CLANG_WARN_OBJC_ROOT_CLASS = YES_ERROR;
				CLANG_WARN__DUPLICATE_METHOD_MATCH = YES;
				COPY_PHASE_STRIP = YES;
				DEBUG_INFORMATION_FORMAT = "dwarf-with-dsym";
				ENABLE_NS_ASSERTIONS = NO;
				GCC_C_LANGUAGE_STANDARD = gnu99;
				GCC_ENABLE_OBJC_EXCEPTIONS = YES;
				GCC_PREPROCESSOR_DEFINITIONS = (
					"H2O_USE_MRUBY=1",
					"H2O_USE_BROTLI=1",
					"H2O_ROOT=/mydev/h2o",
					"$(inherited)",
				);
				GCC_WARN_64_TO_32_BIT_CONVERSION = YES;
				GCC_WARN_ABOUT_RETURN_TYPE = YES_ERROR;
				GCC_WARN_UNDECLARED_SELECTOR = YES;
				GCC_WARN_UNINITIALIZED_AUTOS = YES_AGGRESSIVE;
				GCC_WARN_UNUSED_FUNCTION = YES;
				GCC_WARN_UNUSED_VARIABLE = YES;
				MACOSX_DEPLOYMENT_TARGET = 10.9;
				SDKROOT = macosx;
			};
			name = "libuv-release";
		};
		1065E71519BF754100686E72 /* libuv-release */ = {
			isa = XCBuildConfiguration;
			buildSettings = {
				COMBINE_HIDPI_IMAGES = YES;
				EXECUTABLE_PREFIX = lib;
				HEADER_SEARCH_PATHS = (
					"$(inherited)",
					"/usr/local/openssl-1.0.2/include",
					/Applications/Xcode.app/Contents/Developer/Toolchains/XcodeDefault.xctoolchain/usr/include,
					/usr/local/include,
				);
				LIBRARY_SEARCH_PATHS = "/usr/local/openssl-1.0.2/lib";
				PRODUCT_NAME = "$(TARGET_NAME)";
			};
			name = "libuv-release";
		};
		1065E71619BF754100686E72 /* libuv-release */ = {
			isa = XCBuildConfiguration;
			buildSettings = {
				GCC_PREPROCESSOR_DEFINITIONS = "H2O_UNITTEST=1";
				HEADER_SEARCH_PATHS = (
					"/usr/local/openssl-1.0.2/include",
					deps/yaml/include,
					"$(inherited)",
					/Applications/Xcode.app/Contents/Developer/Toolchains/XcodeDefault.xctoolchain/usr/include,
					/usr/local/include,
					include,
				);
				LIBRARY_SEARCH_PATHS = (
					"/usr/local/openssl-1.0.2/lib",
					/usr/local/lib,
				);
				OTHER_LDFLAGS = (
					"-lssl",
					"-lcrypto",
					"-luv",
					"-lz",
				);
				PRODUCT_NAME = unittest;
			};
			name = "libuv-release";
		};
		1065E71719BF754100686E72 /* libuv-release */ = {
			isa = XCBuildConfiguration;
			buildSettings = {
				HEADER_SEARCH_PATHS = (
					"/usr/local/openssl-1.0.2/include",
					"$(inherited)",
					/Applications/Xcode.app/Contents/Developer/Toolchains/XcodeDefault.xctoolchain/usr/include,
					/usr/local/include,
					include,
				);
				LIBRARY_SEARCH_PATHS = (
					"/usr/local/openssl-1.0.2/lib",
					/usr/local/lib,
				);
				OTHER_CFLAGS = "";
				OTHER_LDFLAGS = (
					"-lssl",
					"-lcrypto",
					"-luv",
					"-lz",
				);
				PRODUCT_NAME = "$(TARGET_NAME)";
			};
			name = "libuv-release";
		};
		1065E71819BF754100686E72 /* libuv-release */ = {
			isa = XCBuildConfiguration;
			buildSettings = {
				HEADER_SEARCH_PATHS = (
					"/usr/local/openssl-1.0.2/include",
					"$(inherited)",
					/Applications/Xcode.app/Contents/Developer/Toolchains/XcodeDefault.xctoolchain/usr/include,
					/usr/local/include,
					include,
				);
				LIBRARY_SEARCH_PATHS = (
					"/usr/local/openssl-1.0.2/lib",
					/usr/local/lib,
				);
				OTHER_LDFLAGS = (
					"-lwslay",
					"-lssl",
					"-lcrypto",
					"-luv",
					"-lz",
				);
				PRODUCT_NAME = websocket;
			};
			name = "libuv-release";
		};
		1079231719A320A700C52AD6 /* evloop-debug */ = {
			isa = XCBuildConfiguration;
			buildSettings = {
				ALWAYS_SEARCH_USER_PATHS = NO;
				CLANG_ANALYZER_DEADCODE_DEADSTORES = NO;
				CLANG_CXX_LANGUAGE_STANDARD = "gnu++0x";
				CLANG_CXX_LIBRARY = "libc++";
				CLANG_ENABLE_MODULES = YES;
				CLANG_ENABLE_OBJC_ARC = YES;
				CLANG_WARN_BOOL_CONVERSION = YES;
				CLANG_WARN_CONSTANT_CONVERSION = YES;
				CLANG_WARN_DIRECT_OBJC_ISA_USAGE = YES_ERROR;
				CLANG_WARN_EMPTY_BODY = YES;
				CLANG_WARN_ENUM_CONVERSION = YES;
				CLANG_WARN_INT_CONVERSION = YES;
				CLANG_WARN_OBJC_ROOT_CLASS = YES_ERROR;
				CLANG_WARN__DUPLICATE_METHOD_MATCH = YES;
				COPY_PHASE_STRIP = NO;
				GCC_C_LANGUAGE_STANDARD = gnu99;
				GCC_DYNAMIC_NO_PIC = NO;
				GCC_ENABLE_OBJC_EXCEPTIONS = YES;
				GCC_OPTIMIZATION_LEVEL = 0;
				GCC_PREPROCESSOR_DEFINITIONS = (
					"DEBUG=1",
					"H2O_USE_MRUBY=1",
					"H2O_USE_LIBUV=0",
					"H2O_USE_BROTLI=1",
					"H2O_ROOT=/mydev/h2o",
					"$(inherited)",
				);
				GCC_SYMBOLS_PRIVATE_EXTERN = NO;
				GCC_WARN_64_TO_32_BIT_CONVERSION = YES;
				GCC_WARN_ABOUT_RETURN_TYPE = YES_ERROR;
				GCC_WARN_UNDECLARED_SELECTOR = YES;
				GCC_WARN_UNINITIALIZED_AUTOS = YES_AGGRESSIVE;
				GCC_WARN_UNUSED_FUNCTION = YES;
				GCC_WARN_UNUSED_VARIABLE = YES;
				MACOSX_DEPLOYMENT_TARGET = 10.9;
				ONLY_ACTIVE_ARCH = YES;
				SDKROOT = macosx;
			};
			name = "evloop-debug";
		};
		1079231819A320A700C52AD6 /* evloop-release */ = {
			isa = XCBuildConfiguration;
			buildSettings = {
				ALWAYS_SEARCH_USER_PATHS = NO;
				CLANG_ANALYZER_DEADCODE_DEADSTORES = NO;
				CLANG_CXX_LANGUAGE_STANDARD = "gnu++0x";
				CLANG_CXX_LIBRARY = "libc++";
				CLANG_ENABLE_MODULES = YES;
				CLANG_ENABLE_OBJC_ARC = YES;
				CLANG_WARN_BOOL_CONVERSION = YES;
				CLANG_WARN_CONSTANT_CONVERSION = YES;
				CLANG_WARN_DIRECT_OBJC_ISA_USAGE = YES_ERROR;
				CLANG_WARN_EMPTY_BODY = YES;
				CLANG_WARN_ENUM_CONVERSION = YES;
				CLANG_WARN_INT_CONVERSION = YES;
				CLANG_WARN_OBJC_ROOT_CLASS = YES_ERROR;
				CLANG_WARN__DUPLICATE_METHOD_MATCH = YES;
				COPY_PHASE_STRIP = YES;
				DEBUG_INFORMATION_FORMAT = "dwarf-with-dsym";
				ENABLE_NS_ASSERTIONS = NO;
				GCC_C_LANGUAGE_STANDARD = gnu99;
				GCC_ENABLE_OBJC_EXCEPTIONS = YES;
				GCC_PREPROCESSOR_DEFINITIONS = (
					"H2O_USE_MRUBY=1",
					"H2O_USE_LIBUV=0",
					"H2O_USE_BROTLI=1",
					"H2O_ROOT=/mydev/h2o",
					"$(inherited)",
				);
				GCC_WARN_64_TO_32_BIT_CONVERSION = YES;
				GCC_WARN_ABOUT_RETURN_TYPE = YES_ERROR;
				GCC_WARN_UNDECLARED_SELECTOR = YES;
				GCC_WARN_UNINITIALIZED_AUTOS = YES_AGGRESSIVE;
				GCC_WARN_UNUSED_FUNCTION = YES;
				GCC_WARN_UNUSED_VARIABLE = YES;
				MACOSX_DEPLOYMENT_TARGET = 10.9;
				SDKROOT = macosx;
			};
			name = "evloop-release";
		};
		1079231A19A320A700C52AD6 /* evloop-debug */ = {
			isa = XCBuildConfiguration;
			buildSettings = {
				COMBINE_HIDPI_IMAGES = YES;
				EXECUTABLE_PREFIX = lib;
				HEADER_SEARCH_PATHS = (
					"$(inherited)",
					"/usr/local/openssl-1.0.2/include",
					/Applications/Xcode.app/Contents/Developer/Toolchains/XcodeDefault.xctoolchain/usr/include,
					/usr/local/include,
				);
				LIBRARY_SEARCH_PATHS = "/usr/local/openssl-1.0.2/lib";
				PRODUCT_NAME = "$(TARGET_NAME)";
			};
			name = "evloop-debug";
		};
		1079231B19A320A700C52AD6 /* evloop-release */ = {
			isa = XCBuildConfiguration;
			buildSettings = {
				COMBINE_HIDPI_IMAGES = YES;
				EXECUTABLE_PREFIX = lib;
				HEADER_SEARCH_PATHS = (
					"$(inherited)",
					"/usr/local/openssl-1.0.2/include",
					/Applications/Xcode.app/Contents/Developer/Toolchains/XcodeDefault.xctoolchain/usr/include,
					/usr/local/include,
				);
				LIBRARY_SEARCH_PATHS = "/usr/local/openssl-1.0.2/lib";
				PRODUCT_NAME = "$(TARGET_NAME)";
			};
			name = "evloop-release";
		};
		107923E019A321F400C52AD6 /* evloop-debug */ = {
			isa = XCBuildConfiguration;
			buildSettings = {
				GCC_PREPROCESSOR_DEFINITIONS = (
					"DEBUG=1",
					"$(inherited)",
				);
				HEADER_SEARCH_PATHS = (
					"/usr/local/openssl-1.0.2/include",
					"$(inherited)",
					/Applications/Xcode.app/Contents/Developer/Toolchains/XcodeDefault.xctoolchain/usr/include,
					/usr/local/include,
					include,
				);
				LIBRARY_SEARCH_PATHS = (
					"/usr/local/openssl-1.0.2/lib",
					/usr/local/lib,
				);
				OTHER_CFLAGS = "";
				OTHER_LDFLAGS = (
					"-lssl",
					"-lcrypto",
					"-lz",
				);
				PRODUCT_NAME = "$(TARGET_NAME)";
			};
			name = "evloop-debug";
		};
		107923E119A321F400C52AD6 /* evloop-release */ = {
			isa = XCBuildConfiguration;
			buildSettings = {
				HEADER_SEARCH_PATHS = (
					"/usr/local/openssl-1.0.2/include",
					"$(inherited)",
					/Applications/Xcode.app/Contents/Developer/Toolchains/XcodeDefault.xctoolchain/usr/include,
					/usr/local/include,
					include,
				);
				LIBRARY_SEARCH_PATHS = (
					"/usr/local/openssl-1.0.2/lib",
					/usr/local/lib,
				);
				OTHER_CFLAGS = "";
				OTHER_LDFLAGS = (
					"-lssl",
					"-lcrypto",
					"-lz",
				);
				PRODUCT_NAME = "$(TARGET_NAME)";
			};
			name = "evloop-release";
		};
		1079240B19A3247A00C52AD6 /* evloop-debug */ = {
			isa = XCBuildConfiguration;
			buildSettings = {
				GCC_PREPROCESSOR_DEFINITIONS = (
					"DEBUG=1",
					"$(inherited)",
				);
				HEADER_SEARCH_PATHS = (
					"/usr/local/openssl-1.0.2/include",
					"$(inherited)",
					/Applications/Xcode.app/Contents/Developer/Toolchains/XcodeDefault.xctoolchain/usr/include,
					/usr/local/include,
					include,
				);
				LIBRARY_SEARCH_PATHS = (
					"/usr/local/openssl-1.0.2/lib",
					/usr/local/lib,
				);
				OTHER_LDFLAGS = (
					"-lwslay",
					"-lssl",
					"-lcrypto",
					"-lz",
				);
				PRODUCT_NAME = websocket;
			};
			name = "evloop-debug";
		};
		1079240C19A3247A00C52AD6 /* evloop-release */ = {
			isa = XCBuildConfiguration;
			buildSettings = {
				HEADER_SEARCH_PATHS = (
					"/usr/local/openssl-1.0.2/include",
					"$(inherited)",
					/Applications/Xcode.app/Contents/Developer/Toolchains/XcodeDefault.xctoolchain/usr/include,
					/usr/local/include,
					include,
				);
				LIBRARY_SEARCH_PATHS = (
					"/usr/local/openssl-1.0.2/lib",
					/usr/local/lib,
				);
				OTHER_LDFLAGS = (
					"-lwslay",
					"-lssl",
					"-lcrypto",
					"-lz",
				);
				PRODUCT_NAME = websocket;
			};
			name = "evloop-release";
		};
		1079243319A3260E00C52AD6 /* evloop-debug */ = {
			isa = XCBuildConfiguration;
			buildSettings = {
				GCC_PREPROCESSOR_DEFINITIONS = (
					"DEBUG=1",
					"H2O_UNITTEST=1",
					"$(inherited)",
				);
				HEADER_SEARCH_PATHS = (
					"/usr/local/openssl-1.0.2/include",
					deps/yaml/include,
					"$(inherited)",
					/Applications/Xcode.app/Contents/Developer/Toolchains/XcodeDefault.xctoolchain/usr/include,
					/usr/local/include,
					include,
				);
				LIBRARY_SEARCH_PATHS = (
					"/usr/local/openssl-1.0.2/lib",
					/usr/local/lib,
				);
				OTHER_LDFLAGS = (
					"-lssl",
					"-lcrypto",
					"-lz",
				);
				PRODUCT_NAME = unittest;
			};
			name = "evloop-debug";
		};
		1079243419A3260E00C52AD6 /* evloop-release */ = {
			isa = XCBuildConfiguration;
			buildSettings = {
				GCC_PREPROCESSOR_DEFINITIONS = (
					"H2O_UNITTEST=1",
					"H2O_USE_LIBUV=0",
				);
				HEADER_SEARCH_PATHS = (
					"/usr/local/openssl-1.0.2/include",
					deps/yaml/include,
					"$(inherited)",
					/Applications/Xcode.app/Contents/Developer/Toolchains/XcodeDefault.xctoolchain/usr/include,
					/usr/local/include,
					include,
				);
				LIBRARY_SEARCH_PATHS = (
					"/usr/local/openssl-1.0.2/lib",
					/usr/local/lib,
				);
				OTHER_LDFLAGS = (
					"-lssl",
					"-lcrypto",
					"-lz",
				);
				PRODUCT_NAME = unittest;
			};
			name = "evloop-release";
		};
		10D0904D19F0CA9C0043D458 /* evloop-debug */ = {
			isa = XCBuildConfiguration;
			buildSettings = {
				GCC_PREPROCESSOR_DEFINITIONS = (
					"DEBUG=1",
					"$(inherited)",
				);
				HEADER_SEARCH_PATHS = (
					"/usr/local/openssl-1.0.2/include",
					"$(inherited)",
					/Applications/Xcode.app/Contents/Developer/Toolchains/XcodeDefault.xctoolchain/usr/include,
					/usr/local/include,
					include,
				);
				LIBRARY_SEARCH_PATHS = (
					"/usr/local/openssl-1.0.2/lib",
					/usr/local/lib,
				);
				OTHER_CFLAGS = "";
				OTHER_LDFLAGS = (
					"-lssl",
					"-lcrypto",
					"-lz",
				);
				PRODUCT_NAME = "examples-socket-server";
			};
			name = "evloop-debug";
		};
		10D0904E19F0CA9C0043D458 /* libuv-debug */ = {
			isa = XCBuildConfiguration;
			buildSettings = {
				GCC_PREPROCESSOR_DEFINITIONS = (
					"DEBUG=1",
					"$(inherited)",
				);
				HEADER_SEARCH_PATHS = (
					"/usr/local/openssl-1.0.2/include",
					"$(inherited)",
					/Applications/Xcode.app/Contents/Developer/Toolchains/XcodeDefault.xctoolchain/usr/include,
					/usr/local/include,
					include,
				);
				LIBRARY_SEARCH_PATHS = (
					"/usr/local/openssl-1.0.2/lib",
					/usr/local/lib,
				);
				OTHER_CFLAGS = "";
				OTHER_LDFLAGS = (
					"-lssl",
					"-lcrypto",
					"-luv",
					"-lz",
				);
				PRODUCT_NAME = "examples-socket-server";
			};
			name = "libuv-debug";
		};
		10D0904F19F0CA9C0043D458 /* evloop-release */ = {
			isa = XCBuildConfiguration;
			buildSettings = {
				HEADER_SEARCH_PATHS = (
					"/usr/local/openssl-1.0.2/include",
					"$(inherited)",
					/Applications/Xcode.app/Contents/Developer/Toolchains/XcodeDefault.xctoolchain/usr/include,
					/usr/local/include,
					include,
				);
				LIBRARY_SEARCH_PATHS = (
					"/usr/local/openssl-1.0.2/lib",
					/usr/local/lib,
				);
				OTHER_CFLAGS = "";
				OTHER_LDFLAGS = (
					"-lssl",
					"-lcrypto",
					"-lz",
				);
				PRODUCT_NAME = "examples-socket-server";
			};
			name = "evloop-release";
		};
		10D0905019F0CA9C0043D458 /* libuv-release */ = {
			isa = XCBuildConfiguration;
			buildSettings = {
				HEADER_SEARCH_PATHS = (
					"/usr/local/openssl-1.0.2/include",
					"$(inherited)",
					/Applications/Xcode.app/Contents/Developer/Toolchains/XcodeDefault.xctoolchain/usr/include,
					/usr/local/include,
					include,
				);
				LIBRARY_SEARCH_PATHS = (
					"/usr/local/openssl-1.0.2/lib",
					/usr/local/lib,
				);
				OTHER_CFLAGS = "";
				OTHER_LDFLAGS = (
					"-lssl",
					"-lcrypto",
					"-luv",
					"-lz",
				);
				PRODUCT_NAME = "examples-socket-server";
			};
			name = "libuv-release";
		};
		10D0906519F38B2E0043D458 /* evloop-debug */ = {
			isa = XCBuildConfiguration;
			buildSettings = {
				GCC_PREPROCESSOR_DEFINITIONS = (
					"DEBUG=1",
					"$(inherited)",
				);
				HEADER_SEARCH_PATHS = (
					"/usr/local/openssl-1.0.2/include",
					"$(inherited)",
					/Applications/Xcode.app/Contents/Developer/Toolchains/XcodeDefault.xctoolchain/usr/include,
					/usr/local/include,
					include,
				);
				LIBRARY_SEARCH_PATHS = (
					"/usr/local/openssl-1.0.2/lib",
					/usr/local/lib,
				);
				OTHER_CFLAGS = "";
				OTHER_LDFLAGS = (
					"-lssl",
					"-lcrypto",
					"-lz",
				);
				PRODUCT_NAME = "examples-http1client";
			};
			name = "evloop-debug";
		};
		10D0906619F38B2E0043D458 /* libuv-debug */ = {
			isa = XCBuildConfiguration;
			buildSettings = {
				GCC_PREPROCESSOR_DEFINITIONS = (
					"DEBUG=1",
					"$(inherited)",
				);
				HEADER_SEARCH_PATHS = (
					"/usr/local/openssl-1.0.2/include",
					"$(inherited)",
					/Applications/Xcode.app/Contents/Developer/Toolchains/XcodeDefault.xctoolchain/usr/include,
					/usr/local/include,
					include,
				);
				LIBRARY_SEARCH_PATHS = (
					"/usr/local/openssl-1.0.2/lib",
					/usr/local/lib,
				);
				OTHER_CFLAGS = "";
				OTHER_LDFLAGS = (
					"-lssl",
					"-lcrypto",
					"-luv",
					"-lz",
				);
				PRODUCT_NAME = "examples-http1client";
			};
			name = "libuv-debug";
		};
		10D0906719F38B2E0043D458 /* evloop-release */ = {
			isa = XCBuildConfiguration;
			buildSettings = {
				HEADER_SEARCH_PATHS = (
					"/usr/local/openssl-1.0.2/include",
					"$(inherited)",
					/Applications/Xcode.app/Contents/Developer/Toolchains/XcodeDefault.xctoolchain/usr/include,
					/usr/local/include,
					include,
				);
				LIBRARY_SEARCH_PATHS = (
					"/usr/local/openssl-1.0.2/lib",
					/usr/local/lib,
				);
				OTHER_CFLAGS = "";
				OTHER_LDFLAGS = (
					"-lssl",
					"-lcrypto",
					"-lz",
				);
				PRODUCT_NAME = "examples-http1client";
			};
			name = "evloop-release";
		};
		10D0906819F38B2E0043D458 /* libuv-release */ = {
			isa = XCBuildConfiguration;
			buildSettings = {
				HEADER_SEARCH_PATHS = (
					"/usr/local/openssl-1.0.2/include",
					"$(inherited)",
					/Applications/Xcode.app/Contents/Developer/Toolchains/XcodeDefault.xctoolchain/usr/include,
					/usr/local/include,
					include,
				);
				LIBRARY_SEARCH_PATHS = (
					"/usr/local/openssl-1.0.2/lib",
					/usr/local/lib,
				);
				OTHER_CFLAGS = "";
				OTHER_LDFLAGS = (
					"-lssl",
					"-lcrypto",
					"-luv",
					"-lz",
				);
				PRODUCT_NAME = "examples-http1client";
			};
			name = "libuv-release";
		};
		10EA45DB1D0949BF00769A2B /* evloop-debug */ = {
			isa = XCBuildConfiguration;
			buildSettings = {
				GCC_PREPROCESSOR_DEFINITIONS = (
					"DEBUG=1",
					"$(inherited)",
				);
				HEADER_SEARCH_PATHS = (
					"$(inherited)",
					"/usr/local/openssl-1.0.2/include",
					/Applications/Xcode.app/Contents/Developer/Toolchains/XcodeDefault.xctoolchain/usr/include,
					/usr/local/include,
					include,
				);
				LIBRARY_SEARCH_PATHS = (
					"/usr/local/openssl-1.0.2/lib",
					/usr/local/lib,
				);
				OTHER_CFLAGS = "";
				OTHER_LDFLAGS = (
					"-lssl",
					"-lcrypto",
					"-lz",
				);
				PRODUCT_NAME = "$(TARGET_NAME)";
			};
			name = "evloop-debug";
		};
		10EA45DC1D0949BF00769A2B /* libuv-debug */ = {
			isa = XCBuildConfiguration;
			buildSettings = {
				GCC_PREPROCESSOR_DEFINITIONS = (
					"DEBUG=1",
					"$(inherited)",
				);
				HEADER_SEARCH_PATHS = (
					"$(inherited)",
					"/usr/local/openssl-1.0.2/include",
					/Applications/Xcode.app/Contents/Developer/Toolchains/XcodeDefault.xctoolchain/usr/include,
					/usr/local/include,
					include,
				);
				LIBRARY_SEARCH_PATHS = (
					"/usr/local/openssl-1.0.2/lib",
					/usr/local/lib,
				);
				OTHER_CFLAGS = "";
				OTHER_LDFLAGS = (
					"-lssl",
					"-lcrypto",
					"-luv",
					"-lz",
				);
				PRODUCT_NAME = "$(TARGET_NAME)";
			};
			name = "libuv-debug";
		};
		10EA45DD1D0949BF00769A2B /* evloop-release */ = {
			isa = XCBuildConfiguration;
			buildSettings = {
				HEADER_SEARCH_PATHS = (
					"$(inherited)",
					"/usr/local/openssl-1.0.2/include",
					/Applications/Xcode.app/Contents/Developer/Toolchains/XcodeDefault.xctoolchain/usr/include,
					/usr/local/include,
					include,
				);
				LIBRARY_SEARCH_PATHS = (
					"/usr/local/openssl-1.0.2/lib",
					/usr/local/lib,
				);
				OTHER_CFLAGS = "";
				OTHER_LDFLAGS = (
					"-lssl",
					"-lcrypto",
					"-lz",
				);
				PRODUCT_NAME = "$(TARGET_NAME)";
			};
			name = "evloop-release";
		};
		10EA45DE1D0949BF00769A2B /* libuv-release */ = {
			isa = XCBuildConfiguration;
			buildSettings = {
				HEADER_SEARCH_PATHS = (
					"$(inherited)",
					"/usr/local/openssl-1.0.2/include",
					/Applications/Xcode.app/Contents/Developer/Toolchains/XcodeDefault.xctoolchain/usr/include,
					/usr/local/include,
					include,
				);
				LIBRARY_SEARCH_PATHS = (
					"/usr/local/openssl-1.0.2/lib",
					/usr/local/lib,
				);
				OTHER_CFLAGS = "";
				OTHER_LDFLAGS = (
					"-lssl",
					"-lcrypto",
					"-luv",
					"-lz",
				);
				PRODUCT_NAME = "$(TARGET_NAME)";
			};
			name = "libuv-release";
		};
		10F417CF19C1907B00B6E31A /* evloop-debug */ = {
			isa = XCBuildConfiguration;
			buildSettings = {
				GCC_PREPROCESSOR_DEFINITIONS = (
					"DEBUG=1",
					"H2O_USE_PICOTLS=1",
					"$(inherited)",
				);
				HEADER_SEARCH_PATHS = (
					"$(inherited)",
					/Applications/Xcode.app/Contents/Developer/Toolchains/XcodeDefault.xctoolchain/usr/include,
					"deps/hiredis/**",
					deps/yaml/include,
					deps/mruby/include,
					"deps/mruby-input-stream/src",
					deps/picotls/include,
					"/usr/local/openssl-1.0.2/include",
					/usr/local/include,
					include,
				);
				LIBRARY_SEARCH_PATHS = (
					"/usr/local/openssl-1.0.2/lib",
					build/default/mruby/host/lib,
					/usr/local/lib,
				);
				OTHER_CFLAGS = "";
				OTHER_LDFLAGS = (
					"-lmruby",
					"-lssl",
					"-lcrypto",
					"-lz",
				);
				PRODUCT_NAME = h2o;
			};
			name = "evloop-debug";
		};
		10F417D019C1907B00B6E31A /* libuv-debug */ = {
			isa = XCBuildConfiguration;
			buildSettings = {
				GCC_PREPROCESSOR_DEFINITIONS = (
					"DEBUG=1",
					"$(inherited)",
				);
				HEADER_SEARCH_PATHS = (
					"$(inherited)",
					/Applications/Xcode.app/Contents/Developer/Toolchains/XcodeDefault.xctoolchain/usr/include,
					"deps/hiredis/**",
					deps/yaml/include,
					deps/mruby/include,
					"deps/mruby-input-stream/src",
					deps/picotls/include,
					"/usr/local/openssl-1.0.2/include",
					/usr/local/include,
					include,
				);
				LIBRARY_SEARCH_PATHS = (
					"/usr/local/openssl-1.0.2/lib",
					build/default/mruby/host/lib,
					/usr/local/lib,
				);
				OTHER_CFLAGS = "";
				OTHER_LDFLAGS = (
					"-lssl",
					"-lcrypto",
					"-luv",
					"-lz",
				);
				PRODUCT_NAME = h2o;
			};
			name = "libuv-debug";
		};
		10F417D119C1907B00B6E31A /* evloop-release */ = {
			isa = XCBuildConfiguration;
			buildSettings = {
				HEADER_SEARCH_PATHS = (
					"$(inherited)",
					/Applications/Xcode.app/Contents/Developer/Toolchains/XcodeDefault.xctoolchain/usr/include,
					"deps/hiredis/**",
					deps/yaml/include,
					deps/mruby/include,
					"deps/mruby-input-stream/src",
					deps/picotls/include,
					"/usr/local/openssl-1.0.2/include",
					/usr/local/include,
					include,
				);
				LIBRARY_SEARCH_PATHS = (
					"/usr/local/openssl-1.0.2/lib",
					build/default/mruby/host/lib,
					/usr/local/lib,
				);
				OTHER_CFLAGS = "";
				OTHER_LDFLAGS = (
					"-lmruby",
					"-lssl",
					"-lcrypto",
					"-lz",
				);
				PRODUCT_NAME = h2o;
			};
			name = "evloop-release";
		};
		10F417D219C1907B00B6E31A /* libuv-release */ = {
			isa = XCBuildConfiguration;
			buildSettings = {
				HEADER_SEARCH_PATHS = (
					"$(inherited)",
					/Applications/Xcode.app/Contents/Developer/Toolchains/XcodeDefault.xctoolchain/usr/include,
					"deps/hiredis/**",
					deps/yaml/include,
					deps/mruby/include,
					"deps/mruby-input-stream/src",
					deps/picotls/include,
					"/usr/local/openssl-1.0.2/include",
					/usr/local/include,
					include,
				);
				LIBRARY_SEARCH_PATHS = (
					"/usr/local/openssl-1.0.2/lib",
					build/default/mruby/host/lib,
					/usr/local/lib,
				);
				OTHER_CFLAGS = "";
				OTHER_LDFLAGS = (
					"-lssl",
					"-lcrypto",
					"-luv",
					"-lz",
				);
				PRODUCT_NAME = h2o;
			};
			name = "libuv-release";
		};
/* End XCBuildConfiguration section */

/* Begin XCConfigurationList section */
		08790E0B1D8BD7F100A04BC1 /* Build configuration list for PBXNativeTarget "examples-redis-client" */ = {
			isa = XCConfigurationList;
			buildConfigurations = (
				08790E0C1D8BD7F100A04BC1 /* evloop-debug */,
				08790E0D1D8BD7F100A04BC1 /* libuv-debug */,
				08790E0E1D8BD7F100A04BC1 /* evloop-release */,
				08790E0F1D8BD7F100A04BC1 /* libuv-release */,
			);
			defaultConfigurationIsVisible = 0;
			defaultConfigurationName = "evloop-release";
		};
		1079231019A320A700C52AD6 /* Build configuration list for PBXProject "h2o" */ = {
			isa = XCConfigurationList;
			buildConfigurations = (
				1079231719A320A700C52AD6 /* evloop-debug */,
				1065E70F19BF752300686E72 /* libuv-debug */,
				1079231819A320A700C52AD6 /* evloop-release */,
				1065E71419BF754100686E72 /* libuv-release */,
			);
			defaultConfigurationIsVisible = 0;
			defaultConfigurationName = "evloop-release";
		};
		1079231919A320A700C52AD6 /* Build configuration list for PBXNativeTarget "h2o" */ = {
			isa = XCConfigurationList;
			buildConfigurations = (
				1079231A19A320A700C52AD6 /* evloop-debug */,
				1065E71019BF752300686E72 /* libuv-debug */,
				1079231B19A320A700C52AD6 /* evloop-release */,
				1065E71519BF754100686E72 /* libuv-release */,
			);
			defaultConfigurationIsVisible = 0;
			defaultConfigurationName = "evloop-release";
		};
		107923DF19A321F400C52AD6 /* Build configuration list for PBXNativeTarget "examples-simple" */ = {
			isa = XCConfigurationList;
			buildConfigurations = (
				107923E019A321F400C52AD6 /* evloop-debug */,
				1065E71219BF752300686E72 /* libuv-debug */,
				107923E119A321F400C52AD6 /* evloop-release */,
				1065E71719BF754100686E72 /* libuv-release */,
			);
			defaultConfigurationIsVisible = 0;
			defaultConfigurationName = "evloop-release";
		};
		1079240A19A3247A00C52AD6 /* Build configuration list for PBXNativeTarget "examples-websocket" */ = {
			isa = XCConfigurationList;
			buildConfigurations = (
				1079240B19A3247A00C52AD6 /* evloop-debug */,
				1065E71319BF752300686E72 /* libuv-debug */,
				1079240C19A3247A00C52AD6 /* evloop-release */,
				1065E71819BF754100686E72 /* libuv-release */,
			);
			defaultConfigurationIsVisible = 0;
			defaultConfigurationName = "evloop-release";
		};
		1079243219A3260E00C52AD6 /* Build configuration list for PBXNativeTarget "unittest" */ = {
			isa = XCConfigurationList;
			buildConfigurations = (
				1079243319A3260E00C52AD6 /* evloop-debug */,
				1065E71119BF752300686E72 /* libuv-debug */,
				1079243419A3260E00C52AD6 /* evloop-release */,
				1065E71619BF754100686E72 /* libuv-release */,
			);
			defaultConfigurationIsVisible = 0;
			defaultConfigurationName = "evloop-release";
		};
		10D0904C19F0CA9C0043D458 /* Build configuration list for PBXNativeTarget "examples-socket-client" */ = {
			isa = XCConfigurationList;
			buildConfigurations = (
				10D0904D19F0CA9C0043D458 /* evloop-debug */,
				10D0904E19F0CA9C0043D458 /* libuv-debug */,
				10D0904F19F0CA9C0043D458 /* evloop-release */,
				10D0905019F0CA9C0043D458 /* libuv-release */,
			);
			defaultConfigurationIsVisible = 0;
			defaultConfigurationName = "evloop-release";
		};
		10D0906419F38B2E0043D458 /* Build configuration list for PBXNativeTarget "examples-http1client" */ = {
			isa = XCConfigurationList;
			buildConfigurations = (
				10D0906519F38B2E0043D458 /* evloop-debug */,
				10D0906619F38B2E0043D458 /* libuv-debug */,
				10D0906719F38B2E0043D458 /* evloop-release */,
				10D0906819F38B2E0043D458 /* libuv-release */,
			);
			defaultConfigurationIsVisible = 0;
			defaultConfigurationName = "evloop-release";
		};
		10EA45DA1D0949BF00769A2B /* Build configuration list for PBXNativeTarget "examples-latency-optimization" */ = {
			isa = XCConfigurationList;
			buildConfigurations = (
				10EA45DB1D0949BF00769A2B /* evloop-debug */,
				10EA45DC1D0949BF00769A2B /* libuv-debug */,
				10EA45DD1D0949BF00769A2B /* evloop-release */,
				10EA45DE1D0949BF00769A2B /* libuv-release */,
			);
			defaultConfigurationIsVisible = 0;
			defaultConfigurationName = "evloop-release";
		};
		10F417CE19C1907B00B6E31A /* Build configuration list for PBXNativeTarget "server" */ = {
			isa = XCConfigurationList;
			buildConfigurations = (
				10F417CF19C1907B00B6E31A /* evloop-debug */,
				10F417D019C1907B00B6E31A /* libuv-debug */,
				10F417D119C1907B00B6E31A /* evloop-release */,
				10F417D219C1907B00B6E31A /* libuv-release */,
			);
			defaultConfigurationIsVisible = 0;
			defaultConfigurationName = "evloop-release";
		};
/* End XCConfigurationList section */
	};
	rootObject = 1079230D19A320A700C52AD6 /* Project object */;
}<|MERGE_RESOLUTION|>--- conflicted
+++ resolved
@@ -227,14 +227,11 @@
 		10FFEE0A1BB23A8C0087AD75 /* neverbleed.c in Sources */ = {isa = PBXBuildFile; fileRef = 10FFEE081BB23A8C0087AD75 /* neverbleed.c */; };
 		7D0285C91EF422D40094292B /* sleep.c in Sources */ = {isa = PBXBuildFile; fileRef = 7D0285C81EF422D40094292B /* sleep.c */; };
 		7D9FA53A1FC323B200189F88 /* channel.c in Sources */ = {isa = PBXBuildFile; fileRef = 7D9FA5381FC323AC00189F88 /* channel.c */; };
-<<<<<<< HEAD
 		7DC64F541FEB78B000587150 /* sender.c in Sources */ = {isa = PBXBuildFile; fileRef = 7DC64F521FEB78AD00587150 /* sender.c */; };
 		7DF26B091FBC020600FBE2E7 /* middleware.c in Sources */ = {isa = PBXBuildFile; fileRef = 7DF26B071FBC020600FBE2E7 /* middleware.c */; };
-=======
 		D081373A1FD400F4004679DF /* least_conn.c in Sources */ = {isa = PBXBuildFile; fileRef = D08137381FD400F4004679DF /* least_conn.c */; };
 		D081373B1FD400F4004679DF /* roundrobin.c in Sources */ = {isa = PBXBuildFile; fileRef = D08137391FD400F4004679DF /* roundrobin.c */; };
 		D08137421FD408C2004679DF /* balancer.h in Headers */ = {isa = PBXBuildFile; fileRef = D08137411FD408C1004679DF /* balancer.h */; };
->>>>>>> 05e8a683
 		E90A95F31E30795100483D6C /* headers_util.c in Sources */ = {isa = PBXBuildFile; fileRef = E90A95F21E30795100483D6C /* headers_util.c */; };
 		E90A95F51E30797D00483D6C /* headers_util.c in Sources */ = {isa = PBXBuildFile; fileRef = E90A95F41E30797D00483D6C /* headers_util.c */; };
 		E9708AE01E49A2120029E0A5 /* picotls.h in Headers */ = {isa = PBXBuildFile; fileRef = E9708ADF1E49A2120029E0A5 /* picotls.h */; };
@@ -822,16 +819,13 @@
 		10FFEE091BB23A8C0087AD75 /* neverbleed.h */ = {isa = PBXFileReference; fileEncoding = 4; lastKnownFileType = sourcecode.c.h; path = neverbleed.h; sourceTree = "<group>"; };
 		7D0285C81EF422D40094292B /* sleep.c */ = {isa = PBXFileReference; fileEncoding = 4; lastKnownFileType = sourcecode.c.c; path = sleep.c; sourceTree = "<group>"; };
 		7D9FA5381FC323AC00189F88 /* channel.c */ = {isa = PBXFileReference; fileEncoding = 4; lastKnownFileType = sourcecode.c.c; path = channel.c; sourceTree = "<group>"; };
-<<<<<<< HEAD
 		7DC64F521FEB78AD00587150 /* sender.c */ = {isa = PBXFileReference; fileEncoding = 4; lastKnownFileType = sourcecode.c.c; path = sender.c; sourceTree = "<group>"; };
 		7DF26B071FBC020600FBE2E7 /* middleware.c */ = {isa = PBXFileReference; fileEncoding = 4; lastKnownFileType = sourcecode.c.c; path = middleware.c; sourceTree = "<group>"; };
-=======
 		D08137381FD400F4004679DF /* least_conn.c */ = {isa = PBXFileReference; fileEncoding = 4; lastKnownFileType = sourcecode.c.c; path = least_conn.c; sourceTree = "<group>"; };
 		D08137391FD400F4004679DF /* roundrobin.c */ = {isa = PBXFileReference; fileEncoding = 4; lastKnownFileType = sourcecode.c.c; path = roundrobin.c; sourceTree = "<group>"; };
 		D081373D1FD40431004679DF /* least_conn.c */ = {isa = PBXFileReference; fileEncoding = 4; lastKnownFileType = sourcecode.c.c; path = least_conn.c; sourceTree = "<group>"; };
 		D081373E1FD40431004679DF /* roundrobin.c */ = {isa = PBXFileReference; fileEncoding = 4; lastKnownFileType = sourcecode.c.c; path = roundrobin.c; sourceTree = "<group>"; };
 		D08137411FD408C1004679DF /* balancer.h */ = {isa = PBXFileReference; fileEncoding = 4; lastKnownFileType = sourcecode.c.h; path = balancer.h; sourceTree = "<group>"; };
->>>>>>> 05e8a683
 		E90A95F21E30795100483D6C /* headers_util.c */ = {isa = PBXFileReference; fileEncoding = 4; lastKnownFileType = sourcecode.c.c; path = headers_util.c; sourceTree = "<group>"; };
 		E90A95F41E30797D00483D6C /* headers_util.c */ = {isa = PBXFileReference; fileEncoding = 4; lastKnownFileType = sourcecode.c.c; path = headers_util.c; sourceTree = "<group>"; };
 		E9708AD81E499E040029E0A5 /* cifra.c */ = {isa = PBXFileReference; fileEncoding = 4; lastKnownFileType = sourcecode.c.c; path = cifra.c; sourceTree = "<group>"; };
