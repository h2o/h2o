/*
 * Copyright (c) 2014-2016 DeNA Co., Ltd., Kazuho Oku, Shota Fukumori,
 *                         Fastly, Inc.
 *
 * Permission is hereby granted, free of charge, to any person obtaining a copy
 * of this software and associated documentation files (the "Software"), to
 * deal in the Software without restriction, including without limitation the
 * rights to use, copy, modify, merge, publish, distribute, sublicense, and/or
 * sell copies of the Software, and to permit persons to whom the Software is
 * furnished to do so, subject to the following conditions:
 *
 * The above copyright notice and this permission notice shall be included in
 * all copies or substantial portions of the Software.
 *
 * THE SOFTWARE IS PROVIDED "AS IS", WITHOUT WARRANTY OF ANY KIND, EXPRESS OR
 * IMPLIED, INCLUDING BUT NOT LIMITED TO THE WARRANTIES OF MERCHANTABILITY,
 * FITNESS FOR A PARTICULAR PURPOSE AND NONINFRINGEMENT. IN NO EVENT SHALL THE
 * AUTHORS OR COPYRIGHT HOLDERS BE LIABLE FOR ANY CLAIM, DAMAGES OR OTHER
 * LIABILITY, WHETHER IN AN ACTION OF CONTRACT, TORT OR OTHERWISE, ARISING
 * FROM, OUT OF OR IN CONNECTION WITH THE SOFTWARE OR THE USE OR OTHER DEALINGS
 * IN THE SOFTWARE.
 */
#include <inttypes.h>
#include <stddef.h>
#include <stdio.h>
#include <stdlib.h>
#include "picohttpparser.h"
#include "h2o.h"
#include "h2o/http1.h"
#include "h2o/http2.h"
#include "./probes_.h"

enum enum_h2o_http1_ostream_state {
    OSTREAM_STATE_HEAD,
    OSTREAM_STATE_BODY,
    OSTREAM_STATE_DONE,
};

enum enum_h2o_http1_ostream_state {
    OSTREAM_STATE_HEAD,
    OSTREAM_STATE_BODY,
    OSTREAM_STATE_DONE,
};

struct st_h2o_http1_finalostream_t {
    h2o_ostream_t super;
    enum enum_h2o_http1_ostream_state state;
    char *chunked_buf; /* buffer used for chunked-encoding (NULL unless chunked encoding is used) */
    char *pull_buf;
    struct {
        h2o_iovec_vector_t bufs;
        unsigned sending : 1;
        struct {
            h2o_sendvec_t *inbufs;
            size_t inbufcnt;
            h2o_send_state_t send_state;
        } pending_final;
    } informational;
};

struct st_h2o_http1_conn_t {
    h2o_conn_t super;
    h2o_socket_t *sock;
    /* internal structure */
    h2o_linklist_t _conns;
    h2o_timer_t _timeout_entry;
    uint64_t _req_index;
    size_t _prevreqlen;
    size_t _unconsumed_request_size;
    struct st_h2o_http1_req_entity_reader *_req_entity_reader;
    struct st_h2o_http1_finalostream_t _ostr_final;
    struct {
        void *data;
        h2o_http1_upgrade_cb cb;
    } upgrade;
    /* the HTTP request / response (intentionally placed at the last, since it is a large structure and has it's own ctor) */
    h2o_req_t req;
};

struct st_h2o_http1_req_entity_reader {
    void (*handle_incoming_entity)(struct st_h2o_http1_conn_t *conn);
};

struct st_h2o_http1_content_length_entity_reader {
    struct st_h2o_http1_req_entity_reader super;
    size_t content_length;
};

struct st_h2o_http1_chunked_entity_reader {
    struct st_h2o_http1_req_entity_reader super;
    struct phr_chunked_decoder decoder;
};

static void finalostream_send(h2o_ostream_t *_self, h2o_req_t *req, h2o_sendvec_t *inbufs, size_t inbufcnt, h2o_send_state_t state);
static void finalostream_send_informational(h2o_ostream_t *_self, h2o_req_t *req);
static void reqread_on_read(h2o_socket_t *sock, const char *err);
static void reqread_on_timeout(h2o_timer_t *entry);
static void reqread_start(struct st_h2o_http1_conn_t *conn);
static int foreach_request(h2o_context_t *ctx, int (*cb)(h2o_req_t *req, void *cbdata), void *cbdata);

const h2o_protocol_callbacks_t H2O_HTTP1_CALLBACKS = {
    NULL, /* graceful_shutdown (note: nothing special needs to be done for handling graceful shutdown) */
    foreach_request};

static int is_msie(h2o_req_t *req)
{
    ssize_t cursor = h2o_find_header(&req->headers, H2O_TOKEN_USER_AGENT, -1);
    if (cursor == -1)
        return 0;
    if (h2o_strstr(req->headers.entries[cursor].value.base, req->headers.entries[cursor].value.len, H2O_STRLIT("; MSIE ")) ==
        SIZE_MAX)
        return 0;
    return 1;
}

static void init_request(struct st_h2o_http1_conn_t *conn)
{
    if (conn->_req_index != 0)
        h2o_dispose_request(&conn->req);
    h2o_init_request(&conn->req, &conn->super, NULL);

    ++conn->_req_index;
    conn->req._ostr_top = &conn->_ostr_final.super;

    conn->_ostr_final = (struct st_h2o_http1_finalostream_t){{
        NULL,              /* next */
        finalostream_send, /* do_send */
        NULL,              /* stop */
        conn->super.ctx->globalconf->send_informational_mode == H2O_SEND_INFORMATIONAL_MODE_ALL ? finalostream_send_informational
                                                                                                : NULL, /* send_informational */
    }};
}

static void close_connection(struct st_h2o_http1_conn_t *conn, int close_socket)
{
    if (conn->sock != NULL)
        H2O_PROBE_CONN0(H1_CLOSE, &conn->super);
    h2o_timer_unlink(&conn->_timeout_entry);
    h2o_dispose_request(&conn->req);
    if (conn->sock != NULL && close_socket)
        h2o_socket_close(conn->sock);
    h2o_linklist_unlink(&conn->_conns);
    free(conn);
}

static void cleanup_connection(struct st_h2o_http1_conn_t *conn)
{
    if (!conn->req.http1_is_persistent) {
        /* TODO use lingering close */
        close_connection(conn, 1);
        return;
    }

    assert(conn->req.proceed_req == NULL);
    assert(conn->_req_entity_reader == NULL);

    /* handle next request */
    if (conn->_unconsumed_request_size)
        h2o_buffer_consume(&conn->sock->input, conn->_unconsumed_request_size);
    init_request(conn);
    conn->req._req_body.bytes_received = 0;
    conn->req.write_req.cb = NULL;
    conn->req.write_req.ctx = NULL;
    conn->req.proceed_req = NULL;
    conn->_prevreqlen = 0;
    conn->_unconsumed_request_size = 0;
    reqread_start(conn);
}

/**
 * timer is activated if cb != NULL, disactivated otherwise
 */
static void set_timeout(struct st_h2o_http1_conn_t *conn, uint64_t timeout, h2o_timer_cb cb)
{
    if (conn->_timeout_entry.cb != NULL)
        h2o_timer_unlink(&conn->_timeout_entry);
    conn->_timeout_entry.cb = cb;
    if (cb != NULL)
        h2o_timer_link(conn->super.ctx->loop, timeout, &conn->_timeout_entry);
}

static void process_request(struct st_h2o_http1_conn_t *conn)
{
    if (conn->sock->ssl == NULL && conn->req.upgrade.base != NULL && conn->super.ctx->globalconf->http1.upgrade_to_http2 &&
        conn->req.upgrade.len >= 3 && h2o_lcstris(conn->req.upgrade.base, 3, H2O_STRLIT("h2c")) &&
        (conn->req.upgrade.len == 3 ||
         (conn->req.upgrade.len == 6 && (memcmp(conn->req.upgrade.base + 3, H2O_STRLIT("-14")) == 0 ||
                                         memcmp(conn->req.upgrade.base + 3, H2O_STRLIT("-16")) == 0)))) {
        if (h2o_http2_handle_upgrade(&conn->req, conn->super.connected_at) == 0) {
            return;
        }
    }
    h2o_process_request(&conn->req);
}

static void entity_read_do_send_error(struct st_h2o_http1_conn_t *conn, int status, size_t status_error_index, const char *reason,
                                      const char *body)
{
    conn->req.proceed_req = NULL;
    conn->_req_entity_reader = NULL;
    set_timeout(conn, 0, NULL);
    h2o_socket_read_stop(conn->sock);
    /* FIXME We should check if `h2o_proceed_request` has been called, rather than trying to guess if we have (I'm unsure if the
     * contract is for h2o_req_t::_generator to become non-NULL immediately after `h2o_proceed_request` is being called). */
    if (conn->req._generator == NULL && conn->_ostr_final.state == OSTREAM_STATE_HEAD) {
        conn->super.ctx->emitted_error_status[status_error_index]++;
        h2o_send_error_generic(&conn->req, status, reason, body, H2O_SEND_ERROR_HTTP1_CLOSE_CONNECTION);
    } else {
        conn->req.http1_is_persistent = 0;
        if (conn->_ostr_final.state == OSTREAM_STATE_DONE)
            cleanup_connection(conn);
    }
}

#define DECL_ENTITY_READ_SEND_ERROR_XXX(status_)                                                                                   \
    static void entity_read_send_error_##status_(struct st_h2o_http1_conn_t *conn, const char *reason, const char *body)           \
    {                                                                                                                              \
<<<<<<< HEAD
        conn->req.proceed_req = NULL;                                                                                              \
        conn->_req_entity_reader = NULL;                                                                                           \
        set_timeout(conn, 0, NULL);                                                                                                \
        h2o_socket_read_stop(conn->sock);                                                                                          \
        if (!h2o_is_sending_response(&conn->req) && conn->_ostr_final.state == OSTREAM_STATE_HEAD) {                               \
            conn->super.ctx->emitted_error_status[H2O_STATUS_ERROR_##status_]++;                                                   \
            h2o_send_error_generic(&conn->req, status_, reason, body, H2O_SEND_ERROR_HTTP1_CLOSE_CONNECTION);                      \
        } else {                                                                                                                   \
            conn->req.http1_is_persistent = 0;                                                                                     \
            if (conn->_ostr_final.state == OSTREAM_STATE_DONE) {                                                                   \
                cleanup_connection(conn);                                                                                          \
            }                                                                                                                      \
        }                                                                                                                          \
=======
        entity_read_do_send_error(conn, status_, H2O_STATUS_ERROR_##status_, reason, body);                                        \
>>>>>>> a33a01f7
    }

DECL_ENTITY_READ_SEND_ERROR_XXX(400)
DECL_ENTITY_READ_SEND_ERROR_XXX(413)
DECL_ENTITY_READ_SEND_ERROR_XXX(502)

static void handle_one_body_fragment(struct st_h2o_http1_conn_t *conn, size_t fragment_size, int complete)
{
    set_timeout(conn, 0, NULL);
    h2o_socket_read_stop(conn->sock);
    if (conn->req.write_req.cb(conn->req.write_req.ctx, h2o_iovec_init(conn->sock->input->bytes, fragment_size), complete) != 0) {
        entity_read_send_error_502(conn, "Bad Gateway", "Bad Gateway");
        return;
    }
    h2o_buffer_consume(&conn->sock->input, fragment_size);
    conn->req._req_body.bytes_received += fragment_size;
    if (complete) {
        conn->req.proceed_req = NULL;
        conn->_req_entity_reader = NULL;
        if (conn->_ostr_final.state == OSTREAM_STATE_DONE) {
            cleanup_connection(conn);
        }
    }
}

static void handle_chunked_entity_read(struct st_h2o_http1_conn_t *conn)
{
    struct st_h2o_http1_chunked_entity_reader *reader = (void *)conn->_req_entity_reader;
    size_t bufsz, consume;
    ssize_t ret;
    int complete = 1;

    /* decode the incoming data */
    if ((consume = bufsz = conn->sock->input->size) == 0)
        return;
    ret = phr_decode_chunked(&reader->decoder, conn->sock->input->bytes, &bufsz);
    if (ret != -1 && bufsz + conn->req._req_body.bytes_received >= conn->super.ctx->globalconf->max_request_entity_size) {
        entity_read_send_error_413(conn, "Request Entity Too Large", "request entity is too large");
        return;
    }
    if (ret < 0) {
        if (ret == -2) {
            /* incomplete */
            complete = 0;
            goto Done;
        }
        /* error */
        entity_read_send_error_400(conn, "Invalid Request", "broken chunked-encoding");
        return;
    }
    /* complete */
    consume -= ret;
Done:
    handle_one_body_fragment(conn, bufsz, complete);
    h2o_buffer_consume(&conn->sock->input, consume - bufsz);
}

static int create_chunked_entity_reader(struct st_h2o_http1_conn_t *conn)
{
    struct st_h2o_http1_chunked_entity_reader *reader = h2o_mem_alloc_pool(&conn->req.pool, *reader, 1);
    conn->_req_entity_reader = &reader->super;

    reader->super.handle_incoming_entity = handle_chunked_entity_read;
    memset(&reader->decoder, 0, sizeof(reader->decoder));
    reader->decoder.consume_trailer = 1;

    return 0;
}

static void handle_content_length_entity_read(struct st_h2o_http1_conn_t *conn)
{
    int complete = 0;
    struct st_h2o_http1_content_length_entity_reader *reader = (void *)conn->_req_entity_reader;
    size_t length = conn->sock->input->size;

    if (conn->req._req_body.bytes_received + conn->sock->input->size >= reader->content_length) {
        complete = 1;
        length = reader->content_length - conn->req._req_body.bytes_received;
    }
    if (!complete && length == 0)
        return;

    handle_one_body_fragment(conn, length, complete);
}

static int create_content_length_entity_reader(struct st_h2o_http1_conn_t *conn, size_t content_length)
{
    struct st_h2o_http1_content_length_entity_reader *reader = h2o_mem_alloc_pool(&conn->req.pool, *reader, 1);
    conn->_req_entity_reader = &reader->super;

    reader->super.handle_incoming_entity = handle_content_length_entity_read;
    reader->content_length = content_length;

    return 0;
}

static int create_entity_reader(struct st_h2o_http1_conn_t *conn, const struct phr_header *entity_header)
{
    /* strlen("content-length") is unequal to sizeof("transfer-encoding"), and thus checking the length only is sufficient */
    if (entity_header->name_len == sizeof("transfer-encoding") - 1) {
        /* transfer-encoding */
        if (!h2o_lcstris(entity_header->value, entity_header->value_len, H2O_STRLIT("chunked"))) {
            entity_read_send_error_400(conn, "Invalid Request", "unknown transfer-encoding");
            return -1;
        }
        return create_chunked_entity_reader(conn);
    } else {
        /* content-length */
        size_t content_length = h2o_strtosize(entity_header->value, entity_header->value_len);
        if (content_length == SIZE_MAX) {
            entity_read_send_error_400(conn, "Invalid Request", "broken content-length header");
            return -1;
        }
        if (content_length > conn->super.ctx->globalconf->max_request_entity_size) {
            entity_read_send_error_413(conn, "Request Entity Too Large", "request entity is too large");
            return -1;
        }
        conn->req.content_length = content_length;
        return create_content_length_entity_reader(conn, (size_t)content_length);
    }
    /* failed */
    return -1;
}

static int init_headers(h2o_mem_pool_t *pool, h2o_headers_t *headers, const struct phr_header *src, size_t len,
                        h2o_iovec_t *connection, h2o_iovec_t *host, h2o_iovec_t *upgrade, h2o_iovec_t *expect,
                        ssize_t *entity_header_index)
{
    *entity_header_index = -1;

    assert(headers->size == 0);

    /* setup */
    if (len != 0) {
        size_t i;
        h2o_vector_reserve(pool, headers, len);
        for (i = 0; i != len; ++i) {
            const h2o_token_t *name_token;
            char orig_case[src[i].name_len];
            /* reject multiline header */
            if (src[i].name_len == 0)
                return -1;
            /* preserve the original case */
            memcpy(orig_case, src[i].name, src[i].name_len);
            /* convert to lower-case in-place */
            h2o_strtolower((char *)src[i].name, src[i].name_len);
            if ((name_token = h2o_lookup_token(src[i].name, src[i].name_len)) != NULL) {
                if (name_token->flags.is_init_header_special) {
                    if (name_token == H2O_TOKEN_HOST) {
                        host->base = (char *)src[i].value;
                        host->len = src[i].value_len;
                    } else if (name_token == H2O_TOKEN_CONTENT_LENGTH) {
                        if (*entity_header_index == -1)
                            *entity_header_index = i;
                    } else if (name_token == H2O_TOKEN_TRANSFER_ENCODING) {
                        *entity_header_index = i;
                    } else if (name_token == H2O_TOKEN_EXPECT) {
                        expect->base = (char *)src[i].value;
                        expect->len = src[i].value_len;
                    } else if (name_token == H2O_TOKEN_UPGRADE) {
                        upgrade->base = (char *)src[i].value;
                        upgrade->len = src[i].value_len;
                    } else {
                        assert(!"logic flaw");
                    }
                } else {
                    h2o_add_header(pool, headers, name_token, orig_case, src[i].value, src[i].value_len);
                    if (name_token == H2O_TOKEN_CONNECTION)
                        *connection = headers->entries[headers->size - 1].value;
                }
            } else {
                h2o_add_header_by_str(pool, headers, src[i].name, src[i].name_len, 0, orig_case, src[i].value, src[i].value_len);
            }
        }
    }

    return 0;
}

static int fixup_request(struct st_h2o_http1_conn_t *conn, struct phr_header *headers, size_t num_headers, int minor_version,
                         h2o_iovec_t *expect, ssize_t *entity_header_index)
{
    h2o_iovec_t connection = {NULL, 0}, host = {NULL, 0}, upgrade = {NULL, 0};

    expect->base = NULL;
    expect->len = 0;

    conn->req.input.scheme = conn->sock->ssl != NULL ? &H2O_URL_SCHEME_HTTPS : &H2O_URL_SCHEME_HTTP;
    conn->req.version = 0x100 | (minor_version != 0);

    /* RFC 7231 6.2: a server MUST NOT send a 1xx response to an HTTP/1.0 client */
    if (conn->req.version < 0x101)
        conn->_ostr_final.super.send_informational = NULL;

    /* init headers */
    if (init_headers(&conn->req.pool, &conn->req.headers, headers, num_headers, &connection, &host, &upgrade, expect,
                     entity_header_index) != 0)
        return -1;

    /* copy the values to pool, since the buffer pointed by the headers may get realloced */
    if (*entity_header_index != -1) {
        size_t i;
        conn->req.input.method = h2o_strdup(&conn->req.pool, conn->req.input.method.base, conn->req.input.method.len);
        conn->req.input.path = h2o_strdup(&conn->req.pool, conn->req.input.path.base, conn->req.input.path.len);
        for (i = 0; i != conn->req.headers.size; ++i) {
            h2o_header_t *header = conn->req.headers.entries + i;
            if (!h2o_iovec_is_token(header->name)) {
                *header->name = h2o_strdup(&conn->req.pool, header->name->base, header->name->len);
            }
            header->value = h2o_strdup(&conn->req.pool, header->value.base, header->value.len);
        }
        if (host.base != NULL)
            host = h2o_strdup(&conn->req.pool, host.base, host.len);
        if (upgrade.base != NULL)
            upgrade = h2o_strdup(&conn->req.pool, upgrade.base, upgrade.len);
    }

    /* path might contain absolute URL; if so, convert it */
    if (conn->req.input.path.len != 0 && conn->req.input.path.base[0] != '/') {
        h2o_url_t url;
        if (h2o_url_parse(conn->req.input.path.base, conn->req.input.path.len, &url) == 0) {
            conn->req.input.path = url.path;
            host = conn->req.authority;
        }
    }

    /* move host header to req->authority */
    if (host.base != NULL)
        conn->req.input.authority = host;

    /* setup persistent flag (and upgrade info) */
    if (connection.base != NULL) {
        /* TODO contains_token function can be faster */
        if (h2o_contains_token(connection.base, connection.len, H2O_STRLIT("keep-alive"), ',')) {
            conn->req.http1_is_persistent = 1;
        }
        if (upgrade.base != NULL && h2o_contains_token(connection.base, connection.len, H2O_STRLIT("upgrade"), ',')) {
            conn->req.upgrade = upgrade;
        }
    } else if (conn->req.version >= 0x101) {
        /* defaults to keep-alive if >= HTTP/1.1 */
        conn->req.http1_is_persistent = 1;
    }
    /* disable keep-alive if shutdown is requested */
    if (conn->req.http1_is_persistent && conn->super.ctx->shutdown_requested)
        conn->req.http1_is_persistent = 0;

    return 0;
}

static void on_continue_sent(h2o_socket_t *sock, const char *err)
{
    struct st_h2o_http1_conn_t *conn = sock->data;

    if (err != NULL) {
        close_connection(conn, 1);
        return;
    }

    h2o_socket_read_start(sock, reqread_on_read);
    conn->_req_entity_reader->handle_incoming_entity(conn);
}

static int contains_crlf_only(const char *s, size_t len)
{
    for (; len != 0; ++s, --len)
        if (!(*s == '\r' || *s == '\n'))
            return 0;
    return 1;
}

static void send_bad_request(struct st_h2o_http1_conn_t *conn, const char *body)
{
    h2o_socket_read_stop(conn->sock);
    h2o_send_error_400(&conn->req, "Bad Request", body, H2O_SEND_ERROR_HTTP1_CLOSE_CONNECTION);
}

static void proceed_request(h2o_req_t *req, size_t written, h2o_send_state_t send_state)
{
    struct st_h2o_http1_conn_t *conn = H2O_STRUCT_FROM_MEMBER(struct st_h2o_http1_conn_t, req, req);

    if (send_state == H2O_SEND_STATE_ERROR) {
        entity_read_send_error_502(conn, "Bad Gateway", "Bad Gateway");
        return;
    }

    set_timeout(conn, conn->super.ctx->globalconf->http1.req_timeout, reqread_on_timeout);
    h2o_socket_read_start(conn->sock, reqread_on_read);
    return;
}

static int write_req_non_streaming(void *_req, h2o_iovec_t payload, int is_end_entity)
{
    struct st_h2o_http1_conn_t *conn = H2O_STRUCT_FROM_MEMBER(struct st_h2o_http1_conn_t, req, _req);

    if (h2o_buffer_try_append(&conn->req._req_body.body, payload.base, payload.len) == 0)
        return -1;
    conn->req.entity = h2o_iovec_init(conn->req._req_body.body->bytes, conn->req._req_body.body->size);

    if (is_end_entity) {
        conn->req.proceed_req = NULL;
        h2o_process_request(&conn->req);
    } else {
        proceed_request(&conn->req, payload.len, is_end_entity ? H2O_SEND_STATE_FINAL : H2O_SEND_STATE_IN_PROGRESS);
    }
    return 0;
}

static int write_req_streaming_pre_dispatch(void *_req, h2o_iovec_t payload, int is_end_stream)
{
    struct st_h2o_http1_conn_t *conn = H2O_STRUCT_FROM_MEMBER(struct st_h2o_http1_conn_t, req, _req);

    if (!h2o_buffer_try_append(&conn->req._req_body.body, payload.base, payload.len))
        return -1;
    conn->req.entity = h2o_iovec_init(conn->req._req_body.body->bytes, conn->req._req_body.body->size);

    /* mark that we have seen eos */
    if (is_end_stream)
        conn->req.proceed_req = NULL;

    return 0;
}

static void on_request_streaming_selected(h2o_req_t *req, int is_streaming)
{
    struct st_h2o_http1_conn_t *conn = H2O_STRUCT_FROM_MEMBER(struct st_h2o_http1_conn_t, req, req);
    if (is_streaming) {
        conn->req.write_req.cb = write_req_streaming_pre_dispatch;
        conn->req.proceed_req = proceed_request;
        h2o_process_request(&conn->req);
        return;
    }

    conn->req.write_req.cb = write_req_non_streaming;
    return;
}

static void handle_incoming_request(struct st_h2o_http1_conn_t *conn)
{
    size_t inreqlen = conn->sock->input->size < H2O_MAX_REQLEN ? conn->sock->input->size : H2O_MAX_REQLEN;
    int reqlen, minor_version;
    struct phr_header headers[H2O_MAX_HEADERS];
    size_t num_headers = H2O_MAX_HEADERS;
    ssize_t entity_body_header_index;
    h2o_iovec_t expect;

    /* need to set request_begin_at here for keep-alive connection */
    if (conn->req.timestamps.request_begin_at.tv_sec == 0)
        conn->req.timestamps.request_begin_at = h2o_gettimeofday(conn->super.ctx->loop);

    reqlen = phr_parse_request(conn->sock->input->bytes, inreqlen, (const char **)&conn->req.input.method.base,
                               &conn->req.input.method.len, (const char **)&conn->req.input.path.base, &conn->req.input.path.len,
                               &minor_version, headers, &num_headers, conn->_prevreqlen);
    conn->_prevreqlen = inreqlen;

    switch (reqlen) {
    default: // parse complete
        conn->_unconsumed_request_size = reqlen;
        if (fixup_request(conn, headers, num_headers, minor_version, &expect, &entity_body_header_index) != 0) {
            set_timeout(conn, 0, NULL);
            send_bad_request(conn, "line folding of header fields is not supported");
            return;
        }
        h2o_probe_log_request(&conn->req, conn->_req_index);
        if (entity_body_header_index != -1) {
            conn->req.timestamps.request_body_begin_at = h2o_gettimeofday(conn->super.ctx->loop);
            if (expect.base != NULL) {
                if (!h2o_lcstris(expect.base, expect.len, H2O_STRLIT("100-continue"))) {
                    set_timeout(conn, 0, NULL);
                    h2o_socket_read_stop(conn->sock);
                    h2o_send_error_417(&conn->req, "Expectation Failed", "unknown expectation",
                                       H2O_SEND_ERROR_HTTP1_CLOSE_CONNECTION);
                    return;
                }
            }
            if (create_entity_reader(conn, headers + entity_body_header_index) != 0) {
                return;
            }
            conn->req.write_req.cb = h2o_write_req_first;
            conn->req.write_req.on_streaming_selected = on_request_streaming_selected;
            conn->req.write_req.ctx = &conn->req;
            conn->_unconsumed_request_size = 0;
            h2o_buffer_consume(&conn->sock->input, reqlen);
            h2o_buffer_init(&conn->req._req_body.body, &h2o_socket_buffer_prototype);
            if (expect.base != NULL) {
                static const h2o_iovec_t res = {H2O_STRLIT("HTTP/1.1 100 Continue\r\n\r\n")};
                h2o_socket_write(conn->sock, (void *)&res, 1, on_continue_sent);
                /* processing of the incoming entity is postponed until the 100 response is sent */
                h2o_socket_read_stop(conn->sock);
                return;
            }
            conn->_req_entity_reader->handle_incoming_entity(conn);
        } else {
            set_timeout(conn, 0, NULL);
            h2o_socket_read_stop(conn->sock);
            process_request(conn);
        }
        return;
    case -2: // incomplete
        if (inreqlen == H2O_MAX_REQLEN) {
            send_bad_request(conn, "Bad Request");
        }
        return;
    case -1: // error
        /* upgrade to HTTP/2 if the request starts with: PRI * HTTP/2 */
        if (conn->super.ctx->globalconf->http1.upgrade_to_http2) {
            /* should check up to the first octet that phr_parse_request returns an error */
            static const h2o_iovec_t HTTP2_SIG = {H2O_STRLIT("PRI * HTTP/2")};
            if (conn->sock->input->size >= HTTP2_SIG.len && memcmp(conn->sock->input->bytes, HTTP2_SIG.base, HTTP2_SIG.len) == 0) {
                h2o_accept_ctx_t accept_ctx = {conn->super.ctx, conn->super.hosts};
                h2o_socket_t *sock = conn->sock;
                struct timeval connected_at = conn->super.connected_at;
                /* destruct the connection after detatching the socket */
                conn->sock = NULL;
                close_connection(conn, 1);
                /* and accept as http2 connection */
                h2o_http2_accept(&accept_ctx, sock, connected_at);
                return;
            }
        }
        if (inreqlen <= 4 && contains_crlf_only(conn->sock->input->bytes, inreqlen)) {
            close_connection(conn, 1);
        } else {
            send_bad_request(conn, "Bad Request");
        }
        return;
    }
}

void reqread_on_read(h2o_socket_t *sock, const char *err)
{
    struct st_h2o_http1_conn_t *conn = sock->data;

    if (err != NULL) {
        close_connection(conn, 1);
        return;
    }

    if (conn->_req_entity_reader == NULL)
        handle_incoming_request(conn);
    else
        conn->_req_entity_reader->handle_incoming_entity(conn);
}

static void reqread_on_timeout(h2o_timer_t *entry)
{
    struct st_h2o_http1_conn_t *conn = H2O_STRUCT_FROM_MEMBER(struct st_h2o_http1_conn_t, _timeout_entry, entry);

    if (conn->_req_index == 1) {
        /* assign hostconf and bind conf so that the request can be logged */
        h2o_hostconf_t *hostconf = h2o_req_setup(&conn->req);
        h2o_req_bind_conf(&conn->req, hostconf, &hostconf->fallback_path);
        /* set error status for logging */
        conn->req.res.reason = "Request Timeout";
    }

    conn->req.http1_is_persistent = 0;
    close_connection(conn, 1);
}

static inline void reqread_start(struct st_h2o_http1_conn_t *conn)
{
    set_timeout(conn, conn->super.ctx->globalconf->http1.req_timeout, reqread_on_timeout);
    h2o_socket_read_start(conn->sock, reqread_on_read);
    if (conn->sock->input->size != 0)
        handle_incoming_request(conn);
}

static void on_send_next(h2o_socket_t *sock, const char *err)
{
    struct st_h2o_http1_conn_t *conn = sock->data;

    if (err != NULL)
        close_connection(conn, 1);
    else
        h2o_proceed_response(&conn->req);
}

<<<<<<< HEAD
=======
static void on_send_next_pull(h2o_socket_t *sock, const char *err)
{
    struct st_h2o_http1_conn_t *conn = sock->data;

    if (err != NULL) {
        close_connection(conn, 1);
    } else {
        proceed_pull(conn, 0);
    }
}

>>>>>>> a33a01f7
static void on_send_complete_post_trailers(h2o_socket_t *sock, const char *err)
{
    struct st_h2o_http1_conn_t *conn = sock->data;

    if (err != NULL)
        conn->req.http1_is_persistent = 0;

    conn->_ostr_final.state = OSTREAM_STATE_DONE;
<<<<<<< HEAD
    if (conn->req.proceed_req == NULL) {
        cleanup_connection(conn);
    }
=======
    if (conn->req.proceed_req == NULL)
        cleanup_connection(conn);
>>>>>>> a33a01f7
}

static void on_send_complete(h2o_socket_t *sock, const char *err)
{
    struct st_h2o_http1_conn_t *conn = sock->data;

    assert(conn->req._ostr_top == &conn->_ostr_final.super);

    conn->req.timestamps.response_end_at = h2o_gettimeofday(conn->super.ctx->loop);

    if (err != NULL)
        conn->req.http1_is_persistent = 0;

    if (err == NULL && conn->req.send_server_timing && conn->_ostr_final.chunked_buf != NULL) {
        h2o_iovec_t trailer;
        if ((trailer = h2o_build_server_timing_trailer(&conn->req, H2O_STRLIT("server-timing: "), H2O_STRLIT("\r\n\r\n"))).len !=
            0) {
            h2o_socket_write(conn->sock, &trailer, 1, on_send_complete_post_trailers);
            return;
        }
    }

<<<<<<< HEAD
    conn->_ostr_final.state = OSTREAM_STATE_DONE;
    if (conn->req.proceed_req == NULL) {
        cleanup_connection(conn);
    }
=======
    /* TODO Consider if we should shut down the send side in case HTTP/1 is running without Content-Length header, as there is no
     * other way to communicate the end of the response. T-E chunked will communicate the end when HTTP/1.1 is being used. */
    conn->_ostr_final.state = OSTREAM_STATE_DONE;
    if (conn->req.proceed_req == NULL)
        cleanup_connection(conn);
>>>>>>> a33a01f7
}

static void on_upgrade_complete(h2o_socket_t *socket, const char *err)
{
    struct st_h2o_http1_conn_t *conn = socket->data;
    h2o_http1_upgrade_cb cb = conn->upgrade.cb;
    void *data = conn->upgrade.data;
    h2o_socket_t *sock = NULL;
    size_t headers_size = 0;

    /* destruct the connection (after detaching the socket) */
    if (err == 0) {
        sock = conn->sock;
        headers_size = conn->_unconsumed_request_size;
        close_connection(conn, 0);
    } else {
        close_connection(conn, 1);
    }

    cb(data, sock, headers_size);
}

static size_t flatten_headers_estimate_size(h2o_req_t *req, size_t server_name_and_connection_len)
{
    size_t len = sizeof("HTTP/1.1  \r\nserver: \r\nconnection: \r\ncontent-length: \r\n\r\n") + 3 + strlen(req->res.reason) +
                 server_name_and_connection_len + sizeof(H2O_UINT64_LONGEST_STR) - 1 + sizeof("cache-control: private") - 1;
    const h2o_header_t *header, *end;

    for (header = req->res.headers.entries, end = header + req->res.headers.size; header != end; ++header)
        len += header->name->len + header->value.len + 4;

    return len;
}

static size_t flatten_res_headers(char *buf, h2o_req_t *req, int replace_vary)
{
    char *dst = buf;
    size_t i;
    for (i = 0; i != req->res.headers.size; ++i) {
        const h2o_header_t *header = req->res.headers.entries + i;
        if (header->name == &H2O_TOKEN_VARY->buf) {
            /* replace Vary with Cache-Control: private; see the following URLs to understand why this is necessary
             * - http://blogs.msdn.com/b/ieinternals/archive/2009/06/17/vary-header-prevents-caching-in-ie.aspx
             * - https://www.igvita.com/2013/05/01/deploying-webp-via-accept-content-negotiation/
             */
            if (replace_vary && is_msie(req)) {
                static h2o_header_t cache_control_private = {&H2O_TOKEN_CACHE_CONTROL->buf, NULL, {H2O_STRLIT("private")}};
                header = &cache_control_private;
            }
        }
        memcpy(dst, header->orig_name ? header->orig_name : header->name->base, header->name->len);
        dst += header->name->len;
        *dst++ = ':';
        *dst++ = ' ';
        memcpy(dst, header->value.base, header->value.len);
        dst += header->value.len;
        *dst++ = '\r';
        *dst++ = '\n';
    }

    return dst - buf;
}

static size_t flatten_headers(char *buf, h2o_req_t *req, const char *connection)
{
    h2o_context_t *ctx = req->conn->ctx;
    char *dst = buf;

    assert(req->res.status <= 999);

    /* send essential headers with the first chars uppercased for max. interoperability (#72) */
    if (req->res.content_length != SIZE_MAX) {
        dst += sprintf(dst, "HTTP/1.1 %d %s\r\nConnection: %s\r\nContent-Length: %zu\r\n", req->res.status, req->res.reason,
                       connection, req->res.content_length);
    } else {
        dst += sprintf(dst, "HTTP/1.1 %d %s\r\nConnection: %s\r\n", req->res.status, req->res.reason, connection);
    }
    if (ctx->globalconf->server_name.len) {
        dst += sprintf(dst, "Server: %s\r\n", ctx->globalconf->server_name.base);
    }

    dst += flatten_res_headers(dst, req, 1);
    *dst++ = '\r';
    *dst++ = '\n';

    return dst - buf;
}

static int should_use_chunked_encoding(h2o_req_t *req)
{
    if (req->version != 0x101)
        return 0;
    /* do nothing if content-length is known */
    if (req->res.content_length != SIZE_MAX)
        return 0;
    /* RFC 2616 4.4 states that the following status codes (and response to a HEAD method) should not include message body */
    if ((100 <= req->res.status && req->res.status <= 199) || req->res.status == 204 || req->res.status == 304)
        return 0;
    if (h2o_memis(req->input.method.base, req->input.method.len, H2O_STRLIT("HEAD")))
        return 0;

    return 1;
}

static void setup_chunked(struct st_h2o_http1_finalostream_t *self, h2o_req_t *req)
{
    if (should_use_chunked_encoding(req)) {
        h2o_add_header(&req->pool, &req->res.headers, H2O_TOKEN_TRANSFER_ENCODING, NULL, H2O_STRLIT("chunked"));
        self->chunked_buf = h2o_mem_alloc_pool_aligned(&req->pool, 1, sizeof(size_t) * 2 + sizeof("\r\n"));
    }
}

static void encode_chunked(h2o_iovec_t *prefix, h2o_iovec_t *suffix, h2o_send_state_t state, size_t chunk_size, int send_trailers,
                           char *buffer)
{
    *prefix = h2o_iovec_init(NULL, 0);
    *suffix = h2o_iovec_init(NULL, 0);

    /* create chunk header and output data */
    if (chunk_size != 0) {
        prefix->base = buffer;
        prefix->len = sprintf(buffer, "%zx\r\n", chunk_size);
        if (state != H2O_SEND_STATE_ERROR) {
            suffix->base = "\r\n0\r\n\r\n";
            suffix->len = state == H2O_SEND_STATE_FINAL ? (send_trailers ? 5 : 7) : 2;
        }
    } else if (state == H2O_SEND_STATE_FINAL) {
        suffix->base = "0\r\n\r\n";
        suffix->len = send_trailers ? 3 : 5;
    }

    /* if state is error, send a broken chunk to pass the error down to the browser */
    if (state == H2O_SEND_STATE_ERROR) {
        suffix->base = "\r\n1\r\n";
        suffix->len = 5;
    }
}

<<<<<<< HEAD
=======
static void proceed_pull(struct st_h2o_http1_conn_t *conn, size_t nfilled)
{
    h2o_iovec_t bufs[4];
    size_t bufcnt = 0;
    h2o_send_state_t send_state;
    h2o_iovec_t prefix = h2o_iovec_init(NULL, 0), suffix = h2o_iovec_init(NULL, 0);

    if (nfilled != 0)
        bufs[bufcnt++] = h2o_iovec_init(conn->_ostr_final.pull.buf, nfilled);

    if (nfilled < MAX_PULL_BUF_SZ) {
        h2o_iovec_t cbuf = h2o_iovec_init((char *)conn->_ostr_final.pull.buf + nfilled, MAX_PULL_BUF_SZ - nfilled);
        send_state = h2o_pull(&conn->req, conn->_ostr_final.pull.cb, &cbuf);
        conn->req.bytes_sent += cbuf.len;
        if (conn->_ostr_final.chunked_buf != NULL) {
            encode_chunked(&prefix, &suffix, send_state, cbuf.len, conn->req.send_server_timing != 0,
                           conn->_ostr_final.chunked_buf);
            if (prefix.len != 0)
                bufs[bufcnt++] = prefix;
            bufs[bufcnt++] = cbuf;
            if (suffix.len != 0)
                bufs[bufcnt++] = suffix;
        } else if (nfilled != 0) {
            bufs[bufcnt - 1].len += cbuf.len;
        } else {
            bufs[bufcnt++] = cbuf;
        }
        if (send_state == H2O_SEND_STATE_ERROR) {
            conn->req.http1_is_persistent = 0;
            conn->req.send_server_timing = 0; /* suppress sending trailers */
        }
    } else {
        send_state = H2O_SEND_STATE_IN_PROGRESS;
    }

    /* write */
    h2o_socket_write(conn->sock, bufs, bufcnt, h2o_send_state_is_in_progress(send_state) ? on_send_next_pull : on_send_complete);
}

static void finalostream_start_pull(h2o_ostream_t *_self, h2o_ostream_pull_cb cb)
{
    struct st_h2o_http1_conn_t *conn = H2O_STRUCT_FROM_MEMBER(struct st_h2o_http1_conn_t, _ostr_final.super, _self);
    const char *connection = conn->req.http1_is_persistent ? "keep-alive" : "close";
    size_t bufsz, headers_len;

    assert(conn->req._ostr_top == &conn->_ostr_final.super);
    assert(conn->_ostr_final.state == OSTREAM_STATE_HEAD);

    conn->req.timestamps.response_start_at = h2o_gettimeofday(conn->super.ctx->loop);

    setup_chunked(&conn->_ostr_final, &conn->req);

    if (conn->req.send_server_timing)
        h2o_add_server_timing_header(&conn->req, conn->_ostr_final.chunked_buf != NULL);

    /* register the pull callback */
    conn->_ostr_final.pull.cb = cb;

    /* setup the buffer */
    bufsz = flatten_headers_estimate_size(&conn->req, conn->super.ctx->globalconf->server_name.len + strlen(connection));
    if (bufsz < MAX_PULL_BUF_SZ) {
        if (MAX_PULL_BUF_SZ - bufsz < conn->req.res.content_length) {
            bufsz = MAX_PULL_BUF_SZ;
        } else {
            bufsz += conn->req.res.content_length;
        }
    }
    conn->_ostr_final.pull.buf = h2o_mem_alloc_pool(&conn->req.pool, char, bufsz);

    /* fill-in the header */
    headers_len = flatten_headers(conn->_ostr_final.pull.buf, &conn->req, connection);
    conn->_ostr_final.state = OSTREAM_STATE_BODY;

    proceed_pull(conn, headers_len);
}

>>>>>>> a33a01f7
static void on_delayed_send_complete(h2o_timer_t *entry)
{
    struct st_h2o_http1_conn_t *conn = H2O_STRUCT_FROM_MEMBER(struct st_h2o_http1_conn_t, _timeout_entry, entry);
    on_send_complete(conn->sock, 0);
}

static void allocate_pull_buf(struct st_h2o_http1_conn_t *conn, h2o_send_state_t send_state, size_t bytes_to_be_sent,
                              size_t size_add)
{
    size_t sz = h2o_send_state_is_in_progress(send_state) ? H2O_PULL_SENDVEC_MAX_SIZE : bytes_to_be_sent;
    sz += size_add;
    conn->_ostr_final.pull_buf = h2o_mem_alloc_pool(&conn->req.pool, char, sz);
}

void finalostream_send(h2o_ostream_t *_self, h2o_req_t *_req, h2o_sendvec_t *inbufs, size_t inbufcnt, h2o_send_state_t send_state)
{
    struct st_h2o_http1_conn_t *conn = (struct st_h2o_http1_conn_t *)_req->conn;
    h2o_iovec_t *bufs = alloca(sizeof(h2o_iovec_t) * (inbufcnt + 1 + 2)) /* 1 for header, 2 for chunked encoding */, chunked_suffix;
    size_t i, bytes_to_be_sent, bufcnt = 0, pullbuf_off = 0;
    enum { NOT_PULL, IS_PULL, LASTBUF_IS_PULL } pull_mode;

    assert(&conn->req == _req);
    assert(_self == &conn->_ostr_final.super);

    if (conn->_ostr_final.informational.sending) {
        conn->_ostr_final.informational.pending_final.inbufs = h2o_mem_alloc_pool(&conn->req.pool, h2o_sendvec_t, inbufcnt);
        memcpy(conn->_ostr_final.informational.pending_final.inbufs, inbufs, sizeof(*inbufs) * inbufcnt);
        conn->_ostr_final.informational.pending_final.inbufcnt = inbufcnt;
        conn->_ostr_final.informational.pending_final.send_state = send_state;
        return;
    }

    /* count bytes_sent if other ostreams haven't counted, as well as checking if we should use pull mode */
    bytes_to_be_sent = 0;
    pull_mode = NOT_PULL;
    for (i = 0; i != inbufcnt; ++i) {
        bytes_to_be_sent += inbufs[i].len;
        if (pull_mode == NOT_PULL && inbufs[i].callbacks->flatten != h2o_sendvec_flatten_raw)
            pull_mode = IS_PULL;
    }
    assert(pull_mode == NOT_PULL || inbufcnt == 0 || (inbufcnt == 1 && inbufs[0].len <= H2O_PULL_SENDVEC_MAX_SIZE));
    conn->req.bytes_sent += bytes_to_be_sent;

    if (send_state == H2O_SEND_STATE_ERROR) {
        conn->req.http1_is_persistent = 0;
        conn->req.send_server_timing = 0;
        if (conn->req.upstream_refused) {
            /* to let the client retry, immediately close the connection without sending any data */
            on_send_complete(conn->sock, NULL);
            return;
        }
    }

<<<<<<< HEAD
    if (conn->_ostr_final.state == OSTREAM_STATE_HEAD) {
        /* build headers and send */
=======
    if (self->state == OSTREAM_STATE_HEAD) {
>>>>>>> a33a01f7
        conn->req.timestamps.response_start_at = h2o_gettimeofday(conn->super.ctx->loop);
        setup_chunked(&conn->_ostr_final, &conn->req);
        if (conn->req.send_server_timing)
            h2o_add_server_timing_header(&conn->req, conn->_ostr_final.chunked_buf != NULL);

        const char *connection = conn->req.http1_is_persistent ? "keep-alive" : "close";
        size_t headers_est_size =
            flatten_headers_estimate_size(&conn->req, conn->super.ctx->globalconf->server_name.len + strlen(connection));
        if (pull_mode != NOT_PULL) {
            allocate_pull_buf(conn, send_state, bytes_to_be_sent, headers_est_size);
            bufs[bufcnt].base = conn->_ostr_final.pull_buf;
        } else {
            bufs[bufcnt].base = h2o_mem_alloc_pool(&conn->req.pool, char, headers_est_size);
        }
        bufs[bufcnt].len = flatten_headers(bufs[bufcnt].base, &conn->req, connection);
        if (pull_mode == IS_PULL) {
            pull_mode = LASTBUF_IS_PULL;
            pullbuf_off = bufs[bufcnt].len;
        }
        ++bufcnt;
<<<<<<< HEAD
        conn->_ostr_final.state = OSTREAM_STATE_BODY;
    } else {
        if (conn->_ostr_final.pull_buf == NULL)
            allocate_pull_buf(conn, send_state, bytes_to_be_sent, 0);
=======
        self->state = OSTREAM_STATE_BODY;
>>>>>>> a33a01f7
    }

    if (conn->_ostr_final.chunked_buf != NULL) {
        encode_chunked(bufs + bufcnt, &chunked_suffix, send_state, bytes_to_be_sent, conn->req.send_server_timing != 0,
                       conn->_ostr_final.chunked_buf);
        if (bufs[bufcnt].len != 0) {
            ++bufcnt;
            if (pull_mode == LASTBUF_IS_PULL)
                pull_mode = IS_PULL;
        }
    }
    if (pull_mode == NOT_PULL) {
        for (i = 0; i != inbufcnt; ++i)
            bufs[bufcnt++] = h2o_iovec_init(inbufs[i].raw, inbufs[i].len);
    } else if (inbufcnt != 0) {
        assert(inbufcnt == 1);
        assert(conn->_ostr_final.pull_buf != NULL);
        if (!(inbufs->callbacks->flatten(inbufs, &conn->req, h2o_iovec_init(conn->_ostr_final.pull_buf + pullbuf_off, inbufs->len),
                                         0))) {
            /* error, close abruptly */
            send_state = H2O_SEND_STATE_ERROR;
        } else {
            if (pull_mode == IS_PULL) {
                bufs[bufcnt++] = h2o_iovec_init(conn->_ostr_final.pull_buf + pullbuf_off, inbufs->len);
            } else {
                assert(pull_mode == LASTBUF_IS_PULL);
                bufs[bufcnt - 1].len += inbufs->len;
            }
        }
    }

    if (conn->_ostr_final.chunked_buf != NULL && chunked_suffix.len != 0)
        bufs[bufcnt++] = chunked_suffix;

    if (bufcnt != 0) {
        h2o_socket_write(conn->sock, bufs, bufcnt, h2o_send_state_is_in_progress(send_state) ? on_send_next : on_send_complete);
    } else {
        set_timeout(conn, 0, on_delayed_send_complete);
    }
}

static void on_send_informational(h2o_socket_t *sock, const char *err);
static void do_send_informational(struct st_h2o_http1_finalostream_t *self, h2o_socket_t *sock)
{
    if (self->informational.sending || self->informational.bufs.size == 0)
        return;

    self->informational.sending = 1;
    h2o_socket_write(sock, self->informational.bufs.entries, self->informational.bufs.size, on_send_informational);
    self->informational.bufs.size = 0;
}

static void on_send_informational(h2o_socket_t *sock, const char *err)
{
    struct st_h2o_http1_conn_t *conn = sock->data;
    struct st_h2o_http1_finalostream_t *self = (struct st_h2o_http1_finalostream_t *)conn->req._ostr_top;
    if (err != NULL) {
        close_connection(conn, 1);
        return;
    }

    self->informational.sending = 0;

    if (self->informational.pending_final.inbufs != NULL) {
        finalostream_send(&self->super, &conn->req, self->informational.pending_final.inbufs,
                          self->informational.pending_final.inbufcnt, self->informational.pending_final.send_state);
        return;
    }

    do_send_informational(self, sock);
}

static void finalostream_send_informational(h2o_ostream_t *_self, h2o_req_t *req)
{
    struct st_h2o_http1_finalostream_t *self = (void *)_self;
    struct st_h2o_http1_conn_t *conn = (struct st_h2o_http1_conn_t *)req->conn;

    size_t len = sizeof("HTTP/1.1  \r\n\r\n") + 3 + strlen(req->res.reason) - 1;
    h2o_iovec_t buf = h2o_iovec_init(NULL, len);

    int i;
    for (i = 0; i != req->res.headers.size; ++i)
        buf.len += req->res.headers.entries[i].name->len + req->res.headers.entries[i].value.len + 4;

    buf.base = h2o_mem_alloc_pool(&req->pool, char, buf.len);
    char *dst = buf.base;
    dst += sprintf(dst, "HTTP/1.1 %d %s\r\n", req->res.status, req->res.reason);
    dst += flatten_res_headers(dst, req, 0);
    *dst++ = '\r';
    *dst++ = '\n';

    h2o_vector_reserve(&req->pool, &self->informational.bufs, self->informational.bufs.size + 1);
    self->informational.bufs.entries[self->informational.bufs.size++] = buf;

    do_send_informational(self, conn->sock);
}

static socklen_t get_sockname(h2o_conn_t *_conn, struct sockaddr *sa)
{
    struct st_h2o_http1_conn_t *conn = (void *)_conn;
    return h2o_socket_getsockname(conn->sock, sa);
}

static socklen_t get_peername(h2o_conn_t *_conn, struct sockaddr *sa)
{
    struct st_h2o_http1_conn_t *conn = (void *)_conn;
    return h2o_socket_getpeername(conn->sock, sa);
}

static ptls_t *get_ptls(h2o_conn_t *_conn)
{
    struct st_h2o_http1_conn_t *conn = (void *)_conn;
    assert(conn->sock != NULL && "it never becomes NULL, right?");
    return h2o_socket_get_ptls(conn->sock);
}

static int skip_tracing(h2o_conn_t *_conn)
{
    struct st_h2o_http1_conn_t *conn = (void *)_conn;
    return h2o_socket_skip_tracing(conn->sock);
}

#define DEFINE_TLS_LOGGER(name)                                                                                                    \
    static h2o_iovec_t log_##name(h2o_req_t *req)                                                                                  \
    {                                                                                                                              \
        struct st_h2o_http1_conn_t *conn = (void *)req->conn;                                                                      \
        return h2o_socket_log_ssl_##name(conn->sock, &req->pool);                                                                  \
    }

DEFINE_TLS_LOGGER(protocol_version)
DEFINE_TLS_LOGGER(session_reused)
DEFINE_TLS_LOGGER(cipher)
DEFINE_TLS_LOGGER(cipher_bits)
DEFINE_TLS_LOGGER(session_id)

#undef DEFINE_TLS_LOGGER

static h2o_iovec_t log_request_index(h2o_req_t *req)
{
    struct st_h2o_http1_conn_t *conn = (void *)req->conn;
    char *s = h2o_mem_alloc_pool(&req->pool, char, sizeof(H2O_UINT64_LONGEST_STR));
    size_t len = sprintf(s, "%" PRIu64, conn->_req_index);
    return h2o_iovec_init(s, len);
}

static int foreach_request(h2o_context_t *ctx, int (*cb)(h2o_req_t *req, void *cbdata), void *cbdata)
{
    h2o_linklist_t *node;

    for (node = ctx->http1._conns.next; node != &ctx->http1._conns; node = node->next) {
        struct st_h2o_http1_conn_t *conn = H2O_STRUCT_FROM_MEMBER(struct st_h2o_http1_conn_t, _conns, node);
        int ret = cb(&conn->req, cbdata);
        if (ret != 0)
            return ret;
    }
    return 0;
}

static const h2o_conn_callbacks_t h1_callbacks = {
    get_sockname, /* stringify address */
    get_peername, /* ditto */
    get_ptls,
    skip_tracing,
    NULL,         /* push */
    NULL, /* get debug state */
    {{
        {log_protocol_version, log_session_reused, log_cipher, log_cipher_bits, log_session_id}, /* ssl */
        {log_request_index},                                                                     /* http1 */
        {NULL}                                                                                   /* http2 */
    }}};

static int conn_is_h1(h2o_conn_t *conn)
{
    return conn->callbacks == &h1_callbacks;
}

void h2o_http1_accept(h2o_accept_ctx_t *ctx, h2o_socket_t *sock, struct timeval connected_at)
{
    struct st_h2o_http1_conn_t *conn =
        (void *)h2o_create_connection(sizeof(*conn), ctx->ctx, ctx->hosts, connected_at, &h1_callbacks);

    /* zero-fill all properties expect req */
    memset((char *)conn + sizeof(conn->super), 0, offsetof(struct st_h2o_http1_conn_t, req) - sizeof(conn->super));

    /* init properties that need to be non-zero */
    conn->sock = sock;
    sock->data = conn;
    h2o_linklist_insert(&ctx->ctx->http1._conns, &conn->_conns);

    H2O_PROBE_CONN(H1_ACCEPT, &conn->super, conn->sock, &conn->super);

    init_request(conn);
    reqread_start(conn);
}

void h2o_http1_upgrade(h2o_req_t *req, h2o_iovec_t *inbufs, size_t inbufcnt, h2o_http1_upgrade_cb on_complete, void *user_data)
{

    assert(conn_is_h1(req->conn));
    struct st_h2o_http1_conn_t *conn = (void *)req->conn;

    h2o_iovec_t *bufs = alloca(sizeof(h2o_iovec_t) * (inbufcnt + 1));

    conn->upgrade.data = user_data;
    conn->upgrade.cb = on_complete;

    bufs[0].base = h2o_mem_alloc_pool(
        &conn->req.pool, char,
        flatten_headers_estimate_size(&conn->req, conn->super.ctx->globalconf->server_name.len + sizeof("upgrade") - 1));
    bufs[0].len = flatten_headers(bufs[0].base, &conn->req, "upgrade");
    h2o_memcpy(bufs + 1, inbufs, sizeof(h2o_iovec_t) * inbufcnt);

    h2o_socket_write(conn->sock, bufs, inbufcnt + 1, on_upgrade_complete);
}<|MERGE_RESOLUTION|>--- conflicted
+++ resolved
@@ -36,12 +36,6 @@
     OSTREAM_STATE_DONE,
 };
 
-enum enum_h2o_http1_ostream_state {
-    OSTREAM_STATE_HEAD,
-    OSTREAM_STATE_BODY,
-    OSTREAM_STATE_DONE,
-};
-
 struct st_h2o_http1_finalostream_t {
     h2o_ostream_t super;
     enum enum_h2o_http1_ostream_state state;
@@ -215,23 +209,7 @@
 #define DECL_ENTITY_READ_SEND_ERROR_XXX(status_)                                                                                   \
     static void entity_read_send_error_##status_(struct st_h2o_http1_conn_t *conn, const char *reason, const char *body)           \
     {                                                                                                                              \
-<<<<<<< HEAD
-        conn->req.proceed_req = NULL;                                                                                              \
-        conn->_req_entity_reader = NULL;                                                                                           \
-        set_timeout(conn, 0, NULL);                                                                                                \
-        h2o_socket_read_stop(conn->sock);                                                                                          \
-        if (!h2o_is_sending_response(&conn->req) && conn->_ostr_final.state == OSTREAM_STATE_HEAD) {                               \
-            conn->super.ctx->emitted_error_status[H2O_STATUS_ERROR_##status_]++;                                                   \
-            h2o_send_error_generic(&conn->req, status_, reason, body, H2O_SEND_ERROR_HTTP1_CLOSE_CONNECTION);                      \
-        } else {                                                                                                                   \
-            conn->req.http1_is_persistent = 0;                                                                                     \
-            if (conn->_ostr_final.state == OSTREAM_STATE_DONE) {                                                                   \
-                cleanup_connection(conn);                                                                                          \
-            }                                                                                                                      \
-        }                                                                                                                          \
-=======
         entity_read_do_send_error(conn, status_, H2O_STATUS_ERROR_##status_, reason, body);                                        \
->>>>>>> a33a01f7
     }
 
 DECL_ENTITY_READ_SEND_ERROR_XXX(400)
@@ -710,20 +688,6 @@
         h2o_proceed_response(&conn->req);
 }
 
-<<<<<<< HEAD
-=======
-static void on_send_next_pull(h2o_socket_t *sock, const char *err)
-{
-    struct st_h2o_http1_conn_t *conn = sock->data;
-
-    if (err != NULL) {
-        close_connection(conn, 1);
-    } else {
-        proceed_pull(conn, 0);
-    }
-}
-
->>>>>>> a33a01f7
 static void on_send_complete_post_trailers(h2o_socket_t *sock, const char *err)
 {
     struct st_h2o_http1_conn_t *conn = sock->data;
@@ -732,14 +696,8 @@
         conn->req.http1_is_persistent = 0;
 
     conn->_ostr_final.state = OSTREAM_STATE_DONE;
-<<<<<<< HEAD
-    if (conn->req.proceed_req == NULL) {
-        cleanup_connection(conn);
-    }
-=======
     if (conn->req.proceed_req == NULL)
         cleanup_connection(conn);
->>>>>>> a33a01f7
 }
 
 static void on_send_complete(h2o_socket_t *sock, const char *err)
@@ -762,18 +720,11 @@
         }
     }
 
-<<<<<<< HEAD
-    conn->_ostr_final.state = OSTREAM_STATE_DONE;
-    if (conn->req.proceed_req == NULL) {
-        cleanup_connection(conn);
-    }
-=======
     /* TODO Consider if we should shut down the send side in case HTTP/1 is running without Content-Length header, as there is no
      * other way to communicate the end of the response. T-E chunked will communicate the end when HTTP/1.1 is being used. */
     conn->_ostr_final.state = OSTREAM_STATE_DONE;
     if (conn->req.proceed_req == NULL)
         cleanup_connection(conn);
->>>>>>> a33a01f7
 }
 
 static void on_upgrade_complete(h2o_socket_t *socket, const char *err)
@@ -912,85 +863,6 @@
     }
 }
 
-<<<<<<< HEAD
-=======
-static void proceed_pull(struct st_h2o_http1_conn_t *conn, size_t nfilled)
-{
-    h2o_iovec_t bufs[4];
-    size_t bufcnt = 0;
-    h2o_send_state_t send_state;
-    h2o_iovec_t prefix = h2o_iovec_init(NULL, 0), suffix = h2o_iovec_init(NULL, 0);
-
-    if (nfilled != 0)
-        bufs[bufcnt++] = h2o_iovec_init(conn->_ostr_final.pull.buf, nfilled);
-
-    if (nfilled < MAX_PULL_BUF_SZ) {
-        h2o_iovec_t cbuf = h2o_iovec_init((char *)conn->_ostr_final.pull.buf + nfilled, MAX_PULL_BUF_SZ - nfilled);
-        send_state = h2o_pull(&conn->req, conn->_ostr_final.pull.cb, &cbuf);
-        conn->req.bytes_sent += cbuf.len;
-        if (conn->_ostr_final.chunked_buf != NULL) {
-            encode_chunked(&prefix, &suffix, send_state, cbuf.len, conn->req.send_server_timing != 0,
-                           conn->_ostr_final.chunked_buf);
-            if (prefix.len != 0)
-                bufs[bufcnt++] = prefix;
-            bufs[bufcnt++] = cbuf;
-            if (suffix.len != 0)
-                bufs[bufcnt++] = suffix;
-        } else if (nfilled != 0) {
-            bufs[bufcnt - 1].len += cbuf.len;
-        } else {
-            bufs[bufcnt++] = cbuf;
-        }
-        if (send_state == H2O_SEND_STATE_ERROR) {
-            conn->req.http1_is_persistent = 0;
-            conn->req.send_server_timing = 0; /* suppress sending trailers */
-        }
-    } else {
-        send_state = H2O_SEND_STATE_IN_PROGRESS;
-    }
-
-    /* write */
-    h2o_socket_write(conn->sock, bufs, bufcnt, h2o_send_state_is_in_progress(send_state) ? on_send_next_pull : on_send_complete);
-}
-
-static void finalostream_start_pull(h2o_ostream_t *_self, h2o_ostream_pull_cb cb)
-{
-    struct st_h2o_http1_conn_t *conn = H2O_STRUCT_FROM_MEMBER(struct st_h2o_http1_conn_t, _ostr_final.super, _self);
-    const char *connection = conn->req.http1_is_persistent ? "keep-alive" : "close";
-    size_t bufsz, headers_len;
-
-    assert(conn->req._ostr_top == &conn->_ostr_final.super);
-    assert(conn->_ostr_final.state == OSTREAM_STATE_HEAD);
-
-    conn->req.timestamps.response_start_at = h2o_gettimeofday(conn->super.ctx->loop);
-
-    setup_chunked(&conn->_ostr_final, &conn->req);
-
-    if (conn->req.send_server_timing)
-        h2o_add_server_timing_header(&conn->req, conn->_ostr_final.chunked_buf != NULL);
-
-    /* register the pull callback */
-    conn->_ostr_final.pull.cb = cb;
-
-    /* setup the buffer */
-    bufsz = flatten_headers_estimate_size(&conn->req, conn->super.ctx->globalconf->server_name.len + strlen(connection));
-    if (bufsz < MAX_PULL_BUF_SZ) {
-        if (MAX_PULL_BUF_SZ - bufsz < conn->req.res.content_length) {
-            bufsz = MAX_PULL_BUF_SZ;
-        } else {
-            bufsz += conn->req.res.content_length;
-        }
-    }
-    conn->_ostr_final.pull.buf = h2o_mem_alloc_pool(&conn->req.pool, char, bufsz);
-
-    /* fill-in the header */
-    headers_len = flatten_headers(conn->_ostr_final.pull.buf, &conn->req, connection);
-    conn->_ostr_final.state = OSTREAM_STATE_BODY;
-
-    proceed_pull(conn, headers_len);
-}
-
->>>>>>> a33a01f7
 static void on_delayed_send_complete(h2o_timer_t *entry)
 {
     struct st_h2o_http1_conn_t *conn = H2O_STRUCT_FROM_MEMBER(struct st_h2o_http1_conn_t, _timeout_entry, entry);
@@ -1044,12 +916,8 @@
         }
     }
 
-<<<<<<< HEAD
     if (conn->_ostr_final.state == OSTREAM_STATE_HEAD) {
         /* build headers and send */
-=======
-    if (self->state == OSTREAM_STATE_HEAD) {
->>>>>>> a33a01f7
         conn->req.timestamps.response_start_at = h2o_gettimeofday(conn->super.ctx->loop);
         setup_chunked(&conn->_ostr_final, &conn->req);
         if (conn->req.send_server_timing)
@@ -1070,14 +938,10 @@
             pullbuf_off = bufs[bufcnt].len;
         }
         ++bufcnt;
-<<<<<<< HEAD
         conn->_ostr_final.state = OSTREAM_STATE_BODY;
     } else {
         if (conn->_ostr_final.pull_buf == NULL)
             allocate_pull_buf(conn, send_state, bytes_to_be_sent, 0);
-=======
-        self->state = OSTREAM_STATE_BODY;
->>>>>>> a33a01f7
     }
 
     if (conn->_ostr_final.chunked_buf != NULL) {
