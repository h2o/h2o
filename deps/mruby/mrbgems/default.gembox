--- conflicted
+++ resolved
@@ -1,14 +1,12 @@
 MRuby::GemBox.new do |conf|
-<<<<<<< HEAD
   # Use postgres module PG
   conf.gem :core => "mruby-pg"
-=======
+
   # Use standard IO/File class
   conf.gem :core => "mruby-io"
 
   # Use standard Array#pack, String#unpack methods
   conf.gem :core => "mruby-pack"
->>>>>>> 68b69e3f
 
   # Use standard Kernel#sprintf method
   conf.gem :core => "mruby-sprintf"
