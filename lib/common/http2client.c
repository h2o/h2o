/*
 * Copyright (c) 2018 Ichito Nagata, Fastly, Inc.
 *
 * Permission is hereby granted, free of charge, to any person obtaining a copy
 * of this software and associated documentation files (the "Software"), to
 * deal in the Software without restriction, including without limitation the
 * rights to use, copy, modify, merge, publish, distribute, sublicense, and/or
 * sell copies of the Software, and to permit persons to whom the Software is
 * furnished to do so, subject to the following conditions:
 *
 * The above copyright notice and this permission notice shall be included in
 * all copies or substantial portions of the Software.
 *
 * THE SOFTWARE IS PROVIDED "AS IS", WITHOUT WARRANTY OF ANY KIND, EXPRESS OR
 * IMPLIED, INCLUDING BUT NOT LIMITED TO THE WARRANTIES OF MERCHANTABILITY,
 * FITNESS FOR A PARTICULAR PURPOSE AND NONINFRINGEMENT. IN NO EVENT SHALL THE
 * AUTHORS OR COPYRIGHT HOLDERS BE LIABLE FOR ANY CLAIM, DAMAGES OR OTHER
 * LIABILITY, WHETHER IN AN ACTION OF CONTRACT, TORT OR OTHERWISE, ARISING
 * FROM, OUT OF OR IN CONNECTION WITH THE SOFTWARE OR THE USE OR OTHER DEALINGS
 * IN THE SOFTWARE.
 */
#include <arpa/inet.h>
#include <netdb.h>
#include <netinet/in.h>
#include <sys/socket.h>
#include <sys/types.h>
#include <sys/un.h>
#include "khash.h"
#include "h2o/hpack.h"
#include "h2o/httpclient.h"
#include "h2o/http2_common.h"

#define H2O_HTTP2_SETTINGS_CLIENT_CONNECTION_WINDOW_SIZE 16777216
#define H2O_HTTP2_SETTINGS_CLIENT_HEADER_TABLE_SIZE 4096
#define H2O_HTTP2_SETTINGS_CLIENT_MAX_FRAME_SIZE 16384

enum enum_h2o_http2client_stream_state {
    STREAM_STATE_HEAD,
    STREAM_STATE_BODY,
    STREAM_STATE_CLOSED,
};

enum enum_h2o_http2client_conn_state {
    H2O_HTTP2CLIENT_CONN_STATE_OPEN,
    H2O_HTTP2CLIENT_CONN_STATE_HALF_CLOSED,
    H2O_HTTP2CLIENT_CONN_STATE_IS_CLOSING,
};

struct st_h2o_http2client_stream_t;
KHASH_MAP_INIT_INT64(stream, struct st_h2o_http2client_stream_t *)

struct st_h2o_http2client_conn_t {
    h2o_httpclient__h2_conn_t super;
    enum enum_h2o_http2client_conn_state state;
    khash_t(stream) * streams;
    h2o_http2_settings_t peer_settings;
    uint32_t max_open_stream_id;
    h2o_timer_t io_timeout;
    h2o_timer_t keepalive_timeout;

    struct {
        h2o_hpack_header_table_t header_table;
        h2o_http2_window_t window;
        h2o_buffer_t *buf;
        h2o_buffer_t *buf_in_flight;
        h2o_timer_t defer_timeout;
        h2o_linklist_t sending_streams;
        h2o_linklist_t sent_streams;
    } output;

    struct {
        h2o_hpack_header_table_t header_table;
        h2o_http2_window_t window;
        ssize_t (*read_frame)(struct st_h2o_http2client_conn_t *conn, const uint8_t *src, size_t len, const char **err_desc);
        h2o_buffer_t *headers_unparsed;
    } input;
};

struct st_h2o_http2client_stream_t {
    h2o_httpclient_t super;
    struct st_h2o_http2client_conn_t *conn;
    uint32_t stream_id;
    struct {
        enum enum_h2o_http2client_stream_state req;
        enum enum_h2o_http2client_stream_state res;
    } state;

    struct {
        h2o_http2_window_t window;
        h2o_buffer_t *buf;
        h2o_linklist_t sending_link;
    } output;

    struct {
        h2o_http2_window_t window;
        int status;
        h2o_headers_t headers;
        h2o_buffer_t *body;
    } input;

    struct {
        h2o_httpclient_proceed_req_cb proceed_req;
        size_t bytes_in_flight;
        unsigned char done : 1;
    } streaming;
};

static __thread h2o_buffer_prototype_t wbuf_buffer_prototype = {{16}, {H2O_HTTP2_DEFAULT_OUTBUF_SIZE}};

static void do_emit_writereq(struct st_h2o_http2client_conn_t *conn);

static void request_write(struct st_h2o_http2client_conn_t *conn)
{
    if (conn->state == H2O_HTTP2CLIENT_CONN_STATE_IS_CLOSING)
        return;
    if (!h2o_socket_is_writing(conn->super.sock) && !h2o_timer_is_linked(&conn->output.defer_timeout))
        h2o_timer_link(conn->super.ctx->loop, 0, &conn->output.defer_timeout);
}

static void enqueue_window_update(struct st_h2o_http2client_conn_t *conn, uint32_t stream_id, h2o_http2_window_t *window,
                                  size_t desired)
{
    assert(desired <= INT32_MAX);
    if (h2o_http2_window_get_avail(window) * 2 < desired) {
        int32_t delta = (int32_t)(desired - h2o_http2_window_get_avail(window));
        h2o_http2_encode_window_update_frame(&conn->output.buf, stream_id, delta);
        request_write(conn);
        h2o_http2_window_update(window, delta);
    }
}

static void stream_send_error(struct st_h2o_http2client_conn_t *conn, uint32_t stream_id, int errnum)
{
    assert(stream_id != 0);
    assert(conn->state != H2O_HTTP2CLIENT_CONN_STATE_IS_CLOSING);

    h2o_http2_encode_rst_stream_frame(&conn->output.buf, stream_id, -errnum);
    request_write(conn);
}

static struct st_h2o_http2client_stream_t *get_stream(struct st_h2o_http2client_conn_t *conn, uint32_t stream_id)
{
    khiter_t iter = kh_get(stream, conn->streams, stream_id);
    if (iter != kh_end(conn->streams))
        return (struct st_h2o_http2client_stream_t *)kh_val(conn->streams, iter);
    return NULL;
}

static uint32_t get_max_buffer_size(h2o_httpclient_ctx_t *ctx)
{
    size_t sz = ctx->max_buffer_size;
    if (sz > INT32_MAX)
        sz = INT32_MAX;
    return (uint32_t)sz;
}

uint32_t h2o_httpclient__h2_get_max_concurrent_streams(h2o_httpclient__h2_conn_t *_conn)
{
    struct st_h2o_http2client_conn_t *conn = (void *)_conn;
    return conn->peer_settings.max_concurrent_streams < conn->super.ctx->http2.max_concurrent_streams
               ? conn->peer_settings.max_concurrent_streams
               : conn->super.ctx->http2.max_concurrent_streams;
}

static void adjust_conn_linkedlist(h2o_httpclient_connection_pool_t *connpool, struct st_h2o_http2client_conn_t *conn, int forward)
{
    if (connpool == NULL) {
        assert(!h2o_linklist_is_linked(&conn->super.link));
        return;
    }
    if (!h2o_linklist_is_linked(&conn->super.link))
        return;

    double ratio = (double)conn->super.num_streams / h2o_httpclient__h2_get_max_concurrent_streams(&conn->super);

    /* adjust connection linked list */
    h2o_linklist_t *node = forward ? conn->super.link.next : conn->super.link.prev;
    while (node != &connpool->http2.conns) {
        struct st_h2o_http2client_conn_t *cur = H2O_STRUCT_FROM_MEMBER(struct st_h2o_http2client_conn_t, super.link, node);
        double cur_ratio = (double)cur->super.num_streams / h2o_httpclient__h2_get_max_concurrent_streams(&cur->super);
        if (forward ? (ratio <= cur_ratio) : (ratio >= cur_ratio))
            break;
        node = forward ? node->next : node->prev;
    }
    if (!forward && node != &connpool->http2.conns)
        node = node->next;

    h2o_linklist_unlink(&conn->super.link);
    h2o_linklist_insert(node, &conn->super.link);
}

static void register_stream(struct st_h2o_http2client_stream_t *stream, struct st_h2o_http2client_conn_t *conn)
{
    assert(stream->stream_id == 0);

    stream->conn = conn;

    stream->stream_id = conn->max_open_stream_id == 0 ? 1 : conn->max_open_stream_id + 2;
    conn->max_open_stream_id = stream->stream_id;

    int r;
    khiter_t iter = kh_put(stream, conn->streams, stream->stream_id, &r);
    assert(iter != kh_end(conn->streams));
    kh_val(conn->streams, iter) = stream;

    ++conn->super.num_streams;

    if (h2o_timer_is_linked(&conn->keepalive_timeout))
        h2o_timer_unlink(&conn->keepalive_timeout);

    adjust_conn_linkedlist(stream->super.connpool, conn, 1);
}

static void unregister_stream(struct st_h2o_http2client_stream_t *stream)
{
    khiter_t iter = kh_get(stream, stream->conn->streams, stream->stream_id);
    assert(iter != kh_end(stream->conn->streams));
    kh_del(stream, stream->conn->streams, iter);

    --stream->conn->super.num_streams;

    if (stream->conn->super.num_streams == 0)
        h2o_timer_link(stream->conn->super.ctx->loop, stream->conn->super.ctx->keepalive_timeout, &stream->conn->keepalive_timeout);

    adjust_conn_linkedlist(stream->super.connpool, stream->conn, 0);
}

static void close_stream(struct st_h2o_http2client_stream_t *stream)
{
    if (stream->conn != NULL) {
        unregister_stream(stream);
    }

    if (h2o_timer_is_linked(&stream->super._timeout))
        h2o_timer_unlink(&stream->super._timeout);
    if (h2o_linklist_is_linked(&stream->output.sending_link))
        h2o_linklist_unlink(&stream->output.sending_link);

    if (stream->output.buf != NULL)
        h2o_buffer_dispose(&stream->output.buf);
    h2o_buffer_dispose(&stream->input.body);

    free(stream);
}

<<<<<<< HEAD
static int call_on_body(struct st_h2o_http2client_stream_t *stream, const char *errstr)
{
    h2o_httpclient_body_hints_t hints = (h2o_httpclient_body_hints_t){NULL};
    return stream->super._cb.on_body(&stream->super, &hints, errstr);
=======
static void close_response(struct st_h2o_http2client_stream_t *stream)
{
    assert(stream->state.res != STREAM_STATE_CLOSED);
    stream->state.res = STREAM_STATE_CLOSED;
    if (stream->state.req == STREAM_STATE_CLOSED) {
        close_stream(stream);
    }
>>>>>>> 2efb98da
}

static void call_callback_with_error(struct st_h2o_http2client_stream_t *stream, const char *errstr)
{
    assert(errstr != NULL);
    switch (stream->state.res) {
    case STREAM_STATE_HEAD:
        stream->super._cb.on_head(&stream->super, errstr, 0x200, 0, h2o_iovec_init(NULL, 0), NULL, 0, 0);
        break;
<<<<<<< HEAD
    case H2O_HTTP2CLIENT_STREAM_STATE_RECV_BODY:
        call_on_body(stream, errstr);
=======
    case STREAM_STATE_BODY:
        stream->super._cb.on_body(&stream->super, errstr);
>>>>>>> 2efb98da
        break;
    case STREAM_STATE_CLOSED:
        if (stream->streaming.proceed_req != NULL) {
            stream->streaming.proceed_req(&stream->super, 0, H2O_SEND_STATE_ERROR);
        }
        break;
    }
}

static void call_stream_callbacks_with_error(struct st_h2o_http2client_conn_t *conn, const char *errstr)
{
    struct st_h2o_http2client_stream_t *stream;
    kh_foreach_value(conn->streams, stream, { call_callback_with_error(stream, errstr); });
}

static int on_head(struct st_h2o_http2client_conn_t *conn, struct st_h2o_http2client_stream_t *stream, const uint8_t *src,
                   size_t len, const char **err_desc, int is_end_stream)
{
    int ret;

    //    assert(stream->state == H2O_HTTP2CLIENT_STREAM_STATE_RECV_HEADERS);

    if ((ret = h2o_hpack_parse_response(stream->super.pool, h2o_hpack_decode_header, &conn->input.header_table,
                                        &stream->input.status, &stream->input.headers, src, len, err_desc)) != 0) {
        if (ret == H2O_HTTP2_ERROR_INVALID_HEADER_CHAR) {
            ret = H2O_HTTP2_ERROR_PROTOCOL;
            goto Failed;
        }
        return ret;
    }

    if (100 <= stream->input.status && stream->input.status <= 199) {
        if (stream->input.status == 101) {
            ret = H2O_HTTP2_ERROR_PROTOCOL; // TODO is this alright?
            goto Failed;
        }
        if (stream->super.informational_cb != NULL &&
            stream->super.informational_cb(&stream->super, 0, stream->input.status, h2o_iovec_init(NULL, 0),
                                           stream->input.headers.entries, stream->input.headers.size) != 0) {
            ret = H2O_HTTP2_ERROR_INTERNAL;
            goto SendRSTStream;
        }
        return 0;
    }

    stream->super._cb.on_body =
        stream->super._cb.on_head(&stream->super, is_end_stream ? h2o_httpclient_error_is_eos : NULL, 0x200, stream->input.status,
                                  h2o_iovec_init(NULL, 0), stream->input.headers.entries, stream->input.headers.size, 0);

    if (is_end_stream) {
        close_response(stream);
        return 0;
    }
    if (stream->super._cb.on_body == NULL) {
        /**
         * NOTE: if on_head returns NULL due to invalid response (e.g. invalid content-length header)
         * sending RST_STREAM with PROTOCOL_ERROR might be more suitable than CANCEL
         * (see: https://tools.ietf.org/html/rfc7540#section-8.1.2.6)
         * but sending CANCEL is not wrong, so we leave this as-is for now.
         */
        ret = H2O_HTTP2_ERROR_CANCEL;
        goto SendRSTStream;
    }

    stream->state.res = STREAM_STATE_BODY;

    return 0;

Failed:
    assert(ret == H2O_HTTP2_ERROR_PROTOCOL);
    call_callback_with_error(stream, h2o_httpclient_error_http2_protocol_violation);
SendRSTStream:
    stream_send_error(conn, stream->stream_id, ret);
    close_stream(stream);
    return 0;
}

ssize_t expect_default(struct st_h2o_http2client_conn_t *conn, const uint8_t *src, size_t len, const char **err_desc);
static ssize_t expect_continuation_of_headers(struct st_h2o_http2client_conn_t *conn, const uint8_t *src, size_t len,
                                              const char **err_desc)
{
    h2o_http2_frame_t frame;
    ssize_t ret;
    struct st_h2o_http2client_stream_t *stream;
    int hret;

    if ((ret = h2o_http2_decode_frame(&frame, src, len, H2O_HTTP2_SETTINGS_CLIENT_MAX_FRAME_SIZE, err_desc)) < 0)
        return ret;
    if (frame.type != H2O_HTTP2_FRAME_TYPE_CONTINUATION) {
        *err_desc = "expected CONTINUATION frame";
        return H2O_HTTP2_ERROR_PROTOCOL;
    }

    if ((stream = get_stream(conn, frame.stream_id)) == NULL || stream->state.res == STREAM_STATE_CLOSED) {
        *err_desc = "unexpected stream id in CONTINUATION frame";
        return H2O_HTTP2_ERROR_PROTOCOL;
    }

    if (stream->state.res == STREAM_STATE_BODY) {
        /* is a trailer, do nothing */
        return ret;
    }

    h2o_buffer_reserve(&conn->input.headers_unparsed, frame.length);
    memcpy(conn->input.headers_unparsed->bytes + conn->input.headers_unparsed->size, frame.payload, frame.length);
    conn->input.headers_unparsed->size += frame.length;

    if ((frame.flags & H2O_HTTP2_FRAME_FLAG_END_HEADERS) != 0) {
        int is_end_stream = (frame.flags & H2O_HTTP2_FRAME_FLAG_END_STREAM) != 0;
        conn->input.read_frame = expect_default;
        hret = on_head(conn, stream, (const uint8_t *)conn->input.headers_unparsed->bytes, conn->input.headers_unparsed->size,
                       err_desc, is_end_stream);
        if (hret != 0)
            ret = hret;
        h2o_buffer_dispose(&conn->input.headers_unparsed);
        conn->input.headers_unparsed = NULL;
    }

    return ret;
}

static void do_update_window(h2o_httpclient_t *client);
static int handle_data_frame(struct st_h2o_http2client_conn_t *conn, h2o_http2_frame_t *frame, const char **err_desc)
{
    h2o_http2_data_payload_t payload;
    struct st_h2o_http2client_stream_t *stream;
    int ret;

    if ((ret = h2o_http2_decode_data_payload(&payload, frame, err_desc)) != 0)
        return ret;

    /* save the input in the request body buffer, or send error (and close the stream) */
    if ((stream = get_stream(conn, frame->stream_id)) == NULL) {
        if (frame->stream_id <= conn->max_open_stream_id) {
            stream_send_error(conn, frame->stream_id, H2O_HTTP2_ERROR_STREAM_CLOSED);
            return 0;
        } else {
            *err_desc = "invalid DATA frame";
            return H2O_HTTP2_ERROR_PROTOCOL;
        }
    }

    if (stream->state.res != STREAM_STATE_BODY) {
        stream_send_error(conn, frame->stream_id, H2O_HTTP2_ERROR_PROTOCOL);
        call_callback_with_error(stream, h2o_httpclient_error_http2_protocol_violation);
        close_stream(stream);
        return 0;
    }

    size_t max_size = get_max_buffer_size(stream->super.ctx);
    if (stream->input.body->size + payload.length > max_size) {
<<<<<<< HEAD
        call_on_body(stream, "buffered data size exceeds input window");
=======
        stream->super._cb.on_body(&stream->super, h2o_httpclient_error_flow_control);
>>>>>>> 2efb98da
        stream_send_error(stream->conn, stream->stream_id, H2O_HTTP2_ERROR_FLOW_CONTROL);
        close_stream(stream);
        return 0;
    }

    h2o_buffer_append(&stream->input.body, (void *)payload.data, payload.length);

    h2o_http2_window_consume_window(&conn->input.window, payload.length);
    h2o_http2_window_consume_window(&stream->input.window, payload.length);

    int is_final = (frame->flags & H2O_HTTP2_FRAME_FLAG_END_STREAM) != 0;
    if (call_on_body(stream, is_final ? h2o_httpclient_error_is_eos : NULL) != 0) {
        stream_send_error(conn, frame->stream_id, H2O_HTTP2_ERROR_INTERNAL);
        close_stream(stream);
        return 0;
    }

    if (is_final) {
        close_response(stream);
    } else {
        /* update connection-level window */
        enqueue_window_update(stream->conn, 0, &stream->conn->input.window, H2O_HTTP2_SETTINGS_CLIENT_CONNECTION_WINDOW_SIZE);
        /* update stream-level window */
        do_update_window(&stream->super);
    }

    return 0;
}

static int handle_headers_frame(struct st_h2o_http2client_conn_t *conn, h2o_http2_frame_t *frame, const char **err_desc)
{
    h2o_http2_headers_payload_t payload;
    struct st_h2o_http2client_stream_t *stream;
    int ret;

    /* decode */
    if ((ret = h2o_http2_decode_headers_payload(&payload, frame, err_desc)) != 0)
        return ret;
    if ((frame->stream_id & 1) == 0) {
        *err_desc = "invalid stream id in HEADERS frame";
        return H2O_HTTP2_ERROR_PROTOCOL;
    }

    if (frame->stream_id == payload.priority.dependency) {
        *err_desc = "stream cannot depend on itself";
        return H2O_HTTP2_ERROR_PROTOCOL;
    }

    if ((stream = get_stream(conn, frame->stream_id)) == NULL) {
        *err_desc = "invalid stream id in HEADERS frame";
        return H2O_HTTP2_ERROR_STREAM_CLOSED;
    }

    h2o_timer_unlink(&stream->super._timeout);

    if (stream->state.res == STREAM_STATE_BODY) {
        /* is a trailer (ignore after only validating it) */
        if ((frame->flags & H2O_HTTP2_FRAME_FLAG_END_STREAM) == 0) {
            *err_desc = "trailing HEADERS frame MUST have END_STREAM flag set";
            return H2O_HTTP2_ERROR_PROTOCOL;
        }
        if ((frame->flags & H2O_HTTP2_FRAME_FLAG_END_HEADERS) == 0) {
            /* read following continuation frames without initializing `headers_unparsed` */
            conn->input.read_frame = expect_continuation_of_headers;
        }
        return 0;
    }

    if ((frame->flags & H2O_HTTP2_FRAME_FLAG_END_HEADERS) == 0) {
        /* request is not complete, store in buffer */
        conn->input.read_frame = expect_continuation_of_headers;
        h2o_buffer_init(&conn->input.headers_unparsed, &h2o_socket_buffer_prototype);
        h2o_buffer_reserve(&conn->input.headers_unparsed, payload.headers_len);
        memcpy(conn->input.headers_unparsed->bytes, payload.headers, payload.headers_len);
        conn->input.headers_unparsed->size = payload.headers_len;
        return 0;
    }

    int is_end_stream = (frame->flags & H2O_HTTP2_FRAME_FLAG_END_STREAM) != 0;

    /* response header is complete, handle it */
    return on_head(conn, stream, payload.headers, payload.headers_len, err_desc, is_end_stream);
}

static int handle_priority_frame(struct st_h2o_http2client_conn_t *conn, h2o_http2_frame_t *frame, const char **err_desc)
{
    h2o_http2_priority_t payload;
    int ret;

    if ((ret = h2o_http2_decode_priority_payload(&payload, frame, err_desc)) != 0)
        return ret;
    if (frame->stream_id == payload.dependency) {
        *err_desc = "stream cannot depend on itself";
        return H2O_HTTP2_ERROR_PROTOCOL;
    }

    /* Ignore PRIORITY frames */
    return 0;
}

static int handle_rst_stream_frame(struct st_h2o_http2client_conn_t *conn, h2o_http2_frame_t *frame, const char **err_desc)
{
    h2o_http2_rst_stream_payload_t payload;
    struct st_h2o_http2client_stream_t *stream;
    int ret;

    if ((ret = h2o_http2_decode_rst_stream_payload(&payload, frame, err_desc)) != 0)
        return ret;
    if (frame->stream_id > conn->max_open_stream_id) {
        *err_desc = "unexpected stream id in RST_STREAM frame";
        return H2O_HTTP2_ERROR_PROTOCOL;
    }

    stream = get_stream(conn, frame->stream_id);
    if (stream != NULL) {
        /* reset the stream */
        call_callback_with_error(stream, h2o_httpclient_error_refused_stream);
        close_stream(stream);
    }

    return 0;
}

static int update_stream_output_window(struct st_h2o_http2client_stream_t *stream, ssize_t delta)
{
    ssize_t before = h2o_http2_window_get_avail(&stream->output.window);
    if (h2o_http2_window_update(&stream->output.window, delta) != 0)
        return -1;
    ssize_t after = h2o_http2_window_get_avail(&stream->output.window);
    if (before <= 0 && 0 < after && stream->output.buf != NULL && stream->output.buf->size != 0) {
        assert(!h2o_linklist_is_linked(&stream->output.sending_link));
        h2o_linklist_insert(&stream->conn->output.sending_streams, &stream->output.sending_link);
    }
    return 0;
}

static ssize_t conn_get_buffer_window(struct st_h2o_http2client_conn_t *conn)
{
    ssize_t ret, winsz;
    size_t capacity, cwnd_left;

    capacity = conn->output.buf->capacity;
    if ((cwnd_left = h2o_socket_prepare_for_latency_optimized_write(conn->super.sock,
                                                                    &conn->super.ctx->http2.latency_optimization)) < capacity) {
        capacity = cwnd_left;
        if (capacity < conn->output.buf->size)
            return 0;
    }

    ret = capacity - conn->output.buf->size;
    if (ret < H2O_HTTP2_FRAME_HEADER_SIZE)
        return 0;
    ret -= H2O_HTTP2_FRAME_HEADER_SIZE;
    winsz = h2o_http2_window_get_avail(&conn->output.window);
    if (winsz < ret)
        ret = winsz;
    return ret;
}

static int handle_settings_frame(struct st_h2o_http2client_conn_t *conn, h2o_http2_frame_t *frame, const char **err_desc)
{
    if (frame->stream_id != 0) {
        *err_desc = "invalid stream id in SETTINGS frame";
        return H2O_HTTP2_ERROR_PROTOCOL;
    }

    if ((frame->flags & H2O_HTTP2_FRAME_FLAG_ACK) != 0) {
        if (frame->length != 0) {
            *err_desc = "invalid SETTINGS frame (+ACK)";
            return H2O_HTTP2_ERROR_FRAME_SIZE;
        }
    } else {
        uint32_t prev_initial_window_size = conn->peer_settings.initial_window_size;
        /* FIXME handle SETTINGS_HEADER_TABLE_SIZE */
        int ret = h2o_http2_update_peer_settings(&conn->peer_settings, frame->payload, frame->length, err_desc);
        if (ret != 0)
            return ret;
        { /* schedule ack */
            h2o_iovec_t header_buf = h2o_buffer_reserve(&conn->output.buf, H2O_HTTP2_FRAME_HEADER_SIZE);
            h2o_http2_encode_frame_header((void *)header_buf.base, 0, H2O_HTTP2_FRAME_TYPE_SETTINGS, H2O_HTTP2_FRAME_FLAG_ACK, 0);
            conn->output.buf->size += H2O_HTTP2_FRAME_HEADER_SIZE;
            request_write(conn);
        }
        /* apply the change to window size (to all the streams but not the connection, see 6.9.2 of draft-15) */
        if (prev_initial_window_size != conn->peer_settings.initial_window_size) {
            ssize_t delta = conn->peer_settings.initial_window_size - prev_initial_window_size;
            struct st_h2o_http2client_stream_t *stream;
            kh_foreach_value(conn->streams, stream, { update_stream_output_window((void *)stream, delta); });

            if (conn_get_buffer_window(conn) > 0)
                request_write(conn);
        }
    }

    return 0;
}

static int handle_push_promise_frame(struct st_h2o_http2client_conn_t *conn, h2o_http2_frame_t *frame, const char **err_desc)
{
    *err_desc = "received PUSH_PROMISE frame";
    return H2O_HTTP2_ERROR_PROTOCOL;
}

static int handle_ping_frame(struct st_h2o_http2client_conn_t *conn, h2o_http2_frame_t *frame, const char **err_desc)
{
    h2o_http2_ping_payload_t payload;
    int ret;

    if ((ret = h2o_http2_decode_ping_payload(&payload, frame, err_desc)) != 0)
        return ret;

    if ((frame->flags & H2O_HTTP2_FRAME_FLAG_ACK) == 0) {
        h2o_http2_encode_ping_frame(&conn->output.buf, 1, payload.data);
        request_write(conn);
    }

    return 0;
}

static int handle_goaway_frame(struct st_h2o_http2client_conn_t *conn, h2o_http2_frame_t *frame, const char **err_desc)
{
    h2o_http2_goaway_payload_t payload;
    int ret;

    if ((ret = h2o_http2_decode_goaway_payload(&payload, frame, err_desc)) != 0)
        return ret;

    struct st_h2o_http2client_stream_t *stream;
    kh_foreach_value(conn->streams, stream, {
        if (stream->stream_id > payload.last_stream_id) {
            call_callback_with_error(stream, h2o_httpclient_error_refused_stream);
        }
    });

    /* stop opening new streams */
    if (h2o_linklist_is_linked(&conn->super.link))
        h2o_linklist_unlink(&conn->super.link);

    return 0;
}

static int handle_window_update_frame(struct st_h2o_http2client_conn_t *conn, h2o_http2_frame_t *frame, const char **err_desc)
{
    h2o_http2_window_update_payload_t payload;
    int ret, err_is_stream_level;

    if ((ret = h2o_http2_decode_window_update_payload(&payload, frame, err_desc, &err_is_stream_level)) != 0) {
        if (err_is_stream_level) {
            stream_send_error(conn, frame->stream_id, ret);
            struct st_h2o_http2client_stream_t *stream = get_stream(conn, frame->stream_id);
            if (stream != NULL) {
                call_callback_with_error(stream, h2o_httpclient_error_http2_protocol_violation);
                close_stream(stream);
            }
            return 0;
        } else {
            return ret;
        }
    }

    if (frame->stream_id == 0) {
        if (h2o_http2_window_update(&conn->output.window, payload.window_size_increment) != 0) {
            *err_desc = "flow control window overflow";
            return H2O_HTTP2_ERROR_FLOW_CONTROL;
        }
    } else if (frame->stream_id <= conn->max_open_stream_id) {
        struct st_h2o_http2client_stream_t *stream = get_stream(conn, frame->stream_id);
        if (stream != NULL) {
            if (update_stream_output_window(stream, payload.window_size_increment) != 0) {
                stream_send_error(conn, frame->stream_id, H2O_HTTP2_ERROR_FLOW_CONTROL);
                call_callback_with_error(stream, h2o_httpclient_error_flow_control);
                close_stream(stream);
                return 0;
            }
        }
    } else {
        *err_desc = "invalid stream id in WINDOW_UPDATE frame";
        return H2O_HTTP2_ERROR_PROTOCOL;
    }

    if (conn_get_buffer_window(conn) > 0)
        request_write(conn);

    return 0;
}

static int handle_invalid_continuation_frame(struct st_h2o_http2client_conn_t *conn, h2o_http2_frame_t *frame,
                                             const char **err_desc)
{
    *err_desc = "received invalid CONTINUATION frame";
    return H2O_HTTP2_ERROR_PROTOCOL;
}

ssize_t expect_default(struct st_h2o_http2client_conn_t *conn, const uint8_t *src, size_t len, const char **err_desc)
{
    assert(conn->state != H2O_HTTP2CLIENT_CONN_STATE_IS_CLOSING);

    h2o_http2_frame_t frame;
    ssize_t ret;
    static int (*FRAME_HANDLERS[])(struct st_h2o_http2client_conn_t * conn, h2o_http2_frame_t * frame, const char **err_desc) = {
        handle_data_frame,                /* DATA */
        handle_headers_frame,             /* HEADERS */
        handle_priority_frame,            /* PRIORITY */
        handle_rst_stream_frame,          /* RST_STREAM */
        handle_settings_frame,            /* SETTINGS */
        handle_push_promise_frame,        /* PUSH_PROMISE */
        handle_ping_frame,                /* PING */
        handle_goaway_frame,              /* GOAWAY */
        handle_window_update_frame,       /* WINDOW_UPDATE */
        handle_invalid_continuation_frame /* CONTINUATION */
    };

    if ((ret = h2o_http2_decode_frame(&frame, src, len, H2O_HTTP2_SETTINGS_CLIENT_MAX_FRAME_SIZE, err_desc)) < 0)
        return ret;

    if (frame.type < sizeof(FRAME_HANDLERS) / sizeof(FRAME_HANDLERS[0])) {
        int hret = FRAME_HANDLERS[frame.type](conn, &frame, err_desc);
        if (hret != 0)
            ret = hret;
    } else {
        h2o_error_printf("skipping frame (type:%d)\n", frame.type);
    }

    return ret;
}

static ssize_t expect_settings(struct st_h2o_http2client_conn_t *conn, const uint8_t *src, size_t len, const char **err_desc)
{
    assert(conn->state != H2O_HTTP2CLIENT_CONN_STATE_IS_CLOSING);

    h2o_http2_frame_t frame;
    ssize_t ret;

    if ((ret = h2o_http2_decode_frame(&frame, src, len, H2O_HTTP2_SETTINGS_CLIENT_MAX_FRAME_SIZE, err_desc)) < 0)
        return ret;

    if (frame.type != H2O_HTTP2_FRAME_TYPE_SETTINGS)
        return H2O_HTTP2_ERROR_PROTOCOL_CLOSE_IMMEDIATELY;

    int hret = handle_settings_frame(conn, &frame, err_desc);
    if (hret != 0)
        return hret;

    conn->input.read_frame = expect_default;
    return ret;
}

static void close_connection_now(struct st_h2o_http2client_conn_t *conn)
{
    assert(!h2o_timer_is_linked(&conn->output.defer_timeout));

    free(conn->super.origin_url.authority.base);
    free(conn->super.origin_url.host.base);
    free(conn->super.origin_url.path.base);

    h2o_socket_close(conn->super.sock);

    struct st_h2o_http2client_stream_t *stream;
    kh_foreach_value(conn->streams, stream, { close_stream(stream); });
    kh_destroy(stream, conn->streams);

    if (h2o_linklist_is_linked(&conn->super.link))
        h2o_linklist_unlink(&conn->super.link);

    if (h2o_timer_is_linked(&conn->io_timeout))
        h2o_timer_unlink(&conn->io_timeout);
    if (h2o_timer_is_linked(&conn->keepalive_timeout))
        h2o_timer_unlink(&conn->keepalive_timeout);

    /* output */
    h2o_hpack_dispose_header_table(&conn->output.header_table);
    h2o_buffer_dispose(&conn->output.buf);
    if (conn->output.buf_in_flight != NULL)
        h2o_buffer_dispose(&conn->output.buf_in_flight);
    if (h2o_timer_is_linked(&conn->output.defer_timeout))
        h2o_timer_unlink(&conn->output.defer_timeout);
    assert(h2o_linklist_is_empty(&conn->output.sending_streams));
    assert(h2o_linklist_is_empty(&conn->output.sent_streams));

    /* input */
    h2o_hpack_dispose_header_table(&conn->input.header_table);
    if (conn->input.headers_unparsed != NULL)
        h2o_buffer_dispose(&conn->input.headers_unparsed);

    free(conn);
}

static int close_connection_if_necessary(struct st_h2o_http2client_conn_t *conn)
{
    if (conn->state == H2O_HTTP2CLIENT_CONN_STATE_HALF_CLOSED && conn->super.num_streams == 0)
        conn->state = H2O_HTTP2CLIENT_CONN_STATE_IS_CLOSING;
    if (conn->state == H2O_HTTP2CLIENT_CONN_STATE_IS_CLOSING) {
        close_connection_now(conn);
        return 1;
    }
    return 0;
}

static int close_connection(struct st_h2o_http2client_conn_t *conn)
{
    conn->state = H2O_HTTP2CLIENT_CONN_STATE_IS_CLOSING;
    h2o_socket_read_stop(conn->super.sock);

    if (conn->output.buf_in_flight != NULL || h2o_timer_is_linked(&conn->output.defer_timeout)) {
        /* there is a pending write, let close_connection_if_necessary actually close the connection */
    } else {
        close_connection_now(conn);
        return -1;
    }
    return 0;
}

static void enqueue_goaway(struct st_h2o_http2client_conn_t *conn, int errnum, h2o_iovec_t additional_data)
{
    if (conn->state == H2O_HTTP2CLIENT_CONN_STATE_IS_CLOSING)
        return;

    h2o_http2_encode_goaway_frame(&conn->output.buf, 0, errnum, additional_data);
    request_write(conn);
    conn->state = H2O_HTTP2CLIENT_CONN_STATE_HALF_CLOSED;

    /* stop opening new streams */
    if (h2o_linklist_is_linked(&conn->super.link))
        h2o_linklist_unlink(&conn->super.link);
}

static void on_connect_error(struct st_h2o_http2client_stream_t *stream, const char *errstr)
{
    assert(errstr != NULL);
    stream->super._cb.on_connect(&stream->super, errstr, NULL, NULL, NULL, 0, NULL, NULL, NULL, NULL);
    close_stream(stream);
}

static void do_stream_timeout(struct st_h2o_http2client_stream_t *stream)
{
    if (stream->conn == NULL) {
        on_connect_error(stream, h2o_httpclient_error_connect_timeout);
        return;
    }
    const char *errstr =
        stream->state.res == STREAM_STATE_HEAD ? h2o_httpclient_error_first_byte_timeout : h2o_httpclient_error_io_timeout;
    call_callback_with_error(stream, errstr);
    close_stream(stream);
}

static void on_stream_timeout(h2o_timer_t *entry)
{
    struct st_h2o_http2client_stream_t *stream = H2O_STRUCT_FROM_MEMBER(struct st_h2o_http2client_stream_t, super._timeout, entry);
    do_stream_timeout(stream);
}

static void on_io_timeout(h2o_timer_t *entry)
{
    struct st_h2o_http2client_conn_t *conn = H2O_STRUCT_FROM_MEMBER(struct st_h2o_http2client_conn_t, io_timeout, entry);
    struct st_h2o_http2client_stream_t *stream;
    kh_foreach_value(conn->streams, stream, { do_stream_timeout(stream); });
    close_connection_now(conn);
}

static void on_keepalive_timeout(h2o_timer_t *entry)
{
    struct st_h2o_http2client_conn_t *conn = H2O_STRUCT_FROM_MEMBER(struct st_h2o_http2client_conn_t, keepalive_timeout, entry);
    enqueue_goaway(conn, H2O_HTTP2_ERROR_NONE, h2o_iovec_init(NULL, 0));
    request_write(conn);
    close_connection(conn);
}

static int parse_input(struct st_h2o_http2client_conn_t *conn)
{
    /* handle the input */
    while (conn->state != H2O_HTTP2CLIENT_CONN_STATE_IS_CLOSING && conn->super.sock->input->size != 0) {
        /* process a frame */
        const char *err_desc = NULL;
        ssize_t ret =
            conn->input.read_frame(conn, (uint8_t *)conn->super.sock->input->bytes, conn->super.sock->input->size, &err_desc);
        if (ret == H2O_HTTP2_ERROR_INCOMPLETE) {
            break;
        } else if (ret < 0) {
            if (ret != H2O_HTTP2_ERROR_PROTOCOL_CLOSE_IMMEDIATELY) {
                enqueue_goaway(conn, (int)ret,
                               err_desc != NULL ? (h2o_iovec_t){(char *)err_desc, strlen(err_desc)} : (h2o_iovec_t){NULL});
            }
            call_stream_callbacks_with_error(conn, h2o_httpclient_error_http2_protocol_violation);
            return close_connection(conn);
        }
        /* advance to the next frame */
        h2o_buffer_consume(&conn->super.sock->input, ret);
    }
    return 0;
}

static void on_read(h2o_socket_t *sock, const char *err)
{
    struct st_h2o_http2client_conn_t *conn = sock->data;

    h2o_timer_unlink(&conn->io_timeout);

    if (err != NULL) {
        call_stream_callbacks_with_error(conn, h2o_httpclient_error_io);
        close_connection(conn);
        return;
    }

    if (parse_input(conn) != 0)
        return;

    /* write immediately, if pending write exists */
    if (h2o_timer_is_linked(&conn->output.defer_timeout)) {
        h2o_timer_unlink(&conn->output.defer_timeout);
        do_emit_writereq(conn);
    }

    if (!h2o_timer_is_linked(&conn->io_timeout))
        h2o_timer_link(conn->super.ctx->loop, conn->super.ctx->io_timeout, &conn->io_timeout);
}

static void on_connection_ready(struct st_h2o_http2client_stream_t *stream, struct st_h2o_http2client_conn_t *conn)
{
    h2o_iovec_t method;
    h2o_url_t url;
    h2o_header_t *headers;
    size_t num_headers;
    h2o_iovec_t body;
    h2o_httpclient_properties_t props = (h2o_httpclient_properties_t){NULL};

    register_stream(stream, conn);

    stream->super._cb.on_head =
        stream->super._cb.on_connect(&stream->super, NULL, &method, &url, (const h2o_header_t **)&headers, &num_headers, &body,
                                     &stream->streaming.proceed_req, &props, &conn->super.origin_url);
    if (stream->super._cb.on_head == NULL) {
        close_stream(stream);
        return;
    }

    h2o_http2_window_init(&stream->output.window, conn->peer_settings.initial_window_size);

    /* forward request state */
    if (body.base != NULL || stream->streaming.proceed_req != NULL) {
        stream->state.req = STREAM_STATE_BODY;
    } else {
        stream->state.req = STREAM_STATE_CLOSED;
    }

    /* send headers */
    h2o_hpack_flatten_request(&conn->output.buf, &conn->output.header_table, stream->stream_id, conn->peer_settings.max_frame_size,
                              method, &url, headers, num_headers, body.base == NULL);

    if (body.base != NULL) {
        h2o_buffer_init(&stream->output.buf, &h2o_socket_buffer_prototype);
        h2o_buffer_append(&stream->output.buf, body.base, body.len);
    }
    h2o_linklist_insert(&conn->output.sending_streams, &stream->output.sending_link);
    request_write(conn);
}

static void on_notify_write(h2o_socket_t *sock, const char *err)
{
    struct st_h2o_http2client_conn_t *conn = sock->data;

    if (err != NULL) {
        call_stream_callbacks_with_error(conn, h2o_httpclient_error_io);
        close_connection_now(conn);
        return;
    }
    do_emit_writereq(conn);
    close_connection_if_necessary(conn);
}

static void on_write_complete(h2o_socket_t *sock, const char *err)
{
    struct st_h2o_http2client_conn_t *conn = sock->data;

    assert(conn->output.buf_in_flight != NULL);

    h2o_timer_unlink(&conn->io_timeout);

    /* close by error if necessary */
    if (err != NULL) {
        call_stream_callbacks_with_error(conn, h2o_httpclient_error_io);
        close_connection_now(conn);
        return;
    }

    if (close_connection_if_necessary(conn))
        return;

    /* unlink timeouts of streams that has finished sending requests */
    while (!h2o_linklist_is_empty(&conn->output.sent_streams)) {
        h2o_linklist_t *link = conn->output.sent_streams.next;
        struct st_h2o_http2client_stream_t *stream =
            H2O_STRUCT_FROM_MEMBER(struct st_h2o_http2client_stream_t, output.sending_link, link);
        h2o_linklist_unlink(link);

        if (stream->streaming.proceed_req != NULL) {
            size_t bytes_written = stream->streaming.bytes_in_flight;
            stream->streaming.bytes_in_flight = 0;
            stream->streaming.proceed_req(&stream->super, bytes_written,
                                          stream->streaming.done ? H2O_SEND_STATE_FINAL : H2O_SEND_STATE_IN_PROGRESS);
        }

        if (stream->streaming.proceed_req == NULL || stream->streaming.done) {
            stream->state.req = STREAM_STATE_CLOSED;
            h2o_timer_link(stream->super.ctx->loop, stream->super.ctx->first_byte_timeout, &stream->super._timeout);
        }
    }

    /* reset the other buffer */
    h2o_buffer_dispose(&conn->output.buf_in_flight);

#if !H2O_USE_LIBUV
    if (conn->state == H2O_HTTP2CLIENT_CONN_STATE_OPEN) {
        if (conn->output.buf->size != 0 || !h2o_linklist_is_empty(&conn->output.sending_streams))
            h2o_socket_notify_write(sock, on_notify_write);
        return;
    }
#endif

    /* write more, if possible */
    do_emit_writereq(conn);
    close_connection_if_necessary(conn);
}

static size_t sz_min(size_t x, size_t y)
{
    return x < y ? x : y;
}

static size_t calc_max_payload_size(struct st_h2o_http2client_stream_t *stream)
{
    ssize_t conn_max, stream_max;

    if ((conn_max = conn_get_buffer_window(stream->conn)) <= 0)
        return 0;
    if ((stream_max = h2o_http2_window_get_avail(&stream->output.window)) <= 0)
        return 0;
    return sz_min(sz_min(conn_max, stream_max), stream->conn->peer_settings.max_frame_size);
}

static size_t stream_emit_pending_data(struct st_h2o_http2client_stream_t *stream)
{
    size_t max_payload_size = calc_max_payload_size(stream);
    size_t payload_size = sz_min(max_payload_size, stream->output.buf->size);
    if (payload_size == 0)
        return 0;
    char *dst = h2o_buffer_reserve(&stream->conn->output.buf, H2O_HTTP2_FRAME_HEADER_SIZE + payload_size).base;
    int end_stream = (stream->streaming.proceed_req == NULL || stream->streaming.done) && payload_size == stream->output.buf->size;
    h2o_http2_encode_frame_header((void *)dst, stream->output.buf->size, H2O_HTTP2_FRAME_TYPE_DATA,
                                  end_stream ? H2O_HTTP2_FRAME_FLAG_END_STREAM : 0, stream->stream_id);
    h2o_memcpy(dst + H2O_HTTP2_FRAME_HEADER_SIZE, stream->output.buf->bytes, payload_size);
    stream->conn->output.buf->size += H2O_HTTP2_FRAME_HEADER_SIZE + payload_size;
    h2o_buffer_consume(&stream->output.buf, payload_size);

    h2o_http2_window_consume_window(&stream->conn->output.window, payload_size);
    h2o_http2_window_consume_window(&stream->output.window, payload_size);

    return payload_size;
}

static void do_emit_writereq(struct st_h2o_http2client_conn_t *conn)
{
    assert(conn->output.buf_in_flight == NULL);

    /* emit DATA frames */
    h2o_linklist_t *node = conn->output.sending_streams.next;
    h2o_linklist_t *first = node;
    while (node != &conn->output.sending_streams) {
        h2o_linklist_t *next = node->next;
        struct st_h2o_http2client_stream_t *stream =
            H2O_STRUCT_FROM_MEMBER(struct st_h2o_http2client_stream_t, output.sending_link, node);
        h2o_linklist_unlink(node);

        size_t bytes_emitted = 0;
        if (stream->output.buf != NULL && stream->output.buf->size != 0)
            bytes_emitted = stream_emit_pending_data(stream);

        if (stream->output.buf != NULL && stream->output.buf->size == 0) {
            h2o_linklist_insert(&conn->output.sent_streams, node);
        } else if (h2o_http2_window_get_avail(&stream->output.window) > 0) {
            h2o_linklist_insert(&conn->output.sending_streams, node); /* move to the tail to rotate buffers */
        }

        if (stream->streaming.proceed_req != NULL)
            stream->streaming.bytes_in_flight += bytes_emitted;

        if (next == first)
            break;
        node = next;
    }

    if (conn->output.buf->size != 0) {
        /* write and wait for completion */
        h2o_iovec_t buf = {conn->output.buf->bytes, conn->output.buf->size};
        h2o_socket_write(conn->super.sock, &buf, 1, on_write_complete);
        conn->output.buf_in_flight = conn->output.buf;
        h2o_buffer_init(&conn->output.buf, &wbuf_buffer_prototype);
        if (!h2o_timer_is_linked(&conn->io_timeout))
            h2o_timer_link(conn->super.ctx->loop, conn->super.ctx->io_timeout, &conn->io_timeout);
    }
}

static void emit_writereq(h2o_timer_t *entry)
{
    struct st_h2o_http2client_conn_t *conn = H2O_STRUCT_FROM_MEMBER(struct st_h2o_http2client_conn_t, output.defer_timeout, entry);
    do_emit_writereq(conn);
}

static struct st_h2o_http2client_conn_t *create_connection(h2o_httpclient_ctx_t *ctx, h2o_socket_t *sock, h2o_url_t *origin_url,
                                                           h2o_httpclient_connection_pool_t *connpool)
{
    struct st_h2o_http2client_conn_t *conn = h2o_mem_alloc(sizeof(*conn));
    memset(conn, 0, sizeof(*conn));
    conn->super.ctx = ctx;
    conn->super.sock = sock;
    conn->state = H2O_HTTP2CLIENT_CONN_STATE_OPEN;
    conn->peer_settings = H2O_HTTP2_SETTINGS_DEFAULT;
    conn->streams = kh_init(stream);
    h2o_url_copy(NULL, &conn->super.origin_url, origin_url);
    if (connpool != NULL)
        h2o_linklist_insert(&connpool->http2.conns, &conn->super.link);
    conn->io_timeout.cb = on_io_timeout;
    conn->keepalive_timeout.cb = on_keepalive_timeout;

    /* output */
    conn->output.header_table.hpack_capacity = H2O_HTTP2_SETTINGS_CLIENT_HEADER_TABLE_SIZE;
    h2o_http2_window_init(&conn->output.window, conn->peer_settings.initial_window_size);
    h2o_buffer_init(&conn->output.buf, &wbuf_buffer_prototype);
    conn->output.defer_timeout.cb = emit_writereq;
    h2o_linklist_init_anchor(&conn->output.sending_streams);
    h2o_linklist_init_anchor(&conn->output.sent_streams);

    /* input */
    conn->input.header_table.hpack_capacity = conn->input.header_table.hpack_max_capacity =
        H2O_HTTP2_SETTINGS_DEFAULT.header_table_size;
    h2o_http2_window_init(&conn->input.window, H2O_HTTP2_SETTINGS_DEFAULT.initial_window_size);
    conn->input.read_frame = expect_settings;

    return conn;
}

static void send_client_preface(struct st_h2o_http2client_conn_t *conn, h2o_httpclient_ctx_t *ctx)
{
#define PREFIX                                                                                                                     \
    "PRI * HTTP/2.0\r\n\r\nSM\r\n\r\n"                                                                                             \
    "\x00\x00\x12"     /* frame size */                                                                                            \
    "\x04"             /* settings frame */                                                                                        \
    "\x00"             /* no flags */                                                                                              \
    "\x00\x00\x00\x00" /* stream id */                                                                                             \
    "\x00\x02"         /* enable_push */                                                                                           \
    "\x00\x00\x00\x00" /* 0 */                                                                                                     \
    "\x00\x03"         /* max_concurrent_streams */                                                                                \
    "\x00\x00\x00\x64" /* 100 */                                                                                                   \
    "\x00\x04"         /* initial_window_size */
    static const size_t len = sizeof(PREFIX) - 1 + 4;

    uint32_t initial_window_size = get_max_buffer_size(ctx);

    h2o_iovec_t vec = h2o_buffer_reserve(&conn->output.buf, len);
    memcpy(vec.base, PREFIX, sizeof(PREFIX) - 1);

    /* encode max_buffer_size */
    vec.base[len - 4] = (char)((initial_window_size >> 24) & 0xff);
    vec.base[len - 3] = (char)((initial_window_size >> 16) & 0xff);
    vec.base[len - 2] = (char)((initial_window_size >> 8) & 0xff);
    vec.base[len - 1] = (char)(initial_window_size & 0xff);

    conn->output.buf->size += len;
    request_write(conn);
#undef PREFIX
}

static void do_cancel(h2o_httpclient_t *_client)
{
    struct st_h2o_http2client_stream_t *stream = (void *)_client;
    stream_send_error(stream->conn, stream->stream_id, H2O_HTTP2_ERROR_CANCEL);
    close_stream(stream);
}

static h2o_socket_t *do_get_socket(h2o_httpclient_t *_client)
{
    struct st_h2o_http2client_stream_t *stream = (void *)_client;
    return stream->conn->super.sock;
}

static void do_update_window(h2o_httpclient_t *_client)
{
    struct st_h2o_http2client_stream_t *stream = (void *)_client;
    size_t max = get_max_buffer_size(stream->super.ctx);
    size_t bufsize = stream->input.body->size;
    assert(bufsize <= max);
    enqueue_window_update(stream->conn, stream->stream_id, &stream->input.window, max - bufsize);
}

static int do_write_req(h2o_httpclient_t *_client, h2o_iovec_t chunk, int is_end_stream)
{
    struct st_h2o_http2client_stream_t *stream = (void *)_client;
    assert(stream->streaming.proceed_req != NULL);

    if (is_end_stream)
        stream->streaming.done = 1;

    if (stream->output.buf == NULL) {
        h2o_buffer_init(&stream->output.buf, &h2o_socket_buffer_prototype);
    }

    if (chunk.len != 0) {
        h2o_buffer_append(&stream->output.buf, chunk.base, chunk.len);
    }

    if (!h2o_linklist_is_linked(&stream->output.sending_link)) {
        h2o_linklist_insert(&stream->conn->output.sending_streams, &stream->output.sending_link);
        request_write(stream->conn);
    }

    return 0;
}

static void setup_stream(struct st_h2o_http2client_stream_t *stream)
{
    memset(&stream->conn, 0, sizeof(*stream) - offsetof(struct st_h2o_http2client_stream_t, conn));

    stream->super._timeout.cb = on_stream_timeout;
    h2o_http2_window_init(&stream->input.window, get_max_buffer_size(stream->super.ctx));
    h2o_buffer_init(&stream->input.body, &h2o_socket_buffer_prototype);

    stream->super.buf = &stream->input.body;
    stream->super.cancel = do_cancel;
    stream->super.steal_socket = NULL;
    stream->super.get_socket = do_get_socket;
    stream->super.update_window = do_update_window;
    stream->super.write_req = do_write_req;
}

void h2o_httpclient__h2_on_connect(h2o_httpclient_t *_client, h2o_socket_t *sock, h2o_url_t *origin)
{
    struct st_h2o_http2client_stream_t *stream = (void *)_client;

    assert(!h2o_timer_is_linked(&stream->super._timeout));

    struct st_h2o_http2client_conn_t *conn = sock->data;
    if (conn == NULL) {
        conn = create_connection(stream->super.ctx, sock, origin, stream->super.connpool);
        sock->data = conn;
        /* send preface, settings, and connection-level window update */
        send_client_preface(conn, stream->super.ctx);
        h2o_socket_read_start(conn->super.sock, on_read);
    }

    setup_stream(stream);

    if (!h2o_timer_is_linked(&conn->io_timeout))
        h2o_timer_link(conn->super.ctx->loop, conn->super.ctx->io_timeout, &conn->io_timeout);
    on_connection_ready(stream, conn);
}

const size_t h2o_httpclient__h2_size = sizeof(struct st_h2o_http2client_stream_t);<|MERGE_RESOLUTION|>--- conflicted
+++ resolved
@@ -243,12 +243,6 @@
     free(stream);
 }
 
-<<<<<<< HEAD
-static int call_on_body(struct st_h2o_http2client_stream_t *stream, const char *errstr)
-{
-    h2o_httpclient_body_hints_t hints = (h2o_httpclient_body_hints_t){NULL};
-    return stream->super._cb.on_body(&stream->super, &hints, errstr);
-=======
 static void close_response(struct st_h2o_http2client_stream_t *stream)
 {
     assert(stream->state.res != STREAM_STATE_CLOSED);
@@ -256,7 +250,6 @@
     if (stream->state.req == STREAM_STATE_CLOSED) {
         close_stream(stream);
     }
->>>>>>> 2efb98da
 }
 
 static void call_callback_with_error(struct st_h2o_http2client_stream_t *stream, const char *errstr)
@@ -266,14 +259,12 @@
     case STREAM_STATE_HEAD:
         stream->super._cb.on_head(&stream->super, errstr, 0x200, 0, h2o_iovec_init(NULL, 0), NULL, 0, 0);
         break;
-<<<<<<< HEAD
-    case H2O_HTTP2CLIENT_STREAM_STATE_RECV_BODY:
-        call_on_body(stream, errstr);
-=======
     case STREAM_STATE_BODY:
-        stream->super._cb.on_body(&stream->super, errstr);
->>>>>>> 2efb98da
+    {
+        h2o_httpclient_body_hints_t hints = (h2o_httpclient_body_hints_t){NULL};
+        stream->super._cb.on_body(&stream->super, &hints, errstr);
         break;
+    }
     case STREAM_STATE_CLOSED:
         if (stream->streaming.proceed_req != NULL) {
             stream->streaming.proceed_req(&stream->super, 0, H2O_SEND_STATE_ERROR);
@@ -424,11 +415,8 @@
 
     size_t max_size = get_max_buffer_size(stream->super.ctx);
     if (stream->input.body->size + payload.length > max_size) {
-<<<<<<< HEAD
-        call_on_body(stream, "buffered data size exceeds input window");
-=======
-        stream->super._cb.on_body(&stream->super, h2o_httpclient_error_flow_control);
->>>>>>> 2efb98da
+        h2o_httpclient_body_hints_t hints = (h2o_httpclient_body_hints_t){NULL};
+        stream->super._cb.on_body(&stream->super, &hints, h2o_httpclient_error_flow_control);
         stream_send_error(stream->conn, stream->stream_id, H2O_HTTP2_ERROR_FLOW_CONTROL);
         close_stream(stream);
         return 0;
@@ -440,7 +428,8 @@
     h2o_http2_window_consume_window(&stream->input.window, payload.length);
 
     int is_final = (frame->flags & H2O_HTTP2_FRAME_FLAG_END_STREAM) != 0;
-    if (call_on_body(stream, is_final ? h2o_httpclient_error_is_eos : NULL) != 0) {
+    h2o_httpclient_body_hints_t hints = (h2o_httpclient_body_hints_t){NULL};
+    if (stream->super._cb.on_body(&stream->super, &hints, is_final ? h2o_httpclient_error_is_eos : NULL) != 0) {
         stream_send_error(conn, frame->stream_id, H2O_HTTP2_ERROR_INTERNAL);
         close_stream(stream);
         return 0;
