// !$*UTF8*$!
{
	archiveVersion = 1;
	classes = {
	};
	objectVersion = 46;
	objects = {

/* Begin PBXBuildFile section */
		080D35EB1D5E060D0029B7E5 /* http2_debug_state.c in Sources */ = {isa = PBXBuildFile; fileRef = 080D35EA1D5E060D0029B7E5 /* http2_debug_state.c */; };
		0812174E1E07B89600712F36 /* redis.c in Sources */ = {isa = PBXBuildFile; fileRef = 0812174C1E07B89600712F36 /* redis.c */; };
		0812AB201D7FCFEB00004F23 /* async.c in Sources */ = {isa = PBXBuildFile; fileRef = 0812AB1C1D7FCFEB00004F23 /* async.c */; };
		0812AB211D7FCFEB00004F23 /* async.h in Headers */ = {isa = PBXBuildFile; fileRef = 0812AB1D1D7FCFEB00004F23 /* async.h */; };
		0812AB221D7FCFEB00004F23 /* hiredis.c in Sources */ = {isa = PBXBuildFile; fileRef = 0812AB1E1D7FCFEB00004F23 /* hiredis.c */; };
		0812AB231D7FCFEB00004F23 /* hiredis.h in Headers */ = {isa = PBXBuildFile; fileRef = 0812AB1F1D7FCFEB00004F23 /* hiredis.h */; };
		0812AB2B1D7FD54700004F23 /* read.c in Sources */ = {isa = PBXBuildFile; fileRef = 0812AB291D7FD54700004F23 /* read.c */; };
		0812AB2C1D7FD54700004F23 /* read.h in Headers */ = {isa = PBXBuildFile; fileRef = 0812AB2A1D7FD54700004F23 /* read.h */; };
		084FC7C11D54B90D00E89F66 /* http2_debug_state.c in Sources */ = {isa = PBXBuildFile; fileRef = 084FC7C01D54B90D00E89F66 /* http2_debug_state.c */; };
		084FC7C51D54BB9200E89F66 /* http2_debug_state.c in Sources */ = {isa = PBXBuildFile; fileRef = 084FC7C31D54BB9200E89F66 /* http2_debug_state.c */; };
		08790DDA1D80153600A04BC1 /* net.c in Sources */ = {isa = PBXBuildFile; fileRef = 08790DD91D80153600A04BC1 /* net.c */; };
		08790DDC1D80154C00A04BC1 /* sds.c in Sources */ = {isa = PBXBuildFile; fileRef = 08790DDB1D80154C00A04BC1 /* sds.c */; };
		08790DDF1D8015A400A04BC1 /* net.h in Headers */ = {isa = PBXBuildFile; fileRef = 08790DDD1D8015A400A04BC1 /* net.h */; };
		08790DE01D8015A400A04BC1 /* sds.h in Headers */ = {isa = PBXBuildFile; fileRef = 08790DDE1D8015A400A04BC1 /* sds.h */; };
		08790DE21D8275DE00A04BC1 /* redis.h in Headers */ = {isa = PBXBuildFile; fileRef = 08790DE11D8275C100A04BC1 /* redis.h */; };
		08790DE51D82782900A04BC1 /* redis.c in Sources */ = {isa = PBXBuildFile; fileRef = 08790DE31D8276EA00A04BC1 /* redis.c */; };
		08790E091D8BD7F100A04BC1 /* libh2o.a in Frameworks */ = {isa = PBXBuildFile; fileRef = 1079231519A320A700C52AD6 /* libh2o.a */; };
		08790E111D8BD85700A04BC1 /* redis-client.c in Sources */ = {isa = PBXBuildFile; fileRef = 08790DF41D8BD72500A04BC1 /* redis-client.c */; };
		08819C25218C9FA90057ED23 /* libh2o.a in Frameworks */ = {isa = PBXBuildFile; fileRef = 1079231519A320A700C52AD6 /* libh2o.a */; };
		08819C2E218C9FF70057ED23 /* qif.c in Sources */ = {isa = PBXBuildFile; fileRef = 08819C2D218C9FF70057ED23 /* qif.c */; };
		08E9CC4E1E41F6660049DD26 /* embedded.c.h in Headers */ = {isa = PBXBuildFile; fileRef = 08E9CC4D1E41F6660049DD26 /* embedded.c.h */; };
		08F320DD1E7A9CA60038FA5A /* redis.c in Sources */ = {isa = PBXBuildFile; fileRef = 08790DE31D8276EA00A04BC1 /* redis.c */; };
		08F320DE1E7A9CB80038FA5A /* async.c in Sources */ = {isa = PBXBuildFile; fileRef = 0812AB1C1D7FCFEB00004F23 /* async.c */; settings = {COMPILER_FLAGS = "-Wno-conversion"; }; };
		08F320DF1E7A9CBB0038FA5A /* hiredis.c in Sources */ = {isa = PBXBuildFile; fileRef = 0812AB1E1D7FCFEB00004F23 /* hiredis.c */; settings = {COMPILER_FLAGS = "-Wno-conversion"; }; };
		08F320E01E7A9CBD0038FA5A /* net.c in Sources */ = {isa = PBXBuildFile; fileRef = 08790DD91D80153600A04BC1 /* net.c */; settings = {COMPILER_FLAGS = "-Wno-conversion"; }; };
		08F320E11E7A9CBF0038FA5A /* read.c in Sources */ = {isa = PBXBuildFile; fileRef = 0812AB291D7FD54700004F23 /* read.c */; settings = {COMPILER_FLAGS = "-Wno-conversion"; }; };
		08F320E21E7A9CC20038FA5A /* sds.c in Sources */ = {isa = PBXBuildFile; fileRef = 08790DDB1D80154C00A04BC1 /* sds.c */; settings = {COMPILER_FLAGS = "-Wno-conversion"; }; };
		100A55101C2BB15600C4E3E0 /* http_request.c in Sources */ = {isa = PBXBuildFile; fileRef = 100A550E1C2BB15100C4E3E0 /* http_request.c */; };
		101788B219B561AA0084C6D8 /* socket.c in Sources */ = {isa = PBXBuildFile; fileRef = 101788B119B561AA0084C6D8 /* socket.c */; };
		101B670C19ADD3380084A351 /* access_log.c in Sources */ = {isa = PBXBuildFile; fileRef = 101B670B19ADD3380084A351 /* access_log.c */; };
		1022E7C11CA8BC9E00CE2A05 /* send_text.c in Sources */ = {isa = PBXBuildFile; fileRef = 1022E7C01CA8BC9E00CE2A05 /* send_text.c */; };
		1022E7C31CA8BCCE00CE2A05 /* text_mode.c in Sources */ = {isa = PBXBuildFile; fileRef = 1022E7C21CA8BCCE00CE2A05 /* text_mode.c */; };
		1022E7C61CA8BCEB00CE2A05 /* yrmcds_portability.h in Headers */ = {isa = PBXBuildFile; fileRef = 1022E7C41CA8BCEB00CE2A05 /* yrmcds_portability.h */; };
		1022E7C71CA8BCEB00CE2A05 /* yrmcds_text.h in Headers */ = {isa = PBXBuildFile; fileRef = 1022E7C51CA8BCEB00CE2A05 /* yrmcds_text.h */; };
		1024A3FC1D22315000EB13F1 /* cache_digests.c in Sources */ = {isa = PBXBuildFile; fileRef = 1024A3FB1D22315000EB13F1 /* cache_digests.c */; };
		1024A3FE1D22546800EB13F1 /* cache_digests.h in Headers */ = {isa = PBXBuildFile; fileRef = 1024A3FD1D22546800EB13F1 /* cache_digests.h */; };
		1024A4001D23606300EB13F1 /* cache_digests.c in Sources */ = {isa = PBXBuildFile; fileRef = 1024A3FF1D23606300EB13F1 /* cache_digests.c */; };
		103BAB361B130666000694F4 /* socket.c in Sources */ = {isa = PBXBuildFile; fileRef = 103BAB351B130666000694F4 /* socket.c */; };
		1044812E1BFD0FBE0007863F /* filecache.h in Headers */ = {isa = PBXBuildFile; fileRef = 1044812D1BFD0FBE0007863F /* filecache.h */; };
		104481301BFD10450007863F /* filecache.c in Sources */ = {isa = PBXBuildFile; fileRef = 1044812F1BFD10450007863F /* filecache.c */; };
		1047A9FF1D0E6D5900CC4BCE /* rand.h in Headers */ = {isa = PBXBuildFile; fileRef = 1047A9FE1D0E6D5900CC4BCE /* rand.h */; };
		104B9A261A4A5041009EEE64 /* serverutil.h in Headers */ = {isa = PBXBuildFile; fileRef = 104B9A231A4A4FAF009EEE64 /* serverutil.h */; };
		104B9A281A4A5139009EEE64 /* serverutil.c in Sources */ = {isa = PBXBuildFile; fileRef = 104B9A271A4A5139009EEE64 /* serverutil.c */; };
		104B9A2D1A4BE029009EEE64 /* version.h in Headers */ = {isa = PBXBuildFile; fileRef = 104B9A2C1A4BE029009EEE64 /* version.h */; };
		104B9A461A5F608A009EEE64 /* serverutil.c in Sources */ = {isa = PBXBuildFile; fileRef = 104B9A241A4A4FEE009EEE64 /* serverutil.c */; };
		104B9A481A5F9472009EEE64 /* headers.c in Sources */ = {isa = PBXBuildFile; fileRef = 104B9A471A5F9472009EEE64 /* headers.c */; };
		104B9A491A5F9638009EEE64 /* headers.c in Sources */ = {isa = PBXBuildFile; fileRef = 107923B019A3217300C52AD6 /* headers.c */; };
		104B9A511A5FB096009EEE64 /* expires.c in Sources */ = {isa = PBXBuildFile; fileRef = 104B9A501A5FB096009EEE64 /* expires.c */; };
		104B9A531A5FC7C4009EEE64 /* expires.c in Sources */ = {isa = PBXBuildFile; fileRef = 104B9A521A5FC7C4009EEE64 /* expires.c */; };
		105534BE1A3B8F7700627ECB /* file.c in Sources */ = {isa = PBXBuildFile; fileRef = 105534BD1A3B8F7700627ECB /* file.c */; };
		105534C11A3B911300627ECB /* hpack.c in Sources */ = {isa = PBXBuildFile; fileRef = 105534C01A3B911300627ECB /* hpack.c */; };
		105534C31A3B917000627ECB /* mimemap.c in Sources */ = {isa = PBXBuildFile; fileRef = 105534C21A3B917000627ECB /* mimemap.c */; };
		105534C71A3BB29100627ECB /* string.c in Sources */ = {isa = PBXBuildFile; fileRef = 105534C61A3BB29100627ECB /* string.c */; };
		105534C91A3BB41C00627ECB /* proxy.c in Sources */ = {isa = PBXBuildFile; fileRef = 105534C81A3BB41C00627ECB /* proxy.c */; };
		105534CA1A3BB46900627ECB /* string.c in Sources */ = {isa = PBXBuildFile; fileRef = 10D0905A19F230280043D458 /* string.c */; };
		105534D81A3C791B00627ECB /* configurator.h in Headers */ = {isa = PBXBuildFile; fileRef = 105534D71A3C785000627ECB /* configurator.h */; };
		105534DB1A3C7A5400627ECB /* access_log.c in Sources */ = {isa = PBXBuildFile; fileRef = 105534DA1A3C7A5400627ECB /* access_log.c */; };
		105534DD1A3C7AA900627ECB /* file.c in Sources */ = {isa = PBXBuildFile; fileRef = 105534DC1A3C7AA900627ECB /* file.c */; };
		105534DF1A3C7B9800627ECB /* proxy.c in Sources */ = {isa = PBXBuildFile; fileRef = 105534DE1A3C7B9800627ECB /* proxy.c */; };
		105534EB1A42A87E00627ECB /* _templates.c.h in Headers */ = {isa = PBXBuildFile; fileRef = 105534EA1A42A87E00627ECB /* _templates.c.h */; };
		105534ED1A42AD5E00627ECB /* templates.c.h in Headers */ = {isa = PBXBuildFile; fileRef = 105534EC1A42AD5E00627ECB /* templates.c.h */; };
		105534EF1A440FC800627ECB /* config.c in Sources */ = {isa = PBXBuildFile; fileRef = 105534EE1A440FC800627ECB /* config.c */; };
		10583C001AEF368A004A3AD6 /* 293.c in Sources */ = {isa = PBXBuildFile; fileRef = 10583BFF1AEF368A004A3AD6 /* 293.c */; };
		1058C87D1AA41789008D6180 /* headers.c in Sources */ = {isa = PBXBuildFile; fileRef = 1058C87C1AA41789008D6180 /* headers.c */; };
		1058C87E1AA41A1F008D6180 /* headers.c in Sources */ = {isa = PBXBuildFile; fileRef = 10AA2EBD1AA019D8004322AC /* headers.c */; };
		1058C8881AA6DE4B008D6180 /* hostinfo.h in Headers */ = {isa = PBXBuildFile; fileRef = 1058C8871AA6DE4B008D6180 /* hostinfo.h */; };
		1058C88A1AA6E5E3008D6180 /* hostinfo.c in Sources */ = {isa = PBXBuildFile; fileRef = 1058C8891AA6E5E3008D6180 /* hostinfo.c */; };
		1058F6ED1D7CC99B00FFFFA3 /* openssl_backport.h in Headers */ = {isa = PBXBuildFile; fileRef = 1058F6EC1D7CC81E00FFFFA3 /* openssl_backport.h */; };
		106530A71D82C0A6005B2C60 /* percent-encode-zero-byte.c in Sources */ = {isa = PBXBuildFile; fileRef = 106530A51D82C09E005B2C60 /* percent-encode-zero-byte.c */; };
		1065E6ED19B7B9CB00686E72 /* websocket.c in Sources */ = {isa = PBXBuildFile; fileRef = 107923C119A3217300C52AD6 /* websocket.c */; };
		1065E6EE19B7BA5A00686E72 /* websocket.h in Headers */ = {isa = PBXBuildFile; fileRef = 107923A319A3215F00C52AD6 /* websocket.h */; };
		1065E70C19BF664300686E72 /* evloop.h in Headers */ = {isa = PBXBuildFile; fileRef = 1065E70419BF145700686E72 /* evloop.h */; };
		1065E70D19BF6D4600686E72 /* uv-binding.h in Headers */ = {isa = PBXBuildFile; fileRef = 1065E70619BF14E500686E72 /* uv-binding.h */; };
		1065E70E19BF6D9400686E72 /* uv-binding.c.h in Headers */ = {isa = PBXBuildFile; fileRef = 1065E70719BF17FE00686E72 /* uv-binding.c.h */; };
		106C22F81C040F6400405689 /* tunnel.c in Sources */ = {isa = PBXBuildFile; fileRef = 106C22F71C040F6400405689 /* tunnel.c */; };
		106C22FA1C040F7800405689 /* tunnel.h in Headers */ = {isa = PBXBuildFile; fileRef = 106C22F91C040F7800405689 /* tunnel.h */; };
		106C22FF1C05436100405689 /* errordoc.c in Sources */ = {isa = PBXBuildFile; fileRef = 106C22FE1C05436100405689 /* errordoc.c */; };
		106C23011C0544CE00405689 /* errordoc.c in Sources */ = {isa = PBXBuildFile; fileRef = 106C23001C0544CE00405689 /* errordoc.c */; };
		1070866A1B70A00F002B8F18 /* casper.c in Sources */ = {isa = PBXBuildFile; fileRef = 107086691B70A00F002B8F18 /* casper.c */; };
		1070866C1B787D06002B8F18 /* compress.c in Sources */ = {isa = PBXBuildFile; fileRef = 1070866B1B787D06002B8F18 /* compress.c */; };
		107086701B7925D5002B8F18 /* compress.c in Sources */ = {isa = PBXBuildFile; fileRef = 1070866F1B7925D5002B8F18 /* compress.c */; };
		107086721B798488002B8F18 /* compress.c in Sources */ = {isa = PBXBuildFile; fileRef = 107086711B798487002B8F18 /* compress.c */; };
		1070E1631B4508B0001CCAFA /* util.c in Sources */ = {isa = PBXBuildFile; fileRef = 1070E1621B4508B0001CCAFA /* util.c */; };
		10756E2A1AC126420009BF57 /* api.c in Sources */ = {isa = PBXBuildFile; fileRef = 10756E261AC126420009BF57 /* api.c */; settings = {COMPILER_FLAGS = "-Wno-conversion"; }; };
		10756E2B1AC126420009BF57 /* dumper.c in Sources */ = {isa = PBXBuildFile; fileRef = 10756E271AC126420009BF57 /* dumper.c */; };
		10756E2C1AC126420009BF57 /* emitter.c in Sources */ = {isa = PBXBuildFile; fileRef = 10756E281AC126420009BF57 /* emitter.c */; };
		10756E2D1AC126420009BF57 /* loader.c in Sources */ = {isa = PBXBuildFile; fileRef = 10756E291AC126420009BF57 /* loader.c */; settings = {COMPILER_FLAGS = "-Wno-conversion"; }; };
		10756E331AC1264D0009BF57 /* parser.c in Sources */ = {isa = PBXBuildFile; fileRef = 10756E2E1AC1264D0009BF57 /* parser.c */; settings = {COMPILER_FLAGS = "-Wno-uninitialized"; }; };
		10756E341AC1264D0009BF57 /* reader.c in Sources */ = {isa = PBXBuildFile; fileRef = 10756E2F1AC1264D0009BF57 /* reader.c */; };
		10756E351AC1264D0009BF57 /* scanner.c in Sources */ = {isa = PBXBuildFile; fileRef = 10756E301AC1264D0009BF57 /* scanner.c */; settings = {COMPILER_FLAGS = "-Wno-conversion"; }; };
		10756E361AC1264D0009BF57 /* writer.c in Sources */ = {isa = PBXBuildFile; fileRef = 10756E311AC1264D0009BF57 /* writer.c */; };
		1079236A19A3210E00C52AD6 /* khash.h in Headers */ = {isa = PBXBuildFile; fileRef = 1079232619A3210D00C52AD6 /* khash.h */; };
		1079239619A3210E00C52AD6 /* picohttpparser.c in Sources */ = {isa = PBXBuildFile; fileRef = 1079235A19A3210D00C52AD6 /* picohttpparser.c */; };
		1079239719A3210E00C52AD6 /* picohttpparser.h in Headers */ = {isa = PBXBuildFile; fileRef = 1079235B19A3210D00C52AD6 /* picohttpparser.h */; };
		107923A519A3215F00C52AD6 /* http1.h in Headers */ = {isa = PBXBuildFile; fileRef = 107923A019A3215F00C52AD6 /* http1.h */; };
		107923A619A3215F00C52AD6 /* http2.h in Headers */ = {isa = PBXBuildFile; fileRef = 107923A119A3215F00C52AD6 /* http2.h */; };
		107923A719A3215F00C52AD6 /* token.h in Headers */ = {isa = PBXBuildFile; fileRef = 107923A219A3215F00C52AD6 /* token.h */; };
		107923A919A3215F00C52AD6 /* h2o.h in Headers */ = {isa = PBXBuildFile; fileRef = 107923A419A3215F00C52AD6 /* h2o.h */; };
		107923C319A3217300C52AD6 /* file.c in Sources */ = {isa = PBXBuildFile; fileRef = 107923AF19A3217300C52AD6 /* file.c */; };
		107923C519A3217300C52AD6 /* http1.c in Sources */ = {isa = PBXBuildFile; fileRef = 107923B119A3217300C52AD6 /* http1.c */; };
		107923C619A3217300C52AD6 /* connection.c in Sources */ = {isa = PBXBuildFile; fileRef = 107923B319A3217300C52AD6 /* connection.c */; };
		107923C719A3217300C52AD6 /* hpack.c in Sources */ = {isa = PBXBuildFile; fileRef = 107923B419A3217300C52AD6 /* hpack.c */; };
		107923C819A3217300C52AD6 /* hpack_huffman_table.h in Headers */ = {isa = PBXBuildFile; fileRef = 107923B519A3217300C52AD6 /* hpack_huffman_table.h */; };
		107923CB19A3217300C52AD6 /* frame.c in Sources */ = {isa = PBXBuildFile; fileRef = 107923B819A3217300C52AD6 /* frame.c */; };
		107923CC19A3217300C52AD6 /* context.c in Sources */ = {isa = PBXBuildFile; fileRef = 107923B919A3217300C52AD6 /* context.c */; };
		107923CD19A3217300C52AD6 /* memory.c in Sources */ = {isa = PBXBuildFile; fileRef = 107923BA19A3217300C52AD6 /* memory.c */; };
		107923CE19A3217300C52AD6 /* mimemap.c in Sources */ = {isa = PBXBuildFile; fileRef = 107923BB19A3217300C52AD6 /* mimemap.c */; };
		107923CF19A3217300C52AD6 /* request.c in Sources */ = {isa = PBXBuildFile; fileRef = 107923BC19A3217300C52AD6 /* request.c */; };
		107923D219A3217300C52AD6 /* token.c in Sources */ = {isa = PBXBuildFile; fileRef = 107923BF19A3217300C52AD6 /* token.c */; };
		107923D319A3217300C52AD6 /* util.c in Sources */ = {isa = PBXBuildFile; fileRef = 107923C019A3217300C52AD6 /* util.c */; };
		1079240119A3241A00C52AD6 /* libh2o.a in Frameworks */ = {isa = PBXBuildFile; fileRef = 1079231519A320A700C52AD6 /* libh2o.a */; };
		1079240819A3247A00C52AD6 /* libh2o.a in Frameworks */ = {isa = PBXBuildFile; fileRef = 1079231519A320A700C52AD6 /* libh2o.a */; };
		1079241619A324B400C52AD6 /* websocket.c in Sources */ = {isa = PBXBuildFile; fileRef = 1079241319A324B400C52AD6 /* websocket.c */; settings = {COMPILER_FLAGS = "-Wno-deprecated-declarations"; }; };
		1079242919A325BE00C52AD6 /* simple.c in Sources */ = {isa = PBXBuildFile; fileRef = 107923FC19A3238500C52AD6 /* simple.c */; settings = {COMPILER_FLAGS = "-Wno-deprecated-declarations"; }; };
		1079243019A3260E00C52AD6 /* libh2o.a in Frameworks */ = {isa = PBXBuildFile; fileRef = 1079231519A320A700C52AD6 /* libh2o.a */; };
		1079244119A3264300C52AD6 /* picohttpparser.c in Sources */ = {isa = PBXBuildFile; fileRef = 1079235A19A3210D00C52AD6 /* picohttpparser.c */; };
		1079244719A3265C00C52AD6 /* http1.c in Sources */ = {isa = PBXBuildFile; fileRef = 107923B119A3217300C52AD6 /* http1.c */; };
		1079244819A3265C00C52AD6 /* connection.c in Sources */ = {isa = PBXBuildFile; fileRef = 107923B319A3217300C52AD6 /* connection.c */; };
		1079244A19A3266700C52AD6 /* frame.c in Sources */ = {isa = PBXBuildFile; fileRef = 107923B819A3217300C52AD6 /* frame.c */; };
		1079244B19A3266700C52AD6 /* context.c in Sources */ = {isa = PBXBuildFile; fileRef = 107923B919A3217300C52AD6 /* context.c */; };
		1079244C19A3266700C52AD6 /* memory.c in Sources */ = {isa = PBXBuildFile; fileRef = 107923BA19A3217300C52AD6 /* memory.c */; };
		1079244E19A3266700C52AD6 /* request.c in Sources */ = {isa = PBXBuildFile; fileRef = 107923BC19A3217300C52AD6 /* request.c */; };
		1079245119A3266700C52AD6 /* token.c in Sources */ = {isa = PBXBuildFile; fileRef = 107923BF19A3217300C52AD6 /* token.c */; };
		1079245419A32C0800C52AD6 /* token_table.h in Headers */ = {isa = PBXBuildFile; fileRef = 1079245319A32C0800C52AD6 /* token_table.h */; };
		107D4D441B588021004A9B21 /* ssl.c in Sources */ = {isa = PBXBuildFile; fileRef = 107D4D431B588021004A9B21 /* ssl.c */; };
		107D4D451B5880BC004A9B21 /* api.c in Sources */ = {isa = PBXBuildFile; fileRef = 10756E261AC126420009BF57 /* api.c */; };
		107D4D461B5880BC004A9B21 /* dumper.c in Sources */ = {isa = PBXBuildFile; fileRef = 10756E271AC126420009BF57 /* dumper.c */; };
		107D4D471B5880BC004A9B21 /* emitter.c in Sources */ = {isa = PBXBuildFile; fileRef = 10756E281AC126420009BF57 /* emitter.c */; };
		107D4D481B5880BC004A9B21 /* loader.c in Sources */ = {isa = PBXBuildFile; fileRef = 10756E291AC126420009BF57 /* loader.c */; };
		107D4D491B5880BC004A9B21 /* parser.c in Sources */ = {isa = PBXBuildFile; fileRef = 10756E2E1AC1264D0009BF57 /* parser.c */; };
		107D4D4A1B5880BC004A9B21 /* reader.c in Sources */ = {isa = PBXBuildFile; fileRef = 10756E2F1AC1264D0009BF57 /* reader.c */; };
		107D4D4B1B5880BC004A9B21 /* scanner.c in Sources */ = {isa = PBXBuildFile; fileRef = 10756E301AC1264D0009BF57 /* scanner.c */; };
		107D4D4C1B5880BC004A9B21 /* writer.c in Sources */ = {isa = PBXBuildFile; fileRef = 10756E311AC1264D0009BF57 /* writer.c */; };
		107D4D4F1B58970D004A9B21 /* ssl.c in Sources */ = {isa = PBXBuildFile; fileRef = 107D4D4D1B58970D004A9B21 /* ssl.c */; };
		107D4D531B5B2412004A9B21 /* file.h in Headers */ = {isa = PBXBuildFile; fileRef = 107D4D521B5B2412004A9B21 /* file.h */; };
		107D4D551B5B30EE004A9B21 /* file.c in Sources */ = {isa = PBXBuildFile; fileRef = 107D4D541B5B30EE004A9B21 /* file.c */; };
		107E34101C7EB13F00AEF5F8 /* gzip.c in Sources */ = {isa = PBXBuildFile; fileRef = 107E340F1C7EB13F00AEF5F8 /* gzip.c */; };
		107E34131C7FAC2000AEF5F8 /* brotli.c in Sources */ = {isa = PBXBuildFile; fileRef = 107E34111C7EE0D200AEF5F8 /* brotli.c */; };
		107E34221C7FEE2200AEF5F8 /* brotli.c in Sources */ = {isa = PBXBuildFile; fileRef = 107E34111C7EE0D200AEF5F8 /* brotli.c */; };
		10835E011C9A6C2400197E59 /* logconf.c in Sources */ = {isa = PBXBuildFile; fileRef = 10835E001C9A6C2400197E59 /* logconf.c */; };
		10835E031C9A860000197E59 /* status.c in Sources */ = {isa = PBXBuildFile; fileRef = 10835E021C9A860000197E59 /* status.c */; };
		10835E051C9B3C6200197E59 /* status.c in Sources */ = {isa = PBXBuildFile; fileRef = 10835E041C9B3C6200197E59 /* status.c */; };
		108867751AD9069900987967 /* defaults.c.h in Headers */ = {isa = PBXBuildFile; fileRef = 108867741AD9069900987967 /* defaults.c.h */; };
		108DD0861BA22E46004167DC /* mruby.c in Sources */ = {isa = PBXBuildFile; fileRef = 10B38A651B8D345D007DC191 /* mruby.c */; };
		10A3D3D21B4CDBDC00327CF9 /* memcached.c in Sources */ = {isa = PBXBuildFile; fileRef = 10A3D3D11B4CDBDC00327CF9 /* memcached.c */; };
		10A3D3D31B4CDF1200327CF9 /* memcached.h in Headers */ = {isa = PBXBuildFile; fileRef = 10A3D3D01B4CDBC700327CF9 /* memcached.h */; };
		10A3D4081B50DAB700327CF9 /* close.c in Sources */ = {isa = PBXBuildFile; fileRef = 10A3D3ED1B4FAAEC00327CF9 /* close.c */; };
		10A3D4091B50DAB700327CF9 /* connect.c in Sources */ = {isa = PBXBuildFile; fileRef = 10A3D3EE1B4FAAEC00327CF9 /* connect.c */; };
		10A3D40A1B50DAB700327CF9 /* recv.c in Sources */ = {isa = PBXBuildFile; fileRef = 10A3D3F61B4FAAF500327CF9 /* recv.c */; };
		10A3D40B1B50DAB700327CF9 /* send.c in Sources */ = {isa = PBXBuildFile; fileRef = 10A3D3F71B4FAAF500327CF9 /* send.c */; };
		10A3D40C1B50DAB700327CF9 /* socket.c in Sources */ = {isa = PBXBuildFile; fileRef = 10A3D3F91B4FAAF500327CF9 /* socket.c */; };
		10A3D40D1B50DAB700327CF9 /* strerror.c in Sources */ = {isa = PBXBuildFile; fileRef = 10A3D3FA1B4FAAF500327CF9 /* strerror.c */; };
		10AA2E941A80A592004322AC /* time_.h in Headers */ = {isa = PBXBuildFile; fileRef = 10AA2E931A80A592004322AC /* time_.h */; };
		10AA2E961A80A612004322AC /* time.c in Sources */ = {isa = PBXBuildFile; fileRef = 10AA2E951A80A612004322AC /* time.c */; };
		10AA2E991A81F68A004322AC /* time.c in Sources */ = {isa = PBXBuildFile; fileRef = 10AA2E981A81F68A004322AC /* time.c */; };
		10AA2E9F1A8807CF004322AC /* url.h in Headers */ = {isa = PBXBuildFile; fileRef = 10AA2E9E1A8807CF004322AC /* url.h */; };
		10AA2EA11A88082E004322AC /* url.c in Sources */ = {isa = PBXBuildFile; fileRef = 10AA2EA01A88082E004322AC /* url.c */; };
		10AA2EA31A88090B004322AC /* url.c in Sources */ = {isa = PBXBuildFile; fileRef = 10AA2EA21A88090B004322AC /* url.c */; };
		10AA2EA51A8D9999004322AC /* redirect.c in Sources */ = {isa = PBXBuildFile; fileRef = 10AA2EA41A8D9999004322AC /* redirect.c */; };
		10AA2EA71A8DA93C004322AC /* redirect.c in Sources */ = {isa = PBXBuildFile; fileRef = 10AA2EA61A8DA93C004322AC /* redirect.c */; };
		10AA2EAA1A8DDC57004322AC /* multithread.h in Headers */ = {isa = PBXBuildFile; fileRef = 10AA2EA91A8DDC57004322AC /* multithread.h */; };
		10AA2EAC1A8DE0AE004322AC /* multithread.c in Sources */ = {isa = PBXBuildFile; fileRef = 10AA2EAB1A8DE0AE004322AC /* multithread.c */; };
		10AA2EAE1A8E22DA004322AC /* multithread.c in Sources */ = {isa = PBXBuildFile; fileRef = 10AA2EAD1A8E22DA004322AC /* multithread.c */; };
		10AA2EB71A970EFC004322AC /* http2_internal.h in Headers */ = {isa = PBXBuildFile; fileRef = 10AA2EB61A970EFC004322AC /* http2_internal.h */; };
		10AA2EB91A971280004322AC /* http2_scheduler.h in Headers */ = {isa = PBXBuildFile; fileRef = 10AA2EB81A971280004322AC /* http2_scheduler.h */; };
		10AA2EBC1A9EEDF8004322AC /* proxy.c in Sources */ = {isa = PBXBuildFile; fileRef = 10AA2EBB1A9EEDF8004322AC /* proxy.c */; };
		10AA2EC01AA019FC004322AC /* headers.c in Sources */ = {isa = PBXBuildFile; fileRef = 10AA2EBF1AA019FC004322AC /* headers.c */; };
		10AA2EC21AA0402E004322AC /* reproxy.c in Sources */ = {isa = PBXBuildFile; fileRef = 10AA2EC11AA0402E004322AC /* reproxy.c */; };
		10AA2EC41AA0403A004322AC /* reproxy.c in Sources */ = {isa = PBXBuildFile; fileRef = 10AA2EC31AA0403A004322AC /* reproxy.c */; };
		10AAAC631B6C7A7D004487C3 /* http2_casper.h in Headers */ = {isa = PBXBuildFile; fileRef = 10AAAC621B6C7A7D004487C3 /* http2_casper.h */; };
		10AAAC651B6C9275004487C3 /* casper.c in Sources */ = {isa = PBXBuildFile; fileRef = 10AAAC641B6C9275004487C3 /* casper.c */; };
		10B38A721B8D34BB007DC191 /* mruby_.h in Headers */ = {isa = PBXBuildFile; fileRef = 10B38A711B8D34BB007DC191 /* mruby_.h */; };
		10BA72AA19AAD6300059392A /* stream.c in Sources */ = {isa = PBXBuildFile; fileRef = 10BA72A919AAD6300059392A /* stream.c */; };
		10BCF2FD1B168CAE0076939D /* fastcgi.c in Sources */ = {isa = PBXBuildFile; fileRef = 10BCF2FC1B168CAE0076939D /* fastcgi.c */; };
		10BCF2FF1B1A892F0076939D /* fastcgi.c in Sources */ = {isa = PBXBuildFile; fileRef = 10BCF2FE1B1A892F0076939D /* fastcgi.c */; };
		10BCF3011B214C460076939D /* fastcgi.c in Sources */ = {isa = PBXBuildFile; fileRef = 10BCF3001B214C460076939D /* fastcgi.c */; };
		10C45D4F1CFD15FA0096DB06 /* throttle_resp.c in Sources */ = {isa = PBXBuildFile; fileRef = 10C45D4E1CFD15FA0096DB06 /* throttle_resp.c */; };
		10C45D511CFD160A0096DB06 /* throttle_resp.c in Sources */ = {isa = PBXBuildFile; fileRef = 10C45D501CFD160A0096DB06 /* throttle_resp.c */; };
		10C45D551CFE9B300096DB06 /* events.c in Sources */ = {isa = PBXBuildFile; fileRef = 10C45D531CFE9B300096DB06 /* events.c */; };
		10C45D561CFE9B300096DB06 /* requests.c in Sources */ = {isa = PBXBuildFile; fileRef = 10C45D541CFE9B300096DB06 /* requests.c */; };
		10D0903A19F0A51C0043D458 /* memory.h in Headers */ = {isa = PBXBuildFile; fileRef = 10D0903919F0A51C0043D458 /* memory.h */; };
		10D0903E19F0A8190043D458 /* socket.h in Headers */ = {isa = PBXBuildFile; fileRef = 10D0903D19F0A8190043D458 /* socket.h */; };
		10D0904319F0BA780043D458 /* linklist.h in Headers */ = {isa = PBXBuildFile; fileRef = 10D0904219F0BA780043D458 /* linklist.h */; };
		10D0904A19F0CA9C0043D458 /* libh2o.a in Frameworks */ = {isa = PBXBuildFile; fileRef = 1079231519A320A700C52AD6 /* libh2o.a */; };
		10D0905519F102C70043D458 /* http1client.c in Sources */ = {isa = PBXBuildFile; fileRef = 10D0905419F102C70043D458 /* http1client.c */; };
		10D0905919F22FA10043D458 /* string_.h in Headers */ = {isa = PBXBuildFile; fileRef = 10D0905819F22FA10043D458 /* string_.h */; };
		10D0906219F38B2E0043D458 /* libh2o.a in Frameworks */ = {isa = PBXBuildFile; fileRef = 1079231519A320A700C52AD6 /* libh2o.a */; };
		10D0906B19F38B850043D458 /* httpclient.c in Sources */ = {isa = PBXBuildFile; fileRef = 10D0906A19F38B850043D458 /* httpclient.c */; };
		10D0906C19F395FC0043D458 /* socket-client.c in Sources */ = {isa = PBXBuildFile; fileRef = 10D0905219F0CB130043D458 /* socket-client.c */; };
		10D0907019F494CC0043D458 /* test.c in Sources */ = {isa = PBXBuildFile; fileRef = 10D0906E19F494CC0043D458 /* test.c */; };
		10D0907319F633B00043D458 /* proxy.c in Sources */ = {isa = PBXBuildFile; fileRef = 10D0907219F633B00043D458 /* proxy.c */; };
		10DA969C1CD2BF9000679165 /* cache.h in Headers */ = {isa = PBXBuildFile; fileRef = 10DA969B1CD2BF9000679165 /* cache.h */; };
		10DA969E1CD2BFAC00679165 /* cache.c in Sources */ = {isa = PBXBuildFile; fileRef = 10DA969D1CD2BFAC00679165 /* cache.c */; };
		10DA96A01CD2BFEE00679165 /* cache.c in Sources */ = {isa = PBXBuildFile; fileRef = 10DA969F1CD2BFEE00679165 /* cache.c */; };
		10E299581A67E68500701AA6 /* scheduler.c in Sources */ = {isa = PBXBuildFile; fileRef = 10E299571A67E68500701AA6 /* scheduler.c */; };
		10E2995A1A68D03100701AA6 /* scheduler.c in Sources */ = {isa = PBXBuildFile; fileRef = 10E299591A68D03100701AA6 /* scheduler.c */; };
		10E598011CE1683A000D7B94 /* mruby.c in Sources */ = {isa = PBXBuildFile; fileRef = 10B38A731B8D3544007DC191 /* mruby.c */; };
		10EA45D81D0949BF00769A2B /* libh2o.a in Frameworks */ = {isa = PBXBuildFile; fileRef = 1079231519A320A700C52AD6 /* libh2o.a */; };
		10EA45E11D094A1200769A2B /* latency-optimization.c in Sources */ = {isa = PBXBuildFile; fileRef = 10EA45E01D094A1200769A2B /* latency-optimization.c */; };
		10EC2A361A0B4D370083514F /* socketpool.h in Headers */ = {isa = PBXBuildFile; fileRef = 10EC2A351A0B4D370083514F /* socketpool.h */; };
		10EC2A381A0B4DC70083514F /* socketpool.c in Sources */ = {isa = PBXBuildFile; fileRef = 10EC2A371A0B4DC70083514F /* socketpool.c */; };
		10F417D619C190F800B6E31A /* main.c in Sources */ = {isa = PBXBuildFile; fileRef = 10F417D519C190F800B6E31A /* main.c */; settings = {COMPILER_FLAGS = "-Wno-deprecated-declarations"; }; };
		10F417FF19C2D2F800B6E31A /* picotest.c in Sources */ = {isa = PBXBuildFile; fileRef = 10F417FD19C2D2F800B6E31A /* picotest.c */; };
		10F4180119C2D31600B6E31A /* yoml.h in Headers */ = {isa = PBXBuildFile; fileRef = 10F4180019C2D31600B6E31A /* yoml.h */; };
		10F4180519CA75C500B6E31A /* configurator.c in Sources */ = {isa = PBXBuildFile; fileRef = 10F4180419CA75C500B6E31A /* configurator.c */; };
		10F419801B64E70D00BEAEAC /* golombset.h in Headers */ = {isa = PBXBuildFile; fileRef = 10F4197F1B64E70D00BEAEAC /* golombset.h */; };
		10F9F2651AF4795D0056F26B /* redirect.c in Sources */ = {isa = PBXBuildFile; fileRef = 10F9F2641AF4795D0056F26B /* redirect.c */; };
		10F9F2671AFC5F550056F26B /* hostinfo.c in Sources */ = {isa = PBXBuildFile; fileRef = 10F9F2661AFC5F550056F26B /* hostinfo.c */; };
		10FCC13E1B2E4A4500F13674 /* cloexec.c in Sources */ = {isa = PBXBuildFile; fileRef = 10FCC13C1B2E4A4500F13674 /* cloexec.c */; };
		10FCC13F1B2E4A4500F13674 /* cloexec.h in Headers */ = {isa = PBXBuildFile; fileRef = 10FCC13D1B2E4A4500F13674 /* cloexec.h */; };
		10FCC1401B2E59E600F13674 /* cloexec.c in Sources */ = {isa = PBXBuildFile; fileRef = 10FCC13C1B2E4A4500F13674 /* cloexec.c */; };
		10FEF24A1D6FC6F600E11B1D /* durations.c in Sources */ = {isa = PBXBuildFile; fileRef = 10FEF2491D6FC6F600E11B1D /* durations.c */; };
		10FEF24E1D6FC8E200E11B1D /* gkc.c in Sources */ = {isa = PBXBuildFile; fileRef = 10FEF24C1D6FC8E200E11B1D /* gkc.c */; };
		10FEF24F1D6FC8E200E11B1D /* gkc.h in Headers */ = {isa = PBXBuildFile; fileRef = 10FEF24D1D6FC8E200E11B1D /* gkc.h */; };
		10FFEE0A1BB23A8C0087AD75 /* neverbleed.c in Sources */ = {isa = PBXBuildFile; fileRef = 10FFEE081BB23A8C0087AD75 /* neverbleed.c */; };
		7D0285C91EF422D40094292B /* sleep.c in Sources */ = {isa = PBXBuildFile; fileRef = 7D0285C81EF422D40094292B /* sleep.c */; };
		7D0341FB1FE4D5B60052E0A1 /* http2client.c in Sources */ = {isa = PBXBuildFile; fileRef = 7D0341FA1FE4D5B60052E0A1 /* http2client.c */; };
		7D0341FC1FE4D5BD0052E0A1 /* http2client.c in Sources */ = {isa = PBXBuildFile; fileRef = 7D0341FA1FE4D5B60052E0A1 /* http2client.c */; };
		7D0E5D5A20761BD800DA3E5A /* hiredis_.h in Headers */ = {isa = PBXBuildFile; fileRef = 7DF88EF820761972005DB8D8 /* hiredis_.h */; };
		7D25E33C20B288710092C982 /* http2_common.h in Headers */ = {isa = PBXBuildFile; fileRef = 7D25E33B20B270BA0092C982 /* http2_common.h */; };
		7D2DF4EE20297EEF004AD361 /* header.h in Headers */ = {isa = PBXBuildFile; fileRef = 7D2DF4ED20297EE0004AD361 /* header.h */; };
		7D67C721204F8C0E0049E935 /* httpclient.c in Sources */ = {isa = PBXBuildFile; fileRef = 7D67C720204F8C0E0049E935 /* httpclient.c */; };
		7D67C722204F8C0E0049E935 /* httpclient.c in Sources */ = {isa = PBXBuildFile; fileRef = 7D67C720204F8C0E0049E935 /* httpclient.c */; };
		7D67C724204F8CA50049E935 /* httpclient.h in Headers */ = {isa = PBXBuildFile; fileRef = 7D67C723204F8C9B0049E935 /* httpclient.h */; };
		7D9372FE202AC70F005FE6AB /* server_timing.c in Sources */ = {isa = PBXBuildFile; fileRef = 7D9372FD202AC70F005FE6AB /* server_timing.c */; };
		7D9372FF202AC717005FE6AB /* server_timing.c in Sources */ = {isa = PBXBuildFile; fileRef = 7D9372FD202AC70F005FE6AB /* server_timing.c */; };
		7D937300202AC717005FE6AB /* server_timing.c in Sources */ = {isa = PBXBuildFile; fileRef = 7D9372FD202AC70F005FE6AB /* server_timing.c */; };
		7D937302202AC7BA005FE6AB /* server_timing.c in Sources */ = {isa = PBXBuildFile; fileRef = 7D937301202AC7BA005FE6AB /* server_timing.c */; };
		7D937303202AC7BA005FE6AB /* server_timing.c in Sources */ = {isa = PBXBuildFile; fileRef = 7D937301202AC7BA005FE6AB /* server_timing.c */; };
		7D9FA53A1FC323B200189F88 /* channel.c in Sources */ = {isa = PBXBuildFile; fileRef = 7D9FA5381FC323AC00189F88 /* channel.c */; };
		7DA3F5AF20E0B0400000222F /* token_table.h in Headers */ = {isa = PBXBuildFile; fileRef = 7DA3F5AE20E0B03F0000222F /* token_table.h */; };
		7DC64F541FEB78B000587150 /* sender.c in Sources */ = {isa = PBXBuildFile; fileRef = 7DC64F521FEB78AD00587150 /* sender.c */; };
		7DD70D79210F2EC400727A17 /* httpclient.c in Sources */ = {isa = PBXBuildFile; fileRef = 7DD70D77210F2EC400727A17 /* httpclient.c */; };
		7DE1DB37212B1CC00055F500 /* ssl.c in Sources */ = {isa = PBXBuildFile; fileRef = 7DE1DB35212B1CC00055F500 /* ssl.c */; };
		7DE1DB38212B1CC00055F500 /* ssl.c in Sources */ = {isa = PBXBuildFile; fileRef = 7DE1DB35212B1CC00055F500 /* ssl.c */; };
		7DF26B091FBC020600FBE2E7 /* middleware.c in Sources */ = {isa = PBXBuildFile; fileRef = 7DF26B071FBC020600FBE2E7 /* middleware.c */; };
		D081373A1FD400F4004679DF /* least_conn.c in Sources */ = {isa = PBXBuildFile; fileRef = D08137381FD400F4004679DF /* least_conn.c */; };
		D081373B1FD400F4004679DF /* roundrobin.c in Sources */ = {isa = PBXBuildFile; fileRef = D08137391FD400F4004679DF /* roundrobin.c */; };
		D08137421FD408C2004679DF /* balancer.h in Headers */ = {isa = PBXBuildFile; fileRef = D08137411FD408C1004679DF /* balancer.h */; };
		E901C3DA213E1C2E00D17C93 /* quicly.h in Headers */ = {isa = PBXBuildFile; fileRef = E901C3D9213E1C2E00D17C93 /* quicly.h */; };
		E901C3E5213E1C3600D17C93 /* maxsender.h in Headers */ = {isa = PBXBuildFile; fileRef = E901C3DB213E1C3600D17C93 /* maxsender.h */; };
		E901C3E6213E1C3600D17C93 /* ranges.h in Headers */ = {isa = PBXBuildFile; fileRef = E901C3DC213E1C3600D17C93 /* ranges.h */; };
		E901C3E8213E1C3600D17C93 /* loss.h in Headers */ = {isa = PBXBuildFile; fileRef = E901C3DE213E1C3600D17C93 /* loss.h */; };
		E901C3EB213E1C3600D17C93 /* frame.h in Headers */ = {isa = PBXBuildFile; fileRef = E901C3E1213E1C3600D17C93 /* frame.h */; };
		E901C3ED213E1C3600D17C93 /* constants.h in Headers */ = {isa = PBXBuildFile; fileRef = E901C3E3213E1C3600D17C93 /* constants.h */; };
		E901C3EE213E1C3600D17C93 /* linklist.h in Headers */ = {isa = PBXBuildFile; fileRef = E901C3E4213E1C3600D17C93 /* linklist.h */; };
		E901C3F9213E1C4000D17C93 /* frame.c in Sources */ = {isa = PBXBuildFile; fileRef = E901C3F0213E1C4000D17C93 /* frame.c */; };
		E901C3FB213E1C4000D17C93 /* ranges.c in Sources */ = {isa = PBXBuildFile; fileRef = E901C3F2213E1C4000D17C93 /* ranges.c */; };
		E901C3FC213E1C4000D17C93 /* quicly.c in Sources */ = {isa = PBXBuildFile; fileRef = E901C3F3213E1C4000D17C93 /* quicly.c */; };
		E901C403213E1C5400D17C93 /* frame.c in Sources */ = {isa = PBXBuildFile; fileRef = E901C3F0213E1C4000D17C93 /* frame.c */; };
		E901C406213E1C5400D17C93 /* quicly.c in Sources */ = {isa = PBXBuildFile; fileRef = E901C3F3213E1C4000D17C93 /* quicly.c */; };
		E901C407213E1C5400D17C93 /* ranges.c in Sources */ = {isa = PBXBuildFile; fileRef = E901C3F2213E1C4000D17C93 /* ranges.c */; };
		E901C40C213E1C5500D17C93 /* frame.c in Sources */ = {isa = PBXBuildFile; fileRef = E901C3F0213E1C4000D17C93 /* frame.c */; };
		E901C40F213E1C5500D17C93 /* quicly.c in Sources */ = {isa = PBXBuildFile; fileRef = E901C3F3213E1C4000D17C93 /* quicly.c */; };
		E901C410213E1C5500D17C93 /* ranges.c in Sources */ = {isa = PBXBuildFile; fileRef = E901C3F2213E1C4000D17C93 /* ranges.c */; };
		E901C428213E529000D17C93 /* aes.c in Sources */ = {isa = PBXBuildFile; fileRef = E9708AEC1E49A2910029E0A5 /* aes.c */; };
		E901C429213E529F00D17C93 /* blockwise.c in Sources */ = {isa = PBXBuildFile; fileRef = E9708AF11E49A2B90029E0A5 /* blockwise.c */; };
		E901C42A213E52A200D17C93 /* chacha20.c in Sources */ = {isa = PBXBuildFile; fileRef = E9BC76E61F00E72D00EB7A09 /* chacha20.c */; };
		E901C42B213E52A500D17C93 /* chash.c in Sources */ = {isa = PBXBuildFile; fileRef = E9708AF71E49A3130029E0A5 /* chash.c */; };
		E901C42C213E52A800D17C93 /* curve25519.c in Sources */ = {isa = PBXBuildFile; fileRef = E9708AF91E49A3130029E0A5 /* curve25519.c */; };
		E901C42D213E52AB00D17C93 /* drbg.c in Sources */ = {isa = PBXBuildFile; fileRef = E9708AFC1E49A3130029E0A5 /* drbg.c */; };
		E901C42E213E52AF00D17C93 /* gcm.c in Sources */ = {isa = PBXBuildFile; fileRef = E9708AFE1E49A3130029E0A5 /* gcm.c */; };
		E901C42F213E52B100D17C93 /* gf128.c in Sources */ = {isa = PBXBuildFile; fileRef = E9708AFF1E49A3130029E0A5 /* gf128.c */; };
		E901C430213E52B500D17C93 /* hmac.c in Sources */ = {isa = PBXBuildFile; fileRef = E9708B011E49A3130029E0A5 /* hmac.c */; };
		E901C431213E52B800D17C93 /* modes.c in Sources */ = {isa = PBXBuildFile; fileRef = E9708B031E49A3130029E0A5 /* modes.c */; };
		E901C432213E52BB00D17C93 /* poly1305.c in Sources */ = {isa = PBXBuildFile; fileRef = E9BC76E91F00E74C00EB7A09 /* poly1305.c */; };
		E901C433213E52BF00D17C93 /* sha256.c in Sources */ = {isa = PBXBuildFile; fileRef = E9708B061E49A3130029E0A5 /* sha256.c */; };
		E901C434213E52C200D17C93 /* sha512.c in Sources */ = {isa = PBXBuildFile; fileRef = E927CD612074855300D4797E /* sha512.c */; };
		E901C435213E52C700D17C93 /* cifra.c in Sources */ = {isa = PBXBuildFile; fileRef = E9708AD81E499E040029E0A5 /* cifra.c */; };
		E901C436213E52CA00D17C93 /* openssl.c in Sources */ = {isa = PBXBuildFile; fileRef = E9708AD91E499E040029E0A5 /* openssl.c */; };
		E901C437213E52CD00D17C93 /* picotls.c in Sources */ = {isa = PBXBuildFile; fileRef = E9708ADA1E499E040029E0A5 /* picotls.c */; };
		E901C43B213E59A000D17C93 /* qpack.c in Sources */ = {isa = PBXBuildFile; fileRef = E901C439213E59A000D17C93 /* qpack.c */; };
		E901C43D213FAE0300D17C93 /* qpack.h in Headers */ = {isa = PBXBuildFile; fileRef = E901C43C213FAE0300D17C93 /* qpack.h */; };
		E901C4402140CCB500D17C93 /* qpack.c in Sources */ = {isa = PBXBuildFile; fileRef = E901C43F2140CCB500D17C93 /* qpack.c */; };
		E90A95F31E30795100483D6C /* headers_util.c in Sources */ = {isa = PBXBuildFile; fileRef = E90A95F21E30795100483D6C /* headers_util.c */; };
		E90A95F51E30797D00483D6C /* headers_util.c in Sources */ = {isa = PBXBuildFile; fileRef = E90A95F41E30797D00483D6C /* headers_util.c */; };
		E918FC322136583F00CCB252 /* libh2o.a in Frameworks */ = {isa = PBXBuildFile; fileRef = 1079231519A320A700C52AD6 /* libh2o.a */; };
		E918FC8721365AB700CCB252 /* theft_autoshrink.c in Sources */ = {isa = PBXBuildFile; fileRef = E918FC542136598400CCB252 /* theft_autoshrink.c */; };
		E918FC8821365AB700CCB252 /* theft_aux_builtin.c in Sources */ = {isa = PBXBuildFile; fileRef = E918FC452136598300CCB252 /* theft_aux_builtin.c */; };
		E918FC8921365AB700CCB252 /* theft_aux.c in Sources */ = {isa = PBXBuildFile; fileRef = E918FC4B2136598300CCB252 /* theft_aux.c */; };
		E918FC8A21365AB700CCB252 /* theft_bloom.c in Sources */ = {isa = PBXBuildFile; fileRef = E918FC532136598400CCB252 /* theft_bloom.c */; };
		E918FC8B21365AB700CCB252 /* theft_call.c in Sources */ = {isa = PBXBuildFile; fileRef = E918FC4F2136598400CCB252 /* theft_call.c */; };
		E918FC8C21365AB700CCB252 /* theft_hash.c in Sources */ = {isa = PBXBuildFile; fileRef = E918FC4D2136598400CCB252 /* theft_hash.c */; };
		E918FC8D21365AB700CCB252 /* theft_random.c in Sources */ = {isa = PBXBuildFile; fileRef = E918FC462136598300CCB252 /* theft_random.c */; };
		E918FC8E21365AB700CCB252 /* theft_rng.c in Sources */ = {isa = PBXBuildFile; fileRef = E918FC502136598400CCB252 /* theft_rng.c */; };
		E918FC8F21365AB700CCB252 /* theft_run.c in Sources */ = {isa = PBXBuildFile; fileRef = E918FC512136598400CCB252 /* theft_run.c */; };
		E918FC9021365AB700CCB252 /* theft_shrink.c in Sources */ = {isa = PBXBuildFile; fileRef = E918FC4E2136598400CCB252 /* theft_shrink.c */; };
		E918FC9121365AB700CCB252 /* theft_trial.c in Sources */ = {isa = PBXBuildFile; fileRef = E918FC552136598400CCB252 /* theft_trial.c */; };
		E918FC9221365AB700CCB252 /* theft.c in Sources */ = {isa = PBXBuildFile; fileRef = E918FC492136598300CCB252 /* theft.c */; };
		E918FC9321365ABC00CCB252 /* prop.c in Sources */ = {isa = PBXBuildFile; fileRef = E918FC3B213658BE00CCB252 /* prop.c */; };
<<<<<<< HEAD
		E927CD632074855D00D4797E /* sha512.c in Sources */ = {isa = PBXBuildFile; fileRef = E927CD612074855300D4797E /* sha512.c */; };
		E93C7F96226EBEC9007BF39A /* frame.c in Sources */ = {isa = PBXBuildFile; fileRef = E93C7F95226EBEC9007BF39A /* frame.c */; };
		E93C7F98226EBEC9007BF39A /* frame.c in Sources */ = {isa = PBXBuildFile; fileRef = E93C7F95226EBEC9007BF39A /* frame.c */; };
		E93C7F9A22701806007BF39A /* frame.c in Sources */ = {isa = PBXBuildFile; fileRef = E93C7F9922701806007BF39A /* frame.c */; };
=======
		E9581B9B22F001F300299E8A /* x25519.c in Sources */ = {isa = PBXBuildFile; fileRef = E9581B9922F001EB00299E8A /* x25519.c */; };
		E9581B9E22F0022D00299E8A /* random.c in Sources */ = {isa = PBXBuildFile; fileRef = E9581B9C22F0022900299E8A /* random.c */; };
		E95E954022914F0600215ACD /* picotls-probes.d in Sources */ = {isa = PBXBuildFile; fileRef = E95E953F22914F0600215ACD /* picotls-probes.d */; };
		E95E954122914F1500215ACD /* h2o-probes.d in Sources */ = {isa = PBXBuildFile; fileRef = E95EBCD72281148C0022C32D /* h2o-probes.d */; };
		E95E954222914F1600215ACD /* h2o-probes.d in Sources */ = {isa = PBXBuildFile; fileRef = E95EBCD72281148C0022C32D /* h2o-probes.d */; };
		E95E954322914F1C00215ACD /* picotls-probes.d in Sources */ = {isa = PBXBuildFile; fileRef = E95E953F22914F0600215ACD /* picotls-probes.d */; };
		E95EBCDA228117620022C32D /* probes_.h in Headers */ = {isa = PBXBuildFile; fileRef = E95EBCD9228117620022C32D /* probes_.h */; };
>>>>>>> aa0a810d
		E9708AE01E49A2120029E0A5 /* picotls.h in Headers */ = {isa = PBXBuildFile; fileRef = E9708ADF1E49A2120029E0A5 /* picotls.h */; };
		E9708AE71E49A2420029E0A5 /* openssl.c in Sources */ = {isa = PBXBuildFile; fileRef = E9708AD91E499E040029E0A5 /* openssl.c */; };
		E9708AE81E49A2420029E0A5 /* picotls.c in Sources */ = {isa = PBXBuildFile; fileRef = E9708ADA1E499E040029E0A5 /* picotls.c */; };
		E9708B1C1E49A3480029E0A5 /* handy.h in Headers */ = {isa = PBXBuildFile; fileRef = E9708B1B1E49A3480029E0A5 /* handy.h */; };
		E9708B1E1E49BAC10029E0A5 /* blockwise.c in Sources */ = {isa = PBXBuildFile; fileRef = E9708AF11E49A2B90029E0A5 /* blockwise.c */; };
		E9708B1F1E49BAC60029E0A5 /* chash.c in Sources */ = {isa = PBXBuildFile; fileRef = E9708AF71E49A3130029E0A5 /* chash.c */; };
		E9708B201E49BACA0029E0A5 /* curve25519.c in Sources */ = {isa = PBXBuildFile; fileRef = E9708AF91E49A3130029E0A5 /* curve25519.c */; settings = {COMPILER_FLAGS = "-Wno-conversion"; }; };
		E9708B221E49BAD00029E0A5 /* drbg.c in Sources */ = {isa = PBXBuildFile; fileRef = E9708AFC1E49A3130029E0A5 /* drbg.c */; settings = {COMPILER_FLAGS = "-Wno-conversion"; }; };
		E9708B251E49BADA0029E0A5 /* hmac.c in Sources */ = {isa = PBXBuildFile; fileRef = E9708B011E49A3130029E0A5 /* hmac.c */; };
		E9708B271E49BAE10029E0A5 /* sha256.c in Sources */ = {isa = PBXBuildFile; fileRef = E9708B061E49A3130029E0A5 /* sha256.c */; };
		E9708B391E52C75A0029E0A5 /* cloexec.c in Sources */ = {isa = PBXBuildFile; fileRef = 10FCC13C1B2E4A4500F13674 /* cloexec.c */; };
		E9708B3A1E52C7640029E0A5 /* gkc.c in Sources */ = {isa = PBXBuildFile; fileRef = 10FEF24C1D6FC8E200E11B1D /* gkc.c */; };
		E9708B3B1E52C7730029E0A5 /* close.c in Sources */ = {isa = PBXBuildFile; fileRef = 10A3D3ED1B4FAAEC00327CF9 /* close.c */; };
		E9708B3C1E52C7860029E0A5 /* connect.c in Sources */ = {isa = PBXBuildFile; fileRef = 10A3D3EE1B4FAAEC00327CF9 /* connect.c */; };
		E9708B3D1E52C7860029E0A5 /* recv.c in Sources */ = {isa = PBXBuildFile; fileRef = 10A3D3F61B4FAAF500327CF9 /* recv.c */; };
		E9708B3E1E52C7860029E0A5 /* send.c in Sources */ = {isa = PBXBuildFile; fileRef = 10A3D3F71B4FAAF500327CF9 /* send.c */; };
		E9708B3F1E52C7860029E0A5 /* send_text.c in Sources */ = {isa = PBXBuildFile; fileRef = 1022E7C01CA8BC9E00CE2A05 /* send_text.c */; };
		E9708B401E52C7860029E0A5 /* socket.c in Sources */ = {isa = PBXBuildFile; fileRef = 10A3D3F91B4FAAF500327CF9 /* socket.c */; };
		E9708B411E52C7860029E0A5 /* strerror.c in Sources */ = {isa = PBXBuildFile; fileRef = 10A3D3FA1B4FAAF500327CF9 /* strerror.c */; };
		E9708B421E52C7860029E0A5 /* text_mode.c in Sources */ = {isa = PBXBuildFile; fileRef = 1022E7C21CA8BCCE00CE2A05 /* text_mode.c */; };
		E9708B431E52C7AA0029E0A5 /* picohttpparser.c in Sources */ = {isa = PBXBuildFile; fileRef = 1079235A19A3210D00C52AD6 /* picohttpparser.c */; };
		E9708B441E52C7DF0029E0A5 /* cache.c in Sources */ = {isa = PBXBuildFile; fileRef = 10DA969D1CD2BFAC00679165 /* cache.c */; };
		E9708B451E52C7DF0029E0A5 /* file.c in Sources */ = {isa = PBXBuildFile; fileRef = 107D4D541B5B30EE004A9B21 /* file.c */; };
		E9708B461E52C7DF0029E0A5 /* filecache.c in Sources */ = {isa = PBXBuildFile; fileRef = 1044812F1BFD10450007863F /* filecache.c */; };
		E9708B471E52C7DF0029E0A5 /* hostinfo.c in Sources */ = {isa = PBXBuildFile; fileRef = 1058C8891AA6E5E3008D6180 /* hostinfo.c */; };
		E9708B481E52C7DF0029E0A5 /* http1client.c in Sources */ = {isa = PBXBuildFile; fileRef = 10D0905419F102C70043D458 /* http1client.c */; };
		E9708B491E52C7DF0029E0A5 /* memcached.c in Sources */ = {isa = PBXBuildFile; fileRef = 10A3D3D11B4CDBDC00327CF9 /* memcached.c */; };
		E9708B4A1E52C7DF0029E0A5 /* memory.c in Sources */ = {isa = PBXBuildFile; fileRef = 107923BA19A3217300C52AD6 /* memory.c */; };
		E9708B4B1E52C7DF0029E0A5 /* multithread.c in Sources */ = {isa = PBXBuildFile; fileRef = 10AA2EAB1A8DE0AE004322AC /* multithread.c */; };
		E9708B4C1E52C7DF0029E0A5 /* serverutil.c in Sources */ = {isa = PBXBuildFile; fileRef = 104B9A241A4A4FEE009EEE64 /* serverutil.c */; };
		E9708B4D1E52C7DF0029E0A5 /* socket.c in Sources */ = {isa = PBXBuildFile; fileRef = 101788B119B561AA0084C6D8 /* socket.c */; };
		E9708B4E1E52C7E50029E0A5 /* socketpool.c in Sources */ = {isa = PBXBuildFile; fileRef = 10EC2A371A0B4DC70083514F /* socketpool.c */; };
		E9708B4F1E52C7E50029E0A5 /* string.c in Sources */ = {isa = PBXBuildFile; fileRef = 10D0905A19F230280043D458 /* string.c */; };
		E9708B501E52C7E50029E0A5 /* time.c in Sources */ = {isa = PBXBuildFile; fileRef = 10AA2E951A80A612004322AC /* time.c */; };
		E9708B521E52C7E50029E0A5 /* url.c in Sources */ = {isa = PBXBuildFile; fileRef = 10AA2EA01A88082E004322AC /* url.c */; };
		E9708B531E52C7EE0029E0A5 /* config.c in Sources */ = {isa = PBXBuildFile; fileRef = 105534EE1A440FC800627ECB /* config.c */; };
		E9708B541E52C7EE0029E0A5 /* configurator.c in Sources */ = {isa = PBXBuildFile; fileRef = 10F4180419CA75C500B6E31A /* configurator.c */; };
		E9708B551E52C7EE0029E0A5 /* context.c in Sources */ = {isa = PBXBuildFile; fileRef = 107923B919A3217300C52AD6 /* context.c */; };
		E9708B561E52C7EE0029E0A5 /* headers.c in Sources */ = {isa = PBXBuildFile; fileRef = 107923B019A3217300C52AD6 /* headers.c */; };
		E9708B571E52C7EE0029E0A5 /* logconf.c in Sources */ = {isa = PBXBuildFile; fileRef = 10835E001C9A6C2400197E59 /* logconf.c */; };
		E9708B581E52C7EE0029E0A5 /* proxy.c in Sources */ = {isa = PBXBuildFile; fileRef = 10AA2EBB1A9EEDF8004322AC /* proxy.c */; };
		E9708B591E52C7EE0029E0A5 /* request.c in Sources */ = {isa = PBXBuildFile; fileRef = 107923BC19A3217300C52AD6 /* request.c */; };
		E9708B5A1E52C7EE0029E0A5 /* token.c in Sources */ = {isa = PBXBuildFile; fileRef = 107923BF19A3217300C52AD6 /* token.c */; };
		E9708B5B1E52C7F30029E0A5 /* util.c in Sources */ = {isa = PBXBuildFile; fileRef = 107923C019A3217300C52AD6 /* util.c */; };
		E9708B5C1E52C80F0029E0A5 /* access_log.c in Sources */ = {isa = PBXBuildFile; fileRef = 105534DA1A3C7A5400627ECB /* access_log.c */; };
		E9708B5D1E52C80F0029E0A5 /* compress.c in Sources */ = {isa = PBXBuildFile; fileRef = 107086711B798487002B8F18 /* compress.c */; };
		E9708B5E1E52C80F0029E0A5 /* expires.c in Sources */ = {isa = PBXBuildFile; fileRef = 104B9A521A5FC7C4009EEE64 /* expires.c */; };
		E9708B5F1E52C80F0029E0A5 /* errordoc.c in Sources */ = {isa = PBXBuildFile; fileRef = 106C23001C0544CE00405689 /* errordoc.c */; };
		E9708B601E52C80F0029E0A5 /* fastcgi.c in Sources */ = {isa = PBXBuildFile; fileRef = 10BCF2FE1B1A892F0076939D /* fastcgi.c */; };
		E9708B611E52C80F0029E0A5 /* file.c in Sources */ = {isa = PBXBuildFile; fileRef = 105534DC1A3C7AA900627ECB /* file.c */; };
		E9708B621E52C80F0029E0A5 /* headers.c in Sources */ = {isa = PBXBuildFile; fileRef = 10AA2EBF1AA019FC004322AC /* headers.c */; };
		E9708B631E52C80F0029E0A5 /* headers_util.c in Sources */ = {isa = PBXBuildFile; fileRef = E90A95F41E30797D00483D6C /* headers_util.c */; };
		E9708B641E52C80F0029E0A5 /* proxy.c in Sources */ = {isa = PBXBuildFile; fileRef = 105534DE1A3C7B9800627ECB /* proxy.c */; };
		E9708B651E52C80F0029E0A5 /* redirect.c in Sources */ = {isa = PBXBuildFile; fileRef = 10AA2EA61A8DA93C004322AC /* redirect.c */; };
		E9708B661E52C80F0029E0A5 /* reproxy.c in Sources */ = {isa = PBXBuildFile; fileRef = 10AA2EC11AA0402E004322AC /* reproxy.c */; };
		E9708B671E52C80F0029E0A5 /* status.c in Sources */ = {isa = PBXBuildFile; fileRef = 10835E041C9B3C6200197E59 /* status.c */; };
		E9708B681E52C80F0029E0A5 /* throttle_resp.c in Sources */ = {isa = PBXBuildFile; fileRef = 10C45D4E1CFD15FA0096DB06 /* throttle_resp.c */; };
		E9708B691E52C80F0029E0A5 /* http2_debug_state.c in Sources */ = {isa = PBXBuildFile; fileRef = 084FC7C31D54BB9200E89F66 /* http2_debug_state.c */; };
		E9708B6A1E52C81D0029E0A5 /* access_log.c in Sources */ = {isa = PBXBuildFile; fileRef = 101B670B19ADD3380084A351 /* access_log.c */; };
		E9708B6C1E52C81D0029E0A5 /* compress.c in Sources */ = {isa = PBXBuildFile; fileRef = 1070866B1B787D06002B8F18 /* compress.c */; };
		E9708B6D1E52C8250029E0A5 /* gzip.c in Sources */ = {isa = PBXBuildFile; fileRef = 107E340F1C7EB13F00AEF5F8 /* gzip.c */; };
		E9708B721E52C82A0029E0A5 /* errordoc.c in Sources */ = {isa = PBXBuildFile; fileRef = 106C22FE1C05436100405689 /* errordoc.c */; };
		E9708B731E52C82A0029E0A5 /* expires.c in Sources */ = {isa = PBXBuildFile; fileRef = 104B9A501A5FB096009EEE64 /* expires.c */; };
		E9708B741E52C82A0029E0A5 /* fastcgi.c in Sources */ = {isa = PBXBuildFile; fileRef = 10BCF2FC1B168CAE0076939D /* fastcgi.c */; };
		E9708B751E52C82A0029E0A5 /* file.c in Sources */ = {isa = PBXBuildFile; fileRef = 107923AF19A3217300C52AD6 /* file.c */; };
		E9708B761E52C8330029E0A5 /* headers.c in Sources */ = {isa = PBXBuildFile; fileRef = 10AA2EBD1AA019D8004322AC /* headers.c */; };
		E9708B771E52C8330029E0A5 /* headers_util.c in Sources */ = {isa = PBXBuildFile; fileRef = E90A95F21E30795100483D6C /* headers_util.c */; };
		E9708B781E52C8330029E0A5 /* mimemap.c in Sources */ = {isa = PBXBuildFile; fileRef = 107923BB19A3217300C52AD6 /* mimemap.c */; };
		E9708B791E52C83D0029E0A5 /* proxy.c in Sources */ = {isa = PBXBuildFile; fileRef = 10D0907219F633B00043D458 /* proxy.c */; };
		E9708B7A1E52C83D0029E0A5 /* redirect.c in Sources */ = {isa = PBXBuildFile; fileRef = 10AA2EA41A8D9999004322AC /* redirect.c */; };
		E9708B7B1E52C83D0029E0A5 /* reproxy.c in Sources */ = {isa = PBXBuildFile; fileRef = 10AA2EC31AA0403A004322AC /* reproxy.c */; };
		E9708B7C1E52C83D0029E0A5 /* status.c in Sources */ = {isa = PBXBuildFile; fileRef = 10835E021C9A860000197E59 /* status.c */; };
		E9708B7D1E52C8430029E0A5 /* durations.c in Sources */ = {isa = PBXBuildFile; fileRef = 10FEF2491D6FC6F600E11B1D /* durations.c */; };
		E9708B7E1E52C8430029E0A5 /* events.c in Sources */ = {isa = PBXBuildFile; fileRef = 10C45D531CFE9B300096DB06 /* events.c */; };
		E9708B7F1E52C8430029E0A5 /* requests.c in Sources */ = {isa = PBXBuildFile; fileRef = 10C45D541CFE9B300096DB06 /* requests.c */; };
		E9708B801E52C84A0029E0A5 /* throttle_resp.c in Sources */ = {isa = PBXBuildFile; fileRef = 10C45D501CFD160A0096DB06 /* throttle_resp.c */; };
		E9708B811E52C84A0029E0A5 /* http2_debug_state.c in Sources */ = {isa = PBXBuildFile; fileRef = 084FC7C01D54B90D00E89F66 /* http2_debug_state.c */; };
		E9708B821E52C84E0029E0A5 /* http1.c in Sources */ = {isa = PBXBuildFile; fileRef = 107923B119A3217300C52AD6 /* http1.c */; };
		E9708B831E52C8560029E0A5 /* cache_digests.c in Sources */ = {isa = PBXBuildFile; fileRef = 1024A3FB1D22315000EB13F1 /* cache_digests.c */; };
		E9708B841E52C8560029E0A5 /* casper.c in Sources */ = {isa = PBXBuildFile; fileRef = 10AAAC641B6C9275004487C3 /* casper.c */; };
		E9708B851E52C8560029E0A5 /* connection.c in Sources */ = {isa = PBXBuildFile; fileRef = 107923B319A3217300C52AD6 /* connection.c */; };
		E9708B861E52C8560029E0A5 /* frame.c in Sources */ = {isa = PBXBuildFile; fileRef = 107923B819A3217300C52AD6 /* frame.c */; };
		E9708B871E52C8560029E0A5 /* hpack.c in Sources */ = {isa = PBXBuildFile; fileRef = 107923B419A3217300C52AD6 /* hpack.c */; };
		E9708B881E52C8560029E0A5 /* stream.c in Sources */ = {isa = PBXBuildFile; fileRef = 10BA72A919AAD6300059392A /* stream.c */; };
		E9708B891E52C8560029E0A5 /* scheduler.c in Sources */ = {isa = PBXBuildFile; fileRef = 10E299571A67E68500701AA6 /* scheduler.c */; };
		E9708B8A1E52C8560029E0A5 /* http2_debug_state.c in Sources */ = {isa = PBXBuildFile; fileRef = 080D35EA1D5E060D0029B7E5 /* http2_debug_state.c */; };
		E9708B8B1E52C85A0029E0A5 /* tunnel.c in Sources */ = {isa = PBXBuildFile; fileRef = 106C22F71C040F6400405689 /* tunnel.c */; };
		E9757709221BB7DC00D1EF74 /* http3_internal.h in Headers */ = {isa = PBXBuildFile; fileRef = E9757708221BB78C00D1EF74 /* http3_internal.h */; };
		E97EC88D213CE3130086AD64 /* hpack.h in Headers */ = {isa = PBXBuildFile; fileRef = E97EC88C213CE3130086AD64 /* hpack.h */; };
		E98042162238D35B008B9745 /* cc-reno.c in Sources */ = {isa = PBXBuildFile; fileRef = E98042152238D35B008B9745 /* cc-reno.c */; };
		E98042172238D362008B9745 /* cc-reno.c in Sources */ = {isa = PBXBuildFile; fileRef = E98042152238D35B008B9745 /* cc-reno.c */; };
		E98042182238D363008B9745 /* cc-reno.c in Sources */ = {isa = PBXBuildFile; fileRef = E98042152238D35B008B9745 /* cc-reno.c */; };
		E980423A22463044008B9745 /* defaults.h in Headers */ = {isa = PBXBuildFile; fileRef = E980423822463044008B9745 /* defaults.h */; };
		E980423B22463044008B9745 /* cc.h in Headers */ = {isa = PBXBuildFile; fileRef = E980423922463044008B9745 /* cc.h */; };
		E980423D2246304F008B9745 /* defaults.c in Sources */ = {isa = PBXBuildFile; fileRef = E980423C2246304F008B9745 /* defaults.c */; };
		E980423E22463057008B9745 /* defaults.c in Sources */ = {isa = PBXBuildFile; fileRef = E980423C2246304F008B9745 /* defaults.c */; };
		E980423F22463058008B9745 /* defaults.c in Sources */ = {isa = PBXBuildFile; fileRef = E980423C2246304F008B9745 /* defaults.c */; };
		E987E5CF1FD7BE8800DE4346 /* utf8_util.c in Sources */ = {isa = PBXBuildFile; fileRef = E987E5861FD7BE2200DE4346 /* utf8_util.c */; };
		E987E5D01FD7BE8D00DE4346 /* static_dict.c in Sources */ = {isa = PBXBuildFile; fileRef = E987E58C1FD7BE2300DE4346 /* static_dict.c */; };
		E987E5D11FD7BE9200DE4346 /* metablock.c in Sources */ = {isa = PBXBuildFile; fileRef = E987E5801FD7BE2100DE4346 /* metablock.c */; };
		E987E5D21FD7BE9500DE4346 /* memory.c in Sources */ = {isa = PBXBuildFile; fileRef = E987E56C1FD7BE1F00DE4346 /* memory.c */; };
		E987E5D31FD7BE9C00DE4346 /* literal_cost.c in Sources */ = {isa = PBXBuildFile; fileRef = E987E5631FD7BE1E00DE4346 /* literal_cost.c */; };
		E987E5D41FD7BE9F00DE4346 /* histogram.c in Sources */ = {isa = PBXBuildFile; fileRef = E987E5741FD7BE2000DE4346 /* histogram.c */; };
		E987E5D51FD7BEB500DE4346 /* backward_references_hq.c in Sources */ = {isa = PBXBuildFile; fileRef = E987E57A1FD7BE2000DE4346 /* backward_references_hq.c */; };
		E987E5D61FD7BEB500DE4346 /* backward_references.c in Sources */ = {isa = PBXBuildFile; fileRef = E987E56F1FD7BE1F00DE4346 /* backward_references.c */; };
		E987E5D71FD7BEB500DE4346 /* bit_cost.c in Sources */ = {isa = PBXBuildFile; fileRef = E987E5551FD7BE1D00DE4346 /* bit_cost.c */; };
		E987E5D81FD7BEB500DE4346 /* block_splitter.c in Sources */ = {isa = PBXBuildFile; fileRef = E987E5731FD7BE2000DE4346 /* block_splitter.c */; };
		E987E5D91FD7BEB500DE4346 /* brotli_bit_stream.c in Sources */ = {isa = PBXBuildFile; fileRef = E987E5871FD7BE2200DE4346 /* brotli_bit_stream.c */; };
		E987E5DA1FD7BEB500DE4346 /* compress_fragment_two_pass.c in Sources */ = {isa = PBXBuildFile; fileRef = E987E5651FD7BE1E00DE4346 /* compress_fragment_two_pass.c */; };
		E987E5DB1FD7BEB500DE4346 /* compress_fragment.c in Sources */ = {isa = PBXBuildFile; fileRef = E987E57D1FD7BE2100DE4346 /* compress_fragment.c */; };
		E987E5DC1FD7BEB500DE4346 /* dictionary_hash.c in Sources */ = {isa = PBXBuildFile; fileRef = E987E55A1FD7BE1D00DE4346 /* dictionary_hash.c */; };
		E987E5DD1FD7BEB500DE4346 /* encode.c in Sources */ = {isa = PBXBuildFile; fileRef = E987E57E1FD7BE2100DE4346 /* encode.c */; };
		E987E5DE1FD7BEB500DE4346 /* entropy_encode.c in Sources */ = {isa = PBXBuildFile; fileRef = E987E5661FD7BE1E00DE4346 /* entropy_encode.c */; };
		E987E5E91FD7EBC700DE4346 /* cluster.c in Sources */ = {isa = PBXBuildFile; fileRef = E987E58B1FD7BE2300DE4346 /* cluster.c */; };
		E987E5EA1FD7EBD100DE4346 /* dictionary.c in Sources */ = {isa = PBXBuildFile; fileRef = E987E5E31FD7EB7E00DE4346 /* dictionary.c */; };
		E987E5EB1FD8C01E00DE4346 /* dictionary.c in Sources */ = {isa = PBXBuildFile; fileRef = E987E5E31FD7EB7E00DE4346 /* dictionary.c */; };
		E987E5EC1FD8C04D00DE4346 /* backward_references_hq.c in Sources */ = {isa = PBXBuildFile; fileRef = E987E57A1FD7BE2000DE4346 /* backward_references_hq.c */; };
		E987E5ED1FD8C04D00DE4346 /* backward_references.c in Sources */ = {isa = PBXBuildFile; fileRef = E987E56F1FD7BE1F00DE4346 /* backward_references.c */; };
		E987E5EE1FD8C04D00DE4346 /* bit_cost.c in Sources */ = {isa = PBXBuildFile; fileRef = E987E5551FD7BE1D00DE4346 /* bit_cost.c */; };
		E987E5EF1FD8C04D00DE4346 /* block_splitter.c in Sources */ = {isa = PBXBuildFile; fileRef = E987E5731FD7BE2000DE4346 /* block_splitter.c */; };
		E987E5F01FD8C04D00DE4346 /* brotli_bit_stream.c in Sources */ = {isa = PBXBuildFile; fileRef = E987E5871FD7BE2200DE4346 /* brotli_bit_stream.c */; };
		E987E5F11FD8C04D00DE4346 /* cluster.c in Sources */ = {isa = PBXBuildFile; fileRef = E987E58B1FD7BE2300DE4346 /* cluster.c */; };
		E987E5F21FD8C04D00DE4346 /* compress_fragment_two_pass.c in Sources */ = {isa = PBXBuildFile; fileRef = E987E5651FD7BE1E00DE4346 /* compress_fragment_two_pass.c */; };
		E987E5F31FD8C04D00DE4346 /* compress_fragment.c in Sources */ = {isa = PBXBuildFile; fileRef = E987E57D1FD7BE2100DE4346 /* compress_fragment.c */; };
		E987E5F41FD8C04D00DE4346 /* dictionary_hash.c in Sources */ = {isa = PBXBuildFile; fileRef = E987E55A1FD7BE1D00DE4346 /* dictionary_hash.c */; };
		E987E5F51FD8C04D00DE4346 /* encode.c in Sources */ = {isa = PBXBuildFile; fileRef = E987E57E1FD7BE2100DE4346 /* encode.c */; };
		E987E5F61FD8C04D00DE4346 /* entropy_encode.c in Sources */ = {isa = PBXBuildFile; fileRef = E987E5661FD7BE1E00DE4346 /* entropy_encode.c */; };
		E987E5F71FD8C04D00DE4346 /* histogram.c in Sources */ = {isa = PBXBuildFile; fileRef = E987E5741FD7BE2000DE4346 /* histogram.c */; };
		E987E5F81FD8C04D00DE4346 /* literal_cost.c in Sources */ = {isa = PBXBuildFile; fileRef = E987E5631FD7BE1E00DE4346 /* literal_cost.c */; };
		E987E5F91FD8C04D00DE4346 /* memory.c in Sources */ = {isa = PBXBuildFile; fileRef = E987E56C1FD7BE1F00DE4346 /* memory.c */; };
		E987E5FA1FD8C04D00DE4346 /* metablock.c in Sources */ = {isa = PBXBuildFile; fileRef = E987E5801FD7BE2100DE4346 /* metablock.c */; };
		E987E5FB1FD8C04D00DE4346 /* static_dict.c in Sources */ = {isa = PBXBuildFile; fileRef = E987E58C1FD7BE2300DE4346 /* static_dict.c */; };
		E987E5FC1FD8C04D00DE4346 /* utf8_util.c in Sources */ = {isa = PBXBuildFile; fileRef = E987E5861FD7BE2200DE4346 /* utf8_util.c */; };
<<<<<<< HEAD
		E98884C721E7F3AF0060F010 /* recvstate.h in Headers */ = {isa = PBXBuildFile; fileRef = E98884C321E7F3AE0060F010 /* recvstate.h */; };
		E98884C821E7F3AF0060F010 /* sendstate.h in Headers */ = {isa = PBXBuildFile; fileRef = E98884C421E7F3AE0060F010 /* sendstate.h */; };
		E98884C921E7F3AF0060F010 /* streambuf.h in Headers */ = {isa = PBXBuildFile; fileRef = E98884C521E7F3AF0060F010 /* streambuf.h */; };
		E98884CA21E7F3AF0060F010 /* sentmap.h in Headers */ = {isa = PBXBuildFile; fileRef = E98884C621E7F3AF0060F010 /* sentmap.h */; };
		E98884CF21E7F3C80060F010 /* streambuf.c in Sources */ = {isa = PBXBuildFile; fileRef = E98884CB21E7F3C80060F010 /* streambuf.c */; };
		E98884D021E7F3C80060F010 /* sentmap.c in Sources */ = {isa = PBXBuildFile; fileRef = E98884CC21E7F3C80060F010 /* sentmap.c */; };
		E98884D121E7F3C80060F010 /* sendstate.c in Sources */ = {isa = PBXBuildFile; fileRef = E98884CD21E7F3C80060F010 /* sendstate.c */; };
		E98884D221E7F3C80060F010 /* recvstate.c in Sources */ = {isa = PBXBuildFile; fileRef = E98884CE21E7F3C80060F010 /* recvstate.c */; };
		E98884D321E7F3D80060F010 /* recvstate.c in Sources */ = {isa = PBXBuildFile; fileRef = E98884CE21E7F3C80060F010 /* recvstate.c */; };
		E98884D421E7F3D80060F010 /* sendstate.c in Sources */ = {isa = PBXBuildFile; fileRef = E98884CD21E7F3C80060F010 /* sendstate.c */; };
		E98884D521E7F3D80060F010 /* sentmap.c in Sources */ = {isa = PBXBuildFile; fileRef = E98884CC21E7F3C80060F010 /* sentmap.c */; };
		E98884D621E7F3D80060F010 /* streambuf.c in Sources */ = {isa = PBXBuildFile; fileRef = E98884CB21E7F3C80060F010 /* streambuf.c */; };
		E98884D721E7F3D90060F010 /* recvstate.c in Sources */ = {isa = PBXBuildFile; fileRef = E98884CE21E7F3C80060F010 /* recvstate.c */; };
		E98884D821E7F3D90060F010 /* sendstate.c in Sources */ = {isa = PBXBuildFile; fileRef = E98884CD21E7F3C80060F010 /* sendstate.c */; };
		E98884D921E7F3D90060F010 /* sentmap.c in Sources */ = {isa = PBXBuildFile; fileRef = E98884CC21E7F3C80060F010 /* sentmap.c */; };
		E98884DA21E7F3D90060F010 /* streambuf.c in Sources */ = {isa = PBXBuildFile; fileRef = E98884CB21E7F3C80060F010 /* streambuf.c */; };
		E9BC76E51F00E70700EB7A09 /* salsa20.h in Headers */ = {isa = PBXBuildFile; fileRef = E9BC76E41F00E70700EB7A09 /* salsa20.h */; };
		E9BC76E81F00E73900EB7A09 /* chacha20.c in Sources */ = {isa = PBXBuildFile; fileRef = E9BC76E61F00E72D00EB7A09 /* chacha20.c */; };
		E9BC76EB1F00E74F00EB7A09 /* poly1305.c in Sources */ = {isa = PBXBuildFile; fileRef = E9BC76E91F00E74C00EB7A09 /* poly1305.c */; };
=======
>>>>>>> aa0a810d
		E9BCE68A1FF0CF85003CEA11 /* timerwheel.h in Headers */ = {isa = PBXBuildFile; fileRef = E9BCE6891FF0CF84003CEA11 /* timerwheel.h */; };
		E9BCE68C1FF0CF98003CEA11 /* timerwheel.c in Sources */ = {isa = PBXBuildFile; fileRef = E9BCE68B1FF0CF98003CEA11 /* timerwheel.c */; };
		E9BCE68D1FF0CFBB003CEA11 /* timerwheel.c in Sources */ = {isa = PBXBuildFile; fileRef = E9BCE68B1FF0CF98003CEA11 /* timerwheel.c */; };
		E9BCE6901FF0CFEC003CEA11 /* timerwheel.c in Sources */ = {isa = PBXBuildFile; fileRef = E9BCE68E1FF0CFE4003CEA11 /* timerwheel.c */; };
		E9E50473214A5B8A004DC170 /* http3client.c in Sources */ = {isa = PBXBuildFile; fileRef = E9E50472214A5B8A004DC170 /* http3client.c */; };
		E9E50474214A5B9D004DC170 /* http3client.c in Sources */ = {isa = PBXBuildFile; fileRef = E9E50472214A5B8A004DC170 /* http3client.c */; };
		E9E50479214C0385004DC170 /* common.c in Sources */ = {isa = PBXBuildFile; fileRef = E9E50476214C0385004DC170 /* common.c */; };
		E9E5047A214EB26D004DC170 /* http3_common.h in Headers */ = {isa = PBXBuildFile; fileRef = E9E50475214B3D28004DC170 /* http3_common.h */; };
		E9E5048B214EC57A004DC170 /* common.c in Sources */ = {isa = PBXBuildFile; fileRef = E9E50476214C0385004DC170 /* common.c */; };
		E9E5048C214EC57D004DC170 /* qpack.c in Sources */ = {isa = PBXBuildFile; fileRef = E901C439213E59A000D17C93 /* qpack.c */; };
		E9E5048D214EC5DE004DC170 /* openssl.c in Sources */ = {isa = PBXBuildFile; fileRef = E9708AD91E499E040029E0A5 /* openssl.c */; };
		E9E5048E214EC5E2004DC170 /* picotls.c in Sources */ = {isa = PBXBuildFile; fileRef = E9708ADA1E499E040029E0A5 /* picotls.c */; };
		E9E5049021501BBA004DC170 /* server.c in Sources */ = {isa = PBXBuildFile; fileRef = E9E5048F21501BBA004DC170 /* server.c */; };
		E9E5049121501BBA004DC170 /* server.c in Sources */ = {isa = PBXBuildFile; fileRef = E9E5048F21501BBA004DC170 /* server.c */; };
		E9E5049221501BC3004DC170 /* server.c in Sources */ = {isa = PBXBuildFile; fileRef = E9E5048F21501BBA004DC170 /* server.c */; };
		E9E5049421501CA5004DC170 /* http3_server.h in Headers */ = {isa = PBXBuildFile; fileRef = E9E5049321501CA5004DC170 /* http3_server.h */; };
		E9F20BDD22E03FD00018D260 /* send_state.h in Headers */ = {isa = PBXBuildFile; fileRef = 7D027BEE2242283B007ACE09 /* send_state.h */; };
		E9F677D42007476D006476D3 /* least_conn.c in Sources */ = {isa = PBXBuildFile; fileRef = D08137381FD400F4004679DF /* least_conn.c */; };
		E9F677D520074770006476D3 /* roundrobin.c in Sources */ = {isa = PBXBuildFile; fileRef = D08137391FD400F4004679DF /* roundrobin.c */; };
		E9F677D6200775FF006476D3 /* least_conn.c in Sources */ = {isa = PBXBuildFile; fileRef = D081373D1FD40431004679DF /* least_conn.c */; };
		E9F677D720077603006476D3 /* roundrobin.c in Sources */ = {isa = PBXBuildFile; fileRef = D081373E1FD40431004679DF /* roundrobin.c */; };
/* End PBXBuildFile section */

/* Begin PBXContainerItemProxy section */
		08790E051D8BD7F100A04BC1 /* PBXContainerItemProxy */ = {
			isa = PBXContainerItemProxy;
			containerPortal = 1079230D19A320A700C52AD6 /* Project object */;
			proxyType = 1;
			remoteGlobalIDString = 1079231419A320A700C52AD6;
			remoteInfo = h2o;
		};
		08819C21218C9FA90057ED23 /* PBXContainerItemProxy */ = {
			isa = PBXContainerItemProxy;
			containerPortal = 1079230D19A320A700C52AD6 /* Project object */;
			proxyType = 1;
			remoteGlobalIDString = 1079231419A320A700C52AD6;
			remoteInfo = h2o;
		};
		107923FF19A3241000C52AD6 /* PBXContainerItemProxy */ = {
			isa = PBXContainerItemProxy;
			containerPortal = 1079230D19A320A700C52AD6 /* Project object */;
			proxyType = 1;
			remoteGlobalIDString = 1079231419A320A700C52AD6;
			remoteInfo = h2o;
		};
		10D0904619F0CA9C0043D458 /* PBXContainerItemProxy */ = {
			isa = PBXContainerItemProxy;
			containerPortal = 1079230D19A320A700C52AD6 /* Project object */;
			proxyType = 1;
			remoteGlobalIDString = 1079231419A320A700C52AD6;
			remoteInfo = h2o;
		};
		10D0905E19F38B2E0043D458 /* PBXContainerItemProxy */ = {
			isa = PBXContainerItemProxy;
			containerPortal = 1079230D19A320A700C52AD6 /* Project object */;
			proxyType = 1;
			remoteGlobalIDString = 1079231419A320A700C52AD6;
			remoteInfo = h2o;
		};
		10EA45D41D0949BF00769A2B /* PBXContainerItemProxy */ = {
			isa = PBXContainerItemProxy;
			containerPortal = 1079230D19A320A700C52AD6 /* Project object */;
			proxyType = 1;
			remoteGlobalIDString = 1079231419A320A700C52AD6;
			remoteInfo = h2o;
		};
		E918FC8521365A8C00CCB252 /* PBXContainerItemProxy */ = {
			isa = PBXContainerItemProxy;
			containerPortal = 1079230D19A320A700C52AD6 /* Project object */;
			proxyType = 1;
			remoteGlobalIDString = 1079231419A320A700C52AD6;
			remoteInfo = h2o;
		};
/* End PBXContainerItemProxy section */

/* Begin PBXCopyFilesBuildPhase section */
		08790E0A1D8BD7F100A04BC1 /* CopyFiles */ = {
			isa = PBXCopyFilesBuildPhase;
			buildActionMask = 2147483647;
			dstPath = /usr/share/man/man1/;
			dstSubfolderSpec = 0;
			files = (
			);
			runOnlyForDeploymentPostprocessing = 1;
		};
		08819C26218C9FA90057ED23 /* CopyFiles */ = {
			isa = PBXCopyFilesBuildPhase;
			buildActionMask = 2147483647;
			dstPath = /usr/share/man/man1/;
			dstSubfolderSpec = 0;
			files = (
			);
			runOnlyForDeploymentPostprocessing = 1;
		};
		107923D719A321F400C52AD6 /* CopyFiles */ = {
			isa = PBXCopyFilesBuildPhase;
			buildActionMask = 2147483647;
			dstPath = /usr/share/man/man1/;
			dstSubfolderSpec = 0;
			files = (
			);
			runOnlyForDeploymentPostprocessing = 1;
		};
		1079240919A3247A00C52AD6 /* CopyFiles */ = {
			isa = PBXCopyFilesBuildPhase;
			buildActionMask = 2147483647;
			dstPath = /usr/share/man/man1/;
			dstSubfolderSpec = 0;
			files = (
			);
			runOnlyForDeploymentPostprocessing = 1;
		};
		1079243119A3260E00C52AD6 /* CopyFiles */ = {
			isa = PBXCopyFilesBuildPhase;
			buildActionMask = 2147483647;
			dstPath = /usr/share/man/man1/;
			dstSubfolderSpec = 0;
			files = (
			);
			runOnlyForDeploymentPostprocessing = 1;
		};
		10D0904B19F0CA9C0043D458 /* CopyFiles */ = {
			isa = PBXCopyFilesBuildPhase;
			buildActionMask = 2147483647;
			dstPath = /usr/share/man/man1/;
			dstSubfolderSpec = 0;
			files = (
			);
			runOnlyForDeploymentPostprocessing = 1;
		};
		10D0906319F38B2E0043D458 /* CopyFiles */ = {
			isa = PBXCopyFilesBuildPhase;
			buildActionMask = 2147483647;
			dstPath = /usr/share/man/man1/;
			dstSubfolderSpec = 0;
			files = (
			);
			runOnlyForDeploymentPostprocessing = 1;
		};
		10EA45D91D0949BF00769A2B /* CopyFiles */ = {
			isa = PBXCopyFilesBuildPhase;
			buildActionMask = 2147483647;
			dstPath = /usr/share/man/man1/;
			dstSubfolderSpec = 0;
			files = (
			);
			runOnlyForDeploymentPostprocessing = 1;
		};
		10F417CD19C1907B00B6E31A /* CopyFiles */ = {
			isa = PBXCopyFilesBuildPhase;
			buildActionMask = 2147483647;
			dstPath = /usr/share/man/man1/;
			dstSubfolderSpec = 0;
			files = (
			);
			runOnlyForDeploymentPostprocessing = 1;
		};
		E918FC332136583F00CCB252 /* CopyFiles */ = {
			isa = PBXCopyFilesBuildPhase;
			buildActionMask = 2147483647;
			dstPath = /usr/share/man/man1/;
			dstSubfolderSpec = 0;
			files = (
			);
			runOnlyForDeploymentPostprocessing = 1;
		};
/* End PBXCopyFilesBuildPhase section */

/* Begin PBXFileReference section */
		080D35EA1D5E060D0029B7E5 /* http2_debug_state.c */ = {isa = PBXFileReference; fileEncoding = 4; lastKnownFileType = sourcecode.c.c; path = http2_debug_state.c; sourceTree = "<group>"; };
		0812174C1E07B89600712F36 /* redis.c */ = {isa = PBXFileReference; fileEncoding = 4; lastKnownFileType = sourcecode.c.c; path = redis.c; sourceTree = "<group>"; };
		0812AB1C1D7FCFEB00004F23 /* async.c */ = {isa = PBXFileReference; fileEncoding = 4; lastKnownFileType = sourcecode.c.c; path = async.c; sourceTree = "<group>"; };
		0812AB1D1D7FCFEB00004F23 /* async.h */ = {isa = PBXFileReference; fileEncoding = 4; lastKnownFileType = sourcecode.c.h; path = async.h; sourceTree = "<group>"; };
		0812AB1E1D7FCFEB00004F23 /* hiredis.c */ = {isa = PBXFileReference; fileEncoding = 4; lastKnownFileType = sourcecode.c.c; path = hiredis.c; sourceTree = "<group>"; };
		0812AB1F1D7FCFEB00004F23 /* hiredis.h */ = {isa = PBXFileReference; fileEncoding = 4; lastKnownFileType = sourcecode.c.h; path = hiredis.h; sourceTree = "<group>"; };
		0812AB291D7FD54700004F23 /* read.c */ = {isa = PBXFileReference; fileEncoding = 4; lastKnownFileType = sourcecode.c.c; path = read.c; sourceTree = "<group>"; };
		0812AB2A1D7FD54700004F23 /* read.h */ = {isa = PBXFileReference; fileEncoding = 4; lastKnownFileType = sourcecode.c.h; path = read.h; sourceTree = "<group>"; };
		084FC7C01D54B90D00E89F66 /* http2_debug_state.c */ = {isa = PBXFileReference; fileEncoding = 4; lastKnownFileType = sourcecode.c.c; path = http2_debug_state.c; sourceTree = "<group>"; };
		084FC7C31D54BB9200E89F66 /* http2_debug_state.c */ = {isa = PBXFileReference; fileEncoding = 4; lastKnownFileType = sourcecode.c.c; path = http2_debug_state.c; sourceTree = "<group>"; };
		08790DD91D80153600A04BC1 /* net.c */ = {isa = PBXFileReference; fileEncoding = 4; lastKnownFileType = sourcecode.c.c; path = net.c; sourceTree = "<group>"; };
		08790DDB1D80154C00A04BC1 /* sds.c */ = {isa = PBXFileReference; fileEncoding = 4; lastKnownFileType = sourcecode.c.c; path = sds.c; sourceTree = "<group>"; };
		08790DDD1D8015A400A04BC1 /* net.h */ = {isa = PBXFileReference; fileEncoding = 4; lastKnownFileType = sourcecode.c.h; path = net.h; sourceTree = "<group>"; };
		08790DDE1D8015A400A04BC1 /* sds.h */ = {isa = PBXFileReference; fileEncoding = 4; lastKnownFileType = sourcecode.c.h; path = sds.h; sourceTree = "<group>"; };
		08790DE11D8275C100A04BC1 /* redis.h */ = {isa = PBXFileReference; lastKnownFileType = sourcecode.c.h; path = redis.h; sourceTree = "<group>"; };
		08790DE31D8276EA00A04BC1 /* redis.c */ = {isa = PBXFileReference; fileEncoding = 4; lastKnownFileType = sourcecode.c.c; path = redis.c; sourceTree = "<group>"; };
		08790DF41D8BD72500A04BC1 /* redis-client.c */ = {isa = PBXFileReference; fileEncoding = 4; lastKnownFileType = sourcecode.c.c; path = "redis-client.c"; sourceTree = "<group>"; };
		08790E101D8BD7F100A04BC1 /* examples-redis-client */ = {isa = PBXFileReference; explicitFileType = "compiled.mach-o.executable"; includeInIndex = 0; path = "examples-redis-client"; sourceTree = BUILT_PRODUCTS_DIR; };
		08819C2C218C9FA90057ED23 /* qif */ = {isa = PBXFileReference; explicitFileType = "compiled.mach-o.executable"; includeInIndex = 0; path = qif; sourceTree = BUILT_PRODUCTS_DIR; };
		08819C2D218C9FF70057ED23 /* qif.c */ = {isa = PBXFileReference; lastKnownFileType = sourcecode.c.c; path = qif.c; sourceTree = "<group>"; };
		08E9CC4D1E41F6660049DD26 /* embedded.c.h */ = {isa = PBXFileReference; fileEncoding = 4; lastKnownFileType = sourcecode.c.h; path = embedded.c.h; sourceTree = "<group>"; };
		100A550C1C22857B00C4E3E0 /* 50mruby-htpasswd.t */ = {isa = PBXFileReference; lastKnownFileType = text; path = "50mruby-htpasswd.t"; sourceTree = "<group>"; xcLanguageSpecificationIdentifier = xcode.lang.perl; };
		100A550E1C2BB15100C4E3E0 /* http_request.c */ = {isa = PBXFileReference; fileEncoding = 4; lastKnownFileType = sourcecode.c.c; path = http_request.c; sourceTree = "<group>"; };
		100A55131C2E5FAC00C4E3E0 /* 50mruby-http-request.t */ = {isa = PBXFileReference; lastKnownFileType = text; path = "50mruby-http-request.t"; sourceTree = "<group>"; xcLanguageSpecificationIdentifier = xcode.lang.perl; };
		100AE41A1B27D74800CE18BB /* 50file-range.t */ = {isa = PBXFileReference; lastKnownFileType = text; path = "50file-range.t"; sourceTree = "<group>"; xcLanguageSpecificationIdentifier = xcode.lang.perl; };
		101788B119B561AA0084C6D8 /* socket.c */ = {isa = PBXFileReference; fileEncoding = 4; lastKnownFileType = sourcecode.c.c; path = socket.c; sourceTree = "<group>"; };
		101B670B19ADD3380084A351 /* access_log.c */ = {isa = PBXFileReference; fileEncoding = 4; lastKnownFileType = sourcecode.c.c; path = access_log.c; sourceTree = "<group>"; };
		1022E7C01CA8BC9E00CE2A05 /* send_text.c */ = {isa = PBXFileReference; fileEncoding = 4; lastKnownFileType = sourcecode.c.c; path = send_text.c; sourceTree = "<group>"; };
		1022E7C21CA8BCCE00CE2A05 /* text_mode.c */ = {isa = PBXFileReference; fileEncoding = 4; lastKnownFileType = sourcecode.c.c; path = text_mode.c; sourceTree = "<group>"; };
		1022E7C41CA8BCEB00CE2A05 /* yrmcds_portability.h */ = {isa = PBXFileReference; fileEncoding = 4; lastKnownFileType = sourcecode.c.h; path = yrmcds_portability.h; sourceTree = "<group>"; };
		1022E7C51CA8BCEB00CE2A05 /* yrmcds_text.h */ = {isa = PBXFileReference; fileEncoding = 4; lastKnownFileType = sourcecode.c.h; path = yrmcds_text.h; sourceTree = "<group>"; };
		1024A3FB1D22315000EB13F1 /* cache_digests.c */ = {isa = PBXFileReference; fileEncoding = 4; lastKnownFileType = sourcecode.c.c; path = cache_digests.c; sourceTree = "<group>"; };
		1024A3FD1D22546800EB13F1 /* cache_digests.h */ = {isa = PBXFileReference; fileEncoding = 4; lastKnownFileType = sourcecode.c.h; path = cache_digests.h; sourceTree = "<group>"; };
		1024A3FF1D23606300EB13F1 /* cache_digests.c */ = {isa = PBXFileReference; fileEncoding = 4; lastKnownFileType = sourcecode.c.c; path = cache_digests.c; sourceTree = "<group>"; };
		1039A20A1BB89531005D3B8F /* mruby_directives.mt */ = {isa = PBXFileReference; lastKnownFileType = text; path = mruby_directives.mt; sourceTree = "<group>"; };
		103BAB351B130666000694F4 /* socket.c */ = {isa = PBXFileReference; fileEncoding = 4; lastKnownFileType = sourcecode.c.c; path = socket.c; sourceTree = "<group>"; };
		104481271BFC05FC0007863F /* 80issues595.t */ = {isa = PBXFileReference; lastKnownFileType = text; path = 80issues595.t; sourceTree = "<group>"; xcLanguageSpecificationIdentifier = xcode.lang.perl; };
		1044812D1BFD0FBE0007863F /* filecache.h */ = {isa = PBXFileReference; fileEncoding = 4; lastKnownFileType = sourcecode.c.h; path = filecache.h; sourceTree = "<group>"; };
		1044812F1BFD10450007863F /* filecache.c */ = {isa = PBXFileReference; fileEncoding = 4; lastKnownFileType = sourcecode.c.c; path = filecache.c; sourceTree = "<group>"; };
		1047A9FE1D0E6D5900CC4BCE /* rand.h */ = {isa = PBXFileReference; fileEncoding = 4; lastKnownFileType = sourcecode.c.h; path = rand.h; sourceTree = "<group>"; };
		104960151B9D3F9100FF136D /* dump-github-repository.pl */ = {isa = PBXFileReference; lastKnownFileType = text.script.perl; path = "dump-github-repository.pl"; sourceTree = "<group>"; };
		104B9A221A47BBA1009EEE64 /* 40unix-socket.t */ = {isa = PBXFileReference; lastKnownFileType = text.script.sh; path = "40unix-socket.t"; sourceTree = "<group>"; xcLanguageSpecificationIdentifier = xcode.lang.perl; };
		104B9A231A4A4FAF009EEE64 /* serverutil.h */ = {isa = PBXFileReference; lastKnownFileType = sourcecode.c.h; path = serverutil.h; sourceTree = "<group>"; };
		104B9A241A4A4FEE009EEE64 /* serverutil.c */ = {isa = PBXFileReference; fileEncoding = 4; lastKnownFileType = sourcecode.c.c; path = serverutil.c; sourceTree = "<group>"; };
		104B9A271A4A5139009EEE64 /* serverutil.c */ = {isa = PBXFileReference; fileEncoding = 4; lastKnownFileType = sourcecode.c.c; path = serverutil.c; sourceTree = "<group>"; };
		104B9A2B1A4BBDA4009EEE64 /* 50server-starter.t */ = {isa = PBXFileReference; lastKnownFileType = text; path = "50server-starter.t"; sourceTree = "<group>"; xcLanguageSpecificationIdentifier = xcode.lang.perl; };
		104B9A2C1A4BE029009EEE64 /* version.h */ = {isa = PBXFileReference; fileEncoding = 4; lastKnownFileType = sourcecode.c.h; path = version.h; sourceTree = "<group>"; };
		104B9A301A58F55E009EEE64 /* 40max-connections.t */ = {isa = PBXFileReference; lastKnownFileType = text; path = "40max-connections.t"; sourceTree = "<group>"; xcLanguageSpecificationIdentifier = xcode.lang.perl; };
		104B9A311A59D7A2009EEE64 /* 40running-user.t */ = {isa = PBXFileReference; lastKnownFileType = text; path = "40running-user.t"; sourceTree = "<group>"; xcLanguageSpecificationIdentifier = xcode.lang.perl; };
		104B9A321A59E27A009EEE64 /* 40ssl-cipher-suite.t */ = {isa = PBXFileReference; lastKnownFileType = text; path = "40ssl-cipher-suite.t"; sourceTree = "<group>"; xcLanguageSpecificationIdentifier = xcode.lang.perl; };
		104B9A401A5CD69B009EEE64 /* fetch-ocsp-response */ = {isa = PBXFileReference; fileEncoding = 4; lastKnownFileType = text.script.perl; path = "fetch-ocsp-response"; sourceTree = "<group>"; };
		104B9A451A5D1004009EEE64 /* 90live-fetch-ocsp-response.t */ = {isa = PBXFileReference; lastKnownFileType = text; path = "90live-fetch-ocsp-response.t"; sourceTree = "<group>"; xcLanguageSpecificationIdentifier = xcode.lang.perl; };
		104B9A471A5F9472009EEE64 /* headers.c */ = {isa = PBXFileReference; fileEncoding = 4; lastKnownFileType = sourcecode.c.c; path = headers.c; sourceTree = "<group>"; };
		104B9A501A5FB096009EEE64 /* expires.c */ = {isa = PBXFileReference; fileEncoding = 4; lastKnownFileType = sourcecode.c.c; path = expires.c; sourceTree = "<group>"; };
		104B9A521A5FC7C4009EEE64 /* expires.c */ = {isa = PBXFileReference; fileEncoding = 4; lastKnownFileType = sourcecode.c.c; path = expires.c; sourceTree = "<group>"; };
		104B9A541A60773E009EEE64 /* 50expires.t */ = {isa = PBXFileReference; lastKnownFileType = text; path = 50expires.t; sourceTree = "<group>"; xcLanguageSpecificationIdentifier = xcode.lang.perl; };
		104C65021A6DF36B000AC190 /* 50reverse-proxy-config.t */ = {isa = PBXFileReference; lastKnownFileType = text; path = "50reverse-proxy-config.t"; sourceTree = "<group>"; xcLanguageSpecificationIdentifier = xcode.lang.perl; };
		104CD5021CC465AF0057C62F /* 40env.t */ = {isa = PBXFileReference; lastKnownFileType = text; path = 40env.t; sourceTree = "<group>"; xcLanguageSpecificationIdentifier = xcode.lang.perl; };
		1054DF471BBBB038008347C9 /* benchmarks.mt */ = {isa = PBXFileReference; lastKnownFileType = text; path = benchmarks.mt; sourceTree = "<group>"; };
		105534BD1A3B8F7700627ECB /* file.c */ = {isa = PBXFileReference; fileEncoding = 4; lastKnownFileType = sourcecode.c.c; path = file.c; sourceTree = "<group>"; };
		105534C01A3B911300627ECB /* hpack.c */ = {isa = PBXFileReference; fileEncoding = 4; lastKnownFileType = sourcecode.c.c; path = hpack.c; sourceTree = "<group>"; };
		105534C21A3B917000627ECB /* mimemap.c */ = {isa = PBXFileReference; fileEncoding = 4; lastKnownFileType = sourcecode.c.c; path = mimemap.c; sourceTree = "<group>"; };
		105534C61A3BB29100627ECB /* string.c */ = {isa = PBXFileReference; fileEncoding = 4; lastKnownFileType = sourcecode.c.c; path = string.c; sourceTree = "<group>"; };
		105534C81A3BB41C00627ECB /* proxy.c */ = {isa = PBXFileReference; fileEncoding = 4; lastKnownFileType = sourcecode.c.c; path = proxy.c; sourceTree = "<group>"; };
		105534D71A3C785000627ECB /* configurator.h */ = {isa = PBXFileReference; lastKnownFileType = sourcecode.c.h; path = configurator.h; sourceTree = "<group>"; };
		105534DA1A3C7A5400627ECB /* access_log.c */ = {isa = PBXFileReference; fileEncoding = 4; lastKnownFileType = sourcecode.c.c; path = access_log.c; sourceTree = "<group>"; };
		105534DC1A3C7AA900627ECB /* file.c */ = {isa = PBXFileReference; fileEncoding = 4; lastKnownFileType = sourcecode.c.c; path = file.c; sourceTree = "<group>"; };
		105534DE1A3C7B9800627ECB /* proxy.c */ = {isa = PBXFileReference; fileEncoding = 4; lastKnownFileType = sourcecode.c.c; path = proxy.c; sourceTree = "<group>"; };
		105534EA1A42A87E00627ECB /* _templates.c.h */ = {isa = PBXFileReference; fileEncoding = 4; lastKnownFileType = sourcecode.c.h; path = _templates.c.h; sourceTree = "<group>"; };
		105534EC1A42AD5E00627ECB /* templates.c.h */ = {isa = PBXFileReference; fileEncoding = 4; lastKnownFileType = sourcecode.c.h; path = templates.c.h; sourceTree = "<group>"; };
		105534EE1A440FC800627ECB /* config.c */ = {isa = PBXFileReference; fileEncoding = 4; lastKnownFileType = sourcecode.c.c; path = config.c; sourceTree = "<group>"; };
		105534F21A460EF600627ECB /* 00unit.evloop.t */ = {isa = PBXFileReference; fileEncoding = 4; lastKnownFileType = text.script.perl; path = 00unit.evloop.t; sourceTree = "<group>"; xcLanguageSpecificationIdentifier = xcode.lang.perl; };
		105534F31A460EF600627ECB /* 00unit.libuv.t */ = {isa = PBXFileReference; fileEncoding = 4; lastKnownFileType = text.script.perl; path = 00unit.libuv.t; sourceTree = "<group>"; xcLanguageSpecificationIdentifier = xcode.lang.perl; };
		105534F41A460EF600627ECB /* 10httpclient.t */ = {isa = PBXFileReference; fileEncoding = 4; lastKnownFileType = text; path = 10httpclient.t; sourceTree = "<group>"; xcLanguageSpecificationIdentifier = xcode.lang.perl; };
		105534F51A460EF600627ECB /* 40protocol.t */ = {isa = PBXFileReference; fileEncoding = 4; lastKnownFileType = text; path = 40protocol.t; sourceTree = "<group>"; xcLanguageSpecificationIdentifier = xcode.lang.perl; };
		105534F61A460EF600627ECB /* 50file-config.t */ = {isa = PBXFileReference; fileEncoding = 4; lastKnownFileType = text; path = "50file-config.t"; sourceTree = "<group>"; xcLanguageSpecificationIdentifier = xcode.lang.perl; };
		105534F71A460F2E00627ECB /* 50mimemap.t */ = {isa = PBXFileReference; fileEncoding = 4; lastKnownFileType = text; path = 50mimemap.t; sourceTree = "<group>"; xcLanguageSpecificationIdentifier = xcode.lang.perl; };
		105534F81A460F2E00627ECB /* 50post-size-limit.t */ = {isa = PBXFileReference; fileEncoding = 4; lastKnownFileType = text; path = "50post-size-limit.t"; sourceTree = "<group>"; xcLanguageSpecificationIdentifier = xcode.lang.perl; };
		105534FB1A460F4200627ECB /* Util.pm */ = {isa = PBXFileReference; fileEncoding = 4; lastKnownFileType = text.script.perl; path = Util.pm; sourceTree = "<group>"; };
		105534FE1A46134A00627ECB /* 80issues61.t */ = {isa = PBXFileReference; fileEncoding = 4; lastKnownFileType = text; path = 80issues61.t; sourceTree = "<group>"; xcLanguageSpecificationIdentifier = xcode.lang.perl; };
		10583BE01AE5A222004A3AD6 /* wrapper.mt */ = {isa = PBXFileReference; lastKnownFileType = text; path = wrapper.mt; sourceTree = "<group>"; };
		10583BE11AE5A22D004A3AD6 /* configure.mt */ = {isa = PBXFileReference; lastKnownFileType = text; path = configure.mt; sourceTree = "<group>"; };
		10583BE21AE5A22D004A3AD6 /* faq.mt */ = {isa = PBXFileReference; lastKnownFileType = text; path = faq.mt; sourceTree = "<group>"; };
		10583BE31AE5A22D004A3AD6 /* index.mt */ = {isa = PBXFileReference; lastKnownFileType = text; path = index.mt; sourceTree = "<group>"; };
		10583BE41AE5A22D004A3AD6 /* install.mt */ = {isa = PBXFileReference; lastKnownFileType = text; path = install.mt; sourceTree = "<group>"; };
		10583BE61AE5A322004A3AD6 /* clang-format-all.sh */ = {isa = PBXFileReference; fileEncoding = 4; lastKnownFileType = text.script.sh; path = "clang-format-all.sh"; sourceTree = "<group>"; };
		10583BE71AE5A322004A3AD6 /* install-perl-module.pl */ = {isa = PBXFileReference; fileEncoding = 4; lastKnownFileType = text.script.perl; path = "install-perl-module.pl"; sourceTree = "<group>"; };
		10583BE81AE5A330004A3AD6 /* libressl.mk */ = {isa = PBXFileReference; fileEncoding = 4; lastKnownFileType = text; path = libressl.mk; sourceTree = "<group>"; };
		10583BE91AE5A330004A3AD6 /* makedoc.pl */ = {isa = PBXFileReference; fileEncoding = 4; lastKnownFileType = text.script.perl; path = makedoc.pl; sourceTree = "<group>"; };
		10583BEA1AE5A341004A3AD6 /* picotemplate-conf.pl */ = {isa = PBXFileReference; fileEncoding = 4; lastKnownFileType = text.script.perl; path = "picotemplate-conf.pl"; sourceTree = "<group>"; };
		10583BEB1AE5A341004A3AD6 /* regen.mk */ = {isa = PBXFileReference; fileEncoding = 4; lastKnownFileType = text; path = regen.mk; sourceTree = "<group>"; xcLanguageSpecificationIdentifier = "<none>"; };
		10583BED1AE5A37B004A3AD6 /* Makefile */ = {isa = PBXFileReference; fileEncoding = 4; lastKnownFileType = sourcecode.make; path = Makefile; sourceTree = "<group>"; };
		10583BEE1AE5A37B004A3AD6 /* README.md */ = {isa = PBXFileReference; fileEncoding = 4; lastKnownFileType = net.daringfireball.markdown; path = README.md; sourceTree = "<group>"; };
		10583BF51AE765E0004A3AD6 /* command_options.mt */ = {isa = PBXFileReference; lastKnownFileType = text; path = command_options.mt; sourceTree = "<group>"; };
		10583BF61AE765E0004A3AD6 /* quick_start.mt */ = {isa = PBXFileReference; lastKnownFileType = text; path = quick_start.mt; sourceTree = "<group>"; };
		10583BF81AE783BE004A3AD6 /* remotebench.png */ = {isa = PBXFileReference; lastKnownFileType = image.png; name = remotebench.png; path = assets/remotebench.png; sourceTree = "<group>"; };
		10583BF91AE783BE004A3AD6 /* searchstyle.css */ = {isa = PBXFileReference; lastKnownFileType = text.css; name = searchstyle.css; path = assets/searchstyle.css; sourceTree = "<group>"; };
		10583BFA1AE783BE004A3AD6 /* style.css */ = {isa = PBXFileReference; lastKnownFileType = text.css; name = style.css; path = assets/style.css; sourceTree = "<group>"; };
		10583BFB1AE78DCC004A3AD6 /* syntax_and_structure.mt */ = {isa = PBXFileReference; fileEncoding = 4; lastKnownFileType = text; path = syntax_and_structure.mt; sourceTree = "<group>"; };
		10583BFC1AE88782004A3AD6 /* base_directives.mt */ = {isa = PBXFileReference; lastKnownFileType = text; path = base_directives.mt; sourceTree = "<group>"; };
		10583BFD1AE8A7E1004A3AD6 /* directive.mt */ = {isa = PBXFileReference; lastKnownFileType = text; path = directive.mt; sourceTree = "<group>"; };
		10583BFF1AEF368A004A3AD6 /* 293.c */ = {isa = PBXFileReference; fileEncoding = 4; lastKnownFileType = sourcecode.c.c; path = 293.c; sourceTree = "<group>"; };
		10583C011AEF86E6004A3AD6 /* http1_directives.mt */ = {isa = PBXFileReference; lastKnownFileType = text; path = http1_directives.mt; sourceTree = "<group>"; };
		10583C021AEF8C7D004A3AD6 /* http2_directives.mt */ = {isa = PBXFileReference; lastKnownFileType = text; path = http2_directives.mt; sourceTree = "<group>"; };
		10583C031AF1D7D5004A3AD6 /* access_log_directives.mt */ = {isa = PBXFileReference; lastKnownFileType = text; path = access_log_directives.mt; sourceTree = "<group>"; };
		10583C041AF1F315004A3AD6 /* expires_directives.mt */ = {isa = PBXFileReference; lastKnownFileType = text; path = expires_directives.mt; sourceTree = "<group>"; };
		10583C051AF1F893004A3AD6 /* file_directives.mt */ = {isa = PBXFileReference; lastKnownFileType = text; path = file_directives.mt; sourceTree = "<group>"; };
		10583C061AF20BE5004A3AD6 /* headers_directives.mt */ = {isa = PBXFileReference; lastKnownFileType = text; path = headers_directives.mt; sourceTree = "<group>"; };
		10583C071AF21539004A3AD6 /* proxy_directives.mt */ = {isa = PBXFileReference; lastKnownFileType = text; path = proxy_directives.mt; sourceTree = "<group>"; };
		10583C081AF2188E004A3AD6 /* redirect_directives.mt */ = {isa = PBXFileReference; lastKnownFileType = text; path = redirect_directives.mt; sourceTree = "<group>"; };
		10583C091AF2D302004A3AD6 /* reproxy_directives.mt */ = {isa = PBXFileReference; lastKnownFileType = text; path = reproxy_directives.mt; sourceTree = "<group>"; };
		1058C87C1AA41789008D6180 /* headers.c */ = {isa = PBXFileReference; fileEncoding = 4; lastKnownFileType = sourcecode.c.c; path = headers.c; sourceTree = "<group>"; };
		1058C87F1AA42568008D6180 /* 50headers.t */ = {isa = PBXFileReference; lastKnownFileType = text; path = 50headers.t; sourceTree = "<group>"; xcLanguageSpecificationIdentifier = xcode.lang.perl; };
		1058C8871AA6DE4B008D6180 /* hostinfo.h */ = {isa = PBXFileReference; fileEncoding = 4; lastKnownFileType = sourcecode.c.h; path = hostinfo.h; sourceTree = "<group>"; };
		1058C8891AA6E5E3008D6180 /* hostinfo.c */ = {isa = PBXFileReference; fileEncoding = 4; lastKnownFileType = sourcecode.c.c; path = hostinfo.c; sourceTree = "<group>"; };
		1058F6EC1D7CC81E00FFFFA3 /* openssl_backport.h */ = {isa = PBXFileReference; lastKnownFileType = sourcecode.c.h; path = openssl_backport.h; sourceTree = "<group>"; };
		1063FE901BB291300064D9C7 /* compress_directives.mt */ = {isa = PBXFileReference; lastKnownFileType = text; path = compress_directives.mt; sourceTree = "<group>"; };
		106530A51D82C09E005B2C60 /* percent-encode-zero-byte.c */ = {isa = PBXFileReference; fileEncoding = 4; lastKnownFileType = sourcecode.c.c; path = "percent-encode-zero-byte.c"; sourceTree = "<group>"; };
		106530A81D8A21A7005B2C60 /* 80reverse-proxy-missing-content-length-for-post.t */ = {isa = PBXFileReference; fileEncoding = 4; lastKnownFileType = text; path = "80reverse-proxy-missing-content-length-for-post.t"; sourceTree = "<group>"; xcLanguageSpecificationIdentifier = xcode.lang.perl; };
		1065E6EF19B8C64200686E72 /* evloop.c.h */ = {isa = PBXFileReference; fileEncoding = 4; lastKnownFileType = sourcecode.c.h; path = evloop.c.h; sourceTree = "<group>"; };
		1065E6F619B99E6D00686E72 /* kqueue.c.h */ = {isa = PBXFileReference; lastKnownFileType = sourcecode.c.h; path = kqueue.c.h; sourceTree = "<group>"; };
		1065E6F719B9B1AC00686E72 /* epoll.c.h */ = {isa = PBXFileReference; lastKnownFileType = sourcecode.c.h; path = epoll.c.h; sourceTree = "<group>"; };
		1065E70419BF145700686E72 /* evloop.h */ = {isa = PBXFileReference; lastKnownFileType = sourcecode.c.h; path = evloop.h; sourceTree = "<group>"; };
		1065E70619BF14E500686E72 /* uv-binding.h */ = {isa = PBXFileReference; lastKnownFileType = sourcecode.c.h; path = "uv-binding.h"; sourceTree = "<group>"; };
		1065E70719BF17FE00686E72 /* uv-binding.c.h */ = {isa = PBXFileReference; fileEncoding = 4; lastKnownFileType = sourcecode.c.h; path = "uv-binding.c.h"; sourceTree = "<group>"; };
		106C22F71C040F6400405689 /* tunnel.c */ = {isa = PBXFileReference; fileEncoding = 4; lastKnownFileType = sourcecode.c.c; path = tunnel.c; sourceTree = "<group>"; };
		106C22F91C040F7800405689 /* tunnel.h */ = {isa = PBXFileReference; fileEncoding = 4; lastKnownFileType = sourcecode.c.h; path = tunnel.h; sourceTree = "<group>"; };
		106C22FB1C0413DA00405689 /* 40websocket.t */ = {isa = PBXFileReference; lastKnownFileType = text; path = 40websocket.t; sourceTree = "<group>"; xcLanguageSpecificationIdentifier = xcode.lang.perl; };
		106C22FE1C05436100405689 /* errordoc.c */ = {isa = PBXFileReference; fileEncoding = 4; lastKnownFileType = sourcecode.c.c; path = errordoc.c; sourceTree = "<group>"; };
		106C23001C0544CE00405689 /* errordoc.c */ = {isa = PBXFileReference; fileEncoding = 4; lastKnownFileType = sourcecode.c.c; path = errordoc.c; sourceTree = "<group>"; };
		106C23021C06AB2F00405689 /* 50errordoc.t */ = {isa = PBXFileReference; lastKnownFileType = text; path = 50errordoc.t; sourceTree = "<group>"; xcLanguageSpecificationIdentifier = xcode.lang.perl; };
		106C23041C1132E000405689 /* errordoc_directives.mt */ = {isa = PBXFileReference; fileEncoding = 4; lastKnownFileType = text; path = errordoc_directives.mt; sourceTree = "<group>"; };
		107086691B70A00F002B8F18 /* casper.c */ = {isa = PBXFileReference; fileEncoding = 4; lastKnownFileType = sourcecode.c.c; path = casper.c; sourceTree = "<group>"; };
		1070866B1B787D06002B8F18 /* compress.c */ = {isa = PBXFileReference; fileEncoding = 4; lastKnownFileType = sourcecode.c.c; path = compress.c; sourceTree = "<group>"; };
		1070866F1B7925D5002B8F18 /* compress.c */ = {isa = PBXFileReference; fileEncoding = 4; lastKnownFileType = sourcecode.c.c; path = compress.c; sourceTree = "<group>"; };
		107086711B798487002B8F18 /* compress.c */ = {isa = PBXFileReference; fileEncoding = 4; lastKnownFileType = sourcecode.c.c; path = compress.c; sourceTree = "<group>"; };
		107086741B79A08D002B8F18 /* 50compress.t */ = {isa = PBXFileReference; lastKnownFileType = text; path = 50compress.t; sourceTree = "<group>"; xcLanguageSpecificationIdentifier = xcode.lang.perl; };
		1070E15C1B438E8F001CCAFA /* poll.c.h */ = {isa = PBXFileReference; fileEncoding = 4; lastKnownFileType = sourcecode.c.h; path = poll.c.h; sourceTree = "<group>"; };
		1070E1621B4508B0001CCAFA /* util.c */ = {isa = PBXFileReference; fileEncoding = 4; lastKnownFileType = sourcecode.c.c; path = util.c; sourceTree = "<group>"; };
		1070E1641B451D43001CCAFA /* 40proxy-protocol.t */ = {isa = PBXFileReference; lastKnownFileType = text; path = "40proxy-protocol.t"; sourceTree = "<group>"; xcLanguageSpecificationIdentifier = xcode.lang.perl; };
		10756E251AC126250009BF57 /* yaml.h */ = {isa = PBXFileReference; fileEncoding = 4; lastKnownFileType = sourcecode.c.h; path = yaml.h; sourceTree = "<group>"; };
		10756E261AC126420009BF57 /* api.c */ = {isa = PBXFileReference; fileEncoding = 4; lastKnownFileType = sourcecode.c.c; path = api.c; sourceTree = "<group>"; };
		10756E271AC126420009BF57 /* dumper.c */ = {isa = PBXFileReference; fileEncoding = 4; lastKnownFileType = sourcecode.c.c; path = dumper.c; sourceTree = "<group>"; };
		10756E281AC126420009BF57 /* emitter.c */ = {isa = PBXFileReference; fileEncoding = 4; lastKnownFileType = sourcecode.c.c; path = emitter.c; sourceTree = "<group>"; };
		10756E291AC126420009BF57 /* loader.c */ = {isa = PBXFileReference; fileEncoding = 4; lastKnownFileType = sourcecode.c.c; path = loader.c; sourceTree = "<group>"; };
		10756E2E1AC1264D0009BF57 /* parser.c */ = {isa = PBXFileReference; fileEncoding = 4; lastKnownFileType = sourcecode.c.c; path = parser.c; sourceTree = "<group>"; };
		10756E2F1AC1264D0009BF57 /* reader.c */ = {isa = PBXFileReference; fileEncoding = 4; lastKnownFileType = sourcecode.c.c; path = reader.c; sourceTree = "<group>"; };
		10756E301AC1264D0009BF57 /* scanner.c */ = {isa = PBXFileReference; fileEncoding = 4; lastKnownFileType = sourcecode.c.c; path = scanner.c; sourceTree = "<group>"; };
		10756E311AC1264D0009BF57 /* writer.c */ = {isa = PBXFileReference; fileEncoding = 4; lastKnownFileType = sourcecode.c.c; path = writer.c; sourceTree = "<group>"; };
		10756E321AC1264D0009BF57 /* yaml_private.h */ = {isa = PBXFileReference; fileEncoding = 4; lastKnownFileType = sourcecode.c.h; path = yaml_private.h; sourceTree = "<group>"; };
		1079231519A320A700C52AD6 /* libh2o.a */ = {isa = PBXFileReference; explicitFileType = archive.ar; includeInIndex = 0; path = libh2o.a; sourceTree = BUILT_PRODUCTS_DIR; };
		1079232619A3210D00C52AD6 /* khash.h */ = {isa = PBXFileReference; fileEncoding = 4; lastKnownFileType = sourcecode.c.h; path = khash.h; sourceTree = "<group>"; };
		1079235A19A3210D00C52AD6 /* picohttpparser.c */ = {isa = PBXFileReference; fileEncoding = 4; lastKnownFileType = sourcecode.c.c; path = picohttpparser.c; sourceTree = "<group>"; };
		1079235B19A3210D00C52AD6 /* picohttpparser.h */ = {isa = PBXFileReference; fileEncoding = 4; lastKnownFileType = sourcecode.c.h; path = picohttpparser.h; sourceTree = "<group>"; };
		107923A019A3215F00C52AD6 /* http1.h */ = {isa = PBXFileReference; fileEncoding = 4; lastKnownFileType = sourcecode.c.h; path = http1.h; sourceTree = "<group>"; };
		107923A119A3215F00C52AD6 /* http2.h */ = {isa = PBXFileReference; fileEncoding = 4; lastKnownFileType = sourcecode.c.h; path = http2.h; sourceTree = "<group>"; };
		107923A219A3215F00C52AD6 /* token.h */ = {isa = PBXFileReference; fileEncoding = 4; lastKnownFileType = sourcecode.c.h; path = token.h; sourceTree = "<group>"; };
		107923A319A3215F00C52AD6 /* websocket.h */ = {isa = PBXFileReference; fileEncoding = 4; lastKnownFileType = sourcecode.c.h; path = websocket.h; sourceTree = "<group>"; };
		107923A419A3215F00C52AD6 /* h2o.h */ = {isa = PBXFileReference; fileEncoding = 4; lastKnownFileType = sourcecode.c.h; path = h2o.h; sourceTree = "<group>"; };
		107923AB19A3216B00C52AD6 /* tokens.pl */ = {isa = PBXFileReference; fileEncoding = 4; lastKnownFileType = text.script.perl; path = tokens.pl; sourceTree = "<group>"; };
		107923AF19A3217300C52AD6 /* file.c */ = {isa = PBXFileReference; fileEncoding = 4; lastKnownFileType = sourcecode.c.c; path = file.c; sourceTree = "<group>"; };
		107923B019A3217300C52AD6 /* headers.c */ = {isa = PBXFileReference; fileEncoding = 4; lastKnownFileType = sourcecode.c.c; path = headers.c; sourceTree = "<group>"; };
		107923B119A3217300C52AD6 /* http1.c */ = {isa = PBXFileReference; fileEncoding = 4; lastKnownFileType = sourcecode.c.c; path = http1.c; sourceTree = "<group>"; };
		107923B319A3217300C52AD6 /* connection.c */ = {isa = PBXFileReference; fileEncoding = 4; lastKnownFileType = sourcecode.c.c; path = connection.c; sourceTree = "<group>"; };
		107923B419A3217300C52AD6 /* hpack.c */ = {isa = PBXFileReference; fileEncoding = 4; lastKnownFileType = sourcecode.c.c; path = hpack.c; sourceTree = "<group>"; };
		107923B519A3217300C52AD6 /* hpack_huffman_table.h */ = {isa = PBXFileReference; fileEncoding = 4; lastKnownFileType = sourcecode.c.h; path = hpack_huffman_table.h; sourceTree = "<group>"; };
		107923B819A3217300C52AD6 /* frame.c */ = {isa = PBXFileReference; fileEncoding = 4; lastKnownFileType = sourcecode.c.c; path = frame.c; sourceTree = "<group>"; };
		107923B919A3217300C52AD6 /* context.c */ = {isa = PBXFileReference; fileEncoding = 4; lastKnownFileType = sourcecode.c.c; path = context.c; sourceTree = "<group>"; };
		107923BA19A3217300C52AD6 /* memory.c */ = {isa = PBXFileReference; fileEncoding = 4; lastKnownFileType = sourcecode.c.c; path = memory.c; sourceTree = "<group>"; };
		107923BB19A3217300C52AD6 /* mimemap.c */ = {isa = PBXFileReference; fileEncoding = 4; lastKnownFileType = sourcecode.c.c; path = mimemap.c; sourceTree = "<group>"; };
		107923BC19A3217300C52AD6 /* request.c */ = {isa = PBXFileReference; fileEncoding = 4; lastKnownFileType = sourcecode.c.c; path = request.c; sourceTree = "<group>"; };
		107923BF19A3217300C52AD6 /* token.c */ = {isa = PBXFileReference; fileEncoding = 4; lastKnownFileType = sourcecode.c.c; path = token.c; sourceTree = "<group>"; };
		107923C019A3217300C52AD6 /* util.c */ = {isa = PBXFileReference; fileEncoding = 4; lastKnownFileType = sourcecode.c.c; path = util.c; sourceTree = "<group>"; };
		107923C119A3217300C52AD6 /* websocket.c */ = {isa = PBXFileReference; fileEncoding = 4; lastKnownFileType = sourcecode.c.c; path = websocket.c; sourceTree = "<group>"; };
		107923D919A321F400C52AD6 /* examples-simple */ = {isa = PBXFileReference; explicitFileType = "compiled.mach-o.executable"; includeInIndex = 0; path = "examples-simple"; sourceTree = BUILT_PRODUCTS_DIR; };
		107923FC19A3238500C52AD6 /* simple.c */ = {isa = PBXFileReference; fileEncoding = 4; lastKnownFileType = sourcecode.c.c; path = simple.c; sourceTree = "<group>"; };
		1079240D19A3247A00C52AD6 /* websocket */ = {isa = PBXFileReference; explicitFileType = "compiled.mach-o.executable"; includeInIndex = 0; path = websocket; sourceTree = BUILT_PRODUCTS_DIR; };
		1079241319A324B400C52AD6 /* websocket.c */ = {isa = PBXFileReference; fileEncoding = 4; lastKnownFileType = sourcecode.c.c; path = websocket.c; sourceTree = "<group>"; };
		1079243519A3260E00C52AD6 /* unittest */ = {isa = PBXFileReference; explicitFileType = "compiled.mach-o.executable"; includeInIndex = 0; path = unittest; sourceTree = BUILT_PRODUCTS_DIR; };
		1079245319A32C0800C52AD6 /* token_table.h */ = {isa = PBXFileReference; fileEncoding = 4; lastKnownFileType = sourcecode.c.h; path = token_table.h; sourceTree = "<group>"; };
		107D4D431B588021004A9B21 /* ssl.c */ = {isa = PBXFileReference; fileEncoding = 4; lastKnownFileType = sourcecode.c.c; path = ssl.c; sourceTree = "<group>"; };
		107D4D4D1B58970D004A9B21 /* ssl.c */ = {isa = PBXFileReference; fileEncoding = 4; lastKnownFileType = sourcecode.c.c; path = ssl.c; sourceTree = "<group>"; };
		107D4D501B58B342004A9B21 /* 40session-ticket.t */ = {isa = PBXFileReference; lastKnownFileType = text; path = "40session-ticket.t"; sourceTree = "<group>"; xcLanguageSpecificationIdentifier = xcode.lang.perl; };
		107D4D521B5B2412004A9B21 /* file.h */ = {isa = PBXFileReference; fileEncoding = 4; lastKnownFileType = sourcecode.c.h; path = file.h; sourceTree = "<group>"; };
		107D4D541B5B30EE004A9B21 /* file.c */ = {isa = PBXFileReference; fileEncoding = 4; lastKnownFileType = sourcecode.c.c; path = file.c; sourceTree = "<group>"; };
		107D4D5D1B5F143B004A9B21 /* setuidgid.c */ = {isa = PBXFileReference; lastKnownFileType = sourcecode.c.c; path = setuidgid.c; sourceTree = "<group>"; };
		107E340F1C7EB13F00AEF5F8 /* gzip.c */ = {isa = PBXFileReference; fileEncoding = 4; lastKnownFileType = sourcecode.c.c; path = gzip.c; sourceTree = "<group>"; };
		107E34111C7EE0D200AEF5F8 /* brotli.c */ = {isa = PBXFileReference; fileEncoding = 4; lastKnownFileType = sourcecode.c.c; path = brotli.c; sourceTree = "<group>"; };
		107E34231C86801E00AEF5F8 /* 50file-file.t */ = {isa = PBXFileReference; lastKnownFileType = text; path = "50file-file.t"; sourceTree = "<group>"; xcLanguageSpecificationIdentifier = xcode.lang.perl; };
		108102151C3DB05100C024CD /* 50reverse-proxy-disconnected-keepalive.t */ = {isa = PBXFileReference; lastKnownFileType = text; path = "50reverse-proxy-disconnected-keepalive.t"; sourceTree = "<group>"; xcLanguageSpecificationIdentifier = xcode.lang.perl; };
		108214FE1AAD34DD00D27E66 /* 50reverse-proxy-0.t */ = {isa = PBXFileReference; lastKnownFileType = text; path = "50reverse-proxy-0.t"; sourceTree = "<group>"; xcLanguageSpecificationIdentifier = xcode.lang.perl; };
		108215071AAD41CE00D27E66 /* test.pl */ = {isa = PBXFileReference; lastKnownFileType = text.script.perl; name = test.pl; path = "50reverse-proxy/test.pl"; sourceTree = "<group>"; };
		108215081AB14B1100D27E66 /* 40server-push.t */ = {isa = PBXFileReference; lastKnownFileType = text; path = "40server-push.t"; sourceTree = "<group>"; xcLanguageSpecificationIdentifier = xcode.lang.perl; };
		1082150A1AB26F2A00D27E66 /* CMakeLists.txt */ = {isa = PBXFileReference; lastKnownFileType = text; path = CMakeLists.txt; sourceTree = "<group>"; };
		1082150C1AB26F4700D27E66 /* FindWslay.cmake */ = {isa = PBXFileReference; lastKnownFileType = text; path = FindWslay.cmake; sourceTree = "<group>"; };
		1082150D1AB26F4700D27E66 /* FindLibYAML.cmake */ = {isa = PBXFileReference; lastKnownFileType = text; path = FindLibYAML.cmake; sourceTree = "<group>"; };
		1082150E1AB26F4700D27E66 /* FindLibUV.cmake */ = {isa = PBXFileReference; lastKnownFileType = text; path = FindLibUV.cmake; sourceTree = "<group>"; };
		10835E001C9A6C2400197E59 /* logconf.c */ = {isa = PBXFileReference; fileEncoding = 4; lastKnownFileType = sourcecode.c.c; path = logconf.c; sourceTree = "<group>"; };
		10835E021C9A860000197E59 /* status.c */ = {isa = PBXFileReference; fileEncoding = 4; lastKnownFileType = sourcecode.c.c; path = status.c; sourceTree = "<group>"; };
		10835E041C9B3C6200197E59 /* status.c */ = {isa = PBXFileReference; fileEncoding = 4; lastKnownFileType = sourcecode.c.c; path = status.c; sourceTree = "<group>"; };
		10835E071C9B8EA700197E59 /* index.html */ = {isa = PBXFileReference; lastKnownFileType = text.html; path = index.html; sourceTree = "<group>"; };
		10835E081CA2204E00197E59 /* status_directives.mt */ = {isa = PBXFileReference; fileEncoding = 4; lastKnownFileType = text; path = status_directives.mt; sourceTree = "<group>"; };
		108867741AD9069900987967 /* defaults.c.h */ = {isa = PBXFileReference; fileEncoding = 4; lastKnownFileType = sourcecode.c.h; path = defaults.c.h; sourceTree = "<group>"; };
		1092E0011BEB1DDC001074BF /* 80issues579.t */ = {isa = PBXFileReference; lastKnownFileType = text; path = 80issues579.t; sourceTree = "<group>"; xcLanguageSpecificationIdentifier = xcode.lang.perl; };
		109428AB1CC6C4C700E676CB /* openssl_hostname_validation.c */ = {isa = PBXFileReference; lastKnownFileType = sourcecode.c.c; path = openssl_hostname_validation.c; sourceTree = "<group>"; };
		109428AC1CC6C4C700E676CB /* openssl_hostname_validation.h */ = {isa = PBXFileReference; lastKnownFileType = sourcecode.c.h; path = openssl_hostname_validation.h; sourceTree = "<group>"; };
		10952D591C5082F7000D664C /* 80issues-from-proxy-reproxy-to-different-host.t */ = {isa = PBXFileReference; lastKnownFileType = text; path = "80issues-from-proxy-reproxy-to-different-host.t"; sourceTree = "<group>"; xcLanguageSpecificationIdentifier = xcode.lang.perl; };
		10952D5B1C608A6B000D664C /* cgi.mt */ = {isa = PBXFileReference; lastKnownFileType = text; path = cgi.mt; sourceTree = "<group>"; };
		10952D5C1C608D19000D664C /* basic_auth.mt */ = {isa = PBXFileReference; lastKnownFileType = text; path = basic_auth.mt; sourceTree = "<group>"; };
		10952D5D1C62D4DC000D664C /* mruby.mt */ = {isa = PBXFileReference; lastKnownFileType = text; path = mruby.mt; sourceTree = "<group>"; };
		10955C2C1D1BA47100935796 /* throttle_response_directives.mt */ = {isa = PBXFileReference; fileEncoding = 4; lastKnownFileType = text; path = throttle_response_directives.mt; sourceTree = "<group>"; };
		109EEFD81D77B336001F11D1 /* 80one-byte-window.t */ = {isa = PBXFileReference; fileEncoding = 4; lastKnownFileType = text; path = "80one-byte-window.t"; sourceTree = "<group>"; xcLanguageSpecificationIdentifier = xcode.lang.perl; };
		109EEFD91D77B336001F11D1 /* 50chunked-encoding-proxying.t */ = {isa = PBXFileReference; fileEncoding = 4; lastKnownFileType = text; path = "50chunked-encoding-proxying.t"; sourceTree = "<group>"; xcLanguageSpecificationIdentifier = xcode.lang.perl; };
		109EEFDB1D77B336001F11D1 /* 50http2_debug_state.t */ = {isa = PBXFileReference; fileEncoding = 4; lastKnownFileType = text; path = 50http2_debug_state.t; sourceTree = "<group>"; xcLanguageSpecificationIdentifier = xcode.lang.perl; };
		109EEFDC1D77B350001F11D1 /* 00unit.mruby.t */ = {isa = PBXFileReference; fileEncoding = 4; lastKnownFileType = text; path = 00unit.mruby.t; sourceTree = "<group>"; xcLanguageSpecificationIdentifier = xcode.lang.perl; };
		109EEFDD1D77B350001F11D1 /* 50mruby-acl.t */ = {isa = PBXFileReference; fileEncoding = 4; lastKnownFileType = text; path = "50mruby-acl.t"; sourceTree = "<group>"; xcLanguageSpecificationIdentifier = xcode.lang.perl; };
		109EEFDE1D77B350001F11D1 /* 40server-push-multiple.t */ = {isa = PBXFileReference; fileEncoding = 4; lastKnownFileType = text; path = "40server-push-multiple.t"; sourceTree = "<group>"; xcLanguageSpecificationIdentifier = xcode.lang.perl; };
		109EEFDF1D77B350001F11D1 /* 50mruby-dos-detector.t */ = {isa = PBXFileReference; fileEncoding = 4; lastKnownFileType = text; path = "50mruby-dos-detector.t"; sourceTree = "<group>"; xcLanguageSpecificationIdentifier = xcode.lang.perl; };
		109EEFE11D77B350001F11D1 /* 80dup-host-headers.t */ = {isa = PBXFileReference; fileEncoding = 4; lastKnownFileType = text; path = "80dup-host-headers.t"; sourceTree = "<group>"; xcLanguageSpecificationIdentifier = xcode.lang.perl; };
		109EEFE21D77B350001F11D1 /* 80invalid-h2-chars-in-headers.t */ = {isa = PBXFileReference; fileEncoding = 4; lastKnownFileType = text; path = "80invalid-h2-chars-in-headers.t"; sourceTree = "<group>"; xcLanguageSpecificationIdentifier = xcode.lang.perl; };
		109EEFE31D77B350001F11D1 /* 90live-sni.t */ = {isa = PBXFileReference; fileEncoding = 4; lastKnownFileType = text; path = "90live-sni.t"; sourceTree = "<group>"; xcLanguageSpecificationIdentifier = xcode.lang.perl; };
		109EEFE41D77B360001F11D1 /* 50file.t */ = {isa = PBXFileReference; fileEncoding = 4; lastKnownFileType = text; path = 50file.t; sourceTree = "<group>"; xcLanguageSpecificationIdentifier = xcode.lang.perl; };
		109EEFE51D77B36C001F11D1 /* 50servername.t */ = {isa = PBXFileReference; fileEncoding = 4; lastKnownFileType = text; path = 50servername.t; sourceTree = "<group>"; xcLanguageSpecificationIdentifier = xcode.lang.perl; };
		109EEFE61D77B376001F11D1 /* README.md */ = {isa = PBXFileReference; fileEncoding = 4; lastKnownFileType = net.daringfireball.markdown; path = README.md; sourceTree = "<group>"; };
		10A3D3D01B4CDBC700327CF9 /* memcached.h */ = {isa = PBXFileReference; lastKnownFileType = sourcecode.c.h; path = memcached.h; sourceTree = "<group>"; };
		10A3D3D11B4CDBDC00327CF9 /* memcached.c */ = {isa = PBXFileReference; fileEncoding = 4; lastKnownFileType = sourcecode.c.c; path = memcached.c; sourceTree = "<group>"; };
		10A3D3D61B4F1E3200327CF9 /* 50mruby.t */ = {isa = PBXFileReference; lastKnownFileType = text; path = 50mruby.t; sourceTree = "<group>"; xcLanguageSpecificationIdentifier = xcode.lang.perl; };
		10A3D3D71B4F4D0900327CF9 /* 40memcached-session-resumption.t */ = {isa = PBXFileReference; lastKnownFileType = text; path = "40memcached-session-resumption.t"; sourceTree = "<group>"; xcLanguageSpecificationIdentifier = xcode.lang.perl; };
		10A3D3ED1B4FAAEC00327CF9 /* close.c */ = {isa = PBXFileReference; fileEncoding = 4; lastKnownFileType = sourcecode.c.c; path = close.c; sourceTree = "<group>"; };
		10A3D3EE1B4FAAEC00327CF9 /* connect.c */ = {isa = PBXFileReference; fileEncoding = 4; lastKnownFileType = sourcecode.c.c; path = connect.c; sourceTree = "<group>"; };
		10A3D3F61B4FAAF500327CF9 /* recv.c */ = {isa = PBXFileReference; fileEncoding = 4; lastKnownFileType = sourcecode.c.c; path = recv.c; sourceTree = "<group>"; };
		10A3D3F71B4FAAF500327CF9 /* send.c */ = {isa = PBXFileReference; fileEncoding = 4; lastKnownFileType = sourcecode.c.c; path = send.c; sourceTree = "<group>"; };
		10A3D3F91B4FAAF500327CF9 /* socket.c */ = {isa = PBXFileReference; fileEncoding = 4; lastKnownFileType = sourcecode.c.c; path = socket.c; sourceTree = "<group>"; };
		10A3D3FA1B4FAAF500327CF9 /* strerror.c */ = {isa = PBXFileReference; fileEncoding = 4; lastKnownFileType = sourcecode.c.c; path = strerror.c; sourceTree = "<group>"; };
		10A3D3FE1B4FAAF500327CF9 /* yrmcds.h */ = {isa = PBXFileReference; fileEncoding = 4; lastKnownFileType = sourcecode.c.h; path = yrmcds.h; sourceTree = "<group>"; };
		10A3D40E1B584BEC00327CF9 /* standalone.h */ = {isa = PBXFileReference; fileEncoding = 4; lastKnownFileType = sourcecode.c.h; path = standalone.h; sourceTree = "<group>"; };
		10A60DE91B0D87FE006E38EC /* annotate-backtrace-symbols */ = {isa = PBXFileReference; lastKnownFileType = text; path = "annotate-backtrace-symbols"; sourceTree = "<group>"; };
		10AA2E931A80A592004322AC /* time_.h */ = {isa = PBXFileReference; fileEncoding = 4; lastKnownFileType = sourcecode.c.h; path = time_.h; sourceTree = "<group>"; };
		10AA2E951A80A612004322AC /* time.c */ = {isa = PBXFileReference; fileEncoding = 4; lastKnownFileType = sourcecode.c.c; path = time.c; sourceTree = "<group>"; };
		10AA2E981A81F68A004322AC /* time.c */ = {isa = PBXFileReference; fileEncoding = 4; lastKnownFileType = sourcecode.c.c; path = time.c; sourceTree = "<group>"; };
		10AA2E9E1A8807CF004322AC /* url.h */ = {isa = PBXFileReference; fileEncoding = 4; lastKnownFileType = sourcecode.c.h; path = url.h; sourceTree = "<group>"; };
		10AA2EA01A88082E004322AC /* url.c */ = {isa = PBXFileReference; fileEncoding = 4; lastKnownFileType = sourcecode.c.c; path = url.c; sourceTree = "<group>"; };
		10AA2EA21A88090B004322AC /* url.c */ = {isa = PBXFileReference; fileEncoding = 4; lastKnownFileType = sourcecode.c.c; path = url.c; sourceTree = "<group>"; };
		10AA2EA41A8D9999004322AC /* redirect.c */ = {isa = PBXFileReference; fileEncoding = 4; lastKnownFileType = sourcecode.c.c; path = redirect.c; sourceTree = "<group>"; };
		10AA2EA61A8DA93C004322AC /* redirect.c */ = {isa = PBXFileReference; fileEncoding = 4; lastKnownFileType = sourcecode.c.c; path = redirect.c; sourceTree = "<group>"; };
		10AA2EA81A8DAFD4004322AC /* 50redirect.t */ = {isa = PBXFileReference; lastKnownFileType = text; path = 50redirect.t; sourceTree = "<group>"; xcLanguageSpecificationIdentifier = xcode.lang.perl; };
		10AA2EA91A8DDC57004322AC /* multithread.h */ = {isa = PBXFileReference; fileEncoding = 4; lastKnownFileType = sourcecode.c.h; path = multithread.h; sourceTree = "<group>"; };
		10AA2EAB1A8DE0AE004322AC /* multithread.c */ = {isa = PBXFileReference; fileEncoding = 4; lastKnownFileType = sourcecode.c.c; path = multithread.c; sourceTree = "<group>"; };
		10AA2EAD1A8E22DA004322AC /* multithread.c */ = {isa = PBXFileReference; fileEncoding = 4; lastKnownFileType = sourcecode.c.c; path = multithread.c; sourceTree = "<group>"; };
		10AA2EB11A931409004322AC /* 50access-log.t */ = {isa = PBXFileReference; fileEncoding = 4; lastKnownFileType = text; path = "50access-log.t"; sourceTree = "<group>"; xcLanguageSpecificationIdentifier = xcode.lang.perl; };
		10AA2EB21A9479B4004322AC /* 50reverse-proxy-upstream-down.t */ = {isa = PBXFileReference; lastKnownFileType = text; path = "50reverse-proxy-upstream-down.t"; sourceTree = "<group>"; xcLanguageSpecificationIdentifier = xcode.lang.perl; };
		10AA2EB31A94B66D004322AC /* 40virtual-host.t */ = {isa = PBXFileReference; lastKnownFileType = text; path = "40virtual-host.t"; sourceTree = "<group>"; xcLanguageSpecificationIdentifier = xcode.lang.perl; };
		10AA2EB61A970EFC004322AC /* http2_internal.h */ = {isa = PBXFileReference; fileEncoding = 4; lastKnownFileType = sourcecode.c.h; path = http2_internal.h; sourceTree = "<group>"; };
		10AA2EB81A971280004322AC /* http2_scheduler.h */ = {isa = PBXFileReference; fileEncoding = 4; lastKnownFileType = sourcecode.c.h; path = http2_scheduler.h; sourceTree = "<group>"; };
		10AA2EBB1A9EEDF8004322AC /* proxy.c */ = {isa = PBXFileReference; fileEncoding = 4; lastKnownFileType = sourcecode.c.c; path = proxy.c; sourceTree = "<group>"; };
		10AA2EBD1AA019D8004322AC /* headers.c */ = {isa = PBXFileReference; fileEncoding = 4; lastKnownFileType = sourcecode.c.c; path = headers.c; sourceTree = "<group>"; };
		10AA2EBF1AA019FC004322AC /* headers.c */ = {isa = PBXFileReference; fileEncoding = 4; lastKnownFileType = sourcecode.c.c; path = headers.c; sourceTree = "<group>"; };
		10AA2EC11AA0402E004322AC /* reproxy.c */ = {isa = PBXFileReference; fileEncoding = 4; lastKnownFileType = sourcecode.c.c; path = reproxy.c; sourceTree = "<group>"; };
		10AA2EC31AA0403A004322AC /* reproxy.c */ = {isa = PBXFileReference; fileEncoding = 4; lastKnownFileType = sourcecode.c.c; path = reproxy.c; sourceTree = "<group>"; };
		10AA2EC61AA05598004322AC /* upstream.psgi */ = {isa = PBXFileReference; lastKnownFileType = text; path = upstream.psgi; sourceTree = "<group>"; xcLanguageSpecificationIdentifier = xcode.lang.perl; };
		10AAAC621B6C7A7D004487C3 /* http2_casper.h */ = {isa = PBXFileReference; fileEncoding = 4; lastKnownFileType = sourcecode.c.h; path = http2_casper.h; sourceTree = "<group>"; };
		10AAAC641B6C9275004487C3 /* casper.c */ = {isa = PBXFileReference; fileEncoding = 4; lastKnownFileType = sourcecode.c.c; path = casper.c; sourceTree = "<group>"; };
		10B38A651B8D345D007DC191 /* mruby.c */ = {isa = PBXFileReference; fileEncoding = 4; lastKnownFileType = sourcecode.c.c; path = mruby.c; sourceTree = "<group>"; };
		10B38A711B8D34BB007DC191 /* mruby_.h */ = {isa = PBXFileReference; fileEncoding = 4; lastKnownFileType = sourcecode.c.h; path = mruby_.h; sourceTree = "<group>"; };
		10B38A731B8D3544007DC191 /* mruby.c */ = {isa = PBXFileReference; fileEncoding = 4; lastKnownFileType = sourcecode.c.c; path = mruby.c; sourceTree = "<group>"; };
		10B6D4501C727315005F0CF8 /* 80yaml-merge.t */ = {isa = PBXFileReference; fileEncoding = 4; lastKnownFileType = text; path = "80yaml-merge.t"; sourceTree = "<group>"; xcLanguageSpecificationIdentifier = xcode.lang.perl; };
		10BA72A919AAD6300059392A /* stream.c */ = {isa = PBXFileReference; fileEncoding = 4; lastKnownFileType = sourcecode.c.c; path = stream.c; sourceTree = "<group>"; };
		10BCF2FC1B168CAE0076939D /* fastcgi.c */ = {isa = PBXFileReference; fileEncoding = 4; lastKnownFileType = sourcecode.c.c; path = fastcgi.c; sourceTree = "<group>"; };
		10BCF2FE1B1A892F0076939D /* fastcgi.c */ = {isa = PBXFileReference; fileEncoding = 4; lastKnownFileType = sourcecode.c.c; path = fastcgi.c; sourceTree = "<group>"; };
		10BCF3001B214C460076939D /* fastcgi.c */ = {isa = PBXFileReference; fileEncoding = 4; lastKnownFileType = sourcecode.c.c; path = fastcgi.c; sourceTree = "<group>"; };
		10C2117C1B8164B1005A9D02 /* 90root-fastcgi-php.t */ = {isa = PBXFileReference; fileEncoding = 4; lastKnownFileType = text; path = "90root-fastcgi-php.t"; sourceTree = "<group>"; xcLanguageSpecificationIdentifier = xcode.lang.perl; };
		10C45D4D1CFD15890096DB06 /* 50throttle-response.t */ = {isa = PBXFileReference; fileEncoding = 4; lastKnownFileType = text; path = "50throttle-response.t"; sourceTree = "<group>"; xcLanguageSpecificationIdentifier = xcode.lang.perl; };
		10C45D4E1CFD15FA0096DB06 /* throttle_resp.c */ = {isa = PBXFileReference; fileEncoding = 4; lastKnownFileType = sourcecode.c.c; path = throttle_resp.c; sourceTree = "<group>"; };
		10C45D501CFD160A0096DB06 /* throttle_resp.c */ = {isa = PBXFileReference; fileEncoding = 4; lastKnownFileType = sourcecode.c.c; path = throttle_resp.c; sourceTree = "<group>"; };
		10C45D531CFE9B300096DB06 /* events.c */ = {isa = PBXFileReference; fileEncoding = 4; lastKnownFileType = sourcecode.c.c; path = events.c; sourceTree = "<group>"; };
		10C45D541CFE9B300096DB06 /* requests.c */ = {isa = PBXFileReference; fileEncoding = 4; lastKnownFileType = sourcecode.c.c; path = requests.c; sourceTree = "<group>"; };
		10C45D571CFE9BB60096DB06 /* 50status.t */ = {isa = PBXFileReference; fileEncoding = 4; lastKnownFileType = text; path = 50status.t; sourceTree = "<group>"; xcLanguageSpecificationIdentifier = xcode.lang.perl; };
		10C5A6311B268632006094A6 /* 50fastcgi.t */ = {isa = PBXFileReference; lastKnownFileType = text; path = 50fastcgi.t; sourceTree = "<group>"; xcLanguageSpecificationIdentifier = xcode.lang.perl; };
		10D0903919F0A51C0043D458 /* memory.h */ = {isa = PBXFileReference; fileEncoding = 4; lastKnownFileType = sourcecode.c.h; path = memory.h; sourceTree = "<group>"; };
		10D0903D19F0A8190043D458 /* socket.h */ = {isa = PBXFileReference; fileEncoding = 4; lastKnownFileType = sourcecode.c.h; path = socket.h; sourceTree = "<group>"; };
		10D0904219F0BA780043D458 /* linklist.h */ = {isa = PBXFileReference; fileEncoding = 4; lastKnownFileType = sourcecode.c.h; path = linklist.h; sourceTree = "<group>"; };
		10D0905119F0CA9C0043D458 /* examples-socket-server */ = {isa = PBXFileReference; explicitFileType = "compiled.mach-o.executable"; includeInIndex = 0; path = "examples-socket-server"; sourceTree = BUILT_PRODUCTS_DIR; };
		10D0905219F0CB130043D458 /* socket-client.c */ = {isa = PBXFileReference; fileEncoding = 4; lastKnownFileType = sourcecode.c.c; path = "socket-client.c"; sourceTree = "<group>"; };
		10D0905419F102C70043D458 /* http1client.c */ = {isa = PBXFileReference; fileEncoding = 4; lastKnownFileType = sourcecode.c.c; path = http1client.c; sourceTree = "<group>"; };
		10D0905819F22FA10043D458 /* string_.h */ = {isa = PBXFileReference; fileEncoding = 4; lastKnownFileType = sourcecode.c.h; path = string_.h; sourceTree = "<group>"; };
		10D0905A19F230280043D458 /* string.c */ = {isa = PBXFileReference; fileEncoding = 4; lastKnownFileType = sourcecode.c.c; path = string.c; sourceTree = "<group>"; };
		10D0906919F38B2E0043D458 /* examples-httpclient */ = {isa = PBXFileReference; explicitFileType = "compiled.mach-o.executable"; includeInIndex = 0; path = "examples-httpclient"; sourceTree = BUILT_PRODUCTS_DIR; };
		10D0906A19F38B850043D458 /* httpclient.c */ = {isa = PBXFileReference; fileEncoding = 4; lastKnownFileType = sourcecode.c.c; path = httpclient.c; sourceTree = "<group>"; };
		10D0906E19F494CC0043D458 /* test.c */ = {isa = PBXFileReference; fileEncoding = 4; lastKnownFileType = sourcecode.c.c; path = test.c; sourceTree = "<group>"; };
		10D0906F19F494CC0043D458 /* test.h */ = {isa = PBXFileReference; fileEncoding = 4; lastKnownFileType = sourcecode.c.h; path = test.h; sourceTree = "<group>"; };
		10D0907219F633B00043D458 /* proxy.c */ = {isa = PBXFileReference; fileEncoding = 4; lastKnownFileType = sourcecode.c.c; path = proxy.c; sourceTree = "<group>"; };
		10DA969A1CCEF2C200679165 /* 50reverse-proxy-https.t */ = {isa = PBXFileReference; fileEncoding = 4; lastKnownFileType = text; path = "50reverse-proxy-https.t"; sourceTree = "<group>"; xcLanguageSpecificationIdentifier = xcode.lang.perl; };
		10DA969B1CD2BF9000679165 /* cache.h */ = {isa = PBXFileReference; fileEncoding = 4; lastKnownFileType = sourcecode.c.h; path = cache.h; sourceTree = "<group>"; };
		10DA969D1CD2BFAC00679165 /* cache.c */ = {isa = PBXFileReference; fileEncoding = 4; lastKnownFileType = sourcecode.c.c; path = cache.c; sourceTree = "<group>"; };
		10DA969F1CD2BFEE00679165 /* cache.c */ = {isa = PBXFileReference; fileEncoding = 4; lastKnownFileType = sourcecode.c.c; path = cache.c; sourceTree = "<group>"; };
		10E299571A67E68500701AA6 /* scheduler.c */ = {isa = PBXFileReference; fileEncoding = 4; lastKnownFileType = sourcecode.c.c; path = scheduler.c; sourceTree = "<group>"; };
		10E299591A68D03100701AA6 /* scheduler.c */ = {isa = PBXFileReference; fileEncoding = 4; lastKnownFileType = sourcecode.c.c; path = scheduler.c; sourceTree = "<group>"; };
		10EA45DF1D0949BF00769A2B /* examples-latency-optimization */ = {isa = PBXFileReference; explicitFileType = "compiled.mach-o.executable"; includeInIndex = 0; path = "examples-latency-optimization"; sourceTree = BUILT_PRODUCTS_DIR; };
		10EA45E01D094A1200769A2B /* latency-optimization.c */ = {isa = PBXFileReference; fileEncoding = 4; lastKnownFileType = sourcecode.c.c; path = "latency-optimization.c"; sourceTree = "<group>"; };
		10EC2A351A0B4D370083514F /* socketpool.h */ = {isa = PBXFileReference; fileEncoding = 4; lastKnownFileType = sourcecode.c.h; path = socketpool.h; sourceTree = "<group>"; };
		10EC2A371A0B4DC70083514F /* socketpool.c */ = {isa = PBXFileReference; fileEncoding = 4; lastKnownFileType = sourcecode.c.c; path = socketpool.c; sourceTree = "<group>"; };
		10F417D319C1907B00B6E31A /* h2o */ = {isa = PBXFileReference; explicitFileType = "compiled.mach-o.executable"; includeInIndex = 0; path = h2o; sourceTree = BUILT_PRODUCTS_DIR; };
		10F417D519C190F800B6E31A /* main.c */ = {isa = PBXFileReference; fileEncoding = 4; lastKnownFileType = sourcecode.c.c; path = main.c; sourceTree = "<group>"; };
		10F417FD19C2D2F800B6E31A /* picotest.c */ = {isa = PBXFileReference; fileEncoding = 4; lastKnownFileType = sourcecode.c.c; path = picotest.c; sourceTree = "<group>"; };
		10F417FE19C2D2F800B6E31A /* picotest.h */ = {isa = PBXFileReference; fileEncoding = 4; lastKnownFileType = sourcecode.c.h; path = picotest.h; sourceTree = "<group>"; };
		10F4180019C2D31600B6E31A /* yoml.h */ = {isa = PBXFileReference; fileEncoding = 4; lastKnownFileType = sourcecode.c.h; name = yoml.h; path = yoml/yoml.h; sourceTree = "<group>"; };
		10F4180219C2D32100B6E31A /* yoml-parser.h */ = {isa = PBXFileReference; fileEncoding = 4; lastKnownFileType = sourcecode.c.h; name = "yoml-parser.h"; path = "yoml/yoml-parser.h"; sourceTree = "<group>"; };
		10F4180419CA75C500B6E31A /* configurator.c */ = {isa = PBXFileReference; fileEncoding = 4; lastKnownFileType = sourcecode.c.c; path = configurator.c; sourceTree = "<group>"; };
		10F4197F1B64E70D00BEAEAC /* golombset.h */ = {isa = PBXFileReference; fileEncoding = 4; lastKnownFileType = sourcecode.c.h; path = golombset.h; sourceTree = "<group>"; };
		10F4EB831C165B92003DA150 /* fastcgi-cgi.pl */ = {isa = PBXFileReference; lastKnownFileType = text.script.perl; path = "fastcgi-cgi.pl"; sourceTree = "<group>"; };
		10F4EB841C16BADD003DA150 /* 50fastcgi-cgi.t */ = {isa = PBXFileReference; lastKnownFileType = text; path = "50fastcgi-cgi.t"; sourceTree = "<group>"; xcLanguageSpecificationIdentifier = xcode.lang.perl; };
		10F4EB861C177A12003DA150 /* hello.cgi */ = {isa = PBXFileReference; lastKnownFileType = text; path = hello.cgi; sourceTree = "<group>"; xcLanguageSpecificationIdentifier = xcode.lang.perl; };
		10F4EB891C195B9E003DA150 /* htpasswd.rb */ = {isa = PBXFileReference; lastKnownFileType = text.script.ruby; path = htpasswd.rb; sourceTree = "<group>"; };
		10F9F2641AF4795D0056F26B /* redirect.c */ = {isa = PBXFileReference; fileEncoding = 4; lastKnownFileType = sourcecode.c.c; path = redirect.c; sourceTree = "<group>"; };
		10F9F2661AFC5F550056F26B /* hostinfo.c */ = {isa = PBXFileReference; fileEncoding = 4; lastKnownFileType = sourcecode.c.c; path = hostinfo.c; sourceTree = "<group>"; };
		10FCC13C1B2E4A4500F13674 /* cloexec.c */ = {isa = PBXFileReference; fileEncoding = 4; lastKnownFileType = sourcecode.c.c; path = cloexec.c; sourceTree = "<group>"; };
		10FCC13D1B2E4A4500F13674 /* cloexec.h */ = {isa = PBXFileReference; fileEncoding = 4; lastKnownFileType = sourcecode.c.h; path = cloexec.h; sourceTree = "<group>"; };
		10FCC1411B2FCC6B00F13674 /* kill-on-close */ = {isa = PBXFileReference; fileEncoding = 4; lastKnownFileType = text.script.perl; path = "kill-on-close"; sourceTree = "<group>"; };
		10FCC1421B300A6800F13674 /* 50fastcgi-php.t */ = {isa = PBXFileReference; lastKnownFileType = text; path = "50fastcgi-php.t"; sourceTree = "<group>"; xcLanguageSpecificationIdentifier = xcode.lang.perl; };
		10FCC1431B31408B00F13674 /* fastcgi_directives.mt */ = {isa = PBXFileReference; fileEncoding = 4; lastKnownFileType = text; path = fastcgi_directives.mt; sourceTree = "<group>"; };
		10FEF2441D6444E900E11B1D /* 50reverse-proxy-proxy-protocol.t */ = {isa = PBXFileReference; fileEncoding = 4; lastKnownFileType = text; path = "50reverse-proxy-proxy-protocol.t"; sourceTree = "<group>"; xcLanguageSpecificationIdentifier = xcode.lang.perl; };
		10FEF2481D6EC30800E11B1D /* 40bad-request.t */ = {isa = PBXFileReference; fileEncoding = 4; lastKnownFileType = text; path = "40bad-request.t"; sourceTree = "<group>"; xcLanguageSpecificationIdentifier = xcode.lang.perl; };
		10FEF2491D6FC6F600E11B1D /* durations.c */ = {isa = PBXFileReference; fileEncoding = 4; lastKnownFileType = sourcecode.c.c; path = durations.c; sourceTree = "<group>"; };
		10FEF24C1D6FC8E200E11B1D /* gkc.c */ = {isa = PBXFileReference; fileEncoding = 4; lastKnownFileType = sourcecode.c.c; path = gkc.c; sourceTree = "<group>"; };
		10FEF24D1D6FC8E200E11B1D /* gkc.h */ = {isa = PBXFileReference; fileEncoding = 4; lastKnownFileType = sourcecode.c.h; path = gkc.h; sourceTree = "<group>"; };
		10FFEE081BB23A8C0087AD75 /* neverbleed.c */ = {isa = PBXFileReference; fileEncoding = 4; lastKnownFileType = sourcecode.c.c; path = neverbleed.c; sourceTree = "<group>"; };
		10FFEE091BB23A8C0087AD75 /* neverbleed.h */ = {isa = PBXFileReference; fileEncoding = 4; lastKnownFileType = sourcecode.c.h; path = neverbleed.h; sourceTree = "<group>"; };
		7D027BEE2242283B007ACE09 /* send_state.h */ = {isa = PBXFileReference; lastKnownFileType = sourcecode.c.h; path = send_state.h; sourceTree = "<group>"; };
		7D0285C81EF422D40094292B /* sleep.c */ = {isa = PBXFileReference; fileEncoding = 4; lastKnownFileType = sourcecode.c.c; path = sleep.c; sourceTree = "<group>"; };
		7D0341FA1FE4D5B60052E0A1 /* http2client.c */ = {isa = PBXFileReference; fileEncoding = 4; lastKnownFileType = sourcecode.c.c; path = http2client.c; sourceTree = "<group>"; };
		7D25E33B20B270BA0092C982 /* http2_common.h */ = {isa = PBXFileReference; lastKnownFileType = sourcecode.c.h; path = http2_common.h; sourceTree = "<group>"; };
		7D2DF4ED20297EE0004AD361 /* header.h */ = {isa = PBXFileReference; lastKnownFileType = sourcecode.c.h; path = header.h; sourceTree = "<group>"; };
		7D67C720204F8C0E0049E935 /* httpclient.c */ = {isa = PBXFileReference; fileEncoding = 4; lastKnownFileType = sourcecode.c.c; path = httpclient.c; sourceTree = "<group>"; };
		7D67C723204F8C9B0049E935 /* httpclient.h */ = {isa = PBXFileReference; lastKnownFileType = sourcecode.c.h; path = httpclient.h; sourceTree = "<group>"; };
		7D9372FD202AC70F005FE6AB /* server_timing.c */ = {isa = PBXFileReference; fileEncoding = 4; lastKnownFileType = sourcecode.c.c; path = server_timing.c; sourceTree = "<group>"; };
		7D937301202AC7BA005FE6AB /* server_timing.c */ = {isa = PBXFileReference; fileEncoding = 4; lastKnownFileType = sourcecode.c.c; path = server_timing.c; sourceTree = "<group>"; };
		7D9FA5381FC323AC00189F88 /* channel.c */ = {isa = PBXFileReference; fileEncoding = 4; lastKnownFileType = sourcecode.c.c; path = channel.c; sourceTree = "<group>"; };
		7DA3F5AE20E0B03F0000222F /* token_table.h */ = {isa = PBXFileReference; fileEncoding = 4; lastKnownFileType = sourcecode.c.h; path = token_table.h; sourceTree = "<group>"; };
		7DC64F521FEB78AD00587150 /* sender.c */ = {isa = PBXFileReference; fileEncoding = 4; lastKnownFileType = sourcecode.c.c; path = sender.c; sourceTree = "<group>"; };
		7DD70D77210F2EC400727A17 /* httpclient.c */ = {isa = PBXFileReference; lastKnownFileType = sourcecode.c.c; path = httpclient.c; sourceTree = "<group>"; };
		7DE1DB35212B1CC00055F500 /* ssl.c */ = {isa = PBXFileReference; lastKnownFileType = sourcecode.c.c; path = ssl.c; sourceTree = "<group>"; };
		7DF26B071FBC020600FBE2E7 /* middleware.c */ = {isa = PBXFileReference; fileEncoding = 4; lastKnownFileType = sourcecode.c.c; path = middleware.c; sourceTree = "<group>"; };
		7DF88EF820761972005DB8D8 /* hiredis_.h */ = {isa = PBXFileReference; lastKnownFileType = sourcecode.c.h; path = hiredis_.h; sourceTree = "<group>"; };
		D08137381FD400F4004679DF /* least_conn.c */ = {isa = PBXFileReference; fileEncoding = 4; lastKnownFileType = sourcecode.c.c; path = least_conn.c; sourceTree = "<group>"; };
		D08137391FD400F4004679DF /* roundrobin.c */ = {isa = PBXFileReference; fileEncoding = 4; lastKnownFileType = sourcecode.c.c; path = roundrobin.c; sourceTree = "<group>"; };
		D081373D1FD40431004679DF /* least_conn.c */ = {isa = PBXFileReference; fileEncoding = 4; lastKnownFileType = sourcecode.c.c; path = least_conn.c; sourceTree = "<group>"; };
		D081373E1FD40431004679DF /* roundrobin.c */ = {isa = PBXFileReference; fileEncoding = 4; lastKnownFileType = sourcecode.c.c; path = roundrobin.c; sourceTree = "<group>"; };
		D08137411FD408C1004679DF /* balancer.h */ = {isa = PBXFileReference; fileEncoding = 4; lastKnownFileType = sourcecode.c.h; path = balancer.h; sourceTree = "<group>"; };
		E901C3D9213E1C2E00D17C93 /* quicly.h */ = {isa = PBXFileReference; fileEncoding = 4; lastKnownFileType = sourcecode.c.h; path = quicly.h; sourceTree = "<group>"; };
		E901C3DB213E1C3600D17C93 /* maxsender.h */ = {isa = PBXFileReference; fileEncoding = 4; lastKnownFileType = sourcecode.c.h; path = maxsender.h; sourceTree = "<group>"; };
		E901C3DC213E1C3600D17C93 /* ranges.h */ = {isa = PBXFileReference; fileEncoding = 4; lastKnownFileType = sourcecode.c.h; path = ranges.h; sourceTree = "<group>"; };
		E901C3DE213E1C3600D17C93 /* loss.h */ = {isa = PBXFileReference; fileEncoding = 4; lastKnownFileType = sourcecode.c.h; path = loss.h; sourceTree = "<group>"; };
		E901C3E1213E1C3600D17C93 /* frame.h */ = {isa = PBXFileReference; fileEncoding = 4; lastKnownFileType = sourcecode.c.h; path = frame.h; sourceTree = "<group>"; };
		E901C3E3213E1C3600D17C93 /* constants.h */ = {isa = PBXFileReference; fileEncoding = 4; lastKnownFileType = sourcecode.c.h; path = constants.h; sourceTree = "<group>"; };
		E901C3E4213E1C3600D17C93 /* linklist.h */ = {isa = PBXFileReference; fileEncoding = 4; lastKnownFileType = sourcecode.c.h; path = linklist.h; sourceTree = "<group>"; };
		E901C3F0213E1C4000D17C93 /* frame.c */ = {isa = PBXFileReference; fileEncoding = 4; lastKnownFileType = sourcecode.c.c; path = frame.c; sourceTree = "<group>"; };
		E901C3F2213E1C4000D17C93 /* ranges.c */ = {isa = PBXFileReference; fileEncoding = 4; lastKnownFileType = sourcecode.c.c; path = ranges.c; sourceTree = "<group>"; };
		E901C3F3213E1C4000D17C93 /* quicly.c */ = {isa = PBXFileReference; fileEncoding = 4; lastKnownFileType = sourcecode.c.c; path = quicly.c; sourceTree = "<group>"; };
		E901C439213E59A000D17C93 /* qpack.c */ = {isa = PBXFileReference; lastKnownFileType = sourcecode.c.c; path = qpack.c; sourceTree = "<group>"; };
		E901C43C213FAE0300D17C93 /* qpack.h */ = {isa = PBXFileReference; lastKnownFileType = sourcecode.c.h; path = qpack.h; sourceTree = "<group>"; };
		E901C43F2140CCB500D17C93 /* qpack.c */ = {isa = PBXFileReference; lastKnownFileType = sourcecode.c.c; path = qpack.c; sourceTree = "<group>"; };
		E90A95F21E30795100483D6C /* headers_util.c */ = {isa = PBXFileReference; fileEncoding = 4; lastKnownFileType = sourcecode.c.c; path = headers_util.c; sourceTree = "<group>"; };
		E90A95F41E30797D00483D6C /* headers_util.c */ = {isa = PBXFileReference; fileEncoding = 4; lastKnownFileType = sourcecode.c.c; path = headers_util.c; sourceTree = "<group>"; };
		E90C514D230BB28800D6AD8E /* 90dtrace.t */ = {isa = PBXFileReference; fileEncoding = 4; lastKnownFileType = text; path = 90dtrace.t; sourceTree = "<group>"; xcLanguageSpecificationIdentifier = xcode.lang.perl; };
		E918FC392136583F00CCB252 /* proptest */ = {isa = PBXFileReference; explicitFileType = "compiled.mach-o.executable"; includeInIndex = 0; path = proptest; sourceTree = BUILT_PRODUCTS_DIR; };
		E918FC3B213658BE00CCB252 /* prop.c */ = {isa = PBXFileReference; fileEncoding = 4; lastKnownFileType = sourcecode.c.c; path = prop.c; sourceTree = "<group>"; };
		E918FC412136597200CCB252 /* theft.h */ = {isa = PBXFileReference; fileEncoding = 4; lastKnownFileType = sourcecode.c.h; path = theft.h; sourceTree = "<group>"; };
		E918FC422136597200CCB252 /* theft_types.h */ = {isa = PBXFileReference; fileEncoding = 4; lastKnownFileType = sourcecode.c.h; path = theft_types.h; sourceTree = "<group>"; };
		E918FC452136598300CCB252 /* theft_aux_builtin.c */ = {isa = PBXFileReference; fileEncoding = 4; lastKnownFileType = sourcecode.c.c; path = theft_aux_builtin.c; sourceTree = "<group>"; };
		E918FC462136598300CCB252 /* theft_random.c */ = {isa = PBXFileReference; fileEncoding = 4; lastKnownFileType = sourcecode.c.c; path = theft_random.c; sourceTree = "<group>"; };
		E918FC472136598300CCB252 /* theft_random.h */ = {isa = PBXFileReference; fileEncoding = 4; lastKnownFileType = sourcecode.c.h; path = theft_random.h; sourceTree = "<group>"; };
		E918FC482136598300CCB252 /* theft_run_internal.h */ = {isa = PBXFileReference; fileEncoding = 4; lastKnownFileType = sourcecode.c.h; path = theft_run_internal.h; sourceTree = "<group>"; };
		E918FC492136598300CCB252 /* theft.c */ = {isa = PBXFileReference; fileEncoding = 4; lastKnownFileType = sourcecode.c.c; path = theft.c; sourceTree = "<group>"; };
		E918FC4A2136598300CCB252 /* theft_call_internal.h */ = {isa = PBXFileReference; fileEncoding = 4; lastKnownFileType = sourcecode.c.h; path = theft_call_internal.h; sourceTree = "<group>"; };
		E918FC4B2136598300CCB252 /* theft_aux.c */ = {isa = PBXFileReference; fileEncoding = 4; lastKnownFileType = sourcecode.c.c; path = theft_aux.c; sourceTree = "<group>"; };
		E918FC4C2136598400CCB252 /* theft_types_internal.h */ = {isa = PBXFileReference; fileEncoding = 4; lastKnownFileType = sourcecode.c.h; path = theft_types_internal.h; sourceTree = "<group>"; };
		E918FC4D2136598400CCB252 /* theft_hash.c */ = {isa = PBXFileReference; fileEncoding = 4; lastKnownFileType = sourcecode.c.c; path = theft_hash.c; sourceTree = "<group>"; };
		E918FC4E2136598400CCB252 /* theft_shrink.c */ = {isa = PBXFileReference; fileEncoding = 4; lastKnownFileType = sourcecode.c.c; path = theft_shrink.c; sourceTree = "<group>"; };
		E918FC4F2136598400CCB252 /* theft_call.c */ = {isa = PBXFileReference; fileEncoding = 4; lastKnownFileType = sourcecode.c.c; path = theft_call.c; sourceTree = "<group>"; };
		E918FC502136598400CCB252 /* theft_rng.c */ = {isa = PBXFileReference; fileEncoding = 4; lastKnownFileType = sourcecode.c.c; path = theft_rng.c; sourceTree = "<group>"; };
		E918FC512136598400CCB252 /* theft_run.c */ = {isa = PBXFileReference; fileEncoding = 4; lastKnownFileType = sourcecode.c.c; path = theft_run.c; sourceTree = "<group>"; };
		E918FC522136598400CCB252 /* theft_shrink.h */ = {isa = PBXFileReference; fileEncoding = 4; lastKnownFileType = sourcecode.c.h; path = theft_shrink.h; sourceTree = "<group>"; };
		E918FC532136598400CCB252 /* theft_bloom.c */ = {isa = PBXFileReference; fileEncoding = 4; lastKnownFileType = sourcecode.c.c; path = theft_bloom.c; sourceTree = "<group>"; };
		E918FC542136598400CCB252 /* theft_autoshrink.c */ = {isa = PBXFileReference; fileEncoding = 4; lastKnownFileType = sourcecode.c.c; path = theft_autoshrink.c; sourceTree = "<group>"; };
		E918FC552136598400CCB252 /* theft_trial.c */ = {isa = PBXFileReference; fileEncoding = 4; lastKnownFileType = sourcecode.c.c; path = theft_trial.c; sourceTree = "<group>"; };
		E918FC562136598500CCB252 /* theft_rng.h */ = {isa = PBXFileReference; fileEncoding = 4; lastKnownFileType = sourcecode.c.h; path = theft_rng.h; sourceTree = "<group>"; };
		E918FC572136598500CCB252 /* theft_autoshrink.h */ = {isa = PBXFileReference; fileEncoding = 4; lastKnownFileType = sourcecode.c.h; path = theft_autoshrink.h; sourceTree = "<group>"; };
		E918FC582136598500CCB252 /* theft_call.h */ = {isa = PBXFileReference; fileEncoding = 4; lastKnownFileType = sourcecode.c.h; path = theft_call.h; sourceTree = "<group>"; };
		E918FC592136598500CCB252 /* theft_trial_internal.h */ = {isa = PBXFileReference; fileEncoding = 4; lastKnownFileType = sourcecode.c.h; path = theft_trial_internal.h; sourceTree = "<group>"; };
		E918FC5A2136598500CCB252 /* theft_bloom.h */ = {isa = PBXFileReference; fileEncoding = 4; lastKnownFileType = sourcecode.c.h; path = theft_bloom.h; sourceTree = "<group>"; };
		E918FC5B2136598500CCB252 /* theft_run.h */ = {isa = PBXFileReference; fileEncoding = 4; lastKnownFileType = sourcecode.c.h; path = theft_run.h; sourceTree = "<group>"; };
		E918FC5C2136598500CCB252 /* theft_trial.h */ = {isa = PBXFileReference; fileEncoding = 4; lastKnownFileType = sourcecode.c.h; path = theft_trial.h; sourceTree = "<group>"; };
		E918FC5D2136598500CCB252 /* theft_autoshrink_internal.h */ = {isa = PBXFileReference; fileEncoding = 4; lastKnownFileType = sourcecode.c.h; path = theft_autoshrink_internal.h; sourceTree = "<group>"; };
		E918FC5E2136598600CCB252 /* theft_shrink_internal.h */ = {isa = PBXFileReference; fileEncoding = 4; lastKnownFileType = sourcecode.c.h; path = theft_shrink_internal.h; sourceTree = "<group>"; };
<<<<<<< HEAD
		E927CD612074855300D4797E /* sha512.c */ = {isa = PBXFileReference; fileEncoding = 4; lastKnownFileType = sourcecode.c.c; path = sha512.c; sourceTree = "<group>"; };
		E93C7F95226EBEC9007BF39A /* frame.c */ = {isa = PBXFileReference; lastKnownFileType = sourcecode.c.c; path = frame.c; sourceTree = "<group>"; };
		E93C7F9922701806007BF39A /* frame.c */ = {isa = PBXFileReference; lastKnownFileType = sourcecode.c.c; path = frame.c; sourceTree = "<group>"; };
		E9708AD81E499E040029E0A5 /* cifra.c */ = {isa = PBXFileReference; fileEncoding = 4; lastKnownFileType = sourcecode.c.c; path = cifra.c; sourceTree = "<group>"; };
=======
		E9581B9922F001EB00299E8A /* x25519.c */ = {isa = PBXFileReference; fileEncoding = 4; lastKnownFileType = sourcecode.c.c; path = x25519.c; sourceTree = "<group>"; };
		E9581B9C22F0022900299E8A /* random.c */ = {isa = PBXFileReference; fileEncoding = 4; lastKnownFileType = sourcecode.c.c; path = random.c; sourceTree = "<group>"; };
		E95E953F22914F0600215ACD /* picotls-probes.d */ = {isa = PBXFileReference; fileEncoding = 4; lastKnownFileType = sourcecode.dtrace; path = "picotls-probes.d"; sourceTree = "<group>"; };
		E95EBCD72281148C0022C32D /* h2o-probes.d */ = {isa = PBXFileReference; fileEncoding = 4; lastKnownFileType = sourcecode.dtrace; path = "h2o-probes.d"; sourceTree = "<group>"; };
		E95EBCD9228117620022C32D /* probes_.h */ = {isa = PBXFileReference; lastKnownFileType = sourcecode.c.h; path = probes_.h; sourceTree = "<group>"; };
>>>>>>> aa0a810d
		E9708AD91E499E040029E0A5 /* openssl.c */ = {isa = PBXFileReference; fileEncoding = 4; lastKnownFileType = sourcecode.c.c; path = openssl.c; sourceTree = "<group>"; };
		E9708ADA1E499E040029E0A5 /* picotls.c */ = {isa = PBXFileReference; fileEncoding = 4; lastKnownFileType = sourcecode.c.c; path = picotls.c; sourceTree = "<group>"; };
		E9708ADF1E49A2120029E0A5 /* picotls.h */ = {isa = PBXFileReference; fileEncoding = 4; lastKnownFileType = sourcecode.c.h; path = picotls.h; sourceTree = "<group>"; };
		E9708AE21E49A2260029E0A5 /* minicrypto.h */ = {isa = PBXFileReference; fileEncoding = 4; lastKnownFileType = sourcecode.c.h; path = minicrypto.h; sourceTree = "<group>"; };
		E9708AE31E49A2260029E0A5 /* openssl.h */ = {isa = PBXFileReference; fileEncoding = 4; lastKnownFileType = sourcecode.c.h; path = openssl.h; sourceTree = "<group>"; };
		E9708AF01E49A2B90029E0A5 /* bitops.h */ = {isa = PBXFileReference; fileEncoding = 4; lastKnownFileType = sourcecode.c.h; path = bitops.h; sourceTree = "<group>"; };
		E9708AF11E49A2B90029E0A5 /* blockwise.c */ = {isa = PBXFileReference; fileEncoding = 4; lastKnownFileType = sourcecode.c.c; path = blockwise.c; sourceTree = "<group>"; };
		E9708AF21E49A2B90029E0A5 /* blockwise.h */ = {isa = PBXFileReference; fileEncoding = 4; lastKnownFileType = sourcecode.c.h; path = blockwise.h; sourceTree = "<group>"; };
		E9708AF61E49A3130029E0A5 /* cf_config.h */ = {isa = PBXFileReference; fileEncoding = 4; lastKnownFileType = sourcecode.c.h; path = cf_config.h; sourceTree = "<group>"; };
		E9708AF71E49A3130029E0A5 /* chash.c */ = {isa = PBXFileReference; fileEncoding = 4; lastKnownFileType = sourcecode.c.c; path = chash.c; sourceTree = "<group>"; };
		E9708AF81E49A3130029E0A5 /* chash.h */ = {isa = PBXFileReference; fileEncoding = 4; lastKnownFileType = sourcecode.c.h; path = chash.h; sourceTree = "<group>"; };
		E9708AF91E49A3130029E0A5 /* curve25519.c */ = {isa = PBXFileReference; fileEncoding = 4; lastKnownFileType = sourcecode.c.c; path = curve25519.c; sourceTree = "<group>"; };
		E9708AFA1E49A3130029E0A5 /* curve25519.h */ = {isa = PBXFileReference; fileEncoding = 4; lastKnownFileType = sourcecode.c.h; path = curve25519.h; sourceTree = "<group>"; };
		E9708AFC1E49A3130029E0A5 /* drbg.c */ = {isa = PBXFileReference; fileEncoding = 4; lastKnownFileType = sourcecode.c.c; path = drbg.c; sourceTree = "<group>"; };
		E9708AFD1E49A3130029E0A5 /* drbg.h */ = {isa = PBXFileReference; fileEncoding = 4; lastKnownFileType = sourcecode.c.h; path = drbg.h; sourceTree = "<group>"; };
		E9708B011E49A3130029E0A5 /* hmac.c */ = {isa = PBXFileReference; fileEncoding = 4; lastKnownFileType = sourcecode.c.c; path = hmac.c; sourceTree = "<group>"; };
		E9708B021E49A3130029E0A5 /* hmac.h */ = {isa = PBXFileReference; fileEncoding = 4; lastKnownFileType = sourcecode.c.h; path = hmac.h; sourceTree = "<group>"; };
		E9708B051E49A3130029E0A5 /* sha2.h */ = {isa = PBXFileReference; fileEncoding = 4; lastKnownFileType = sourcecode.c.h; path = sha2.h; sourceTree = "<group>"; };
		E9708B061E49A3130029E0A5 /* sha256.c */ = {isa = PBXFileReference; fileEncoding = 4; lastKnownFileType = sourcecode.c.c; path = sha256.c; sourceTree = "<group>"; };
		E9708B071E49A3130029E0A5 /* tassert.h */ = {isa = PBXFileReference; fileEncoding = 4; lastKnownFileType = sourcecode.c.h; path = tassert.h; sourceTree = "<group>"; };
		E9708B1B1E49A3480029E0A5 /* handy.h */ = {isa = PBXFileReference; fileEncoding = 4; lastKnownFileType = sourcecode.c.h; path = handy.h; sourceTree = "<group>"; };
		E9757708221BB78C00D1EF74 /* http3_internal.h */ = {isa = PBXFileReference; lastKnownFileType = sourcecode.c.h; path = http3_internal.h; sourceTree = "<group>"; };
		E97EC88C213CE3130086AD64 /* hpack.h */ = {isa = PBXFileReference; lastKnownFileType = sourcecode.c.h; path = hpack.h; sourceTree = "<group>"; };
		E98041C22230C45E008B9745 /* 40http3.t */ = {isa = PBXFileReference; lastKnownFileType = text; path = 40http3.t; sourceTree = "<group>"; xcLanguageSpecificationIdentifier = xcode.lang.perl; };
		E98042152238D35B008B9745 /* cc-reno.c */ = {isa = PBXFileReference; fileEncoding = 4; lastKnownFileType = sourcecode.c.c; path = "cc-reno.c"; sourceTree = "<group>"; };
		E980423822463044008B9745 /* defaults.h */ = {isa = PBXFileReference; fileEncoding = 4; lastKnownFileType = sourcecode.c.h; path = defaults.h; sourceTree = "<group>"; };
		E980423922463044008B9745 /* cc.h */ = {isa = PBXFileReference; fileEncoding = 4; lastKnownFileType = sourcecode.c.h; path = cc.h; sourceTree = "<group>"; };
		E980423C2246304F008B9745 /* defaults.c */ = {isa = PBXFileReference; fileEncoding = 4; lastKnownFileType = sourcecode.c.c; path = defaults.c; sourceTree = "<group>"; };
		E987E5551FD7BE1D00DE4346 /* bit_cost.c */ = {isa = PBXFileReference; fileEncoding = 4; lastKnownFileType = sourcecode.c.c; path = bit_cost.c; sourceTree = "<group>"; };
		E987E5561FD7BE1D00DE4346 /* memory.h */ = {isa = PBXFileReference; fileEncoding = 4; lastKnownFileType = sourcecode.c.h; path = memory.h; sourceTree = "<group>"; };
		E987E5571FD7BE1D00DE4346 /* brotli_bit_stream.h */ = {isa = PBXFileReference; fileEncoding = 4; lastKnownFileType = sourcecode.c.h; path = brotli_bit_stream.h; sourceTree = "<group>"; };
		E987E5581FD7BE1D00DE4346 /* command.h */ = {isa = PBXFileReference; fileEncoding = 4; lastKnownFileType = sourcecode.c.h; path = command.h; sourceTree = "<group>"; };
		E987E5591FD7BE1D00DE4346 /* context.h */ = {isa = PBXFileReference; fileEncoding = 4; lastKnownFileType = sourcecode.c.h; path = context.h; sourceTree = "<group>"; };
		E987E55A1FD7BE1D00DE4346 /* dictionary_hash.c */ = {isa = PBXFileReference; fileEncoding = 4; lastKnownFileType = sourcecode.c.c; path = dictionary_hash.c; sourceTree = "<group>"; };
		E987E55B1FD7BE1E00DE4346 /* hash_to_binary_tree_inc.h */ = {isa = PBXFileReference; fileEncoding = 4; lastKnownFileType = sourcecode.c.h; path = hash_to_binary_tree_inc.h; sourceTree = "<group>"; };
		E987E55C1FD7BE1E00DE4346 /* histogram_inc.h */ = {isa = PBXFileReference; fileEncoding = 4; lastKnownFileType = sourcecode.c.h; path = histogram_inc.h; sourceTree = "<group>"; };
		E987E55D1FD7BE1E00DE4346 /* metablock_inc.h */ = {isa = PBXFileReference; fileEncoding = 4; lastKnownFileType = sourcecode.c.h; path = metablock_inc.h; sourceTree = "<group>"; };
		E987E55E1FD7BE1E00DE4346 /* hash_longest_match_inc.h */ = {isa = PBXFileReference; fileEncoding = 4; lastKnownFileType = sourcecode.c.h; path = hash_longest_match_inc.h; sourceTree = "<group>"; };
		E987E55F1FD7BE1E00DE4346 /* bit_cost.h */ = {isa = PBXFileReference; fileEncoding = 4; lastKnownFileType = sourcecode.c.h; path = bit_cost.h; sourceTree = "<group>"; };
		E987E5601FD7BE1E00DE4346 /* bit_cost_inc.h */ = {isa = PBXFileReference; fileEncoding = 4; lastKnownFileType = sourcecode.c.h; path = bit_cost_inc.h; sourceTree = "<group>"; };
		E987E5611FD7BE1E00DE4346 /* backward_references.h */ = {isa = PBXFileReference; fileEncoding = 4; lastKnownFileType = sourcecode.c.h; path = backward_references.h; sourceTree = "<group>"; };
		E987E5621FD7BE1E00DE4346 /* cluster_inc.h */ = {isa = PBXFileReference; fileEncoding = 4; lastKnownFileType = sourcecode.c.h; path = cluster_inc.h; sourceTree = "<group>"; };
		E987E5631FD7BE1E00DE4346 /* literal_cost.c */ = {isa = PBXFileReference; fileEncoding = 4; lastKnownFileType = sourcecode.c.c; path = literal_cost.c; sourceTree = "<group>"; };
		E987E5641FD7BE1E00DE4346 /* static_dict_lut.h */ = {isa = PBXFileReference; fileEncoding = 4; lastKnownFileType = sourcecode.c.h; path = static_dict_lut.h; sourceTree = "<group>"; };
		E987E5651FD7BE1E00DE4346 /* compress_fragment_two_pass.c */ = {isa = PBXFileReference; fileEncoding = 4; lastKnownFileType = sourcecode.c.c; path = compress_fragment_two_pass.c; sourceTree = "<group>"; };
		E987E5661FD7BE1E00DE4346 /* entropy_encode.c */ = {isa = PBXFileReference; fileEncoding = 4; lastKnownFileType = sourcecode.c.c; path = entropy_encode.c; sourceTree = "<group>"; };
		E987E5671FD7BE1E00DE4346 /* ringbuffer.h */ = {isa = PBXFileReference; fileEncoding = 4; lastKnownFileType = sourcecode.c.h; path = ringbuffer.h; sourceTree = "<group>"; };
		E987E5681FD7BE1F00DE4346 /* hash.h */ = {isa = PBXFileReference; fileEncoding = 4; lastKnownFileType = sourcecode.c.h; path = hash.h; sourceTree = "<group>"; };
		E987E5691FD7BE1F00DE4346 /* compress_fragment_two_pass.h */ = {isa = PBXFileReference; fileEncoding = 4; lastKnownFileType = sourcecode.c.h; path = compress_fragment_two_pass.h; sourceTree = "<group>"; };
		E987E56A1FD7BE1F00DE4346 /* utf8_util.h */ = {isa = PBXFileReference; fileEncoding = 4; lastKnownFileType = sourcecode.c.h; path = utf8_util.h; sourceTree = "<group>"; };
		E987E56B1FD7BE1F00DE4346 /* entropy_encode_static.h */ = {isa = PBXFileReference; fileEncoding = 4; lastKnownFileType = sourcecode.c.h; path = entropy_encode_static.h; sourceTree = "<group>"; };
		E987E56C1FD7BE1F00DE4346 /* memory.c */ = {isa = PBXFileReference; fileEncoding = 4; lastKnownFileType = sourcecode.c.c; path = memory.c; sourceTree = "<group>"; };
		E987E56D1FD7BE1F00DE4346 /* find_match_length.h */ = {isa = PBXFileReference; fileEncoding = 4; lastKnownFileType = sourcecode.c.h; path = find_match_length.h; sourceTree = "<group>"; };
		E987E56E1FD7BE1F00DE4346 /* prefix.h */ = {isa = PBXFileReference; fileEncoding = 4; lastKnownFileType = sourcecode.c.h; path = prefix.h; sourceTree = "<group>"; };
		E987E56F1FD7BE1F00DE4346 /* backward_references.c */ = {isa = PBXFileReference; fileEncoding = 4; lastKnownFileType = sourcecode.c.c; path = backward_references.c; sourceTree = "<group>"; };
		E987E5701FD7BE1F00DE4346 /* cluster.h */ = {isa = PBXFileReference; fileEncoding = 4; lastKnownFileType = sourcecode.c.h; path = cluster.h; sourceTree = "<group>"; };
		E987E5711FD7BE1F00DE4346 /* hash_longest_match64_inc.h */ = {isa = PBXFileReference; fileEncoding = 4; lastKnownFileType = sourcecode.c.h; path = hash_longest_match64_inc.h; sourceTree = "<group>"; };
		E987E5721FD7BE2000DE4346 /* backward_references_hq.h */ = {isa = PBXFileReference; fileEncoding = 4; lastKnownFileType = sourcecode.c.h; path = backward_references_hq.h; sourceTree = "<group>"; };
		E987E5731FD7BE2000DE4346 /* block_splitter.c */ = {isa = PBXFileReference; fileEncoding = 4; lastKnownFileType = sourcecode.c.c; path = block_splitter.c; sourceTree = "<group>"; };
		E987E5741FD7BE2000DE4346 /* histogram.c */ = {isa = PBXFileReference; fileEncoding = 4; lastKnownFileType = sourcecode.c.c; path = histogram.c; sourceTree = "<group>"; };
		E987E5751FD7BE2000DE4346 /* metablock.h */ = {isa = PBXFileReference; fileEncoding = 4; lastKnownFileType = sourcecode.c.h; path = metablock.h; sourceTree = "<group>"; };
		E987E5761FD7BE2000DE4346 /* block_encoder_inc.h */ = {isa = PBXFileReference; fileEncoding = 4; lastKnownFileType = sourcecode.c.h; path = block_encoder_inc.h; sourceTree = "<group>"; };
		E987E5771FD7BE2000DE4346 /* compress_fragment.h */ = {isa = PBXFileReference; fileEncoding = 4; lastKnownFileType = sourcecode.c.h; path = compress_fragment.h; sourceTree = "<group>"; };
		E987E5781FD7BE2000DE4346 /* quality.h */ = {isa = PBXFileReference; fileEncoding = 4; lastKnownFileType = sourcecode.c.h; path = quality.h; sourceTree = "<group>"; };
		E987E5791FD7BE2000DE4346 /* hash_forgetful_chain_inc.h */ = {isa = PBXFileReference; fileEncoding = 4; lastKnownFileType = sourcecode.c.h; path = hash_forgetful_chain_inc.h; sourceTree = "<group>"; };
		E987E57A1FD7BE2000DE4346 /* backward_references_hq.c */ = {isa = PBXFileReference; fileEncoding = 4; lastKnownFileType = sourcecode.c.c; path = backward_references_hq.c; sourceTree = "<group>"; };
		E987E57B1FD7BE2000DE4346 /* entropy_encode.h */ = {isa = PBXFileReference; fileEncoding = 4; lastKnownFileType = sourcecode.c.h; path = entropy_encode.h; sourceTree = "<group>"; };
		E987E57C1FD7BE2100DE4346 /* static_dict.h */ = {isa = PBXFileReference; fileEncoding = 4; lastKnownFileType = sourcecode.c.h; path = static_dict.h; sourceTree = "<group>"; };
		E987E57D1FD7BE2100DE4346 /* compress_fragment.c */ = {isa = PBXFileReference; fileEncoding = 4; lastKnownFileType = sourcecode.c.c; path = compress_fragment.c; sourceTree = "<group>"; };
		E987E57E1FD7BE2100DE4346 /* encode.c */ = {isa = PBXFileReference; fileEncoding = 4; lastKnownFileType = sourcecode.c.c; path = encode.c; sourceTree = "<group>"; };
		E987E57F1FD7BE2100DE4346 /* write_bits.h */ = {isa = PBXFileReference; fileEncoding = 4; lastKnownFileType = sourcecode.c.h; path = write_bits.h; sourceTree = "<group>"; };
		E987E5801FD7BE2100DE4346 /* metablock.c */ = {isa = PBXFileReference; fileEncoding = 4; lastKnownFileType = sourcecode.c.c; path = metablock.c; sourceTree = "<group>"; };
		E987E5811FD7BE2100DE4346 /* block_splitter.h */ = {isa = PBXFileReference; fileEncoding = 4; lastKnownFileType = sourcecode.c.h; path = block_splitter.h; sourceTree = "<group>"; };
		E987E5821FD7BE2100DE4346 /* dictionary_hash.h */ = {isa = PBXFileReference; fileEncoding = 4; lastKnownFileType = sourcecode.c.h; path = dictionary_hash.h; sourceTree = "<group>"; };
		E987E5831FD7BE2200DE4346 /* histogram.h */ = {isa = PBXFileReference; fileEncoding = 4; lastKnownFileType = sourcecode.c.h; path = histogram.h; sourceTree = "<group>"; };
		E987E5841FD7BE2200DE4346 /* block_splitter_inc.h */ = {isa = PBXFileReference; fileEncoding = 4; lastKnownFileType = sourcecode.c.h; path = block_splitter_inc.h; sourceTree = "<group>"; };
		E987E5851FD7BE2200DE4346 /* hash_longest_match_quickly_inc.h */ = {isa = PBXFileReference; fileEncoding = 4; lastKnownFileType = sourcecode.c.h; path = hash_longest_match_quickly_inc.h; sourceTree = "<group>"; };
		E987E5861FD7BE2200DE4346 /* utf8_util.c */ = {isa = PBXFileReference; fileEncoding = 4; lastKnownFileType = sourcecode.c.c; path = utf8_util.c; sourceTree = "<group>"; };
		E987E5871FD7BE2200DE4346 /* brotli_bit_stream.c */ = {isa = PBXFileReference; fileEncoding = 4; lastKnownFileType = sourcecode.c.c; path = brotli_bit_stream.c; sourceTree = "<group>"; };
		E987E5881FD7BE2200DE4346 /* literal_cost.h */ = {isa = PBXFileReference; fileEncoding = 4; lastKnownFileType = sourcecode.c.h; path = literal_cost.h; sourceTree = "<group>"; };
		E987E5891FD7BE2200DE4346 /* port.h */ = {isa = PBXFileReference; fileEncoding = 4; lastKnownFileType = sourcecode.c.h; path = port.h; sourceTree = "<group>"; };
		E987E58A1FD7BE2300DE4346 /* fast_log.h */ = {isa = PBXFileReference; fileEncoding = 4; lastKnownFileType = sourcecode.c.h; path = fast_log.h; sourceTree = "<group>"; };
		E987E58B1FD7BE2300DE4346 /* cluster.c */ = {isa = PBXFileReference; fileEncoding = 4; lastKnownFileType = sourcecode.c.c; path = cluster.c; sourceTree = "<group>"; };
		E987E58C1FD7BE2300DE4346 /* static_dict.c */ = {isa = PBXFileReference; fileEncoding = 4; lastKnownFileType = sourcecode.c.c; path = static_dict.c; sourceTree = "<group>"; };
		E987E58D1FD7BE2300DE4346 /* backward_references_inc.h */ = {isa = PBXFileReference; fileEncoding = 4; lastKnownFileType = sourcecode.c.h; path = backward_references_inc.h; sourceTree = "<group>"; };
		E987E5C91FD7BE5700DE4346 /* types.h */ = {isa = PBXFileReference; fileEncoding = 4; lastKnownFileType = sourcecode.c.h; path = types.h; sourceTree = "<group>"; };
		E987E5CA1FD7BE5700DE4346 /* encode.h */ = {isa = PBXFileReference; fileEncoding = 4; lastKnownFileType = sourcecode.c.h; path = encode.h; sourceTree = "<group>"; };
		E987E5CB1FD7BE5700DE4346 /* port.h */ = {isa = PBXFileReference; fileEncoding = 4; lastKnownFileType = sourcecode.c.h; path = port.h; sourceTree = "<group>"; };
		E987E5E01FD7EB7800DE4346 /* constants.h */ = {isa = PBXFileReference; fileEncoding = 4; lastKnownFileType = sourcecode.c.h; path = constants.h; sourceTree = "<group>"; };
		E987E5E21FD7EB7E00DE4346 /* version.h */ = {isa = PBXFileReference; fileEncoding = 4; lastKnownFileType = sourcecode.c.h; path = version.h; sourceTree = "<group>"; };
		E987E5E31FD7EB7E00DE4346 /* dictionary.c */ = {isa = PBXFileReference; fileEncoding = 4; lastKnownFileType = sourcecode.c.c; path = dictionary.c; sourceTree = "<group>"; };
		E987E5E41FD7EB7F00DE4346 /* dictionary.h */ = {isa = PBXFileReference; fileEncoding = 4; lastKnownFileType = sourcecode.c.h; path = dictionary.h; sourceTree = "<group>"; };
		E98884C321E7F3AE0060F010 /* recvstate.h */ = {isa = PBXFileReference; fileEncoding = 4; lastKnownFileType = sourcecode.c.h; path = recvstate.h; sourceTree = "<group>"; };
		E98884C421E7F3AE0060F010 /* sendstate.h */ = {isa = PBXFileReference; fileEncoding = 4; lastKnownFileType = sourcecode.c.h; path = sendstate.h; sourceTree = "<group>"; };
		E98884C521E7F3AF0060F010 /* streambuf.h */ = {isa = PBXFileReference; fileEncoding = 4; lastKnownFileType = sourcecode.c.h; path = streambuf.h; sourceTree = "<group>"; };
		E98884C621E7F3AF0060F010 /* sentmap.h */ = {isa = PBXFileReference; fileEncoding = 4; lastKnownFileType = sourcecode.c.h; path = sentmap.h; sourceTree = "<group>"; };
		E98884CB21E7F3C80060F010 /* streambuf.c */ = {isa = PBXFileReference; fileEncoding = 4; lastKnownFileType = sourcecode.c.c; path = streambuf.c; sourceTree = "<group>"; };
		E98884CC21E7F3C80060F010 /* sentmap.c */ = {isa = PBXFileReference; fileEncoding = 4; lastKnownFileType = sourcecode.c.c; path = sentmap.c; sourceTree = "<group>"; };
		E98884CD21E7F3C80060F010 /* sendstate.c */ = {isa = PBXFileReference; fileEncoding = 4; lastKnownFileType = sourcecode.c.c; path = sendstate.c; sourceTree = "<group>"; };
		E98884CE21E7F3C80060F010 /* recvstate.c */ = {isa = PBXFileReference; fileEncoding = 4; lastKnownFileType = sourcecode.c.c; path = recvstate.c; sourceTree = "<group>"; };
		E9A410951F9EA2E400D9B0FB /* 50reverse-proxy-multiple-backends-with-down.t */ = {isa = PBXFileReference; fileEncoding = 4; lastKnownFileType = text; path = "50reverse-proxy-multiple-backends-with-down.t"; sourceTree = "<group>"; xcLanguageSpecificationIdentifier = xcode.lang.perl; };
		E9A410961F9EA2F100D9B0FB /* 50reverse-proxy-multiple-backends.t */ = {isa = PBXFileReference; fileEncoding = 4; lastKnownFileType = text; path = "50reverse-proxy-multiple-backends.t"; sourceTree = "<group>"; xcLanguageSpecificationIdentifier = xcode.lang.perl; };
		E9A410971F9EA2F200D9B0FB /* 50reverse-proxy-round-robin.t */ = {isa = PBXFileReference; fileEncoding = 4; lastKnownFileType = text; path = "50reverse-proxy-round-robin.t"; sourceTree = "<group>"; xcLanguageSpecificationIdentifier = xcode.lang.perl; };
		E9AFBF10212A97AD000F5DB8 /* 50mruby-redis.t */ = {isa = PBXFileReference; fileEncoding = 4; lastKnownFileType = text; path = "50mruby-redis.t"; sourceTree = "<group>"; xcLanguageSpecificationIdentifier = xcode.lang.perl; };
		E9AFBF11212A9801000F5DB8 /* 50date-header.t */ = {isa = PBXFileReference; fileEncoding = 4; lastKnownFileType = text; path = "50date-header.t"; sourceTree = "<group>"; xcLanguageSpecificationIdentifier = xcode.lang.perl; };
		E9AFBF12212A9801000F5DB8 /* 50file-custom-handler.t */ = {isa = PBXFileReference; fileEncoding = 4; lastKnownFileType = text; path = "50file-custom-handler.t"; sourceTree = "<group>"; xcLanguageSpecificationIdentifier = xcode.lang.perl; };
		E9AFBF13212A9801000F5DB8 /* 50graceful-shutdown.t */ = {isa = PBXFileReference; fileEncoding = 4; lastKnownFileType = text; path = "50graceful-shutdown.t"; sourceTree = "<group>"; xcLanguageSpecificationIdentifier = xcode.lang.perl; };
		E9AFBF14212A9801000F5DB8 /* 50mruby-error-log.t */ = {isa = PBXFileReference; fileEncoding = 4; lastKnownFileType = text; path = "50mruby-error-log.t"; sourceTree = "<group>"; xcLanguageSpecificationIdentifier = xcode.lang.perl; };
		E9AFBF15212A9801000F5DB8 /* 50mruby-middleware.t */ = {isa = PBXFileReference; fileEncoding = 4; lastKnownFileType = text; path = "50mruby-middleware.t"; sourceTree = "<group>"; xcLanguageSpecificationIdentifier = xcode.lang.perl; };
		E9AFBF16212A9801000F5DB8 /* 50origin-frame.t */ = {isa = PBXFileReference; fileEncoding = 4; lastKnownFileType = text; path = "50origin-frame.t"; sourceTree = "<group>"; xcLanguageSpecificationIdentifier = xcode.lang.perl; };
		E9AFBF17212A9802000F5DB8 /* 40chunked.t */ = {isa = PBXFileReference; fileEncoding = 4; lastKnownFileType = text; path = 40chunked.t; sourceTree = "<group>"; xcLanguageSpecificationIdentifier = xcode.lang.perl; };
		E9AFBF18212A9802000F5DB8 /* 50config.t */ = {isa = PBXFileReference; fileEncoding = 4; lastKnownFileType = text; path = 50config.t; sourceTree = "<group>"; xcLanguageSpecificationIdentifier = xcode.lang.perl; };
		E9AFBF19212A9813000F5DB8 /* 50suspend-body.t */ = {isa = PBXFileReference; fileEncoding = 4; lastKnownFileType = text; path = "50suspend-body.t"; sourceTree = "<group>"; xcLanguageSpecificationIdentifier = xcode.lang.perl; };
		E9AFBF1A212A9813000F5DB8 /* 50reverse-proxy-round-robin-weighted.t */ = {isa = PBXFileReference; fileEncoding = 4; lastKnownFileType = text; path = "50reverse-proxy-round-robin-weighted.t"; sourceTree = "<group>"; xcLanguageSpecificationIdentifier = xcode.lang.perl; };
		E9AFBF1B212A9814000F5DB8 /* 50reverse-proxy-informational.t */ = {isa = PBXFileReference; fileEncoding = 4; lastKnownFileType = text; path = "50reverse-proxy-informational.t"; sourceTree = "<group>"; xcLanguageSpecificationIdentifier = xcode.lang.perl; };
		E9AFBF1C212A9814000F5DB8 /* 50unexpected-upstream-body.t */ = {isa = PBXFileReference; fileEncoding = 4; lastKnownFileType = text; path = "50unexpected-upstream-body.t"; sourceTree = "<group>"; xcLanguageSpecificationIdentifier = xcode.lang.perl; };
		E9AFBF1D212A9814000F5DB8 /* 50reverse-proxy-invalid-transfer-encoding.t */ = {isa = PBXFileReference; fileEncoding = 4; lastKnownFileType = text; path = "50reverse-proxy-invalid-transfer-encoding.t"; sourceTree = "<group>"; xcLanguageSpecificationIdentifier = xcode.lang.perl; };
		E9AFBF1E212A9814000F5DB8 /* 50stop-opening-new-push-streams.t */ = {isa = PBXFileReference; fileEncoding = 4; lastKnownFileType = text; path = "50stop-opening-new-push-streams.t"; sourceTree = "<group>"; xcLanguageSpecificationIdentifier = xcode.lang.perl; };
		E9AFBF1F212A9814000F5DB8 /* 50server-timing.t */ = {isa = PBXFileReference; fileEncoding = 4; lastKnownFileType = text; path = "50server-timing.t"; sourceTree = "<group>"; xcLanguageSpecificationIdentifier = xcode.lang.perl; };
		E9AFBF20212A9814000F5DB8 /* 50reverse-proxy-multiple-balancers.t */ = {isa = PBXFileReference; fileEncoding = 4; lastKnownFileType = text; path = "50reverse-proxy-multiple-balancers.t"; sourceTree = "<group>"; xcLanguageSpecificationIdentifier = xcode.lang.perl; };
		E9AFBF21212A9814000F5DB8 /* 50reverse-proxy-timings.t */ = {isa = PBXFileReference; fileEncoding = 4; lastKnownFileType = text; path = "50reverse-proxy-timings.t"; sourceTree = "<group>"; xcLanguageSpecificationIdentifier = xcode.lang.perl; };
		E9AFBF22212A982D000F5DB8 /* 50internal-redirect.t */ = {isa = PBXFileReference; fileEncoding = 4; lastKnownFileType = text; path = "50internal-redirect.t"; sourceTree = "<group>"; xcLanguageSpecificationIdentifier = xcode.lang.perl; };
		E9AFBF23212A982E000F5DB8 /* 50mruby-task.t */ = {isa = PBXFileReference; fileEncoding = 4; lastKnownFileType = text; path = "50mruby-task.t"; sourceTree = "<group>"; xcLanguageSpecificationIdentifier = xcode.lang.perl; };
		E9AFBF24212A984B000F5DB8 /* 50mruby-sleep.t */ = {isa = PBXFileReference; fileEncoding = 4; lastKnownFileType = text; path = "50mruby-sleep.t"; sourceTree = "<group>"; xcLanguageSpecificationIdentifier = xcode.lang.perl; };
		E9AFBF26212A984B000F5DB8 /* 50proxy-max-buffer-size.t */ = {isa = PBXFileReference; fileEncoding = 4; lastKnownFileType = text; path = "50proxy-max-buffer-size.t"; sourceTree = "<group>"; xcLanguageSpecificationIdentifier = xcode.lang.perl; };
		E9AFBF27212A985D000F5DB8 /* 50zero-sized-streaming-body.t */ = {isa = PBXFileReference; fileEncoding = 4; lastKnownFileType = text; path = "50zero-sized-streaming-body.t"; sourceTree = "<group>"; xcLanguageSpecificationIdentifier = xcode.lang.perl; };
		E9AFBF28212A985E000F5DB8 /* 50reverse-proxy-timeouts.t */ = {isa = PBXFileReference; fileEncoding = 4; lastKnownFileType = text; path = "50reverse-proxy-timeouts.t"; sourceTree = "<group>"; xcLanguageSpecificationIdentifier = xcode.lang.perl; };
		E9AFBF29212A985E000F5DB8 /* 50uncompressed-headers.t */ = {isa = PBXFileReference; fileEncoding = 4; lastKnownFileType = text; path = "50uncompressed-headers.t"; sourceTree = "<group>"; xcLanguageSpecificationIdentifier = xcode.lang.perl; };
		E9AFBF2A212A985E000F5DB8 /* 50too-much-data.t */ = {isa = PBXFileReference; fileEncoding = 4; lastKnownFileType = text; path = "50too-much-data.t"; sourceTree = "<group>"; xcLanguageSpecificationIdentifier = xcode.lang.perl; };
		E9AFBF2B212A985E000F5DB8 /* 50too-much-headers.t */ = {isa = PBXFileReference; fileEncoding = 4; lastKnownFileType = text; path = "50too-much-headers.t"; sourceTree = "<group>"; xcLanguageSpecificationIdentifier = xcode.lang.perl; };
		E9AFBF2C212A985E000F5DB8 /* 80http2-idle-timeout-for-zero-window.t */ = {isa = PBXFileReference; fileEncoding = 4; lastKnownFileType = text; path = "80http2-idle-timeout-for-zero-window.t"; sourceTree = "<group>"; xcLanguageSpecificationIdentifier = xcode.lang.perl; };
		E9BC76BF1EE3D71000EB7A09 /* 40redis-session-resumption.t */ = {isa = PBXFileReference; fileEncoding = 4; lastKnownFileType = text; path = "40redis-session-resumption.t"; sourceTree = "<group>"; xcLanguageSpecificationIdentifier = xcode.lang.perl; };
		E9BC76C01EE3D8A100EB7A09 /* 40server-push-attrs.t */ = {isa = PBXFileReference; fileEncoding = 4; lastKnownFileType = text; path = "40server-push-attrs.t"; sourceTree = "<group>"; xcLanguageSpecificationIdentifier = xcode.lang.perl; };
		E9BC76C11EE3D9A900EB7A09 /* 50compress-hint.t */ = {isa = PBXFileReference; fileEncoding = 4; lastKnownFileType = text; path = "50compress-hint.t"; sourceTree = "<group>"; xcLanguageSpecificationIdentifier = xcode.lang.perl; };
		E9BC76C21EE3DAA900EB7A09 /* 50reverse-proxy-added-headers.t */ = {isa = PBXFileReference; fileEncoding = 4; lastKnownFileType = text; path = "50reverse-proxy-added-headers.t"; sourceTree = "<group>"; xcLanguageSpecificationIdentifier = xcode.lang.perl; };
		E9BC76C31EE4AA4600EB7A09 /* 50reverse-proxy-preserve-case.t */ = {isa = PBXFileReference; fileEncoding = 4; lastKnownFileType = text; path = "50reverse-proxy-preserve-case.t"; sourceTree = "<group>"; xcLanguageSpecificationIdentifier = xcode.lang.perl; };
		E9BC76C41EE4AA9700EB7A09 /* 50reverse-proxy-session-resumption.t */ = {isa = PBXFileReference; fileEncoding = 4; lastKnownFileType = text; path = "50reverse-proxy-session-resumption.t"; sourceTree = "<group>"; xcLanguageSpecificationIdentifier = xcode.lang.perl; };
		E9BC76C51EE4AB6C00EB7A09 /* 80graceful-shutdown.t */ = {isa = PBXFileReference; fileEncoding = 4; lastKnownFileType = text; path = "80graceful-shutdown.t"; sourceTree = "<group>"; xcLanguageSpecificationIdentifier = xcode.lang.perl; };
		E9BCE6891FF0CF84003CEA11 /* timerwheel.h */ = {isa = PBXFileReference; fileEncoding = 4; lastKnownFileType = sourcecode.c.h; path = timerwheel.h; sourceTree = "<group>"; };
		E9BCE68B1FF0CF98003CEA11 /* timerwheel.c */ = {isa = PBXFileReference; fileEncoding = 4; lastKnownFileType = sourcecode.c.c; path = timerwheel.c; sourceTree = "<group>"; };
		E9BCE68E1FF0CFE4003CEA11 /* timerwheel.c */ = {isa = PBXFileReference; fileEncoding = 4; lastKnownFileType = sourcecode.c.c; path = timerwheel.c; sourceTree = "<group>"; };
		E9BCE6911FF326AC003CEA11 /* 80no-handler-vs-h2-post.t */ = {isa = PBXFileReference; fileEncoding = 4; lastKnownFileType = text; path = "80no-handler-vs-h2-post.t"; sourceTree = "<group>"; xcLanguageSpecificationIdentifier = xcode.lang.perl; };
		E9BCE6921FF344D4003CEA11 /* 40http2-request-window-size.t */ = {isa = PBXFileReference; fileEncoding = 4; lastKnownFileType = text; path = "40http2-request-window-size.t"; sourceTree = "<group>"; xcLanguageSpecificationIdentifier = xcode.lang.perl; };
		E9BCE6931FF35502003CEA11 /* 50mruby-channel.t */ = {isa = PBXFileReference; fileEncoding = 4; lastKnownFileType = text; path = "50mruby-channel.t"; sourceTree = "<group>"; xcLanguageSpecificationIdentifier = xcode.lang.perl; };
		E9CD04271F8F1D5D00524877 /* Changes */ = {isa = PBXFileReference; fileEncoding = 4; lastKnownFileType = text; path = Changes; sourceTree = "<group>"; };
		E9CD04281F8F1D7500524877 /* CONTRIBUTING.md */ = {isa = PBXFileReference; fileEncoding = 4; lastKnownFileType = net.daringfireball.markdown; path = CONTRIBUTING.md; sourceTree = "<group>"; };
		E9CD04291F8F1D7F00524877 /* README.md */ = {isa = PBXFileReference; fileEncoding = 4; lastKnownFileType = net.daringfireball.markdown; path = README.md; sourceTree = "<group>"; };
		E9CD042A1F8F1D8A00524877 /* LICENSE */ = {isa = PBXFileReference; fileEncoding = 4; lastKnownFileType = text; path = LICENSE; sourceTree = "<group>"; };
		E9E50472214A5B8A004DC170 /* http3client.c */ = {isa = PBXFileReference; lastKnownFileType = sourcecode.c.c; path = http3client.c; sourceTree = "<group>"; };
		E9E50475214B3D28004DC170 /* http3_common.h */ = {isa = PBXFileReference; lastKnownFileType = sourcecode.c.h; path = http3_common.h; sourceTree = "<group>"; };
		E9E50476214C0385004DC170 /* common.c */ = {isa = PBXFileReference; lastKnownFileType = sourcecode.c.c; path = common.c; sourceTree = "<group>"; };
		E9E5048F21501BBA004DC170 /* server.c */ = {isa = PBXFileReference; lastKnownFileType = sourcecode.c.c; path = server.c; sourceTree = "<group>"; };
		E9E5049321501CA5004DC170 /* http3_server.h */ = {isa = PBXFileReference; lastKnownFileType = sourcecode.c.h; path = http3_server.h; sourceTree = "<group>"; };
		E9F677CA1FF47BD0006476D3 /* 40http2-h2spec.t */ = {isa = PBXFileReference; fileEncoding = 4; lastKnownFileType = text; path = "40http2-h2spec.t"; sourceTree = "<group>"; xcLanguageSpecificationIdentifier = xcode.lang.perl; };
		E9F677CB1FF62216006476D3 /* 50reverse-proxy-chunk-trailing-headers.t */ = {isa = PBXFileReference; fileEncoding = 4; lastKnownFileType = text; path = "50reverse-proxy-chunk-trailing-headers.t"; sourceTree = "<group>"; xcLanguageSpecificationIdentifier = xcode.lang.perl; };
		E9F677CC1FF62216006476D3 /* 50reverse-proxy-chunk-timeout-2.t */ = {isa = PBXFileReference; fileEncoding = 4; lastKnownFileType = text; path = "50reverse-proxy-chunk-timeout-2.t"; sourceTree = "<group>"; xcLanguageSpecificationIdentifier = xcode.lang.perl; };
		E9F677CD1FF62216006476D3 /* 50reverse-proxy-drop-headers.t */ = {isa = PBXFileReference; fileEncoding = 4; lastKnownFileType = text; path = "50reverse-proxy-drop-headers.t"; sourceTree = "<group>"; xcLanguageSpecificationIdentifier = xcode.lang.perl; };
		E9F677CE1FF62217006476D3 /* 50reverse-proxy-chunk-sizes.t */ = {isa = PBXFileReference; fileEncoding = 4; lastKnownFileType = text; path = "50reverse-proxy-chunk-sizes.t"; sourceTree = "<group>"; xcLanguageSpecificationIdentifier = xcode.lang.perl; };
		E9F677CF1FF62217006476D3 /* 50reverse-proxy-chunk-timeout-1.t */ = {isa = PBXFileReference; fileEncoding = 4; lastKnownFileType = text; path = "50reverse-proxy-chunk-timeout-1.t"; sourceTree = "<group>"; xcLanguageSpecificationIdentifier = xcode.lang.perl; };
		E9F677D01FF62228006476D3 /* 50reverse-proxy-serialize-posts-3.t */ = {isa = PBXFileReference; fileEncoding = 4; lastKnownFileType = text; path = "50reverse-proxy-serialize-posts-3.t"; sourceTree = "<group>"; xcLanguageSpecificationIdentifier = xcode.lang.perl; };
		E9F677D11FF62228006476D3 /* 50reverse-proxy-serialize-posts.t */ = {isa = PBXFileReference; fileEncoding = 4; lastKnownFileType = text; path = "50reverse-proxy-serialize-posts.t"; sourceTree = "<group>"; xcLanguageSpecificationIdentifier = xcode.lang.perl; };
		E9F677D21FF62228006476D3 /* 50reverse-proxy-serialize-posts-2.t */ = {isa = PBXFileReference; fileEncoding = 4; lastKnownFileType = text; path = "50reverse-proxy-serialize-posts-2.t"; sourceTree = "<group>"; xcLanguageSpecificationIdentifier = xcode.lang.perl; };
		E9F677D32004CCCA006476D3 /* 50zero-sized-timeout.t */ = {isa = PBXFileReference; fileEncoding = 4; lastKnownFileType = text; path = "50zero-sized-timeout.t"; sourceTree = "<group>"; xcLanguageSpecificationIdentifier = xcode.lang.perl; };
		E9F677D82008686B006476D3 /* 40tls13-early-data.t */ = {isa = PBXFileReference; fileEncoding = 4; lastKnownFileType = text; path = "40tls13-early-data.t"; sourceTree = "<group>"; xcLanguageSpecificationIdentifier = xcode.lang.perl; };
/* End PBXFileReference section */

/* Begin PBXFrameworksBuildPhase section */
		08790E081D8BD7F100A04BC1 /* Frameworks */ = {
			isa = PBXFrameworksBuildPhase;
			buildActionMask = 2147483647;
			files = (
				08790E091D8BD7F100A04BC1 /* libh2o.a in Frameworks */,
			);
			runOnlyForDeploymentPostprocessing = 0;
		};
		08819C24218C9FA90057ED23 /* Frameworks */ = {
			isa = PBXFrameworksBuildPhase;
			buildActionMask = 2147483647;
			files = (
				08819C25218C9FA90057ED23 /* libh2o.a in Frameworks */,
			);
			runOnlyForDeploymentPostprocessing = 0;
		};
		1079231219A320A700C52AD6 /* Frameworks */ = {
			isa = PBXFrameworksBuildPhase;
			buildActionMask = 2147483647;
			files = (
			);
			runOnlyForDeploymentPostprocessing = 0;
		};
		107923D619A321F400C52AD6 /* Frameworks */ = {
			isa = PBXFrameworksBuildPhase;
			buildActionMask = 2147483647;
			files = (
				1079240119A3241A00C52AD6 /* libh2o.a in Frameworks */,
			);
			runOnlyForDeploymentPostprocessing = 0;
		};
		1079240719A3247A00C52AD6 /* Frameworks */ = {
			isa = PBXFrameworksBuildPhase;
			buildActionMask = 2147483647;
			files = (
				1079240819A3247A00C52AD6 /* libh2o.a in Frameworks */,
			);
			runOnlyForDeploymentPostprocessing = 0;
		};
		1079242F19A3260E00C52AD6 /* Frameworks */ = {
			isa = PBXFrameworksBuildPhase;
			buildActionMask = 2147483647;
			files = (
				1079243019A3260E00C52AD6 /* libh2o.a in Frameworks */,
			);
			runOnlyForDeploymentPostprocessing = 0;
		};
		10D0904919F0CA9C0043D458 /* Frameworks */ = {
			isa = PBXFrameworksBuildPhase;
			buildActionMask = 2147483647;
			files = (
				10D0904A19F0CA9C0043D458 /* libh2o.a in Frameworks */,
			);
			runOnlyForDeploymentPostprocessing = 0;
		};
		10D0906119F38B2E0043D458 /* Frameworks */ = {
			isa = PBXFrameworksBuildPhase;
			buildActionMask = 2147483647;
			files = (
				10D0906219F38B2E0043D458 /* libh2o.a in Frameworks */,
			);
			runOnlyForDeploymentPostprocessing = 0;
		};
		10EA45D71D0949BF00769A2B /* Frameworks */ = {
			isa = PBXFrameworksBuildPhase;
			buildActionMask = 2147483647;
			files = (
				10EA45D81D0949BF00769A2B /* libh2o.a in Frameworks */,
			);
			runOnlyForDeploymentPostprocessing = 0;
		};
		10F417CB19C1907B00B6E31A /* Frameworks */ = {
			isa = PBXFrameworksBuildPhase;
			buildActionMask = 2147483647;
			files = (
			);
			runOnlyForDeploymentPostprocessing = 0;
		};
		E918FC312136583F00CCB252 /* Frameworks */ = {
			isa = PBXFrameworksBuildPhase;
			buildActionMask = 2147483647;
			files = (
				E918FC322136583F00CCB252 /* libh2o.a in Frameworks */,
			);
			runOnlyForDeploymentPostprocessing = 0;
		};
/* End PBXFrameworksBuildPhase section */

/* Begin PBXGroup section */
		08B4D4391D75A2950079DFB5 /* hiredis */ = {
			isa = PBXGroup;
			children = (
				0812AB1C1D7FCFEB00004F23 /* async.c */,
				0812AB1D1D7FCFEB00004F23 /* async.h */,
				0812AB1E1D7FCFEB00004F23 /* hiredis.c */,
				0812AB1F1D7FCFEB00004F23 /* hiredis.h */,
				08790DD91D80153600A04BC1 /* net.c */,
				08790DDD1D8015A400A04BC1 /* net.h */,
				0812AB291D7FD54700004F23 /* read.c */,
				0812AB2A1D7FD54700004F23 /* read.h */,
				08790DDB1D80154C00A04BC1 /* sds.c */,
				08790DDE1D8015A400A04BC1 /* sds.h */,
			);
			path = hiredis;
			sourceTree = "<group>";
		};
		100A550D1C2BB12A00C4E3E0 /* mruby */ = {
			isa = PBXGroup;
			children = (
				7DC64F521FEB78AD00587150 /* sender.c */,
				08E9CC4D1E41F6660049DD26 /* embedded.c.h */,
				100A550E1C2BB15100C4E3E0 /* http_request.c */,
				0812174C1E07B89600712F36 /* redis.c */,
				7D0285C81EF422D40094292B /* sleep.c */,
				7DF26B071FBC020600FBE2E7 /* middleware.c */,
				7D9FA5381FC323AC00189F88 /* channel.c */,
			);
			path = mruby;
			sourceTree = "<group>";
		};
		104B9A3F1A5CD684009EEE64 /* share */ = {
			isa = PBXGroup;
			children = (
				104B9A431A5D0028009EEE64 /* h2o */,
			);
			path = share;
			sourceTree = "<group>";
		};
		104B9A431A5D0028009EEE64 /* h2o */ = {
			isa = PBXGroup;
			children = (
				10F4EB881C195B5C003DA150 /* mruby */,
				10835E061C9B8E8000197E59 /* status */,
				10A60DE91B0D87FE006E38EC /* annotate-backtrace-symbols */,
				104B9A401A5CD69B009EEE64 /* fetch-ocsp-response */,
				10FCC1411B2FCC6B00F13674 /* kill-on-close */,
			);
			path = h2o;
			sourceTree = "<group>";
		};
		104B9A4A1A5FA7E5009EEE64 /* common */ = {
			isa = PBXGroup;
			children = (
				D08137371FD400F4004679DF /* balancer */,
				10DA969D1CD2BFAC00679165 /* cache.c */,
				107D4D541B5B30EE004A9B21 /* file.c */,
				1044812F1BFD10450007863F /* filecache.c */,
				1058C8891AA6E5E3008D6180 /* hostinfo.c */,
				7D67C720204F8C0E0049E935 /* httpclient.c */,
				10D0905419F102C70043D458 /* http1client.c */,
				7D0341FA1FE4D5B60052E0A1 /* http2client.c */,
				E9E50472214A5B8A004DC170 /* http3client.c */,
				10A3D3D11B4CDBDC00327CF9 /* memcached.c */,
				08790DE31D8276EA00A04BC1 /* redis.c */,
				107923BA19A3217300C52AD6 /* memory.c */,
				10AA2EAB1A8DE0AE004322AC /* multithread.c */,
				104B9A241A4A4FEE009EEE64 /* serverutil.c */,
				101788B119B561AA0084C6D8 /* socket.c */,
				107923BF19A3217300C52AD6 /* token.c */,
				1079245319A32C0800C52AD6 /* token_table.h */,
				1065E70919BF18A600686E72 /* socket */,
				10EC2A371A0B4DC70083514F /* socketpool.c */,
				10D0905A19F230280043D458 /* string.c */,
				10AA2E951A80A612004322AC /* time.c */,
				E9BCE68B1FF0CF98003CEA11 /* timerwheel.c */,
				10AA2EA01A88082E004322AC /* url.c */,
			);
			path = common;
			sourceTree = "<group>";
		};
		104B9A4B1A5FA804009EEE64 /* handler */ = {
			isa = PBXGroup;
			children = (
				105534D91A3C7A2000627ECB /* configurator */,
				101B670B19ADD3380084A351 /* access_log.c */,
				7D9372FD202AC70F005FE6AB /* server_timing.c */,
				1070866B1B787D06002B8F18 /* compress.c */,
				107E340E1C7EB10700AEF5F8 /* compress */,
				106C22FE1C05436100405689 /* errordoc.c */,
				104B9A501A5FB096009EEE64 /* expires.c */,
				10BCF2FC1B168CAE0076939D /* fastcgi.c */,
				107923AF19A3217300C52AD6 /* file.c */,
				105534E91A42A83700627ECB /* file */,
				10AA2EBD1AA019D8004322AC /* headers.c */,
				E90A95F21E30795100483D6C /* headers_util.c */,
				107923BB19A3217300C52AD6 /* mimemap.c */,
				108867731AD9061100987967 /* mimemap */,
				10B38A651B8D345D007DC191 /* mruby.c */,
				100A550D1C2BB12A00C4E3E0 /* mruby */,
				10D0907219F633B00043D458 /* proxy.c */,
				10AA2EA41A8D9999004322AC /* redirect.c */,
				10AA2EC31AA0403A004322AC /* reproxy.c */,
				10835E021C9A860000197E59 /* status.c */,
				10C45D521CFE9B180096DB06 /* status */,
				10C45D501CFD160A0096DB06 /* throttle_resp.c */,
				084FC7C01D54B90D00E89F66 /* http2_debug_state.c */,
			);
			path = handler;
			sourceTree = "<group>";
		};
		104B9A4C1A5FA8B5009EEE64 /* core */ = {
			isa = PBXGroup;
			children = (
				105534EE1A440FC800627ECB /* config.c */,
				10F4180419CA75C500B6E31A /* configurator.c */,
				107923B919A3217300C52AD6 /* context.c */,
				107923B019A3217300C52AD6 /* headers.c */,
				10835E001C9A6C2400197E59 /* logconf.c */,
				10AA2EBB1A9EEDF8004322AC /* proxy.c */,
				107923BC19A3217300C52AD6 /* request.c */,
				107923C019A3217300C52AD6 /* util.c */,
			);
			path = core;
			sourceTree = "<group>";
		};
		104B9A4D1A5FAA7B009EEE64 /* common */ = {
			isa = PBXGroup;
			children = (
				D081373C1FD40431004679DF /* balancer */,
				10DA969F1CD2BFEE00679165 /* cache.c */,
				10F9F2661AFC5F550056F26B /* hostinfo.c */,
				10AA2EAD1A8E22DA004322AC /* multithread.c */,
				104B9A271A4A5139009EEE64 /* serverutil.c */,
				103BAB351B130666000694F4 /* socket.c */,
				105534C61A3BB29100627ECB /* string.c */,
				10AA2E981A81F68A004322AC /* time.c */,
				E9BCE68E1FF0CFE4003CEA11 /* timerwheel.c */,
				10AA2EA21A88090B004322AC /* url.c */,
				7DD70D77210F2EC400727A17 /* httpclient.c */,
			);
			path = common;
			sourceTree = "<group>";
		};
		104B9A4E1A5FAA91009EEE64 /* core */ = {
			isa = PBXGroup;
			children = (
				104B9A471A5F9472009EEE64 /* headers.c */,
				105534C81A3BB41C00627ECB /* proxy.c */,
				1070E1621B4508B0001CCAFA /* util.c */,
			);
			path = core;
			sourceTree = "<group>";
		};
		104B9A4F1A5FAAA5009EEE64 /* handler */ = {
			isa = PBXGroup;
			children = (
				10BCF3001B214C460076939D /* fastcgi.c */,
				105534BD1A3B8F7700627ECB /* file.c */,
				1070866F1B7925D5002B8F18 /* compress.c */,
				105534C21A3B917000627ECB /* mimemap.c */,
				1058C87C1AA41789008D6180 /* headers.c */,
				10F9F2641AF4795D0056F26B /* redirect.c */,
			);
			path = handler;
			sourceTree = "<group>";
		};
		105534BF1A3B90E600627ECB /* http2 */ = {
			isa = PBXGroup;
			children = (
				1024A3FF1D23606300EB13F1 /* cache_digests.c */,
				107086691B70A00F002B8F18 /* casper.c */,
				105534C01A3B911300627ECB /* hpack.c */,
				10E299591A68D03100701AA6 /* scheduler.c */,
			);
			path = http2;
			sourceTree = "<group>";
		};
		105534C41A3BB1C300627ECB /* 00unit */ = {
			isa = PBXGroup;
			children = (
				10583BFE1AEF3652004A3AD6 /* issues */,
				105534C51A3BB1E700627ECB /* lib */,
				107D4D421B587ED6004A9B21 /* src */,
				10D0906F19F494CC0043D458 /* test.h */,
				10D0906E19F494CC0043D458 /* test.c */,
			);
			path = 00unit;
			sourceTree = "<group>";
		};
		105534C51A3BB1E700627ECB /* lib */ = {
			isa = PBXGroup;
			children = (
				104B9A4D1A5FAA7B009EEE64 /* common */,
				104B9A4E1A5FAA91009EEE64 /* core */,
				104B9A4F1A5FAAA5009EEE64 /* handler */,
				105534BF1A3B90E600627ECB /* http2 */,
				E901C43E2140CC9000D17C93 /* http3 */,
			);
			path = lib;
			sourceTree = "<group>";
		};
		105534D91A3C7A2000627ECB /* configurator */ = {
			isa = PBXGroup;
			children = (
				105534DA1A3C7A5400627ECB /* access_log.c */,
				107086711B798487002B8F18 /* compress.c */,
				104B9A521A5FC7C4009EEE64 /* expires.c */,
				106C23001C0544CE00405689 /* errordoc.c */,
				10BCF2FE1B1A892F0076939D /* fastcgi.c */,
				105534DC1A3C7AA900627ECB /* file.c */,
				10AA2EBF1AA019FC004322AC /* headers.c */,
				E90A95F41E30797D00483D6C /* headers_util.c */,
				10B38A731B8D3544007DC191 /* mruby.c */,
				105534DE1A3C7B9800627ECB /* proxy.c */,
				10AA2EA61A8DA93C004322AC /* redirect.c */,
				10AA2EC11AA0402E004322AC /* reproxy.c */,
				10835E041C9B3C6200197E59 /* status.c */,
				10C45D4E1CFD15FA0096DB06 /* throttle_resp.c */,
				084FC7C31D54BB9200E89F66 /* http2_debug_state.c */,
				7D937301202AC7BA005FE6AB /* server_timing.c */,
			);
			path = configurator;
			sourceTree = "<group>";
		};
		105534E91A42A83700627ECB /* file */ = {
			isa = PBXGroup;
			children = (
				105534EC1A42AD5E00627ECB /* templates.c.h */,
				105534EA1A42A87E00627ECB /* _templates.c.h */,
			);
			path = file;
			sourceTree = "<group>";
		};
		10583BDB1AE5A1E3004A3AD6 /* srcdoc */ = {
			isa = PBXGroup;
			children = (
				10583BF31AE764A7004A3AD6 /* configure */,
				1054DF471BBBB038008347C9 /* benchmarks.mt */,
				10583BE11AE5A22D004A3AD6 /* configure.mt */,
				10583BE21AE5A22D004A3AD6 /* faq.mt */,
				10583BE31AE5A22D004A3AD6 /* index.mt */,
				10583BE41AE5A22D004A3AD6 /* install.mt */,
				10583BDC1AE5A20A004A3AD6 /* snippets */,
			);
			path = srcdoc;
			sourceTree = "<group>";
		};
		10583BDC1AE5A20A004A3AD6 /* snippets */ = {
			isa = PBXGroup;
			children = (
				10583BE01AE5A222004A3AD6 /* wrapper.mt */,
				10583BFD1AE8A7E1004A3AD6 /* directive.mt */,
			);
			path = snippets;
			sourceTree = "<group>";
		};
		10583BEC1AE5A353004A3AD6 /* doc */ = {
			isa = PBXGroup;
			children = (
				10583BF71AE783AB004A3AD6 /* assets */,
				10583BED1AE5A37B004A3AD6 /* Makefile */,
				10583BEE1AE5A37B004A3AD6 /* README.md */,
			);
			path = doc;
			sourceTree = "<group>";
		};
		10583BF31AE764A7004A3AD6 /* configure */ = {
			isa = PBXGroup;
			children = (
				10583BFB1AE78DCC004A3AD6 /* syntax_and_structure.mt */,
				10583BF51AE765E0004A3AD6 /* command_options.mt */,
				10583BF61AE765E0004A3AD6 /* quick_start.mt */,
				10583BFC1AE88782004A3AD6 /* base_directives.mt */,
				10583C011AEF86E6004A3AD6 /* http1_directives.mt */,
				10583C021AEF8C7D004A3AD6 /* http2_directives.mt */,
				10583C031AF1D7D5004A3AD6 /* access_log_directives.mt */,
				106C23041C1132E000405689 /* errordoc_directives.mt */,
				10583C041AF1F315004A3AD6 /* expires_directives.mt */,
				10FCC1431B31408B00F13674 /* fastcgi_directives.mt */,
				10583C051AF1F893004A3AD6 /* file_directives.mt */,
				1063FE901BB291300064D9C7 /* compress_directives.mt */,
				10583C061AF20BE5004A3AD6 /* headers_directives.mt */,
				1039A20A1BB89531005D3B8F /* mruby_directives.mt */,
				10583C071AF21539004A3AD6 /* proxy_directives.mt */,
				10583C081AF2188E004A3AD6 /* redirect_directives.mt */,
				10583C091AF2D302004A3AD6 /* reproxy_directives.mt */,
				10835E081CA2204E00197E59 /* status_directives.mt */,
				10955C2C1D1BA47100935796 /* throttle_response_directives.mt */,
				10952D5C1C608D19000D664C /* basic_auth.mt */,
				10952D5B1C608A6B000D664C /* cgi.mt */,
				10952D5D1C62D4DC000D664C /* mruby.mt */,
			);
			path = configure;
			sourceTree = "<group>";
		};
		10583BF71AE783AB004A3AD6 /* assets */ = {
			isa = PBXGroup;
			children = (
				10583BF81AE783BE004A3AD6 /* remotebench.png */,
				10583BF91AE783BE004A3AD6 /* searchstyle.css */,
				10583BFA1AE783BE004A3AD6 /* style.css */,
			);
			name = assets;
			sourceTree = "<group>";
		};
		10583BFE1AEF3652004A3AD6 /* issues */ = {
			isa = PBXGroup;
			children = (
				10583BFF1AEF368A004A3AD6 /* 293.c */,
				106530A51D82C09E005B2C60 /* percent-encode-zero-byte.c */,
			);
			path = issues;
			sourceTree = "<group>";
		};
		1065E6F319B9969000686E72 /* evloop */ = {
			isa = PBXGroup;
			children = (
				1070E15C1B438E8F001CCAFA /* poll.c.h */,
				1065E6F619B99E6D00686E72 /* kqueue.c.h */,
				1065E6F719B9B1AC00686E72 /* epoll.c.h */,
			);
			path = evloop;
			sourceTree = "<group>";
		};
		1065E70919BF18A600686E72 /* socket */ = {
			isa = PBXGroup;
			children = (
				1065E6EF19B8C64200686E72 /* evloop.c.h */,
				1065E6F319B9969000686E72 /* evloop */,
				1065E70719BF17FE00686E72 /* uv-binding.c.h */,
			);
			path = socket;
			sourceTree = "<group>";
		};
		10756E221AC125E00009BF57 /* yaml */ = {
			isa = PBXGroup;
			children = (
				10756E231AC126020009BF57 /* include */,
				10756E241AC126080009BF57 /* src */,
			);
			path = yaml;
			sourceTree = "<group>";
		};
		10756E231AC126020009BF57 /* include */ = {
			isa = PBXGroup;
			children = (
				10756E251AC126250009BF57 /* yaml.h */,
			);
			path = include;
			sourceTree = "<group>";
		};
		10756E241AC126080009BF57 /* src */ = {
			isa = PBXGroup;
			children = (
				10756E261AC126420009BF57 /* api.c */,
				10756E271AC126420009BF57 /* dumper.c */,
				10756E281AC126420009BF57 /* emitter.c */,
				10756E291AC126420009BF57 /* loader.c */,
				10756E2E1AC1264D0009BF57 /* parser.c */,
				10756E2F1AC1264D0009BF57 /* reader.c */,
				10756E301AC1264D0009BF57 /* scanner.c */,
				10756E311AC1264D0009BF57 /* writer.c */,
				10756E321AC1264D0009BF57 /* yaml_private.h */,
			);
			path = src;
			sourceTree = "<group>";
		};
		1079230C19A320A700C52AD6 = {
			isa = PBXGroup;
			children = (
				E9CD04271F8F1D5D00524877 /* Changes */,
				1082150B1AB26F2F00D27E66 /* cmake */,
				1082150A1AB26F2A00D27E66 /* CMakeLists.txt */,
				E9CD04281F8F1D7500524877 /* CONTRIBUTING.md */,
				E9CD042A1F8F1D8A00524877 /* LICENSE */,
				E9CD04291F8F1D7F00524877 /* README.md */,
				E95EBCD72281148C0022C32D /* h2o-probes.d */,
				1079231E19A3210D00C52AD6 /* deps */,
				10583BEC1AE5A353004A3AD6 /* doc */,
				1079239E19A3215F00C52AD6 /* include */,
				107923AD19A3217300C52AD6 /* lib */,
				107923AA19A3216B00C52AD6 /* misc */,
				104B9A3F1A5CD684009EEE64 /* share */,
				10F417D419C190DD00B6E31A /* src */,
				10583BDB1AE5A1E3004A3AD6 /* srcdoc */,
				10D0906D19F494990043D458 /* t */,
				107923FE19A3239200C52AD6 /* examples */,
				1079231619A320A700C52AD6 /* Products */,
			);
			sourceTree = "<group>";
		};
		1079231619A320A700C52AD6 /* Products */ = {
			isa = PBXGroup;
			children = (
				1079231519A320A700C52AD6 /* libh2o.a */,
				107923D919A321F400C52AD6 /* examples-simple */,
				1079240D19A3247A00C52AD6 /* websocket */,
				1079243519A3260E00C52AD6 /* unittest */,
				10F417D319C1907B00B6E31A /* h2o */,
				10D0905119F0CA9C0043D458 /* examples-socket-server */,
				10D0906919F38B2E0043D458 /* examples-httpclient */,
				10EA45DF1D0949BF00769A2B /* examples-latency-optimization */,
				08790E101D8BD7F100A04BC1 /* examples-redis-client */,
				E918FC392136583F00CCB252 /* proptest */,
				08819C2C218C9FA90057ED23 /* qif */,
			);
			name = Products;
			sourceTree = "<group>";
		};
		1079231E19A3210D00C52AD6 /* deps */ = {
			isa = PBXGroup;
			children = (
				107E33ED1C7EAECD00AEF5F8 /* brotli */,
				10FCC13B1B2E4A2C00F13674 /* cloexec */,
				10F4197E1B64E6C300BEAEAC /* golombset */,
				08B4D4391D75A2950079DFB5 /* hiredis */,
				10FEF24B1D6FC8C800E11B1D /* libgkc */,
				1079231F19A3210D00C52AD6 /* klib */,
				10A3D3DC1B4FAA5900327CF9 /* libyrmcds */,
				10FFEE071BB23A730087AD75 /* neverbleed */,
				1079235619A3210D00C52AD6 /* picohttpparser */,
				10F417FB19C2D2B400B6E31A /* picotest */,
				E9708AD01E499D8B0029E0A5 /* picotls */,
				E901C3D5213E1BAF00D17C93 /* quicly */,
				109428A91CC6C48C00E676CB /* ssl-conservatory */,
				E918FC3E2136592500CCB252 /* theft */,
				10756E221AC125E00009BF57 /* yaml */,
				10F417FC19C2D2BA00B6E31A /* yoml */,
			);
			path = deps;
			sourceTree = "<group>";
		};
		1079231F19A3210D00C52AD6 /* klib */ = {
			isa = PBXGroup;
			children = (
				1079232619A3210D00C52AD6 /* khash.h */,
			);
			path = klib;
			sourceTree = "<group>";
		};
		1079235619A3210D00C52AD6 /* picohttpparser */ = {
			isa = PBXGroup;
			children = (
				1079235A19A3210D00C52AD6 /* picohttpparser.c */,
				1079235B19A3210D00C52AD6 /* picohttpparser.h */,
			);
			path = picohttpparser;
			sourceTree = "<group>";
		};
		1079239E19A3215F00C52AD6 /* include */ = {
			isa = PBXGroup;
			children = (
				107923A419A3215F00C52AD6 /* h2o.h */,
				1079239F19A3215F00C52AD6 /* h2o */,
			);
			path = include;
			sourceTree = "<group>";
		};
		1079239F19A3215F00C52AD6 /* h2o */ = {
			isa = PBXGroup;
			children = (
				D08137411FD408C1004679DF /* balancer.h */,
				10DA969B1CD2BF9000679165 /* cache.h */,
				1024A3FD1D22546800EB13F1 /* cache_digests.h */,
				105534D71A3C785000627ECB /* configurator.h */,
				107D4D521B5B2412004A9B21 /* file.h */,
				1044812D1BFD0FBE0007863F /* filecache.h */,
				7D2DF4ED20297EE0004AD361 /* header.h */,
				7DF88EF820761972005DB8D8 /* hiredis_.h */,
				1058C8871AA6DE4B008D6180 /* hostinfo.h */,
				E97EC88C213CE3130086AD64 /* hpack.h */,
				107923A019A3215F00C52AD6 /* http1.h */,
				7D67C723204F8C9B0049E935 /* httpclient.h */,
				107923A119A3215F00C52AD6 /* http2.h */,
				7D25E33B20B270BA0092C982 /* http2_common.h */,
				10AAAC621B6C7A7D004487C3 /* http2_casper.h */,
				10AA2EB61A970EFC004322AC /* http2_internal.h */,
				10AA2EB81A971280004322AC /* http2_scheduler.h */,
				E9E50475214B3D28004DC170 /* http3_common.h */,
				E9757708221BB78C00D1EF74 /* http3_internal.h */,
				E9E5049321501CA5004DC170 /* http3_server.h */,
				10A3D3D01B4CDBC700327CF9 /* memcached.h */,
				10D0904219F0BA780043D458 /* linklist.h */,
				10D0903919F0A51C0043D458 /* memory.h */,
				10AA2EA91A8DDC57004322AC /* multithread.h */,
				10B38A711B8D34BB007DC191 /* mruby_.h */,
				1058F6EC1D7CC81E00FFFFA3 /* openssl_backport.h */,
				E901C43C213FAE0300D17C93 /* qpack.h */,
				1047A9FE1D0E6D5900CC4BCE /* rand.h */,
				08790DE11D8275C100A04BC1 /* redis.h */,
				7D027BEE2242283B007ACE09 /* send_state.h */,
				104B9A231A4A4FAF009EEE64 /* serverutil.h */,
				10D0903F19F0B90A0043D458 /* socket */,
				10D0903D19F0A8190043D458 /* socket.h */,
				10EC2A351A0B4D370083514F /* socketpool.h */,
				10D0905819F22FA10043D458 /* string_.h */,
				10AA2E931A80A592004322AC /* time_.h */,
				E9BCE6891FF0CF84003CEA11 /* timerwheel.h */,
				107923A219A3215F00C52AD6 /* token.h */,
				7DA3F5AE20E0B03F0000222F /* token_table.h */,
				106C22F91C040F7800405689 /* tunnel.h */,
				10AA2E9E1A8807CF004322AC /* url.h */,
				107923A319A3215F00C52AD6 /* websocket.h */,
				104B9A2C1A4BE029009EEE64 /* version.h */,
			);
			path = h2o;
			sourceTree = "<group>";
		};
		107923AA19A3216B00C52AD6 /* misc */ = {
			isa = PBXGroup;
			children = (
				10F4EB831C165B92003DA150 /* fastcgi-cgi.pl */,
				10583BE61AE5A322004A3AD6 /* clang-format-all.sh */,
				104960151B9D3F9100FF136D /* dump-github-repository.pl */,
				10583BE71AE5A322004A3AD6 /* install-perl-module.pl */,
				10583BE81AE5A330004A3AD6 /* libressl.mk */,
				10583BE91AE5A330004A3AD6 /* makedoc.pl */,
				10583BEA1AE5A341004A3AD6 /* picotemplate-conf.pl */,
				10583BEB1AE5A341004A3AD6 /* regen.mk */,
				107923AB19A3216B00C52AD6 /* tokens.pl */,
			);
			path = misc;
			sourceTree = "<group>";
		};
		107923AD19A3217300C52AD6 /* lib */ = {
			isa = PBXGroup;
			children = (
				104B9A4A1A5FA7E5009EEE64 /* common */,
				104B9A4C1A5FA8B5009EEE64 /* core */,
				104B9A4B1A5FA804009EEE64 /* handler */,
				107923B119A3217300C52AD6 /* http1.c */,
				107923B219A3217300C52AD6 /* http2 */,
<<<<<<< HEAD
				E901C438213E593D00D17C93 /* http3 */,
=======
				E95EBCD9228117620022C32D /* probes_.h */,
>>>>>>> aa0a810d
				106C22F71C040F6400405689 /* tunnel.c */,
				107923C119A3217300C52AD6 /* websocket.c */,
			);
			path = lib;
			sourceTree = "<group>";
		};
		107923B219A3217300C52AD6 /* http2 */ = {
			isa = PBXGroup;
			children = (
				107923B519A3217300C52AD6 /* hpack_huffman_table.h */,
				1024A3FB1D22315000EB13F1 /* cache_digests.c */,
				10AAAC641B6C9275004487C3 /* casper.c */,
				107923B319A3217300C52AD6 /* connection.c */,
				107923B819A3217300C52AD6 /* frame.c */,
				107923B419A3217300C52AD6 /* hpack.c */,
				10BA72A919AAD6300059392A /* stream.c */,
				10E299571A67E68500701AA6 /* scheduler.c */,
				080D35EA1D5E060D0029B7E5 /* http2_debug_state.c */,
			);
			path = http2;
			sourceTree = "<group>";
		};
		107923FE19A3239200C52AD6 /* examples */ = {
			isa = PBXGroup;
			children = (
				10BF213E1A087CDF008F7129 /* libh2o */,
			);
			path = examples;
			sourceTree = "<group>";
		};
		107D4D421B587ED6004A9B21 /* src */ = {
			isa = PBXGroup;
			children = (
				107D4D431B588021004A9B21 /* ssl.c */,
			);
			path = src;
			sourceTree = "<group>";
		};
		107E33ED1C7EAECD00AEF5F8 /* brotli */ = {
			isa = PBXGroup;
			children = (
				E987E5531FD7BDBB00DE4346 /* c */,
			);
			path = brotli;
			sourceTree = "<group>";
		};
		107E340E1C7EB10700AEF5F8 /* compress */ = {
			isa = PBXGroup;
			children = (
				107E340F1C7EB13F00AEF5F8 /* gzip.c */,
				107E34111C7EE0D200AEF5F8 /* brotli.c */,
			);
			path = compress;
			sourceTree = "<group>";
		};
		108215061AAD41A000D27E66 /* 50reverse-proxy */ = {
			isa = PBXGroup;
			children = (
				108215071AAD41CE00D27E66 /* test.pl */,
			);
			name = "50reverse-proxy";
			sourceTree = "<group>";
		};
		1082150B1AB26F2F00D27E66 /* cmake */ = {
			isa = PBXGroup;
			children = (
				1082150C1AB26F4700D27E66 /* FindWslay.cmake */,
				1082150D1AB26F4700D27E66 /* FindLibYAML.cmake */,
				1082150E1AB26F4700D27E66 /* FindLibUV.cmake */,
			);
			path = cmake;
			sourceTree = "<group>";
		};
		10835E061C9B8E8000197E59 /* status */ = {
			isa = PBXGroup;
			children = (
				10835E071C9B8EA700197E59 /* index.html */,
			);
			path = status;
			sourceTree = "<group>";
		};
		108867731AD9061100987967 /* mimemap */ = {
			isa = PBXGroup;
			children = (
				108867741AD9069900987967 /* defaults.c.h */,
			);
			path = mimemap;
			sourceTree = "<group>";
		};
		109428A91CC6C48C00E676CB /* ssl-conservatory */ = {
			isa = PBXGroup;
			children = (
				109428AA1CC6C4B600E676CB /* openssl */,
			);
			path = "ssl-conservatory";
			sourceTree = "<group>";
		};
		109428AA1CC6C4B600E676CB /* openssl */ = {
			isa = PBXGroup;
			children = (
				109428AB1CC6C4C700E676CB /* openssl_hostname_validation.c */,
				109428AC1CC6C4C700E676CB /* openssl_hostname_validation.h */,
			);
			path = openssl;
			sourceTree = "<group>";
		};
		10A3D3DC1B4FAA5900327CF9 /* libyrmcds */ = {
			isa = PBXGroup;
			children = (
				10A3D3FE1B4FAAF500327CF9 /* yrmcds.h */,
				1022E7C41CA8BCEB00CE2A05 /* yrmcds_portability.h */,
				1022E7C51CA8BCEB00CE2A05 /* yrmcds_text.h */,
				10A3D3ED1B4FAAEC00327CF9 /* close.c */,
				10A3D3EE1B4FAAEC00327CF9 /* connect.c */,
				10A3D3F61B4FAAF500327CF9 /* recv.c */,
				10A3D3F71B4FAAF500327CF9 /* send.c */,
				1022E7C01CA8BC9E00CE2A05 /* send_text.c */,
				10A3D3F91B4FAAF500327CF9 /* socket.c */,
				10A3D3FA1B4FAAF500327CF9 /* strerror.c */,
				1022E7C21CA8BCCE00CE2A05 /* text_mode.c */,
			);
			path = libyrmcds;
			sourceTree = "<group>";
		};
		10AA2EC51AA0557A004322AC /* assets */ = {
			isa = PBXGroup;
			children = (
				10F4EB851C1779F8003DA150 /* doc_root */,
				10AA2EC61AA05598004322AC /* upstream.psgi */,
			);
			path = assets;
			sourceTree = "<group>";
		};
		10BF213E1A087CDF008F7129 /* libh2o */ = {
			isa = PBXGroup;
			children = (
				10D0905219F0CB130043D458 /* socket-client.c */,
				08790DF41D8BD72500A04BC1 /* redis-client.c */,
				107923FC19A3238500C52AD6 /* simple.c */,
				1079241319A324B400C52AD6 /* websocket.c */,
				10EA45E01D094A1200769A2B /* latency-optimization.c */,
			);
			path = libh2o;
			sourceTree = "<group>";
		};
		10C45D521CFE9B180096DB06 /* status */ = {
			isa = PBXGroup;
			children = (
				10FEF2491D6FC6F600E11B1D /* durations.c */,
				10C45D531CFE9B300096DB06 /* events.c */,
				10C45D541CFE9B300096DB06 /* requests.c */,
				7DE1DB35212B1CC00055F500 /* ssl.c */,
			);
			path = status;
			sourceTree = "<group>";
		};
		10D0903F19F0B90A0043D458 /* socket */ = {
			isa = PBXGroup;
			children = (
				1065E70419BF145700686E72 /* evloop.h */,
				1065E70619BF14E500686E72 /* uv-binding.h */,
			);
			path = socket;
			sourceTree = "<group>";
		};
		10D0906D19F494990043D458 /* t */ = {
			isa = PBXGroup;
			children = (
				109EEFE61D77B376001F11D1 /* README.md */,
				E918FC3A2136589900CCB252 /* 00prop */,
				105534C41A3BB1C300627ECB /* 00unit */,
				105534F21A460EF600627ECB /* 00unit.evloop.t */,
				105534F31A460EF600627ECB /* 00unit.libuv.t */,
				109EEFDC1D77B350001F11D1 /* 00unit.mruby.t */,
				105534F41A460EF600627ECB /* 10httpclient.t */,
				10FEF2481D6EC30800E11B1D /* 40bad-request.t */,
				E9AFBF17212A9802000F5DB8 /* 40chunked.t */,
				104CD5021CC465AF0057C62F /* 40env.t */,
				E9F677CA1FF47BD0006476D3 /* 40http2-h2spec.t */,
				E9BCE6921FF344D4003CEA11 /* 40http2-request-window-size.t */,
				E98041C22230C45E008B9745 /* 40http3.t */,
				104B9A301A58F55E009EEE64 /* 40max-connections.t */,
				10A3D3D71B4F4D0900327CF9 /* 40memcached-session-resumption.t */,
				105534F51A460EF600627ECB /* 40protocol.t */,
				1070E1641B451D43001CCAFA /* 40proxy-protocol.t */,
				E9BC76BF1EE3D71000EB7A09 /* 40redis-session-resumption.t */,
				104B9A311A59D7A2009EEE64 /* 40running-user.t */,
				108215081AB14B1100D27E66 /* 40server-push.t */,
				E9BC76C01EE3D8A100EB7A09 /* 40server-push-attrs.t */,
				109EEFDE1D77B350001F11D1 /* 40server-push-multiple.t */,
				107D4D501B58B342004A9B21 /* 40session-ticket.t */,
				104B9A321A59E27A009EEE64 /* 40ssl-cipher-suite.t */,
				E9F677D82008686B006476D3 /* 40tls13-early-data.t */,
				104B9A221A47BBA1009EEE64 /* 40unix-socket.t */,
				10AA2EB31A94B66D004322AC /* 40virtual-host.t */,
				106C22FB1C0413DA00405689 /* 40websocket.t */,
				10AA2EB11A931409004322AC /* 50access-log.t */,
				109EEFD91D77B336001F11D1 /* 50chunked-encoding-proxying.t */,
				107086741B79A08D002B8F18 /* 50compress.t */,
				E9BC76C11EE3D9A900EB7A09 /* 50compress-hint.t */,
				E9AFBF18212A9802000F5DB8 /* 50config.t */,
				E9AFBF11212A9801000F5DB8 /* 50date-header.t */,
				106C23021C06AB2F00405689 /* 50errordoc.t */,
				104B9A541A60773E009EEE64 /* 50expires.t */,
				10C5A6311B268632006094A6 /* 50fastcgi.t */,
				10F4EB841C16BADD003DA150 /* 50fastcgi-cgi.t */,
				10FCC1421B300A6800F13674 /* 50fastcgi-php.t */,
				109EEFE41D77B360001F11D1 /* 50file.t */,
				105534F61A460EF600627ECB /* 50file-config.t */,
				E9AFBF12212A9801000F5DB8 /* 50file-custom-handler.t */,
				107E34231C86801E00AEF5F8 /* 50file-file.t */,
				100AE41A1B27D74800CE18BB /* 50file-range.t */,
				E9AFBF13212A9801000F5DB8 /* 50graceful-shutdown.t */,
				1058C87F1AA42568008D6180 /* 50headers.t */,
				109EEFDB1D77B336001F11D1 /* 50http2_debug_state.t */,
				E9AFBF22212A982D000F5DB8 /* 50internal-redirect.t */,
				105534F71A460F2E00627ECB /* 50mimemap.t */,
				10A3D3D61B4F1E3200327CF9 /* 50mruby.t */,
				109EEFDD1D77B350001F11D1 /* 50mruby-acl.t */,
				E9BCE6931FF35502003CEA11 /* 50mruby-channel.t */,
				109EEFDF1D77B350001F11D1 /* 50mruby-dos-detector.t */,
				E9AFBF14212A9801000F5DB8 /* 50mruby-error-log.t */,
				100A550C1C22857B00C4E3E0 /* 50mruby-htpasswd.t */,
				100A55131C2E5FAC00C4E3E0 /* 50mruby-http-request.t */,
				E9AFBF15212A9801000F5DB8 /* 50mruby-middleware.t */,
				E9AFBF10212A97AD000F5DB8 /* 50mruby-redis.t */,
				E9AFBF24212A984B000F5DB8 /* 50mruby-sleep.t */,
				E9AFBF23212A982E000F5DB8 /* 50mruby-task.t */,
				E9AFBF16212A9801000F5DB8 /* 50origin-frame.t */,
				105534F81A460F2E00627ECB /* 50post-size-limit.t */,
				E9AFBF26212A984B000F5DB8 /* 50proxy-max-buffer-size.t */,
				10AA2EA81A8DAFD4004322AC /* 50redirect.t */,
				108215061AAD41A000D27E66 /* 50reverse-proxy */,
				108214FE1AAD34DD00D27E66 /* 50reverse-proxy-0.t */,
				E9BC76C21EE3DAA900EB7A09 /* 50reverse-proxy-added-headers.t */,
				E9F677CE1FF62217006476D3 /* 50reverse-proxy-chunk-sizes.t */,
				E9F677CF1FF62217006476D3 /* 50reverse-proxy-chunk-timeout-1.t */,
				E9F677CC1FF62216006476D3 /* 50reverse-proxy-chunk-timeout-2.t */,
				E9F677CB1FF62216006476D3 /* 50reverse-proxy-chunk-trailing-headers.t */,
				104C65021A6DF36B000AC190 /* 50reverse-proxy-config.t */,
				108102151C3DB05100C024CD /* 50reverse-proxy-disconnected-keepalive.t */,
				E9F677CD1FF62216006476D3 /* 50reverse-proxy-drop-headers.t */,
				10DA969A1CCEF2C200679165 /* 50reverse-proxy-https.t */,
				E9AFBF1B212A9814000F5DB8 /* 50reverse-proxy-informational.t */,
				E9AFBF1D212A9814000F5DB8 /* 50reverse-proxy-invalid-transfer-encoding.t */,
				E9A410961F9EA2F100D9B0FB /* 50reverse-proxy-multiple-backends.t */,
				E9A410951F9EA2E400D9B0FB /* 50reverse-proxy-multiple-backends-with-down.t */,
				E9AFBF20212A9814000F5DB8 /* 50reverse-proxy-multiple-balancers.t */,
				E9BC76C31EE4AA4600EB7A09 /* 50reverse-proxy-preserve-case.t */,
				10FEF2441D6444E900E11B1D /* 50reverse-proxy-proxy-protocol.t */,
				E9A410971F9EA2F200D9B0FB /* 50reverse-proxy-round-robin.t */,
				E9AFBF1A212A9813000F5DB8 /* 50reverse-proxy-round-robin-weighted.t */,
				E9F677D11FF62228006476D3 /* 50reverse-proxy-serialize-posts.t */,
				E9F677D21FF62228006476D3 /* 50reverse-proxy-serialize-posts-2.t */,
				E9F677D01FF62228006476D3 /* 50reverse-proxy-serialize-posts-3.t */,
				E9BC76C41EE4AA9700EB7A09 /* 50reverse-proxy-session-resumption.t */,
				E9AFBF21212A9814000F5DB8 /* 50reverse-proxy-timings.t */,
				E9AFBF28212A985E000F5DB8 /* 50reverse-proxy-timeouts.t */,
				10AA2EB21A9479B4004322AC /* 50reverse-proxy-upstream-down.t */,
				104B9A2B1A4BBDA4009EEE64 /* 50server-starter.t */,
				E9AFBF1F212A9814000F5DB8 /* 50server-timing.t */,
				109EEFE51D77B36C001F11D1 /* 50servername.t */,
				10C45D571CFE9BB60096DB06 /* 50status.t */,
				E9AFBF1E212A9814000F5DB8 /* 50stop-opening-new-push-streams.t */,
				E9AFBF19212A9813000F5DB8 /* 50suspend-body.t */,
				10C45D4D1CFD15890096DB06 /* 50throttle-response.t */,
				E9AFBF2A212A985E000F5DB8 /* 50too-much-data.t */,
				E9AFBF2B212A985E000F5DB8 /* 50too-much-headers.t */,
				E9AFBF29212A985E000F5DB8 /* 50uncompressed-headers.t */,
				E9AFBF1C212A9814000F5DB8 /* 50unexpected-upstream-body.t */,
				E9AFBF27212A985D000F5DB8 /* 50zero-sized-streaming-body.t */,
				E9F677D32004CCCA006476D3 /* 50zero-sized-timeout.t */,
				109EEFE11D77B350001F11D1 /* 80dup-host-headers.t */,
				E9BC76C51EE4AB6C00EB7A09 /* 80graceful-shutdown.t */,
				E9AFBF2C212A985E000F5DB8 /* 80http2-idle-timeout-for-zero-window.t */,
				109EEFE21D77B350001F11D1 /* 80invalid-h2-chars-in-headers.t */,
				105534FE1A46134A00627ECB /* 80issues61.t */,
				1092E0011BEB1DDC001074BF /* 80issues579.t */,
				104481271BFC05FC0007863F /* 80issues595.t */,
				10952D591C5082F7000D664C /* 80issues-from-proxy-reproxy-to-different-host.t */,
				E9BCE6911FF326AC003CEA11 /* 80no-handler-vs-h2-post.t */,
				109EEFD81D77B336001F11D1 /* 80one-byte-window.t */,
				106530A81D8A21A7005B2C60 /* 80reverse-proxy-missing-content-length-for-post.t */,
				10B6D4501C727315005F0CF8 /* 80yaml-merge.t */,
				E90C514D230BB28800D6AD8E /* 90dtrace.t */,
				104B9A451A5D1004009EEE64 /* 90live-fetch-ocsp-response.t */,
				109EEFE31D77B350001F11D1 /* 90live-sni.t */,
				10C2117C1B8164B1005A9D02 /* 90root-fastcgi-php.t */,
				10AA2EC51AA0557A004322AC /* assets */,
				105534FB1A460F4200627ECB /* Util.pm */,
				08819C2D218C9FF70057ED23 /* qif.c */,
			);
			path = t;
			sourceTree = "<group>";
		};
		10F417D419C190DD00B6E31A /* src */ = {
			isa = PBXGroup;
			children = (
				10D0906A19F38B850043D458 /* httpclient.c */,
				10A3D40E1B584BEC00327CF9 /* standalone.h */,
				10F417D519C190F800B6E31A /* main.c */,
				107D4D4D1B58970D004A9B21 /* ssl.c */,
				107D4D5D1B5F143B004A9B21 /* setuidgid.c */,
			);
			path = src;
			sourceTree = "<group>";
		};
		10F417FB19C2D2B400B6E31A /* picotest */ = {
			isa = PBXGroup;
			children = (
				10F417FD19C2D2F800B6E31A /* picotest.c */,
				10F417FE19C2D2F800B6E31A /* picotest.h */,
			);
			path = picotest;
			sourceTree = "<group>";
		};
		10F417FC19C2D2BA00B6E31A /* yoml */ = {
			isa = PBXGroup;
			children = (
				10F4180219C2D32100B6E31A /* yoml-parser.h */,
				10F4180019C2D31600B6E31A /* yoml.h */,
			);
			name = yoml;
			sourceTree = "<group>";
		};
		10F4197E1B64E6C300BEAEAC /* golombset */ = {
			isa = PBXGroup;
			children = (
				10F4197F1B64E70D00BEAEAC /* golombset.h */,
			);
			path = golombset;
			sourceTree = "<group>";
		};
		10F4EB851C1779F8003DA150 /* doc_root */ = {
			isa = PBXGroup;
			children = (
				10F4EB861C177A12003DA150 /* hello.cgi */,
			);
			path = doc_root;
			sourceTree = "<group>";
		};
		10F4EB881C195B5C003DA150 /* mruby */ = {
			isa = PBXGroup;
			children = (
				10F4EB891C195B9E003DA150 /* htpasswd.rb */,
			);
			path = mruby;
			sourceTree = "<group>";
		};
		10FCC13B1B2E4A2C00F13674 /* cloexec */ = {
			isa = PBXGroup;
			children = (
				10FCC13C1B2E4A4500F13674 /* cloexec.c */,
				10FCC13D1B2E4A4500F13674 /* cloexec.h */,
			);
			path = cloexec;
			sourceTree = "<group>";
		};
		10FEF24B1D6FC8C800E11B1D /* libgkc */ = {
			isa = PBXGroup;
			children = (
				10FEF24C1D6FC8E200E11B1D /* gkc.c */,
				10FEF24D1D6FC8E200E11B1D /* gkc.h */,
			);
			path = libgkc;
			sourceTree = "<group>";
		};
		10FFEE071BB23A730087AD75 /* neverbleed */ = {
			isa = PBXGroup;
			children = (
				10FFEE081BB23A8C0087AD75 /* neverbleed.c */,
				10FFEE091BB23A8C0087AD75 /* neverbleed.h */,
			);
			path = neverbleed;
			sourceTree = "<group>";
		};
		D08137371FD400F4004679DF /* balancer */ = {
			isa = PBXGroup;
			children = (
				D08137381FD400F4004679DF /* least_conn.c */,
				D08137391FD400F4004679DF /* roundrobin.c */,
			);
			path = balancer;
			sourceTree = "<group>";
		};
		D081373C1FD40431004679DF /* balancer */ = {
			isa = PBXGroup;
			children = (
				D081373D1FD40431004679DF /* least_conn.c */,
				D081373E1FD40431004679DF /* roundrobin.c */,
			);
			path = balancer;
			sourceTree = "<group>";
		};
		E901C3D5213E1BAF00D17C93 /* quicly */ = {
			isa = PBXGroup;
			children = (
				E901C3D6213E1BE700D17C93 /* include */,
				E901C3D7213E1BED00D17C93 /* lib */,
			);
			path = quicly;
			sourceTree = "<group>";
		};
		E901C3D6213E1BE700D17C93 /* include */ = {
			isa = PBXGroup;
			children = (
				E901C3D9213E1C2E00D17C93 /* quicly.h */,
				E901C3D8213E1C1D00D17C93 /* quicly */,
			);
			path = include;
			sourceTree = "<group>";
		};
		E901C3D7213E1BED00D17C93 /* lib */ = {
			isa = PBXGroup;
			children = (
				E98042152238D35B008B9745 /* cc-reno.c */,
				E980423C2246304F008B9745 /* defaults.c */,
				E901C3F0213E1C4000D17C93 /* frame.c */,
				E901C3F3213E1C4000D17C93 /* quicly.c */,
				E901C3F2213E1C4000D17C93 /* ranges.c */,
				E98884CE21E7F3C80060F010 /* recvstate.c */,
				E98884CD21E7F3C80060F010 /* sendstate.c */,
				E98884CC21E7F3C80060F010 /* sentmap.c */,
				E98884CB21E7F3C80060F010 /* streambuf.c */,
			);
			path = lib;
			sourceTree = "<group>";
		};
		E901C3D8213E1C1D00D17C93 /* quicly */ = {
			isa = PBXGroup;
			children = (
				E980423922463044008B9745 /* cc.h */,
				E901C3E3213E1C3600D17C93 /* constants.h */,
				E980423822463044008B9745 /* defaults.h */,
				E901C3E1213E1C3600D17C93 /* frame.h */,
				E901C3E4213E1C3600D17C93 /* linklist.h */,
				E901C3DE213E1C3600D17C93 /* loss.h */,
				E901C3DB213E1C3600D17C93 /* maxsender.h */,
				E901C3DC213E1C3600D17C93 /* ranges.h */,
				E98884C321E7F3AE0060F010 /* recvstate.h */,
				E98884C421E7F3AE0060F010 /* sendstate.h */,
				E98884C621E7F3AF0060F010 /* sentmap.h */,
				E98884C521E7F3AF0060F010 /* streambuf.h */,
			);
			path = quicly;
			sourceTree = "<group>";
		};
		E901C438213E593D00D17C93 /* http3 */ = {
			isa = PBXGroup;
			children = (
				E93C7F95226EBEC9007BF39A /* frame.c */,
				E901C439213E59A000D17C93 /* qpack.c */,
				E9E50476214C0385004DC170 /* common.c */,
				E9E5048F21501BBA004DC170 /* server.c */,
			);
			path = http3;
			sourceTree = "<group>";
		};
		E901C43E2140CC9000D17C93 /* http3 */ = {
			isa = PBXGroup;
			children = (
				E901C43F2140CCB500D17C93 /* qpack.c */,
				E93C7F9922701806007BF39A /* frame.c */,
			);
			path = http3;
			sourceTree = "<group>";
		};
		E918FC3A2136589900CCB252 /* 00prop */ = {
			isa = PBXGroup;
			children = (
				E918FC3B213658BE00CCB252 /* prop.c */,
			);
			path = 00prop;
			sourceTree = "<group>";
		};
		E918FC3E2136592500CCB252 /* theft */ = {
			isa = PBXGroup;
			children = (
				E918FC3F2136594900CCB252 /* inc */,
				E918FC402136594E00CCB252 /* src */,
			);
			path = theft;
			sourceTree = "<group>";
		};
		E918FC3F2136594900CCB252 /* inc */ = {
			isa = PBXGroup;
			children = (
				E918FC422136597200CCB252 /* theft_types.h */,
				E918FC412136597200CCB252 /* theft.h */,
			);
			path = inc;
			sourceTree = "<group>";
		};
		E918FC402136594E00CCB252 /* src */ = {
			isa = PBXGroup;
			children = (
				E918FC5D2136598500CCB252 /* theft_autoshrink_internal.h */,
				E918FC542136598400CCB252 /* theft_autoshrink.c */,
				E918FC572136598500CCB252 /* theft_autoshrink.h */,
				E918FC452136598300CCB252 /* theft_aux_builtin.c */,
				E918FC4B2136598300CCB252 /* theft_aux.c */,
				E918FC532136598400CCB252 /* theft_bloom.c */,
				E918FC5A2136598500CCB252 /* theft_bloom.h */,
				E918FC4A2136598300CCB252 /* theft_call_internal.h */,
				E918FC4F2136598400CCB252 /* theft_call.c */,
				E918FC582136598500CCB252 /* theft_call.h */,
				E918FC4D2136598400CCB252 /* theft_hash.c */,
				E918FC462136598300CCB252 /* theft_random.c */,
				E918FC472136598300CCB252 /* theft_random.h */,
				E918FC502136598400CCB252 /* theft_rng.c */,
				E918FC562136598500CCB252 /* theft_rng.h */,
				E918FC482136598300CCB252 /* theft_run_internal.h */,
				E918FC512136598400CCB252 /* theft_run.c */,
				E918FC5B2136598500CCB252 /* theft_run.h */,
				E918FC5E2136598600CCB252 /* theft_shrink_internal.h */,
				E918FC4E2136598400CCB252 /* theft_shrink.c */,
				E918FC522136598400CCB252 /* theft_shrink.h */,
				E918FC592136598500CCB252 /* theft_trial_internal.h */,
				E918FC552136598400CCB252 /* theft_trial.c */,
				E918FC5C2136598500CCB252 /* theft_trial.h */,
				E918FC4C2136598400CCB252 /* theft_types_internal.h */,
				E918FC492136598300CCB252 /* theft.c */,
			);
			path = src;
			sourceTree = "<group>";
		};
		E9581B9822F001C000299E8A /* cifra */ = {
			isa = PBXGroup;
			children = (
				E9581B9C22F0022900299E8A /* random.c */,
				E9581B9922F001EB00299E8A /* x25519.c */,
			);
			path = cifra;
			sourceTree = "<group>";
		};
		E9708AD01E499D8B0029E0A5 /* picotls */ = {
			isa = PBXGroup;
			children = (
				E9708AE91E49A2610029E0A5 /* deps */,
				E9708ADE1E499E100029E0A5 /* include */,
				E9708AD71E499DEA0029E0A5 /* lib */,
				E95E953F22914F0600215ACD /* picotls-probes.d */,
			);
			path = picotls;
			sourceTree = "<group>";
		};
		E9708AD71E499DEA0029E0A5 /* lib */ = {
			isa = PBXGroup;
			children = (
				E9581B9822F001C000299E8A /* cifra */,
				E9708AD91E499E040029E0A5 /* openssl.c */,
				E9708ADA1E499E040029E0A5 /* picotls.c */,
			);
			path = lib;
			sourceTree = "<group>";
		};
		E9708ADE1E499E100029E0A5 /* include */ = {
			isa = PBXGroup;
			children = (
				E9708AE11E49A2160029E0A5 /* picotls */,
				E9708ADF1E49A2120029E0A5 /* picotls.h */,
			);
			path = include;
			sourceTree = "<group>";
		};
		E9708AE11E49A2160029E0A5 /* picotls */ = {
			isa = PBXGroup;
			children = (
				E9708AE21E49A2260029E0A5 /* minicrypto.h */,
				E9708AE31E49A2260029E0A5 /* openssl.h */,
			);
			path = picotls;
			sourceTree = "<group>";
		};
		E9708AE91E49A2610029E0A5 /* deps */ = {
			isa = PBXGroup;
			children = (
				E9708AEA1E49A26E0029E0A5 /* cifra */,
			);
			path = deps;
			sourceTree = "<group>";
		};
		E9708AEA1E49A26E0029E0A5 /* cifra */ = {
			isa = PBXGroup;
			children = (
				E9708AEB1E49A2800029E0A5 /* src */,
			);
			path = cifra;
			sourceTree = "<group>";
		};
		E9708AEB1E49A2800029E0A5 /* src */ = {
			isa = PBXGroup;
			children = (
				E9708B1A1E49A3380029E0A5 /* ext */,
				E9708AF01E49A2B90029E0A5 /* bitops.h */,
				E9708AF11E49A2B90029E0A5 /* blockwise.c */,
				E9708AF21E49A2B90029E0A5 /* blockwise.h */,
				E9708AF61E49A3130029E0A5 /* cf_config.h */,
				E9708AF71E49A3130029E0A5 /* chash.c */,
				E9708AF81E49A3130029E0A5 /* chash.h */,
				E9708AF91E49A3130029E0A5 /* curve25519.c */,
				E9708AFA1E49A3130029E0A5 /* curve25519.h */,
				E9708AFC1E49A3130029E0A5 /* drbg.c */,
				E9708AFD1E49A3130029E0A5 /* drbg.h */,
				E9708B011E49A3130029E0A5 /* hmac.c */,
				E9708B021E49A3130029E0A5 /* hmac.h */,
				E9708B051E49A3130029E0A5 /* sha2.h */,
				E9708B061E49A3130029E0A5 /* sha256.c */,
				E9708B071E49A3130029E0A5 /* tassert.h */,
			);
			path = src;
			sourceTree = "<group>";
		};
		E9708B1A1E49A3380029E0A5 /* ext */ = {
			isa = PBXGroup;
			children = (
				E9708B1B1E49A3480029E0A5 /* handy.h */,
			);
			path = ext;
			sourceTree = "<group>";
		};
		E987E5531FD7BDBB00DE4346 /* c */ = {
			isa = PBXGroup;
			children = (
				E987E5DF1FD7EB5300DE4346 /* common */,
				E987E5541FD7BDF100DE4346 /* enc */,
				E987E5C71FD7BE3400DE4346 /* include */,
			);
			path = c;
			sourceTree = "<group>";
		};
		E987E5541FD7BDF100DE4346 /* enc */ = {
			isa = PBXGroup;
			children = (
				E987E57A1FD7BE2000DE4346 /* backward_references_hq.c */,
				E987E5721FD7BE2000DE4346 /* backward_references_hq.h */,
				E987E58D1FD7BE2300DE4346 /* backward_references_inc.h */,
				E987E56F1FD7BE1F00DE4346 /* backward_references.c */,
				E987E5611FD7BE1E00DE4346 /* backward_references.h */,
				E987E5601FD7BE1E00DE4346 /* bit_cost_inc.h */,
				E987E5551FD7BE1D00DE4346 /* bit_cost.c */,
				E987E55F1FD7BE1E00DE4346 /* bit_cost.h */,
				E987E5761FD7BE2000DE4346 /* block_encoder_inc.h */,
				E987E5841FD7BE2200DE4346 /* block_splitter_inc.h */,
				E987E5731FD7BE2000DE4346 /* block_splitter.c */,
				E987E5811FD7BE2100DE4346 /* block_splitter.h */,
				E987E5871FD7BE2200DE4346 /* brotli_bit_stream.c */,
				E987E5571FD7BE1D00DE4346 /* brotli_bit_stream.h */,
				E987E5621FD7BE1E00DE4346 /* cluster_inc.h */,
				E987E58B1FD7BE2300DE4346 /* cluster.c */,
				E987E5701FD7BE1F00DE4346 /* cluster.h */,
				E987E5581FD7BE1D00DE4346 /* command.h */,
				E987E5651FD7BE1E00DE4346 /* compress_fragment_two_pass.c */,
				E987E5691FD7BE1F00DE4346 /* compress_fragment_two_pass.h */,
				E987E57D1FD7BE2100DE4346 /* compress_fragment.c */,
				E987E5771FD7BE2000DE4346 /* compress_fragment.h */,
				E987E5591FD7BE1D00DE4346 /* context.h */,
				E987E55A1FD7BE1D00DE4346 /* dictionary_hash.c */,
				E987E5821FD7BE2100DE4346 /* dictionary_hash.h */,
				E987E57E1FD7BE2100DE4346 /* encode.c */,
				E987E56B1FD7BE1F00DE4346 /* entropy_encode_static.h */,
				E987E5661FD7BE1E00DE4346 /* entropy_encode.c */,
				E987E57B1FD7BE2000DE4346 /* entropy_encode.h */,
				E987E58A1FD7BE2300DE4346 /* fast_log.h */,
				E987E56D1FD7BE1F00DE4346 /* find_match_length.h */,
				E987E5791FD7BE2000DE4346 /* hash_forgetful_chain_inc.h */,
				E987E55E1FD7BE1E00DE4346 /* hash_longest_match_inc.h */,
				E987E5851FD7BE2200DE4346 /* hash_longest_match_quickly_inc.h */,
				E987E5711FD7BE1F00DE4346 /* hash_longest_match64_inc.h */,
				E987E55B1FD7BE1E00DE4346 /* hash_to_binary_tree_inc.h */,
				E987E5681FD7BE1F00DE4346 /* hash.h */,
				E987E55C1FD7BE1E00DE4346 /* histogram_inc.h */,
				E987E5741FD7BE2000DE4346 /* histogram.c */,
				E987E5831FD7BE2200DE4346 /* histogram.h */,
				E987E5631FD7BE1E00DE4346 /* literal_cost.c */,
				E987E5881FD7BE2200DE4346 /* literal_cost.h */,
				E987E56C1FD7BE1F00DE4346 /* memory.c */,
				E987E5561FD7BE1D00DE4346 /* memory.h */,
				E987E55D1FD7BE1E00DE4346 /* metablock_inc.h */,
				E987E5801FD7BE2100DE4346 /* metablock.c */,
				E987E5751FD7BE2000DE4346 /* metablock.h */,
				E987E5891FD7BE2200DE4346 /* port.h */,
				E987E56E1FD7BE1F00DE4346 /* prefix.h */,
				E987E5781FD7BE2000DE4346 /* quality.h */,
				E987E5671FD7BE1E00DE4346 /* ringbuffer.h */,
				E987E5641FD7BE1E00DE4346 /* static_dict_lut.h */,
				E987E58C1FD7BE2300DE4346 /* static_dict.c */,
				E987E57C1FD7BE2100DE4346 /* static_dict.h */,
				E987E5861FD7BE2200DE4346 /* utf8_util.c */,
				E987E56A1FD7BE1F00DE4346 /* utf8_util.h */,
				E987E57F1FD7BE2100DE4346 /* write_bits.h */,
			);
			path = enc;
			sourceTree = "<group>";
		};
		E987E5C71FD7BE3400DE4346 /* include */ = {
			isa = PBXGroup;
			children = (
				E987E5C81FD7BE4400DE4346 /* brotli */,
			);
			path = include;
			sourceTree = "<group>";
		};
		E987E5C81FD7BE4400DE4346 /* brotli */ = {
			isa = PBXGroup;
			children = (
				E987E5CA1FD7BE5700DE4346 /* encode.h */,
				E987E5CB1FD7BE5700DE4346 /* port.h */,
				E987E5C91FD7BE5700DE4346 /* types.h */,
			);
			path = brotli;
			sourceTree = "<group>";
		};
		E987E5DF1FD7EB5300DE4346 /* common */ = {
			isa = PBXGroup;
			children = (
				E987E5E01FD7EB7800DE4346 /* constants.h */,
				E987E5E31FD7EB7E00DE4346 /* dictionary.c */,
				E987E5E41FD7EB7F00DE4346 /* dictionary.h */,
				E987E5E21FD7EB7E00DE4346 /* version.h */,
			);
			path = common;
			sourceTree = "<group>";
		};
/* End PBXGroup section */

/* Begin PBXHeadersBuildPhase section */
		1079231319A320A700C52AD6 /* Headers */ = {
			isa = PBXHeadersBuildPhase;
			buildActionMask = 2147483647;
			files = (
				10AAAC631B6C7A7D004487C3 /* http2_casper.h in Headers */,
				08E9CC4E1E41F6660049DD26 /* embedded.c.h in Headers */,
				1022E7C61CA8BCEB00CE2A05 /* yrmcds_portability.h in Headers */,
				10D0904319F0BA780043D458 /* linklist.h in Headers */,
				10EC2A361A0B4D370083514F /* socketpool.h in Headers */,
				105534EB1A42A87E00627ECB /* _templates.c.h in Headers */,
				7D67C724204F8CA50049E935 /* httpclient.h in Headers */,
				1079236A19A3210E00C52AD6 /* khash.h in Headers */,
				E98884C721E7F3AF0060F010 /* recvstate.h in Headers */,
				1022E7C71CA8BCEB00CE2A05 /* yrmcds_text.h in Headers */,
				105534D81A3C791B00627ECB /* configurator.h in Headers */,
				10AA2EAA1A8DDC57004322AC /* multithread.h in Headers */,
				E901C3E5213E1C3600D17C93 /* maxsender.h in Headers */,
				10AA2E9F1A8807CF004322AC /* url.h in Headers */,
				E9F20BDD22E03FD00018D260 /* send_state.h in Headers */,
				10B38A721B8D34BB007DC191 /* mruby_.h in Headers */,
				10FCC13F1B2E4A4500F13674 /* cloexec.h in Headers */,
				E9708B1C1E49A3480029E0A5 /* handy.h in Headers */,
				D08137421FD408C2004679DF /* balancer.h in Headers */,
				E901C3EE213E1C3600D17C93 /* linklist.h in Headers */,
				E98884C921E7F3AF0060F010 /* streambuf.h in Headers */,
				1024A3FE1D22546800EB13F1 /* cache_digests.h in Headers */,
				10DA969C1CD2BF9000679165 /* cache.h in Headers */,
				E901C43D213FAE0300D17C93 /* qpack.h in Headers */,
				1044812E1BFD0FBE0007863F /* filecache.h in Headers */,
				107923A619A3215F00C52AD6 /* http2.h in Headers */,
				107923A719A3215F00C52AD6 /* token.h in Headers */,
				E901C3E8213E1C3600D17C93 /* loss.h in Headers */,
				107923A919A3215F00C52AD6 /* h2o.h in Headers */,
				108867751AD9069900987967 /* defaults.c.h in Headers */,
				1058C8881AA6DE4B008D6180 /* hostinfo.h in Headers */,
				7D2DF4EE20297EEF004AD361 /* header.h in Headers */,
				1047A9FF1D0E6D5900CC4BCE /* rand.h in Headers */,
				E9BCE68A1FF0CF85003CEA11 /* timerwheel.h in Headers */,
				10AA2E941A80A592004322AC /* time_.h in Headers */,
				0812AB2C1D7FD54700004F23 /* read.h in Headers */,
				107923A519A3215F00C52AD6 /* http1.h in Headers */,
				E901C3E6213E1C3600D17C93 /* ranges.h in Headers */,
				E98884CA21E7F3AF0060F010 /* sentmap.h in Headers */,
				10A3D3D31B4CDF1200327CF9 /* memcached.h in Headers */,
				E901C3ED213E1C3600D17C93 /* constants.h in Headers */,
				08790DE01D8015A400A04BC1 /* sds.h in Headers */,
				7D0E5D5A20761BD800DA3E5A /* hiredis_.h in Headers */,
				106C22FA1C040F7800405689 /* tunnel.h in Headers */,
				08790DE21D8275DE00A04BC1 /* redis.h in Headers */,
				0812AB211D7FCFEB00004F23 /* async.h in Headers */,
				10D0903A19F0A51C0043D458 /* memory.h in Headers */,
				7DA3F5AF20E0B0400000222F /* token_table.h in Headers */,
				104B9A2D1A4BE029009EEE64 /* version.h in Headers */,
				E980423B22463044008B9745 /* cc.h in Headers */,
				E9E5049421501CA5004DC170 /* http3_server.h in Headers */,
				1058F6ED1D7CC99B00FFFFA3 /* openssl_backport.h in Headers */,
				E98884C821E7F3AF0060F010 /* sendstate.h in Headers */,
				E901C3DA213E1C2E00D17C93 /* quicly.h in Headers */,
				E901C3EB213E1C3600D17C93 /* frame.h in Headers */,
				10D0905919F22FA10043D458 /* string_.h in Headers */,
				E95EBCDA228117620022C32D /* probes_.h in Headers */,
				10FEF24F1D6FC8E200E11B1D /* gkc.h in Headers */,
				E9757709221BB7DC00D1EF74 /* http3_internal.h in Headers */,
				08790DDF1D8015A400A04BC1 /* net.h in Headers */,
				10AA2EB71A970EFC004322AC /* http2_internal.h in Headers */,
				E97EC88D213CE3130086AD64 /* hpack.h in Headers */,
				10F419801B64E70D00BEAEAC /* golombset.h in Headers */,
				104B9A261A4A5041009EEE64 /* serverutil.h in Headers */,
				1079239719A3210E00C52AD6 /* picohttpparser.h in Headers */,
				1065E70C19BF664300686E72 /* evloop.h in Headers */,
				E9E5047A214EB26D004DC170 /* http3_common.h in Headers */,
				107923C819A3217300C52AD6 /* hpack_huffman_table.h in Headers */,
				107D4D531B5B2412004A9B21 /* file.h in Headers */,
				E9708AE01E49A2120029E0A5 /* picotls.h in Headers */,
				105534ED1A42AD5E00627ECB /* templates.c.h in Headers */,
				7D25E33C20B288710092C982 /* http2_common.h in Headers */,
				10AA2EB91A971280004322AC /* http2_scheduler.h in Headers */,
				10D0903E19F0A8190043D458 /* socket.h in Headers */,
				10F4180119C2D31600B6E31A /* yoml.h in Headers */,
				1065E6EE19B7BA5A00686E72 /* websocket.h in Headers */,
				0812AB231D7FCFEB00004F23 /* hiredis.h in Headers */,
				1079245419A32C0800C52AD6 /* token_table.h in Headers */,
				E980423A22463044008B9745 /* defaults.h in Headers */,
				1065E70D19BF6D4600686E72 /* uv-binding.h in Headers */,
				1065E70E19BF6D9400686E72 /* uv-binding.c.h in Headers */,
			);
			runOnlyForDeploymentPostprocessing = 0;
		};
/* End PBXHeadersBuildPhase section */

/* Begin PBXNativeTarget section */
		08790E031D8BD7F100A04BC1 /* examples-redis-client */ = {
			isa = PBXNativeTarget;
			buildConfigurationList = 08790E0B1D8BD7F100A04BC1 /* Build configuration list for PBXNativeTarget "examples-redis-client" */;
			buildPhases = (
				08790E061D8BD7F100A04BC1 /* Sources */,
				08790E081D8BD7F100A04BC1 /* Frameworks */,
				08790E0A1D8BD7F100A04BC1 /* CopyFiles */,
			);
			buildRules = (
			);
			dependencies = (
				08790E041D8BD7F100A04BC1 /* PBXTargetDependency */,
			);
			name = "examples-redis-client";
			productName = simple;
			productReference = 08790E101D8BD7F100A04BC1 /* examples-redis-client */;
			productType = "com.apple.product-type.tool";
		};
		08819C1F218C9FA90057ED23 /* qif */ = {
			isa = PBXNativeTarget;
			buildConfigurationList = 08819C27218C9FA90057ED23 /* Build configuration list for PBXNativeTarget "qif" */;
			buildPhases = (
				08819C22218C9FA90057ED23 /* Sources */,
				08819C24218C9FA90057ED23 /* Frameworks */,
				08819C26218C9FA90057ED23 /* CopyFiles */,
			);
			buildRules = (
			);
			dependencies = (
				08819C20218C9FA90057ED23 /* PBXTargetDependency */,
			);
			name = qif;
			productName = simple;
			productReference = 08819C2C218C9FA90057ED23 /* qif */;
			productType = "com.apple.product-type.tool";
		};
		1079231419A320A700C52AD6 /* h2o */ = {
			isa = PBXNativeTarget;
			buildConfigurationList = 1079231919A320A700C52AD6 /* Build configuration list for PBXNativeTarget "h2o" */;
			buildPhases = (
				1079231119A320A700C52AD6 /* Sources */,
				1079231219A320A700C52AD6 /* Frameworks */,
				1079231319A320A700C52AD6 /* Headers */,
			);
			buildRules = (
			);
			dependencies = (
			);
			name = h2o;
			productName = h2o;
			productReference = 1079231519A320A700C52AD6 /* libh2o.a */;
			productType = "com.apple.product-type.library.static";
		};
		107923D819A321F400C52AD6 /* examples-simple */ = {
			isa = PBXNativeTarget;
			buildConfigurationList = 107923DF19A321F400C52AD6 /* Build configuration list for PBXNativeTarget "examples-simple" */;
			buildPhases = (
				107923D519A321F400C52AD6 /* Sources */,
				107923D619A321F400C52AD6 /* Frameworks */,
				107923D719A321F400C52AD6 /* CopyFiles */,
			);
			buildRules = (
			);
			dependencies = (
				1079240019A3241000C52AD6 /* PBXTargetDependency */,
			);
			name = "examples-simple";
			productName = simple;
			productReference = 107923D919A321F400C52AD6 /* examples-simple */;
			productType = "com.apple.product-type.tool";
		};
		1079240219A3247A00C52AD6 /* examples-websocket */ = {
			isa = PBXNativeTarget;
			buildConfigurationList = 1079240A19A3247A00C52AD6 /* Build configuration list for PBXNativeTarget "examples-websocket" */;
			buildPhases = (
				1079240519A3247A00C52AD6 /* Sources */,
				1079240719A3247A00C52AD6 /* Frameworks */,
				1079240919A3247A00C52AD6 /* CopyFiles */,
			);
			buildRules = (
			);
			dependencies = (
			);
			name = "examples-websocket";
			productName = simple;
			productReference = 1079240D19A3247A00C52AD6 /* websocket */;
			productType = "com.apple.product-type.tool";
		};
		1079242A19A3260E00C52AD6 /* unittest */ = {
			isa = PBXNativeTarget;
			buildConfigurationList = 1079243219A3260E00C52AD6 /* Build configuration list for PBXNativeTarget "unittest" */;
			buildPhases = (
				1079242D19A3260E00C52AD6 /* Sources */,
				1079242F19A3260E00C52AD6 /* Frameworks */,
				1079243119A3260E00C52AD6 /* CopyFiles */,
			);
			buildRules = (
			);
			dependencies = (
			);
			name = unittest;
			productName = simple;
			productReference = 1079243519A3260E00C52AD6 /* unittest */;
			productType = "com.apple.product-type.tool";
		};
		10D0904419F0CA9C0043D458 /* examples-socket-client */ = {
			isa = PBXNativeTarget;
			buildConfigurationList = 10D0904C19F0CA9C0043D458 /* Build configuration list for PBXNativeTarget "examples-socket-client" */;
			buildPhases = (
				10D0904719F0CA9C0043D458 /* Sources */,
				10D0904919F0CA9C0043D458 /* Frameworks */,
				10D0904B19F0CA9C0043D458 /* CopyFiles */,
			);
			buildRules = (
			);
			dependencies = (
				10D0904519F0CA9C0043D458 /* PBXTargetDependency */,
			);
			name = "examples-socket-client";
			productName = simple;
			productReference = 10D0905119F0CA9C0043D458 /* examples-socket-server */;
			productType = "com.apple.product-type.tool";
		};
		10D0905C19F38B2E0043D458 /* examples-httpclient */ = {
			isa = PBXNativeTarget;
			buildConfigurationList = 10D0906419F38B2E0043D458 /* Build configuration list for PBXNativeTarget "examples-httpclient" */;
			buildPhases = (
				10D0905F19F38B2E0043D458 /* Sources */,
				10D0906119F38B2E0043D458 /* Frameworks */,
				10D0906319F38B2E0043D458 /* CopyFiles */,
			);
			buildRules = (
			);
			dependencies = (
				10D0905D19F38B2E0043D458 /* PBXTargetDependency */,
			);
			name = "examples-httpclient";
			productName = simple;
			productReference = 10D0906919F38B2E0043D458 /* examples-httpclient */;
			productType = "com.apple.product-type.tool";
		};
		10EA45D21D0949BF00769A2B /* examples-latency-optimization */ = {
			isa = PBXNativeTarget;
			buildConfigurationList = 10EA45DA1D0949BF00769A2B /* Build configuration list for PBXNativeTarget "examples-latency-optimization" */;
			buildPhases = (
				10EA45D51D0949BF00769A2B /* Sources */,
				10EA45D71D0949BF00769A2B /* Frameworks */,
				10EA45D91D0949BF00769A2B /* CopyFiles */,
			);
			buildRules = (
			);
			dependencies = (
				10EA45D31D0949BF00769A2B /* PBXTargetDependency */,
			);
			name = "examples-latency-optimization";
			productName = simple;
			productReference = 10EA45DF1D0949BF00769A2B /* examples-latency-optimization */;
			productType = "com.apple.product-type.tool";
		};
		10F417C619C1907B00B6E31A /* server */ = {
			isa = PBXNativeTarget;
			buildConfigurationList = 10F417CE19C1907B00B6E31A /* Build configuration list for PBXNativeTarget "server" */;
			buildPhases = (
				10F417C919C1907B00B6E31A /* Sources */,
				10F417CB19C1907B00B6E31A /* Frameworks */,
				10F417CD19C1907B00B6E31A /* CopyFiles */,
			);
			buildRules = (
			);
			dependencies = (
			);
			name = server;
			productName = simple;
			productReference = 10F417D319C1907B00B6E31A /* h2o */;
			productType = "com.apple.product-type.tool";
		};
		E918FBED2136583F00CCB252 /* proptest */ = {
			isa = PBXNativeTarget;
			buildConfigurationList = E918FC342136583F00CCB252 /* Build configuration list for PBXNativeTarget "proptest" */;
			buildPhases = (
				E918FBEE2136583F00CCB252 /* Sources */,
				E918FC312136583F00CCB252 /* Frameworks */,
				E918FC332136583F00CCB252 /* CopyFiles */,
			);
			buildRules = (
			);
			dependencies = (
				E918FC8621365A8C00CCB252 /* PBXTargetDependency */,
			);
			name = proptest;
			productName = simple;
			productReference = E918FC392136583F00CCB252 /* proptest */;
			productType = "com.apple.product-type.tool";
		};
/* End PBXNativeTarget section */

/* Begin PBXProject section */
		1079230D19A320A700C52AD6 /* Project object */ = {
			isa = PBXProject;
			attributes = {
				LastUpgradeCheck = 0610;
				ORGANIZATIONNAME = "Kazuho Oku";
			};
			buildConfigurationList = 1079231019A320A700C52AD6 /* Build configuration list for PBXProject "h2o" */;
			compatibilityVersion = "Xcode 3.2";
			developmentRegion = English;
			hasScannedForEncodings = 0;
			knownRegions = (
				en,
			);
			mainGroup = 1079230C19A320A700C52AD6;
			productRefGroup = 1079231619A320A700C52AD6 /* Products */;
			projectDirPath = "";
			projectRoot = "";
			targets = (
				1079231419A320A700C52AD6 /* h2o */,
				1079242A19A3260E00C52AD6 /* unittest */,
				E918FBED2136583F00CCB252 /* proptest */,
				10F417C619C1907B00B6E31A /* server */,
				107923D819A321F400C52AD6 /* examples-simple */,
				1079240219A3247A00C52AD6 /* examples-websocket */,
				10D0904419F0CA9C0043D458 /* examples-socket-client */,
				08790E031D8BD7F100A04BC1 /* examples-redis-client */,
				10D0905C19F38B2E0043D458 /* examples-httpclient */,
				10EA45D21D0949BF00769A2B /* examples-latency-optimization */,
				08819C1F218C9FA90057ED23 /* qif */,
			);
		};
/* End PBXProject section */

/* Begin PBXSourcesBuildPhase section */
		08790E061D8BD7F100A04BC1 /* Sources */ = {
			isa = PBXSourcesBuildPhase;
			buildActionMask = 2147483647;
			files = (
				08790E111D8BD85700A04BC1 /* redis-client.c in Sources */,
			);
			runOnlyForDeploymentPostprocessing = 0;
		};
		08819C22218C9FA90057ED23 /* Sources */ = {
			isa = PBXSourcesBuildPhase;
			buildActionMask = 2147483647;
			files = (
				08819C2E218C9FF70057ED23 /* qif.c in Sources */,
			);
			runOnlyForDeploymentPostprocessing = 0;
		};
		1079231119A320A700C52AD6 /* Sources */ = {
			isa = PBXSourcesBuildPhase;
			buildActionMask = 2147483647;
			files = (
				D081373A1FD400F4004679DF /* least_conn.c in Sources */,
				08790DDC1D80154C00A04BC1 /* sds.c in Sources */,
				107E34101C7EB13F00AEF5F8 /* gzip.c in Sources */,
				E95E954222914F1600215ACD /* h2o-probes.d in Sources */,
				107923C719A3217300C52AD6 /* hpack.c in Sources */,
				10A3D40A1B50DAB700327CF9 /* recv.c in Sources */,
				101788B219B561AA0084C6D8 /* socket.c in Sources */,
				1024A3FC1D22315000EB13F1 /* cache_digests.c in Sources */,
				E9E50473214A5B8A004DC170 /* http3client.c in Sources */,
				E90A95F51E30797D00483D6C /* headers_util.c in Sources */,
				10D0905519F102C70043D458 /* http1client.c in Sources */,
				E98884D121E7F3C80060F010 /* sendstate.c in Sources */,
				10DA969E1CD2BFAC00679165 /* cache.c in Sources */,
				107923D219A3217300C52AD6 /* token.c in Sources */,
				10C45D551CFE9B300096DB06 /* events.c in Sources */,
				1058C88A1AA6E5E3008D6180 /* hostinfo.c in Sources */,
				10AA2EBC1A9EEDF8004322AC /* proxy.c in Sources */,
				7D67C721204F8C0E0049E935 /* httpclient.c in Sources */,
				10AA2EC01AA019FC004322AC /* headers.c in Sources */,
				E901C3FC213E1C4000D17C93 /* quicly.c in Sources */,
				104B9A511A5FB096009EEE64 /* expires.c in Sources */,
				105534DB1A3C7A5400627ECB /* access_log.c in Sources */,
				107923CE19A3217300C52AD6 /* mimemap.c in Sources */,
				107923C619A3217300C52AD6 /* connection.c in Sources */,
				1022E7C31CA8BCCE00CE2A05 /* text_mode.c in Sources */,
				080D35EB1D5E060D0029B7E5 /* http2_debug_state.c in Sources */,
				10835E051C9B3C6200197E59 /* status.c in Sources */,
				7D937302202AC7BA005FE6AB /* server_timing.c in Sources */,
				E901C3F9213E1C4000D17C93 /* frame.c in Sources */,
				1058C87E1AA41A1F008D6180 /* headers.c in Sources */,
				E9E5048B214EC57A004DC170 /* common.c in Sources */,
				D081373B1FD400F4004679DF /* roundrobin.c in Sources */,
				10835E031C9A860000197E59 /* status.c in Sources */,
				084FC7C51D54BB9200E89F66 /* http2_debug_state.c in Sources */,
				E9E5048D214EC5DE004DC170 /* openssl.c in Sources */,
				10AA2E961A80A612004322AC /* time.c in Sources */,
				0812AB2B1D7FD54700004F23 /* read.c in Sources */,
				107923C319A3217300C52AD6 /* file.c in Sources */,
				106C22F81C040F6400405689 /* tunnel.c in Sources */,
				107923CD19A3217300C52AD6 /* memory.c in Sources */,
				107923CC19A3217300C52AD6 /* context.c in Sources */,
				10C45D561CFE9B300096DB06 /* requests.c in Sources */,
				10A3D40C1B50DAB700327CF9 /* socket.c in Sources */,
				10AA2EC21AA0402E004322AC /* reproxy.c in Sources */,
				7D9372FF202AC717005FE6AB /* server_timing.c in Sources */,
				10835E011C9A6C2400197E59 /* logconf.c in Sources */,
				107923C519A3217300C52AD6 /* http1.c in Sources */,
				10AA2EA71A8DA93C004322AC /* redirect.c in Sources */,
				10FEF24A1D6FC6F600E11B1D /* durations.c in Sources */,
				10AA2EA11A88082E004322AC /* url.c in Sources */,
				0812AB201D7FCFEB00004F23 /* async.c in Sources */,
				E9BCE68C1FF0CF98003CEA11 /* timerwheel.c in Sources */,
				10EC2A381A0B4DC70083514F /* socketpool.c in Sources */,
				1079239619A3210E00C52AD6 /* picohttpparser.c in Sources */,
				10AAAC651B6C9275004487C3 /* casper.c in Sources */,
				10AA2EC41AA0403A004322AC /* reproxy.c in Sources */,
				10AA2EAC1A8DE0AE004322AC /* multithread.c in Sources */,
				08790DDA1D80153600A04BC1 /* net.c in Sources */,
				10F4180519CA75C500B6E31A /* configurator.c in Sources */,
				E98042162238D35B008B9745 /* cc-reno.c in Sources */,
				10FEF24E1D6FC8E200E11B1D /* gkc.c in Sources */,
<<<<<<< HEAD
				E901C3FB213E1C4000D17C93 /* ranges.c in Sources */,
=======
				E95E954022914F0600215ACD /* picotls-probes.d in Sources */,
>>>>>>> aa0a810d
				104B9A461A5F608A009EEE64 /* serverutil.c in Sources */,
				1065E6ED19B7B9CB00686E72 /* websocket.c in Sources */,
				10C45D511CFD160A0096DB06 /* throttle_resp.c in Sources */,
				10AA2EA51A8D9999004322AC /* redirect.c in Sources */,
				E98884CF21E7F3C80060F010 /* streambuf.c in Sources */,
				E93C7F96226EBEC9007BF39A /* frame.c in Sources */,
				E980423D2246304F008B9745 /* defaults.c in Sources */,
				101B670C19ADD3380084A351 /* access_log.c in Sources */,
				10BA72AA19AAD6300059392A /* stream.c in Sources */,
				E98884D221E7F3C80060F010 /* recvstate.c in Sources */,
				E9E5048E214EC5E2004DC170 /* picotls.c in Sources */,
				107D4D551B5B30EE004A9B21 /* file.c in Sources */,
				10D0907319F633B00043D458 /* proxy.c in Sources */,
				10A3D3D21B4CDBDC00327CF9 /* memcached.c in Sources */,
				0812AB221D7FCFEB00004F23 /* hiredis.c in Sources */,
				7D0341FB1FE4D5B60052E0A1 /* http2client.c in Sources */,
				107923CF19A3217300C52AD6 /* request.c in Sources */,
				E9E5048C214EC57D004DC170 /* qpack.c in Sources */,
				1070866C1B787D06002B8F18 /* compress.c in Sources */,
				107086721B798488002B8F18 /* compress.c in Sources */,
				10BCF2FF1B1A892F0076939D /* fastcgi.c in Sources */,
				E90A95F31E30795100483D6C /* headers_util.c in Sources */,
				104B9A531A5FC7C4009EEE64 /* expires.c in Sources */,
				10A3D40D1B50DAB700327CF9 /* strerror.c in Sources */,
				107923CB19A3217300C52AD6 /* frame.c in Sources */,
				104B9A491A5F9638009EEE64 /* headers.c in Sources */,
				106C22FF1C05436100405689 /* errordoc.c in Sources */,
				10C45D4F1CFD15FA0096DB06 /* throttle_resp.c in Sources */,
				E9E5049021501BBA004DC170 /* server.c in Sources */,
				10A3D4081B50DAB700327CF9 /* close.c in Sources */,
				105534EF1A440FC800627ECB /* config.c in Sources */,
				10E299581A67E68500701AA6 /* scheduler.c in Sources */,
				107923D319A3217300C52AD6 /* util.c in Sources */,
				105534CA1A3BB46900627ECB /* string.c in Sources */,
				1022E7C11CA8BC9E00CE2A05 /* send_text.c in Sources */,
				104481301BFD10450007863F /* filecache.c in Sources */,
				10BCF2FD1B168CAE0076939D /* fastcgi.c in Sources */,
				084FC7C11D54B90D00E89F66 /* http2_debug_state.c in Sources */,
				10A3D40B1B50DAB700327CF9 /* send.c in Sources */,
				08790DE51D82782900A04BC1 /* redis.c in Sources */,
				7DE1DB37212B1CC00055F500 /* ssl.c in Sources */,
				E98884D021E7F3C80060F010 /* sentmap.c in Sources */,
				106C23011C0544CE00405689 /* errordoc.c in Sources */,
				10FCC13E1B2E4A4500F13674 /* cloexec.c in Sources */,
				105534DF1A3C7B9800627ECB /* proxy.c in Sources */,
				10A3D4091B50DAB700327CF9 /* connect.c in Sources */,
				105534DD1A3C7AA900627ECB /* file.c in Sources */,
			);
			runOnlyForDeploymentPostprocessing = 0;
		};
		107923D519A321F400C52AD6 /* Sources */ = {
			isa = PBXSourcesBuildPhase;
			buildActionMask = 2147483647;
			files = (
				1079242919A325BE00C52AD6 /* simple.c in Sources */,
			);
			runOnlyForDeploymentPostprocessing = 0;
		};
		1079240519A3247A00C52AD6 /* Sources */ = {
			isa = PBXSourcesBuildPhase;
			buildActionMask = 2147483647;
			files = (
				1079241619A324B400C52AD6 /* websocket.c in Sources */,
			);
			runOnlyForDeploymentPostprocessing = 0;
		};
		1079242D19A3260E00C52AD6 /* Sources */ = {
			isa = PBXSourcesBuildPhase;
			buildActionMask = 2147483647;
			files = (
				E901C42F213E52B100D17C93 /* gf128.c in Sources */,
				107D4D441B588021004A9B21 /* ssl.c in Sources */,
				1079244A19A3266700C52AD6 /* frame.c in Sources */,
				E9F677D720077603006476D3 /* roundrobin.c in Sources */,
				1079244B19A3266700C52AD6 /* context.c in Sources */,
				E9F677D6200775FF006476D3 /* least_conn.c in Sources */,
				E987E5EE1FD8C04D00DE4346 /* bit_cost.c in Sources */,
				E98884D421E7F3D80060F010 /* sendstate.c in Sources */,
				E901C42D213E52AB00D17C93 /* drbg.c in Sources */,
				E987E5FA1FD8C04D00DE4346 /* metablock.c in Sources */,
				E987E5FB1FD8C04D00DE4346 /* static_dict.c in Sources */,
				1079244C19A3266700C52AD6 /* memory.c in Sources */,
				10FCC1401B2E59E600F13674 /* cloexec.c in Sources */,
				105534C71A3BB29100627ECB /* string.c in Sources */,
				E987E5ED1FD8C04D00DE4346 /* backward_references.c in Sources */,
				107D4D4B1B5880BC004A9B21 /* scanner.c in Sources */,
				1079244E19A3266700C52AD6 /* request.c in Sources */,
				10D0907019F494CC0043D458 /* test.c in Sources */,
				107D4D481B5880BC004A9B21 /* loader.c in Sources */,
				E901C406213E1C5400D17C93 /* quicly.c in Sources */,
				105534C11A3B911300627ECB /* hpack.c in Sources */,
				E98042172238D362008B9745 /* cc-reno.c in Sources */,
				E901C42A213E52A200D17C93 /* chacha20.c in Sources */,
				E987E5EB1FD8C01E00DE4346 /* dictionary.c in Sources */,
				E987E5F01FD8C04D00DE4346 /* brotli_bit_stream.c in Sources */,
				107E34221C7FEE2200AEF5F8 /* brotli.c in Sources */,
				E901C403213E1C5400D17C93 /* frame.c in Sources */,
				105534C31A3B917000627ECB /* mimemap.c in Sources */,
				E9BCE6901FF0CFEC003CEA11 /* timerwheel.c in Sources */,
				10AA2E991A81F68A004322AC /* time.c in Sources */,
				10F417FF19C2D2F800B6E31A /* picotest.c in Sources */,
				107D4D471B5880BC004A9B21 /* emitter.c in Sources */,
				10BCF3011B214C460076939D /* fastcgi.c in Sources */,
				104B9A281A4A5139009EEE64 /* serverutil.c in Sources */,
				E901C430213E52B500D17C93 /* hmac.c in Sources */,
				E987E5F91FD8C04D00DE4346 /* memory.c in Sources */,
				10AA2EA31A88090B004322AC /* url.c in Sources */,
				1024A4001D23606300EB13F1 /* cache_digests.c in Sources */,
				E987E5F61FD8C04D00DE4346 /* entropy_encode.c in Sources */,
				105534C91A3BB41C00627ECB /* proxy.c in Sources */,
				E93C7F9A22701806007BF39A /* frame.c in Sources */,
				107D4D461B5880BC004A9B21 /* dumper.c in Sources */,
				107D4D451B5880BC004A9B21 /* api.c in Sources */,
				E901C428213E529000D17C93 /* aes.c in Sources */,
				E98884D521E7F3D80060F010 /* sentmap.c in Sources */,
				E987E5F31FD8C04D00DE4346 /* compress_fragment.c in Sources */,
				1079245119A3266700C52AD6 /* token.c in Sources */,
				E901C42B213E52A500D17C93 /* chash.c in Sources */,
				E98884D321E7F3D80060F010 /* recvstate.c in Sources */,
				E901C432213E52BB00D17C93 /* poly1305.c in Sources */,
				1070866A1B70A00F002B8F18 /* casper.c in Sources */,
				E987E5F51FD8C04D00DE4346 /* encode.c in Sources */,
				E901C429213E529F00D17C93 /* blockwise.c in Sources */,
				E987E5FC1FD8C04D00DE4346 /* utf8_util.c in Sources */,
				107D4D491B5880BC004A9B21 /* parser.c in Sources */,
				104B9A481A5F9472009EEE64 /* headers.c in Sources */,
				E901C435213E52C700D17C93 /* cifra.c in Sources */,
				E987E5F11FD8C04D00DE4346 /* cluster.c in Sources */,
				E987E5F81FD8C04D00DE4346 /* literal_cost.c in Sources */,
				E987E5F71FD8C04D00DE4346 /* histogram.c in Sources */,
				E901C42C213E52A800D17C93 /* curve25519.c in Sources */,
				107086701B7925D5002B8F18 /* compress.c in Sources */,
				E987E5F41FD8C04D00DE4346 /* dictionary_hash.c in Sources */,
				7D937300202AC717005FE6AB /* server_timing.c in Sources */,
				107D4D4C1B5880BC004A9B21 /* writer.c in Sources */,
				E987E5EC1FD8C04D00DE4346 /* backward_references_hq.c in Sources */,
				10E2995A1A68D03100701AA6 /* scheduler.c in Sources */,
				E901C437213E52CD00D17C93 /* picotls.c in Sources */,
				E98884D621E7F3D80060F010 /* streambuf.c in Sources */,
				103BAB361B130666000694F4 /* socket.c in Sources */,
				10583C001AEF368A004A3AD6 /* 293.c in Sources */,
				E901C4402140CCB500D17C93 /* qpack.c in Sources */,
				105534BE1A3B8F7700627ECB /* file.c in Sources */,
				E901C433213E52BF00D17C93 /* sha256.c in Sources */,
				E987E5EF1FD8C04D00DE4346 /* block_splitter.c in Sources */,
				10F9F2671AFC5F550056F26B /* hostinfo.c in Sources */,
				1079244719A3265C00C52AD6 /* http1.c in Sources */,
				10F9F2651AF4795D0056F26B /* redirect.c in Sources */,
				E987E5F21FD8C04D00DE4346 /* compress_fragment_two_pass.c in Sources */,
				E901C436213E52CA00D17C93 /* openssl.c in Sources */,
				E9E5049221501BC3004DC170 /* server.c in Sources */,
				E901C407213E1C5400D17C93 /* ranges.c in Sources */,
				107D4D4A1B5880BC004A9B21 /* reader.c in Sources */,
				E980423E22463057008B9745 /* defaults.c in Sources */,
				1079244819A3265C00C52AD6 /* connection.c in Sources */,
				E901C431213E52B800D17C93 /* modes.c in Sources */,
				1079244119A3264300C52AD6 /* picohttpparser.c in Sources */,
				106530A71D82C0A6005B2C60 /* percent-encode-zero-byte.c in Sources */,
				7DD70D79210F2EC400727A17 /* httpclient.c in Sources */,
				10DA96A01CD2BFEE00679165 /* cache.c in Sources */,
				E901C42E213E52AF00D17C93 /* gcm.c in Sources */,
				1070E1631B4508B0001CCAFA /* util.c in Sources */,
				E901C434213E52C200D17C93 /* sha512.c in Sources */,
				1058C87D1AA41789008D6180 /* headers.c in Sources */,
				10AA2EAE1A8E22DA004322AC /* multithread.c in Sources */,
			);
			runOnlyForDeploymentPostprocessing = 0;
		};
		10D0904719F0CA9C0043D458 /* Sources */ = {
			isa = PBXSourcesBuildPhase;
			buildActionMask = 2147483647;
			files = (
				10D0906C19F395FC0043D458 /* socket-client.c in Sources */,
			);
			runOnlyForDeploymentPostprocessing = 0;
		};
		10D0905F19F38B2E0043D458 /* Sources */ = {
			isa = PBXSourcesBuildPhase;
			buildActionMask = 2147483647;
			files = (
				10D0906B19F38B850043D458 /* httpclient.c in Sources */,
			);
			runOnlyForDeploymentPostprocessing = 0;
		};
		10EA45D51D0949BF00769A2B /* Sources */ = {
			isa = PBXSourcesBuildPhase;
			buildActionMask = 2147483647;
			files = (
				10EA45E11D094A1200769A2B /* latency-optimization.c in Sources */,
			);
			runOnlyForDeploymentPostprocessing = 0;
		};
		10F417C919C1907B00B6E31A /* Sources */ = {
			isa = PBXSourcesBuildPhase;
			buildActionMask = 2147483647;
			files = (
				7D0285C91EF422D40094292B /* sleep.c in Sources */,
				E9708B7C1E52C83D0029E0A5 /* status.c in Sources */,
				E987E5D81FD7BEB500DE4346 /* block_splitter.c in Sources */,
				E9708B7D1E52C8430029E0A5 /* durations.c in Sources */,
				E9708B3F1E52C7860029E0A5 /* send_text.c in Sources */,
				E9708B221E49BAD00029E0A5 /* drbg.c in Sources */,
				E9708B641E52C80F0029E0A5 /* proxy.c in Sources */,
				E9708B471E52C7DF0029E0A5 /* hostinfo.c in Sources */,
				E987E5D01FD7BE8D00DE4346 /* static_dict.c in Sources */,
				E987E5DB1FD7BEB500DE4346 /* compress_fragment.c in Sources */,
				E9708B481E52C7DF0029E0A5 /* http1client.c in Sources */,
				E9708B4E1E52C7E50029E0A5 /* socketpool.c in Sources */,
				E9708B731E52C82A0029E0A5 /* expires.c in Sources */,
				E987E5D91FD7BEB500DE4346 /* brotli_bit_stream.c in Sources */,
				E9708B591E52C7EE0029E0A5 /* request.c in Sources */,
				E95E954322914F1C00215ACD /* picotls-probes.d in Sources */,
				E9708B861E52C8560029E0A5 /* frame.c in Sources */,
				E9708B201E49BACA0029E0A5 /* curve25519.c in Sources */,
				E987E5EA1FD7EBD100DE4346 /* dictionary.c in Sources */,
<<<<<<< HEAD
				E9E5049121501BBA004DC170 /* server.c in Sources */,
				E9708B1D1E49BABC0029E0A5 /* aes.c in Sources */,
=======
>>>>>>> aa0a810d
				E9708B8B1E52C85A0029E0A5 /* tunnel.c in Sources */,
				7DE1DB38212B1CC00055F500 /* ssl.c in Sources */,
				7D937303202AC7BA005FE6AB /* server_timing.c in Sources */,
				E9708B531E52C7EE0029E0A5 /* config.c in Sources */,
				08F320E11E7A9CBF0038FA5A /* read.c in Sources */,
				E9708B801E52C84A0029E0A5 /* throttle_resp.c in Sources */,
				107D4D4F1B58970D004A9B21 /* ssl.c in Sources */,
				E9708B501E52C7E50029E0A5 /* time.c in Sources */,
				E9708B4C1E52C7DF0029E0A5 /* serverutil.c in Sources */,
				E987E5D51FD7BEB500DE4346 /* backward_references_hq.c in Sources */,
				E987E5D71FD7BEB500DE4346 /* bit_cost.c in Sources */,
				E9708B631E52C80F0029E0A5 /* headers_util.c in Sources */,
				E9708B541E52C7EE0029E0A5 /* configurator.c in Sources */,
				E93C7F98226EBEC9007BF39A /* frame.c in Sources */,
				E9708B6D1E52C8250029E0A5 /* gzip.c in Sources */,
				E98884DA21E7F3D90060F010 /* streambuf.c in Sources */,
				10756E2C1AC126420009BF57 /* emitter.c in Sources */,
				E9708B3D1E52C7860029E0A5 /* recv.c in Sources */,
				E98884D721E7F3D90060F010 /* recvstate.c in Sources */,
				0812174E1E07B89600712F36 /* redis.c in Sources */,
				E9708B691E52C80F0029E0A5 /* http2_debug_state.c in Sources */,
				E9708B3E1E52C7860029E0A5 /* send.c in Sources */,
				E9708B461E52C7DF0029E0A5 /* filecache.c in Sources */,
				E9708B5F1E52C80F0029E0A5 /* errordoc.c in Sources */,
				E9708B3C1E52C7860029E0A5 /* connect.c in Sources */,
				E9BCE68D1FF0CFBB003CEA11 /* timerwheel.c in Sources */,
				08F320E01E7A9CBD0038FA5A /* net.c in Sources */,
				E9708B611E52C80F0029E0A5 /* file.c in Sources */,
				E98884D821E7F3D90060F010 /* sendstate.c in Sources */,
				E98884D921E7F3D90060F010 /* sentmap.c in Sources */,
				E9708B7B1E52C83D0029E0A5 /* reproxy.c in Sources */,
				08F320DF1E7A9CBB0038FA5A /* hiredis.c in Sources */,
				E9708B5C1E52C80F0029E0A5 /* access_log.c in Sources */,
				E98042182238D363008B9745 /* cc-reno.c in Sources */,
				100A55101C2BB15600C4E3E0 /* http_request.c in Sources */,
				E987E5D61FD7BEB500DE4346 /* backward_references.c in Sources */,
				E9708B1E1E49BAC10029E0A5 /* blockwise.c in Sources */,
				E9581B9E22F0022D00299E8A /* random.c in Sources */,
				E987E5D41FD7BE9F00DE4346 /* histogram.c in Sources */,
				08F320DE1E7A9CB80038FA5A /* async.c in Sources */,
				E987E5DA1FD7BEB500DE4346 /* compress_fragment_two_pass.c in Sources */,
				E987E5D11FD7BE9200DE4346 /* metablock.c in Sources */,
				E9708B651E52C80F0029E0A5 /* redirect.c in Sources */,
				7D0341FC1FE4D5BD0052E0A1 /* http2client.c in Sources */,
				08F320DD1E7A9CA60038FA5A /* redis.c in Sources */,
				E9E50479214C0385004DC170 /* common.c in Sources */,
				10756E2A1AC126420009BF57 /* api.c in Sources */,
				7D9372FE202AC70F005FE6AB /* server_timing.c in Sources */,
				10756E2B1AC126420009BF57 /* dumper.c in Sources */,
				E9708B721E52C82A0029E0A5 /* errordoc.c in Sources */,
				7D9FA53A1FC323B200189F88 /* channel.c in Sources */,
				E9708B4B1E52C7DF0029E0A5 /* multithread.c in Sources */,
				7DC64F541FEB78B000587150 /* sender.c in Sources */,
				E987E5E91FD7EBC700DE4346 /* cluster.c in Sources */,
				E9708B421E52C7860029E0A5 /* text_mode.c in Sources */,
				10756E2D1AC126420009BF57 /* loader.c in Sources */,
				E9708B561E52C7EE0029E0A5 /* headers.c in Sources */,
				E9708B661E52C80F0029E0A5 /* reproxy.c in Sources */,
				E9708B391E52C75A0029E0A5 /* cloexec.c in Sources */,
				7DF26B091FBC020600FBE2E7 /* middleware.c in Sources */,
				E9708B451E52C7DF0029E0A5 /* file.c in Sources */,
				E9708B6C1E52C81D0029E0A5 /* compress.c in Sources */,
				E9708B1F1E49BAC60029E0A5 /* chash.c in Sources */,
				E9708B821E52C84E0029E0A5 /* http1.c in Sources */,
				E9708B7E1E52C8430029E0A5 /* events.c in Sources */,
				E9708B771E52C8330029E0A5 /* headers_util.c in Sources */,
				E9708B781E52C8330029E0A5 /* mimemap.c in Sources */,
				E9708B5D1E52C80F0029E0A5 /* compress.c in Sources */,
				10FFEE0A1BB23A8C0087AD75 /* neverbleed.c in Sources */,
				E9708B811E52C84A0029E0A5 /* http2_debug_state.c in Sources */,
				E9708B7A1E52C83D0029E0A5 /* redirect.c in Sources */,
				E9708B4D1E52C7DF0029E0A5 /* socket.c in Sources */,
				E987E5DC1FD7BEB500DE4346 /* dictionary_hash.c in Sources */,
				10E598011CE1683A000D7B94 /* mruby.c in Sources */,
				E9708B6A1E52C81D0029E0A5 /* access_log.c in Sources */,
				E9F677D520074770006476D3 /* roundrobin.c in Sources */,
				E9708AE81E49A2420029E0A5 /* picotls.c in Sources */,
				10756E361AC1264D0009BF57 /* writer.c in Sources */,
				E987E5D31FD7BE9C00DE4346 /* literal_cost.c in Sources */,
				E9708B851E52C8560029E0A5 /* connection.c in Sources */,
				E9708B601E52C80F0029E0A5 /* fastcgi.c in Sources */,
				E9708B621E52C80F0029E0A5 /* headers.c in Sources */,
				E980423F22463058008B9745 /* defaults.c in Sources */,
				E9708B581E52C7EE0029E0A5 /* proxy.c in Sources */,
				E9708B881E52C8560029E0A5 /* stream.c in Sources */,
				E9708B401E52C7860029E0A5 /* socket.c in Sources */,
				10756E351AC1264D0009BF57 /* scanner.c in Sources */,
				E9708B5A1E52C7EE0029E0A5 /* token.c in Sources */,
				E9F677D42007476D006476D3 /* least_conn.c in Sources */,
				E9708B441E52C7DF0029E0A5 /* cache.c in Sources */,
				E9708B831E52C8560029E0A5 /* cache_digests.c in Sources */,
				E901C43B213E59A000D17C93 /* qpack.c in Sources */,
				E9708B7F1E52C8430029E0A5 /* requests.c in Sources */,
				E9708B431E52C7AA0029E0A5 /* picohttpparser.c in Sources */,
				E9708B671E52C80F0029E0A5 /* status.c in Sources */,
				08F320E21E7A9CC20038FA5A /* sds.c in Sources */,
				E9708B411E52C7860029E0A5 /* strerror.c in Sources */,
				E9708B3A1E52C7640029E0A5 /* gkc.c in Sources */,
				E9708B5E1E52C80F0029E0A5 /* expires.c in Sources */,
				E9708B491E52C7DF0029E0A5 /* memcached.c in Sources */,
				10756E331AC1264D0009BF57 /* parser.c in Sources */,
				E9708B761E52C8330029E0A5 /* headers.c in Sources */,
				E9708B871E52C8560029E0A5 /* hpack.c in Sources */,
				E95E954122914F1500215ACD /* h2o-probes.d in Sources */,
				E9708B8A1E52C8560029E0A5 /* http2_debug_state.c in Sources */,
				E9708B841E52C8560029E0A5 /* casper.c in Sources */,
				E9581B9B22F001F300299E8A /* x25519.c in Sources */,
				E987E5CF1FD7BE8800DE4346 /* utf8_util.c in Sources */,
				107E34131C7FAC2000AEF5F8 /* brotli.c in Sources */,
				E9708B4F1E52C7E50029E0A5 /* string.c in Sources */,
				108DD0861BA22E46004167DC /* mruby.c in Sources */,
				E9708B5B1E52C7F30029E0A5 /* util.c in Sources */,
				E9708B681E52C80F0029E0A5 /* throttle_resp.c in Sources */,
				E9708B251E49BADA0029E0A5 /* hmac.c in Sources */,
				E901C410213E1C5500D17C93 /* ranges.c in Sources */,
				E9708B791E52C83D0029E0A5 /* proxy.c in Sources */,
				7D67C722204F8C0E0049E935 /* httpclient.c in Sources */,
				E9708B551E52C7EE0029E0A5 /* context.c in Sources */,
				E901C40C213E1C5500D17C93 /* frame.c in Sources */,
				E9708B3B1E52C7730029E0A5 /* close.c in Sources */,
				E901C40F213E1C5500D17C93 /* quicly.c in Sources */,
				10F417D619C190F800B6E31A /* main.c in Sources */,
				10756E341AC1264D0009BF57 /* reader.c in Sources */,
				E9708B4A1E52C7DF0029E0A5 /* memory.c in Sources */,
				E9708B741E52C82A0029E0A5 /* fastcgi.c in Sources */,
				E9708AE71E49A2420029E0A5 /* openssl.c in Sources */,
				E9708B751E52C82A0029E0A5 /* file.c in Sources */,
				E9708B891E52C8560029E0A5 /* scheduler.c in Sources */,
				E987E5D21FD7BE9500DE4346 /* memory.c in Sources */,
				E987E5DE1FD7BEB500DE4346 /* entropy_encode.c in Sources */,
				E987E5DD1FD7BEB500DE4346 /* encode.c in Sources */,
				E9708B521E52C7E50029E0A5 /* url.c in Sources */,
				E9708B271E49BAE10029E0A5 /* sha256.c in Sources */,
				E9708B571E52C7EE0029E0A5 /* logconf.c in Sources */,
				E9E50474214A5B9D004DC170 /* http3client.c in Sources */,
			);
			runOnlyForDeploymentPostprocessing = 0;
		};
		E918FBEE2136583F00CCB252 /* Sources */ = {
			isa = PBXSourcesBuildPhase;
			buildActionMask = 2147483647;
			files = (
				E918FC9321365ABC00CCB252 /* prop.c in Sources */,
				E918FC8821365AB700CCB252 /* theft_aux_builtin.c in Sources */,
				E918FC8F21365AB700CCB252 /* theft_run.c in Sources */,
				E918FC8A21365AB700CCB252 /* theft_bloom.c in Sources */,
				E918FC9221365AB700CCB252 /* theft.c in Sources */,
				E918FC8921365AB700CCB252 /* theft_aux.c in Sources */,
				E918FC8C21365AB700CCB252 /* theft_hash.c in Sources */,
				E918FC9121365AB700CCB252 /* theft_trial.c in Sources */,
				E918FC8D21365AB700CCB252 /* theft_random.c in Sources */,
				E918FC8E21365AB700CCB252 /* theft_rng.c in Sources */,
				E918FC8B21365AB700CCB252 /* theft_call.c in Sources */,
				E918FC9021365AB700CCB252 /* theft_shrink.c in Sources */,
				E918FC8721365AB700CCB252 /* theft_autoshrink.c in Sources */,
			);
			runOnlyForDeploymentPostprocessing = 0;
		};
/* End PBXSourcesBuildPhase section */

/* Begin PBXTargetDependency section */
		08790E041D8BD7F100A04BC1 /* PBXTargetDependency */ = {
			isa = PBXTargetDependency;
			target = 1079231419A320A700C52AD6 /* h2o */;
			targetProxy = 08790E051D8BD7F100A04BC1 /* PBXContainerItemProxy */;
		};
		08819C20218C9FA90057ED23 /* PBXTargetDependency */ = {
			isa = PBXTargetDependency;
			target = 1079231419A320A700C52AD6 /* h2o */;
			targetProxy = 08819C21218C9FA90057ED23 /* PBXContainerItemProxy */;
		};
		1079240019A3241000C52AD6 /* PBXTargetDependency */ = {
			isa = PBXTargetDependency;
			target = 1079231419A320A700C52AD6 /* h2o */;
			targetProxy = 107923FF19A3241000C52AD6 /* PBXContainerItemProxy */;
		};
		10D0904519F0CA9C0043D458 /* PBXTargetDependency */ = {
			isa = PBXTargetDependency;
			target = 1079231419A320A700C52AD6 /* h2o */;
			targetProxy = 10D0904619F0CA9C0043D458 /* PBXContainerItemProxy */;
		};
		10D0905D19F38B2E0043D458 /* PBXTargetDependency */ = {
			isa = PBXTargetDependency;
			target = 1079231419A320A700C52AD6 /* h2o */;
			targetProxy = 10D0905E19F38B2E0043D458 /* PBXContainerItemProxy */;
		};
		10EA45D31D0949BF00769A2B /* PBXTargetDependency */ = {
			isa = PBXTargetDependency;
			target = 1079231419A320A700C52AD6 /* h2o */;
			targetProxy = 10EA45D41D0949BF00769A2B /* PBXContainerItemProxy */;
		};
		E918FC8621365A8C00CCB252 /* PBXTargetDependency */ = {
			isa = PBXTargetDependency;
			target = 1079231419A320A700C52AD6 /* h2o */;
			targetProxy = E918FC8521365A8C00CCB252 /* PBXContainerItemProxy */;
		};
/* End PBXTargetDependency section */

/* Begin XCBuildConfiguration section */
		08790E0C1D8BD7F100A04BC1 /* evloop-debug */ = {
			isa = XCBuildConfiguration;
			buildSettings = {
				GCC_PREPROCESSOR_DEFINITIONS = (
					"DEBUG=1",
					"$(inherited)",
				);
				HEADER_SEARCH_PATHS = (
					"/usr/local/openssl-1.0.2/include",
					"$(inherited)",
					/Applications/Xcode.app/Contents/Developer/Toolchains/XcodeDefault.xctoolchain/usr/include,
					/usr/local/include,
					include,
				);
				LIBRARY_SEARCH_PATHS = (
					"/usr/local/openssl-1.0.2/lib",
					/usr/local/lib,
				);
				OTHER_CFLAGS = "";
				OTHER_LDFLAGS = (
					"-lssl",
					"-lcrypto",
					"-lz",
				);
				PRODUCT_NAME = "$(TARGET_NAME)";
			};
			name = "evloop-debug";
		};
		08790E0D1D8BD7F100A04BC1 /* libuv-debug */ = {
			isa = XCBuildConfiguration;
			buildSettings = {
				GCC_PREPROCESSOR_DEFINITIONS = (
					"DEBUG=1",
					"$(inherited)",
				);
				HEADER_SEARCH_PATHS = (
					"/usr/local/openssl-1.0.2/include",
					"$(inherited)",
					/Applications/Xcode.app/Contents/Developer/Toolchains/XcodeDefault.xctoolchain/usr/include,
					/usr/local/include,
					include,
				);
				LIBRARY_SEARCH_PATHS = (
					"/usr/local/openssl-1.0.2/lib",
					/usr/local/lib,
				);
				OTHER_CFLAGS = "";
				OTHER_LDFLAGS = (
					"-lssl",
					"-lcrypto",
					"-luv",
					"-lz",
				);
				PRODUCT_NAME = "$(TARGET_NAME)";
			};
			name = "libuv-debug";
		};
		08790E0E1D8BD7F100A04BC1 /* evloop-release */ = {
			isa = XCBuildConfiguration;
			buildSettings = {
				HEADER_SEARCH_PATHS = (
					"/usr/local/openssl-1.0.2/include",
					"$(inherited)",
					/Applications/Xcode.app/Contents/Developer/Toolchains/XcodeDefault.xctoolchain/usr/include,
					/usr/local/include,
					include,
				);
				LIBRARY_SEARCH_PATHS = (
					"/usr/local/openssl-1.0.2/lib",
					/usr/local/lib,
				);
				OTHER_CFLAGS = "";
				OTHER_LDFLAGS = (
					"-lssl",
					"-lcrypto",
					"-lz",
				);
				PRODUCT_NAME = "$(TARGET_NAME)";
			};
			name = "evloop-release";
		};
		08790E0F1D8BD7F100A04BC1 /* libuv-release */ = {
			isa = XCBuildConfiguration;
			buildSettings = {
				HEADER_SEARCH_PATHS = (
					"/usr/local/openssl-1.0.2/include",
					"$(inherited)",
					/Applications/Xcode.app/Contents/Developer/Toolchains/XcodeDefault.xctoolchain/usr/include,
					/usr/local/include,
					include,
				);
				LIBRARY_SEARCH_PATHS = (
					"/usr/local/openssl-1.0.2/lib",
					/usr/local/lib,
				);
				OTHER_CFLAGS = "";
				OTHER_LDFLAGS = (
					"-lssl",
					"-lcrypto",
					"-luv",
					"-lz",
				);
				PRODUCT_NAME = "$(TARGET_NAME)";
			};
			name = "libuv-release";
		};
		08819C28218C9FA90057ED23 /* evloop-debug */ = {
			isa = XCBuildConfiguration;
			buildSettings = {
				GCC_PREPROCESSOR_DEFINITIONS = (
					"DEBUG=1",
					"$(inherited)",
				);
				HEADER_SEARCH_PATHS = (
					"/usr/local/openssl-1.0.2/include",
					"$(inherited)",
					/Applications/Xcode.app/Contents/Developer/Toolchains/XcodeDefault.xctoolchain/usr/include,
					/usr/local/include,
					include,
				);
				LIBRARY_SEARCH_PATHS = (
					"/usr/local/openssl-1.0.2/lib",
					/usr/local/lib,
				);
				OTHER_CFLAGS = "";
				OTHER_LDFLAGS = (
					"-lssl",
					"-lcrypto",
					"-lz",
				);
				PRODUCT_NAME = "$(TARGET_NAME)";
			};
			name = "evloop-debug";
		};
		08819C29218C9FA90057ED23 /* libuv-debug */ = {
			isa = XCBuildConfiguration;
			buildSettings = {
				GCC_PREPROCESSOR_DEFINITIONS = (
					"DEBUG=1",
					"$(inherited)",
				);
				HEADER_SEARCH_PATHS = (
					"/usr/local/openssl-1.0.2/include",
					"$(inherited)",
					/Applications/Xcode.app/Contents/Developer/Toolchains/XcodeDefault.xctoolchain/usr/include,
					/usr/local/include,
					include,
				);
				LIBRARY_SEARCH_PATHS = (
					"/usr/local/openssl-1.0.2/lib",
					/usr/local/lib,
				);
				OTHER_CFLAGS = "";
				OTHER_LDFLAGS = (
					"-lssl",
					"-lcrypto",
					"-luv",
					"-lz",
				);
				PRODUCT_NAME = "$(TARGET_NAME)";
			};
			name = "libuv-debug";
		};
		08819C2A218C9FA90057ED23 /* evloop-release */ = {
			isa = XCBuildConfiguration;
			buildSettings = {
				HEADER_SEARCH_PATHS = (
					"/usr/local/openssl-1.0.2/include",
					"$(inherited)",
					/Applications/Xcode.app/Contents/Developer/Toolchains/XcodeDefault.xctoolchain/usr/include,
					/usr/local/include,
					include,
				);
				LIBRARY_SEARCH_PATHS = (
					"/usr/local/openssl-1.0.2/lib",
					/usr/local/lib,
				);
				OTHER_CFLAGS = "";
				OTHER_LDFLAGS = (
					"-lssl",
					"-lcrypto",
					"-lz",
				);
				PRODUCT_NAME = "$(TARGET_NAME)";
			};
			name = "evloop-release";
		};
		08819C2B218C9FA90057ED23 /* libuv-release */ = {
			isa = XCBuildConfiguration;
			buildSettings = {
				HEADER_SEARCH_PATHS = (
					"/usr/local/openssl-1.0.2/include",
					"$(inherited)",
					/Applications/Xcode.app/Contents/Developer/Toolchains/XcodeDefault.xctoolchain/usr/include,
					/usr/local/include,
					include,
				);
				LIBRARY_SEARCH_PATHS = (
					"/usr/local/openssl-1.0.2/lib",
					/usr/local/lib,
				);
				OTHER_CFLAGS = "";
				OTHER_LDFLAGS = (
					"-lssl",
					"-lcrypto",
					"-luv",
					"-lz",
				);
				PRODUCT_NAME = "$(TARGET_NAME)";
			};
			name = "libuv-release";
		};
		1065E70F19BF752300686E72 /* libuv-debug */ = {
			isa = XCBuildConfiguration;
			buildSettings = {
				ALWAYS_SEARCH_USER_PATHS = NO;
				CLANG_ANALYZER_DEADCODE_DEADSTORES = NO;
				CLANG_CXX_LANGUAGE_STANDARD = "gnu++0x";
				CLANG_CXX_LIBRARY = "libc++";
				CLANG_ENABLE_MODULES = YES;
				CLANG_ENABLE_OBJC_ARC = YES;
				CLANG_WARN_BOOL_CONVERSION = YES;
				CLANG_WARN_CONSTANT_CONVERSION = YES;
				CLANG_WARN_DIRECT_OBJC_ISA_USAGE = YES_ERROR;
				CLANG_WARN_EMPTY_BODY = YES;
				CLANG_WARN_ENUM_CONVERSION = YES;
				CLANG_WARN_INT_CONVERSION = YES;
				CLANG_WARN_OBJC_ROOT_CLASS = YES_ERROR;
				CLANG_WARN__DUPLICATE_METHOD_MATCH = YES;
				COPY_PHASE_STRIP = NO;
				GCC_C_LANGUAGE_STANDARD = gnu99;
				GCC_DYNAMIC_NO_PIC = NO;
				GCC_ENABLE_OBJC_EXCEPTIONS = YES;
				GCC_OPTIMIZATION_LEVEL = 0;
				GCC_PREPROCESSOR_DEFINITIONS = (
					"DEBUG=1",
					"H2O_USE_MRUBY=1",
					"H2O_USE_BROTLI=1",
					"H2O_ROOT=/mydev/h2o",
					"$(inherited)",
				);
				GCC_SYMBOLS_PRIVATE_EXTERN = NO;
				GCC_WARN_64_TO_32_BIT_CONVERSION = YES;
				GCC_WARN_ABOUT_RETURN_TYPE = YES_ERROR;
				GCC_WARN_UNDECLARED_SELECTOR = YES;
				GCC_WARN_UNINITIALIZED_AUTOS = YES_AGGRESSIVE;
				GCC_WARN_UNUSED_FUNCTION = YES;
				GCC_WARN_UNUSED_VARIABLE = YES;
				HEADER_SEARCH_PATHS = (
					deps/dcc/include,
					deps/picotls/include,
					deps/quicly/include,
				);
				MACOSX_DEPLOYMENT_TARGET = 10.9;
				ONLY_ACTIVE_ARCH = YES;
				SDKROOT = macosx;
			};
			name = "libuv-debug";
		};
		1065E71019BF752300686E72 /* libuv-debug */ = {
			isa = XCBuildConfiguration;
			buildSettings = {
				COMBINE_HIDPI_IMAGES = YES;
				EXECUTABLE_PREFIX = lib;
				GCC_PREPROCESSOR_DEFINITIONS = (
					"$(inherited)",
					"PICOTLS_USE_DTRACE=1",
					"H2O_USE_DTRACE=1",
				);
				HEADER_SEARCH_PATHS = (
					"$(inherited)",
					"/usr/local/openssl-1.0.2/include",
					/Applications/Xcode.app/Contents/Developer/Toolchains/XcodeDefault.xctoolchain/usr/include,
					/usr/local/include,
				);
				LIBRARY_SEARCH_PATHS = "/usr/local/openssl-1.0.2/lib";
				PRODUCT_NAME = "$(TARGET_NAME)";
			};
			name = "libuv-debug";
		};
		1065E71119BF752300686E72 /* libuv-debug */ = {
			isa = XCBuildConfiguration;
			buildSettings = {
				GCC_PREPROCESSOR_DEFINITIONS = (
					"DEBUG=1",
					"H2O_UNITTEST=1",
					"$(inherited)",
				);
				HEADER_SEARCH_PATHS = (
					"/usr/local/openssl-1.0.2/include",
					deps/brotli/c/include,
					deps/yaml/include,
					"$(inherited)",
					/Applications/Xcode.app/Contents/Developer/Toolchains/XcodeDefault.xctoolchain/usr/include,
					/usr/local/include,
					include,
				);
				LIBRARY_SEARCH_PATHS = (
					"/usr/local/openssl-1.0.2/lib",
					/usr/local/lib,
				);
				OTHER_LDFLAGS = (
					"-lssl",
					"-lcrypto",
					"-luv",
					"-lz",
				);
				PRODUCT_NAME = unittest;
			};
			name = "libuv-debug";
		};
		1065E71219BF752300686E72 /* libuv-debug */ = {
			isa = XCBuildConfiguration;
			buildSettings = {
				GCC_PREPROCESSOR_DEFINITIONS = (
					"DEBUG=1",
					"$(inherited)",
				);
				HEADER_SEARCH_PATHS = (
					"/usr/local/openssl-1.0.2/include",
					"$(inherited)",
					/Applications/Xcode.app/Contents/Developer/Toolchains/XcodeDefault.xctoolchain/usr/include,
					/usr/local/include,
					include,
				);
				LIBRARY_SEARCH_PATHS = (
					"/usr/local/openssl-1.0.2/lib",
					/usr/local/lib,
				);
				OTHER_CFLAGS = "";
				OTHER_LDFLAGS = (
					"-lssl",
					"-lcrypto",
					"-luv",
					"-lz",
				);
				PRODUCT_NAME = "$(TARGET_NAME)";
			};
			name = "libuv-debug";
		};
		1065E71319BF752300686E72 /* libuv-debug */ = {
			isa = XCBuildConfiguration;
			buildSettings = {
				GCC_PREPROCESSOR_DEFINITIONS = (
					"DEBUG=1",
					"$(inherited)",
				);
				HEADER_SEARCH_PATHS = (
					"/usr/local/openssl-1.0.2/include",
					"$(inherited)",
					/Applications/Xcode.app/Contents/Developer/Toolchains/XcodeDefault.xctoolchain/usr/include,
					/usr/local/include,
					include,
				);
				LIBRARY_SEARCH_PATHS = (
					"/usr/local/openssl-1.0.2/lib",
					/usr/local/lib,
				);
				OTHER_LDFLAGS = (
					"-lwslay",
					"-lssl",
					"-lcrypto",
					"-luv",
					"-lz",
				);
				PRODUCT_NAME = websocket;
			};
			name = "libuv-debug";
		};
		1065E71419BF754100686E72 /* libuv-release */ = {
			isa = XCBuildConfiguration;
			buildSettings = {
				ALWAYS_SEARCH_USER_PATHS = NO;
				CLANG_ANALYZER_DEADCODE_DEADSTORES = NO;
				CLANG_CXX_LANGUAGE_STANDARD = "gnu++0x";
				CLANG_CXX_LIBRARY = "libc++";
				CLANG_ENABLE_MODULES = YES;
				CLANG_ENABLE_OBJC_ARC = YES;
				CLANG_WARN_BOOL_CONVERSION = YES;
				CLANG_WARN_CONSTANT_CONVERSION = YES;
				CLANG_WARN_DIRECT_OBJC_ISA_USAGE = YES_ERROR;
				CLANG_WARN_EMPTY_BODY = YES;
				CLANG_WARN_ENUM_CONVERSION = YES;
				CLANG_WARN_INT_CONVERSION = YES;
				CLANG_WARN_OBJC_ROOT_CLASS = YES_ERROR;
				CLANG_WARN__DUPLICATE_METHOD_MATCH = YES;
				COPY_PHASE_STRIP = YES;
				DEBUG_INFORMATION_FORMAT = "dwarf-with-dsym";
				ENABLE_NS_ASSERTIONS = NO;
				GCC_C_LANGUAGE_STANDARD = gnu99;
				GCC_ENABLE_OBJC_EXCEPTIONS = YES;
				GCC_PREPROCESSOR_DEFINITIONS = (
					"H2O_USE_MRUBY=1",
					"H2O_USE_BROTLI=1",
					"H2O_ROOT=/mydev/h2o",
					"$(inherited)",
				);
				GCC_WARN_64_TO_32_BIT_CONVERSION = YES;
				GCC_WARN_ABOUT_RETURN_TYPE = YES_ERROR;
				GCC_WARN_UNDECLARED_SELECTOR = YES;
				GCC_WARN_UNINITIALIZED_AUTOS = YES_AGGRESSIVE;
				GCC_WARN_UNUSED_FUNCTION = YES;
				GCC_WARN_UNUSED_VARIABLE = YES;
				HEADER_SEARCH_PATHS = (
					deps/dcc/include,
					deps/picotls/include,
					deps/quicly/include,
				);
				MACOSX_DEPLOYMENT_TARGET = 10.9;
				SDKROOT = macosx;
			};
			name = "libuv-release";
		};
		1065E71519BF754100686E72 /* libuv-release */ = {
			isa = XCBuildConfiguration;
			buildSettings = {
				COMBINE_HIDPI_IMAGES = YES;
				EXECUTABLE_PREFIX = lib;
				GCC_PREPROCESSOR_DEFINITIONS = (
					"$(inherited)",
					"PICOTLS_USE_DTRACE=1",
					"H2O_USE_DTRACE=1",
				);
				HEADER_SEARCH_PATHS = (
					"$(inherited)",
					"/usr/local/openssl-1.0.2/include",
					/Applications/Xcode.app/Contents/Developer/Toolchains/XcodeDefault.xctoolchain/usr/include,
					/usr/local/include,
				);
				LIBRARY_SEARCH_PATHS = "/usr/local/openssl-1.0.2/lib";
				PRODUCT_NAME = "$(TARGET_NAME)";
			};
			name = "libuv-release";
		};
		1065E71619BF754100686E72 /* libuv-release */ = {
			isa = XCBuildConfiguration;
			buildSettings = {
				GCC_PREPROCESSOR_DEFINITIONS = "H2O_UNITTEST=1";
				HEADER_SEARCH_PATHS = (
					"/usr/local/openssl-1.0.2/include",
					deps/brotli/c/include,
					deps/yaml/include,
					"$(inherited)",
					/Applications/Xcode.app/Contents/Developer/Toolchains/XcodeDefault.xctoolchain/usr/include,
					/usr/local/include,
					include,
				);
				LIBRARY_SEARCH_PATHS = (
					"/usr/local/openssl-1.0.2/lib",
					/usr/local/lib,
				);
				OTHER_LDFLAGS = (
					"-lssl",
					"-lcrypto",
					"-luv",
					"-lz",
				);
				PRODUCT_NAME = unittest;
			};
			name = "libuv-release";
		};
		1065E71719BF754100686E72 /* libuv-release */ = {
			isa = XCBuildConfiguration;
			buildSettings = {
				HEADER_SEARCH_PATHS = (
					"/usr/local/openssl-1.0.2/include",
					"$(inherited)",
					/Applications/Xcode.app/Contents/Developer/Toolchains/XcodeDefault.xctoolchain/usr/include,
					/usr/local/include,
					include,
				);
				LIBRARY_SEARCH_PATHS = (
					"/usr/local/openssl-1.0.2/lib",
					/usr/local/lib,
				);
				OTHER_CFLAGS = "";
				OTHER_LDFLAGS = (
					"-lssl",
					"-lcrypto",
					"-luv",
					"-lz",
				);
				PRODUCT_NAME = "$(TARGET_NAME)";
			};
			name = "libuv-release";
		};
		1065E71819BF754100686E72 /* libuv-release */ = {
			isa = XCBuildConfiguration;
			buildSettings = {
				HEADER_SEARCH_PATHS = (
					"/usr/local/openssl-1.0.2/include",
					"$(inherited)",
					/Applications/Xcode.app/Contents/Developer/Toolchains/XcodeDefault.xctoolchain/usr/include,
					/usr/local/include,
					include,
				);
				LIBRARY_SEARCH_PATHS = (
					"/usr/local/openssl-1.0.2/lib",
					/usr/local/lib,
				);
				OTHER_LDFLAGS = (
					"-lwslay",
					"-lssl",
					"-lcrypto",
					"-luv",
					"-lz",
				);
				PRODUCT_NAME = websocket;
			};
			name = "libuv-release";
		};
		1079231719A320A700C52AD6 /* evloop-debug */ = {
			isa = XCBuildConfiguration;
			buildSettings = {
				ALWAYS_SEARCH_USER_PATHS = NO;
				CLANG_ANALYZER_DEADCODE_DEADSTORES = NO;
				CLANG_CXX_LANGUAGE_STANDARD = "gnu++0x";
				CLANG_CXX_LIBRARY = "libc++";
				CLANG_ENABLE_MODULES = YES;
				CLANG_ENABLE_OBJC_ARC = YES;
				CLANG_WARN_BOOL_CONVERSION = YES;
				CLANG_WARN_CONSTANT_CONVERSION = YES;
				CLANG_WARN_DIRECT_OBJC_ISA_USAGE = YES_ERROR;
				CLANG_WARN_EMPTY_BODY = YES;
				CLANG_WARN_ENUM_CONVERSION = YES;
				CLANG_WARN_INT_CONVERSION = YES;
				CLANG_WARN_OBJC_ROOT_CLASS = YES_ERROR;
				CLANG_WARN__DUPLICATE_METHOD_MATCH = YES;
				COPY_PHASE_STRIP = NO;
				GCC_C_LANGUAGE_STANDARD = gnu99;
				GCC_DYNAMIC_NO_PIC = NO;
				GCC_ENABLE_OBJC_EXCEPTIONS = YES;
				GCC_OPTIMIZATION_LEVEL = 0;
				GCC_PREPROCESSOR_DEFINITIONS = (
					"DEBUG=1",
					"H2O_USE_MRUBY=1",
					"H2O_USE_LIBUV=0",
					"H2O_USE_BROTLI=1",
					"H2O_ROOT=/mydev/h2o",
					"$(inherited)",
				);
				GCC_SYMBOLS_PRIVATE_EXTERN = NO;
				GCC_WARN_64_TO_32_BIT_CONVERSION = YES;
				GCC_WARN_ABOUT_RETURN_TYPE = YES_ERROR;
				GCC_WARN_UNDECLARED_SELECTOR = YES;
				GCC_WARN_UNINITIALIZED_AUTOS = YES_AGGRESSIVE;
				GCC_WARN_UNUSED_FUNCTION = YES;
				GCC_WARN_UNUSED_VARIABLE = YES;
				HEADER_SEARCH_PATHS = (
					deps/dcc/include,
					deps/picotls/include,
					deps/quicly/include,
				);
				MACOSX_DEPLOYMENT_TARGET = 10.9;
				ONLY_ACTIVE_ARCH = YES;
				SDKROOT = macosx;
			};
			name = "evloop-debug";
		};
		1079231819A320A700C52AD6 /* evloop-release */ = {
			isa = XCBuildConfiguration;
			buildSettings = {
				ALWAYS_SEARCH_USER_PATHS = NO;
				CLANG_ANALYZER_DEADCODE_DEADSTORES = NO;
				CLANG_CXX_LANGUAGE_STANDARD = "gnu++0x";
				CLANG_CXX_LIBRARY = "libc++";
				CLANG_ENABLE_MODULES = YES;
				CLANG_ENABLE_OBJC_ARC = YES;
				CLANG_WARN_BOOL_CONVERSION = YES;
				CLANG_WARN_CONSTANT_CONVERSION = YES;
				CLANG_WARN_DIRECT_OBJC_ISA_USAGE = YES_ERROR;
				CLANG_WARN_EMPTY_BODY = YES;
				CLANG_WARN_ENUM_CONVERSION = YES;
				CLANG_WARN_INT_CONVERSION = YES;
				CLANG_WARN_OBJC_ROOT_CLASS = YES_ERROR;
				CLANG_WARN__DUPLICATE_METHOD_MATCH = YES;
				COPY_PHASE_STRIP = YES;
				DEBUG_INFORMATION_FORMAT = "dwarf-with-dsym";
				ENABLE_NS_ASSERTIONS = NO;
				GCC_C_LANGUAGE_STANDARD = gnu99;
				GCC_ENABLE_OBJC_EXCEPTIONS = YES;
				GCC_PREPROCESSOR_DEFINITIONS = (
					"H2O_USE_MRUBY=1",
					"H2O_USE_LIBUV=0",
					"H2O_USE_BROTLI=1",
					"H2O_ROOT=/mydev/h2o",
					"$(inherited)",
				);
				GCC_WARN_64_TO_32_BIT_CONVERSION = YES;
				GCC_WARN_ABOUT_RETURN_TYPE = YES_ERROR;
				GCC_WARN_UNDECLARED_SELECTOR = YES;
				GCC_WARN_UNINITIALIZED_AUTOS = YES_AGGRESSIVE;
				GCC_WARN_UNUSED_FUNCTION = YES;
				GCC_WARN_UNUSED_VARIABLE = YES;
				HEADER_SEARCH_PATHS = (
					deps/dcc/include,
					deps/picotls/include,
					deps/quicly/include,
				);
				MACOSX_DEPLOYMENT_TARGET = 10.9;
				SDKROOT = macosx;
			};
			name = "evloop-release";
		};
		1079231A19A320A700C52AD6 /* evloop-debug */ = {
			isa = XCBuildConfiguration;
			buildSettings = {
				COMBINE_HIDPI_IMAGES = YES;
				EXECUTABLE_PREFIX = lib;
				GCC_PREPROCESSOR_DEFINITIONS = (
					"$(inherited)",
					"PICOTLS_USE_DTRACE=1",
					"H2O_USE_DTRACE=1",
				);
				HEADER_SEARCH_PATHS = (
					"$(inherited)",
					"/usr/local/openssl-1.0.2/include",
					/Applications/Xcode.app/Contents/Developer/Toolchains/XcodeDefault.xctoolchain/usr/include,
					/usr/local/include,
				);
				LIBRARY_SEARCH_PATHS = "/usr/local/openssl-1.0.2/lib";
				PRODUCT_NAME = "$(TARGET_NAME)";
			};
			name = "evloop-debug";
		};
		1079231B19A320A700C52AD6 /* evloop-release */ = {
			isa = XCBuildConfiguration;
			buildSettings = {
				COMBINE_HIDPI_IMAGES = YES;
				EXECUTABLE_PREFIX = lib;
				GCC_PREPROCESSOR_DEFINITIONS = (
					"$(inherited)",
					"PICOTLS_USE_DTRACE=1",
					"H2O_USE_DTRACE=1",
				);
				HEADER_SEARCH_PATHS = (
					"$(inherited)",
					"/usr/local/openssl-1.0.2/include",
					/Applications/Xcode.app/Contents/Developer/Toolchains/XcodeDefault.xctoolchain/usr/include,
					/usr/local/include,
				);
				LIBRARY_SEARCH_PATHS = "/usr/local/openssl-1.0.2/lib";
				PRODUCT_NAME = "$(TARGET_NAME)";
			};
			name = "evloop-release";
		};
		107923E019A321F400C52AD6 /* evloop-debug */ = {
			isa = XCBuildConfiguration;
			buildSettings = {
				GCC_PREPROCESSOR_DEFINITIONS = (
					"DEBUG=1",
					"$(inherited)",
				);
				HEADER_SEARCH_PATHS = (
					"/usr/local/openssl-1.0.2/include",
					"$(inherited)",
					/Applications/Xcode.app/Contents/Developer/Toolchains/XcodeDefault.xctoolchain/usr/include,
					/usr/local/include,
					include,
				);
				LIBRARY_SEARCH_PATHS = (
					"/usr/local/openssl-1.0.2/lib",
					/usr/local/lib,
				);
				OTHER_CFLAGS = "";
				OTHER_LDFLAGS = (
					"-lssl",
					"-lcrypto",
					"-lz",
				);
				PRODUCT_NAME = "$(TARGET_NAME)";
			};
			name = "evloop-debug";
		};
		107923E119A321F400C52AD6 /* evloop-release */ = {
			isa = XCBuildConfiguration;
			buildSettings = {
				HEADER_SEARCH_PATHS = (
					"/usr/local/openssl-1.0.2/include",
					"$(inherited)",
					/Applications/Xcode.app/Contents/Developer/Toolchains/XcodeDefault.xctoolchain/usr/include,
					/usr/local/include,
					include,
				);
				LIBRARY_SEARCH_PATHS = (
					"/usr/local/openssl-1.0.2/lib",
					/usr/local/lib,
				);
				OTHER_CFLAGS = "";
				OTHER_LDFLAGS = (
					"-lssl",
					"-lcrypto",
					"-lz",
				);
				PRODUCT_NAME = "$(TARGET_NAME)";
			};
			name = "evloop-release";
		};
		1079240B19A3247A00C52AD6 /* evloop-debug */ = {
			isa = XCBuildConfiguration;
			buildSettings = {
				GCC_PREPROCESSOR_DEFINITIONS = (
					"DEBUG=1",
					"$(inherited)",
				);
				HEADER_SEARCH_PATHS = (
					"/usr/local/openssl-1.0.2/include",
					"$(inherited)",
					/Applications/Xcode.app/Contents/Developer/Toolchains/XcodeDefault.xctoolchain/usr/include,
					/usr/local/include,
					include,
				);
				LIBRARY_SEARCH_PATHS = (
					"/usr/local/openssl-1.0.2/lib",
					/usr/local/lib,
				);
				OTHER_LDFLAGS = (
					"-lwslay",
					"-lssl",
					"-lcrypto",
					"-lz",
				);
				PRODUCT_NAME = websocket;
			};
			name = "evloop-debug";
		};
		1079240C19A3247A00C52AD6 /* evloop-release */ = {
			isa = XCBuildConfiguration;
			buildSettings = {
				HEADER_SEARCH_PATHS = (
					"/usr/local/openssl-1.0.2/include",
					"$(inherited)",
					/Applications/Xcode.app/Contents/Developer/Toolchains/XcodeDefault.xctoolchain/usr/include,
					/usr/local/include,
					include,
				);
				LIBRARY_SEARCH_PATHS = (
					"/usr/local/openssl-1.0.2/lib",
					/usr/local/lib,
				);
				OTHER_LDFLAGS = (
					"-lwslay",
					"-lssl",
					"-lcrypto",
					"-lz",
				);
				PRODUCT_NAME = websocket;
			};
			name = "evloop-release";
		};
		1079243319A3260E00C52AD6 /* evloop-debug */ = {
			isa = XCBuildConfiguration;
			buildSettings = {
				GCC_PREPROCESSOR_DEFINITIONS = (
					"DEBUG=1",
					"H2O_UNITTEST=1",
					"$(inherited)",
				);
				HEADER_SEARCH_PATHS = (
					"/usr/local/openssl-1.0.2/include",
					deps/brotli/c/include,
					deps/yaml/include,
					"$(inherited)",
					/Applications/Xcode.app/Contents/Developer/Toolchains/XcodeDefault.xctoolchain/usr/include,
					/usr/local/include,
					include,
				);
				LIBRARY_SEARCH_PATHS = (
					"/usr/local/openssl-1.0.2/lib",
					/usr/local/lib,
				);
				OTHER_LDFLAGS = (
					"-lssl",
					"-lcrypto",
					"-lz",
				);
				PRODUCT_NAME = unittest;
			};
			name = "evloop-debug";
		};
		1079243419A3260E00C52AD6 /* evloop-release */ = {
			isa = XCBuildConfiguration;
			buildSettings = {
				GCC_PREPROCESSOR_DEFINITIONS = (
					"H2O_UNITTEST=1",
					"H2O_USE_LIBUV=0",
				);
				HEADER_SEARCH_PATHS = (
					"/usr/local/openssl-1.0.2/include",
					deps/brotli/c/include,
					deps/yaml/include,
					"$(inherited)",
					/Applications/Xcode.app/Contents/Developer/Toolchains/XcodeDefault.xctoolchain/usr/include,
					/usr/local/include,
					include,
				);
				LIBRARY_SEARCH_PATHS = (
					"/usr/local/openssl-1.0.2/lib",
					/usr/local/lib,
				);
				OTHER_LDFLAGS = (
					"-lssl",
					"-lcrypto",
					"-lz",
				);
				PRODUCT_NAME = unittest;
			};
			name = "evloop-release";
		};
		10D0904D19F0CA9C0043D458 /* evloop-debug */ = {
			isa = XCBuildConfiguration;
			buildSettings = {
				GCC_PREPROCESSOR_DEFINITIONS = (
					"DEBUG=1",
					"$(inherited)",
				);
				HEADER_SEARCH_PATHS = (
					"/usr/local/openssl-1.0.2/include",
					"$(inherited)",
					/Applications/Xcode.app/Contents/Developer/Toolchains/XcodeDefault.xctoolchain/usr/include,
					/usr/local/include,
					include,
				);
				LIBRARY_SEARCH_PATHS = (
					"/usr/local/openssl-1.0.2/lib",
					/usr/local/lib,
				);
				OTHER_CFLAGS = "";
				OTHER_LDFLAGS = (
					"-lssl",
					"-lcrypto",
					"-lz",
				);
				PRODUCT_NAME = "examples-socket-server";
			};
			name = "evloop-debug";
		};
		10D0904E19F0CA9C0043D458 /* libuv-debug */ = {
			isa = XCBuildConfiguration;
			buildSettings = {
				GCC_PREPROCESSOR_DEFINITIONS = (
					"DEBUG=1",
					"$(inherited)",
				);
				HEADER_SEARCH_PATHS = (
					"/usr/local/openssl-1.0.2/include",
					"$(inherited)",
					/Applications/Xcode.app/Contents/Developer/Toolchains/XcodeDefault.xctoolchain/usr/include,
					/usr/local/include,
					include,
				);
				LIBRARY_SEARCH_PATHS = (
					"/usr/local/openssl-1.0.2/lib",
					/usr/local/lib,
				);
				OTHER_CFLAGS = "";
				OTHER_LDFLAGS = (
					"-lssl",
					"-lcrypto",
					"-luv",
					"-lz",
				);
				PRODUCT_NAME = "examples-socket-server";
			};
			name = "libuv-debug";
		};
		10D0904F19F0CA9C0043D458 /* evloop-release */ = {
			isa = XCBuildConfiguration;
			buildSettings = {
				HEADER_SEARCH_PATHS = (
					"/usr/local/openssl-1.0.2/include",
					"$(inherited)",
					/Applications/Xcode.app/Contents/Developer/Toolchains/XcodeDefault.xctoolchain/usr/include,
					/usr/local/include,
					include,
				);
				LIBRARY_SEARCH_PATHS = (
					"/usr/local/openssl-1.0.2/lib",
					/usr/local/lib,
				);
				OTHER_CFLAGS = "";
				OTHER_LDFLAGS = (
					"-lssl",
					"-lcrypto",
					"-lz",
				);
				PRODUCT_NAME = "examples-socket-server";
			};
			name = "evloop-release";
		};
		10D0905019F0CA9C0043D458 /* libuv-release */ = {
			isa = XCBuildConfiguration;
			buildSettings = {
				HEADER_SEARCH_PATHS = (
					"/usr/local/openssl-1.0.2/include",
					"$(inherited)",
					/Applications/Xcode.app/Contents/Developer/Toolchains/XcodeDefault.xctoolchain/usr/include,
					/usr/local/include,
					include,
				);
				LIBRARY_SEARCH_PATHS = (
					"/usr/local/openssl-1.0.2/lib",
					/usr/local/lib,
				);
				OTHER_CFLAGS = "";
				OTHER_LDFLAGS = (
					"-lssl",
					"-lcrypto",
					"-luv",
					"-lz",
				);
				PRODUCT_NAME = "examples-socket-server";
			};
			name = "libuv-release";
		};
		10D0906519F38B2E0043D458 /* evloop-debug */ = {
			isa = XCBuildConfiguration;
			buildSettings = {
				GCC_PREPROCESSOR_DEFINITIONS = (
					"DEBUG=1",
					"$(inherited)",
				);
				HEADER_SEARCH_PATHS = (
					"/usr/local/openssl-1.0.2/include",
					"$(inherited)",
					/Applications/Xcode.app/Contents/Developer/Toolchains/XcodeDefault.xctoolchain/usr/include,
					/usr/local/include,
					include,
				);
				LIBRARY_SEARCH_PATHS = (
					"/usr/local/openssl-1.0.2/lib",
					/usr/local/lib,
				);
				OTHER_CFLAGS = "";
				OTHER_LDFLAGS = (
					"-lssl",
					"-lcrypto",
					"-lz",
				);
				PRODUCT_NAME = "examples-httpclient";
			};
			name = "evloop-debug";
		};
		10D0906619F38B2E0043D458 /* libuv-debug */ = {
			isa = XCBuildConfiguration;
			buildSettings = {
				GCC_PREPROCESSOR_DEFINITIONS = (
					"DEBUG=1",
					"$(inherited)",
				);
				HEADER_SEARCH_PATHS = (
					"/usr/local/openssl-1.0.2/include",
					"$(inherited)",
					/Applications/Xcode.app/Contents/Developer/Toolchains/XcodeDefault.xctoolchain/usr/include,
					/usr/local/include,
					include,
				);
				LIBRARY_SEARCH_PATHS = (
					"/usr/local/openssl-1.0.2/lib",
					/usr/local/lib,
				);
				OTHER_CFLAGS = "";
				OTHER_LDFLAGS = (
					"-lssl",
					"-lcrypto",
					"-luv",
					"-lz",
				);
				PRODUCT_NAME = "examples-httpclient";
			};
			name = "libuv-debug";
		};
		10D0906719F38B2E0043D458 /* evloop-release */ = {
			isa = XCBuildConfiguration;
			buildSettings = {
				HEADER_SEARCH_PATHS = (
					"/usr/local/openssl-1.0.2/include",
					"$(inherited)",
					/Applications/Xcode.app/Contents/Developer/Toolchains/XcodeDefault.xctoolchain/usr/include,
					/usr/local/include,
					include,
				);
				LIBRARY_SEARCH_PATHS = (
					"/usr/local/openssl-1.0.2/lib",
					/usr/local/lib,
				);
				OTHER_CFLAGS = "";
				OTHER_LDFLAGS = (
					"-lssl",
					"-lcrypto",
					"-lz",
				);
				PRODUCT_NAME = "examples-httpclient";
			};
			name = "evloop-release";
		};
		10D0906819F38B2E0043D458 /* libuv-release */ = {
			isa = XCBuildConfiguration;
			buildSettings = {
				HEADER_SEARCH_PATHS = (
					"/usr/local/openssl-1.0.2/include",
					"$(inherited)",
					/Applications/Xcode.app/Contents/Developer/Toolchains/XcodeDefault.xctoolchain/usr/include,
					/usr/local/include,
					include,
				);
				LIBRARY_SEARCH_PATHS = (
					"/usr/local/openssl-1.0.2/lib",
					/usr/local/lib,
				);
				OTHER_CFLAGS = "";
				OTHER_LDFLAGS = (
					"-lssl",
					"-lcrypto",
					"-luv",
					"-lz",
				);
				PRODUCT_NAME = "examples-httpclient";
			};
			name = "libuv-release";
		};
		10EA45DB1D0949BF00769A2B /* evloop-debug */ = {
			isa = XCBuildConfiguration;
			buildSettings = {
				GCC_PREPROCESSOR_DEFINITIONS = (
					"DEBUG=1",
					"$(inherited)",
				);
				HEADER_SEARCH_PATHS = (
					"$(inherited)",
					"/usr/local/openssl-1.0.2/include",
					/Applications/Xcode.app/Contents/Developer/Toolchains/XcodeDefault.xctoolchain/usr/include,
					/usr/local/include,
					include,
				);
				LIBRARY_SEARCH_PATHS = (
					"/usr/local/openssl-1.0.2/lib",
					/usr/local/lib,
				);
				OTHER_CFLAGS = "";
				OTHER_LDFLAGS = (
					"-lssl",
					"-lcrypto",
					"-lz",
				);
				PRODUCT_NAME = "$(TARGET_NAME)";
			};
			name = "evloop-debug";
		};
		10EA45DC1D0949BF00769A2B /* libuv-debug */ = {
			isa = XCBuildConfiguration;
			buildSettings = {
				GCC_PREPROCESSOR_DEFINITIONS = (
					"DEBUG=1",
					"$(inherited)",
				);
				HEADER_SEARCH_PATHS = (
					"$(inherited)",
					"/usr/local/openssl-1.0.2/include",
					/Applications/Xcode.app/Contents/Developer/Toolchains/XcodeDefault.xctoolchain/usr/include,
					/usr/local/include,
					include,
				);
				LIBRARY_SEARCH_PATHS = (
					"/usr/local/openssl-1.0.2/lib",
					/usr/local/lib,
				);
				OTHER_CFLAGS = "";
				OTHER_LDFLAGS = (
					"-lssl",
					"-lcrypto",
					"-luv",
					"-lz",
				);
				PRODUCT_NAME = "$(TARGET_NAME)";
			};
			name = "libuv-debug";
		};
		10EA45DD1D0949BF00769A2B /* evloop-release */ = {
			isa = XCBuildConfiguration;
			buildSettings = {
				HEADER_SEARCH_PATHS = (
					"$(inherited)",
					"/usr/local/openssl-1.0.2/include",
					/Applications/Xcode.app/Contents/Developer/Toolchains/XcodeDefault.xctoolchain/usr/include,
					/usr/local/include,
					include,
				);
				LIBRARY_SEARCH_PATHS = (
					"/usr/local/openssl-1.0.2/lib",
					/usr/local/lib,
				);
				OTHER_CFLAGS = "";
				OTHER_LDFLAGS = (
					"-lssl",
					"-lcrypto",
					"-lz",
				);
				PRODUCT_NAME = "$(TARGET_NAME)";
			};
			name = "evloop-release";
		};
		10EA45DE1D0949BF00769A2B /* libuv-release */ = {
			isa = XCBuildConfiguration;
			buildSettings = {
				HEADER_SEARCH_PATHS = (
					"$(inherited)",
					"/usr/local/openssl-1.0.2/include",
					/Applications/Xcode.app/Contents/Developer/Toolchains/XcodeDefault.xctoolchain/usr/include,
					/usr/local/include,
					include,
				);
				LIBRARY_SEARCH_PATHS = (
					"/usr/local/openssl-1.0.2/lib",
					/usr/local/lib,
				);
				OTHER_CFLAGS = "";
				OTHER_LDFLAGS = (
					"-lssl",
					"-lcrypto",
					"-luv",
					"-lz",
				);
				PRODUCT_NAME = "$(TARGET_NAME)";
			};
			name = "libuv-release";
		};
		10F417CF19C1907B00B6E31A /* evloop-debug */ = {
			isa = XCBuildConfiguration;
			buildSettings = {
				GCC_PREPROCESSOR_DEFINITIONS = (
					"$(inherited)",
					"H2O_USE_PICOTLS=1",
					"PICOTLS_USE_DTRACE=1",
					"H2O_USE_DTRACE=1",
				);
				HEADER_SEARCH_PATHS = (
					"$(inherited)",
					/Applications/Xcode.app/Contents/Developer/Toolchains/XcodeDefault.xctoolchain/usr/include,
					deps/brotli/c/include,
					"deps/hiredis/**",
					deps/yaml/include,
					deps/mruby/include,
					"deps/mruby-input-stream/src",
					/usr/local/opt/openssl/include,
					/usr/local/include,
					include,
				);
				LIBRARY_SEARCH_PATHS = (
					"/usr/local/openssl-1.0.2/lib",
					build/default/mruby/host/lib,
					/usr/local/lib,
				);
				OTHER_CFLAGS = "";
				OTHER_LDFLAGS = (
					"-lmruby",
					"-lssl",
					"-lcrypto",
					"-lz",
				);
				PRODUCT_NAME = h2o;
			};
			name = "evloop-debug";
		};
		10F417D019C1907B00B6E31A /* libuv-debug */ = {
			isa = XCBuildConfiguration;
			buildSettings = {
				GCC_PREPROCESSOR_DEFINITIONS = (
					"DEBUG=1",
					"$(inherited)",
				);
				HEADER_SEARCH_PATHS = (
					"$(inherited)",
					/Applications/Xcode.app/Contents/Developer/Toolchains/XcodeDefault.xctoolchain/usr/include,
					deps/brotli/c/include,
					"deps/hiredis/**",
					deps/yaml/include,
					deps/mruby/include,
					"deps/mruby-input-stream/src",
					/usr/local/opt/openssl/include,
					/usr/local/include,
					include,
				);
				LIBRARY_SEARCH_PATHS = (
					"/usr/local/openssl-1.0.2/lib",
					build/default/mruby/host/lib,
					/usr/local/lib,
				);
				OTHER_CFLAGS = "";
				OTHER_LDFLAGS = (
					"-lssl",
					"-lcrypto",
					"-luv",
					"-lz",
				);
				PRODUCT_NAME = h2o;
			};
			name = "libuv-debug";
		};
		10F417D119C1907B00B6E31A /* evloop-release */ = {
			isa = XCBuildConfiguration;
			buildSettings = {
				GCC_PREPROCESSOR_DEFINITIONS = (
					"$(inherited)",
					"H2O_USE_PICOTLS=1",
					"PICOTLS_USE_DTRACE=1",
					"H2O_USE_DTRACE=1",
				);
				HEADER_SEARCH_PATHS = (
					"$(inherited)",
					/Applications/Xcode.app/Contents/Developer/Toolchains/XcodeDefault.xctoolchain/usr/include,
					deps/brotli/c/include,
					"deps/hiredis/**",
					deps/yaml/include,
					deps/mruby/include,
					"deps/mruby-input-stream/src",
					/usr/local/opt/openssl/include,
					/usr/local/include,
					include,
				);
				LIBRARY_SEARCH_PATHS = (
					"/usr/local/openssl-1.0.2/lib",
					build/default/mruby/host/lib,
					/usr/local/lib,
				);
				OTHER_CFLAGS = "";
				OTHER_LDFLAGS = (
					"-lmruby",
					"-lssl",
					"-lcrypto",
					"-lz",
				);
				PRODUCT_NAME = h2o;
			};
			name = "evloop-release";
		};
		10F417D219C1907B00B6E31A /* libuv-release */ = {
			isa = XCBuildConfiguration;
			buildSettings = {
				HEADER_SEARCH_PATHS = (
					"$(inherited)",
					/Applications/Xcode.app/Contents/Developer/Toolchains/XcodeDefault.xctoolchain/usr/include,
					deps/brotli/c/include,
					"deps/hiredis/**",
					deps/yaml/include,
					deps/mruby/include,
					"deps/mruby-input-stream/src",
					/usr/local/opt/openssl/include,
					/usr/local/include,
					include,
				);
				LIBRARY_SEARCH_PATHS = (
					"/usr/local/openssl-1.0.2/lib",
					build/default/mruby/host/lib,
					/usr/local/lib,
				);
				OTHER_CFLAGS = "";
				OTHER_LDFLAGS = (
					"-lssl",
					"-lcrypto",
					"-luv",
					"-lz",
				);
				PRODUCT_NAME = h2o;
			};
			name = "libuv-release";
		};
		E918FC352136583F00CCB252 /* evloop-debug */ = {
			isa = XCBuildConfiguration;
			buildSettings = {
				GCC_PREPROCESSOR_DEFINITIONS = (
					"DEBUG=1",
					"$(inherited)",
				);
				HEADER_SEARCH_PATHS = (
					"/usr/local/openssl-1.0.2/include",
					deps/yaml/include,
					"$(inherited)",
					/Applications/Xcode.app/Contents/Developer/Toolchains/XcodeDefault.xctoolchain/usr/include,
					/usr/local/include,
					include,
				);
				LIBRARY_SEARCH_PATHS = (
					"/usr/local/openssl-1.0.2/lib",
					/usr/local/lib,
				);
				OTHER_LDFLAGS = (
					"-lssl",
					"-lcrypto",
					"-lz",
				);
				PRODUCT_NAME = "$(TARGET_NAME)";
			};
			name = "evloop-debug";
		};
		E918FC362136583F00CCB252 /* libuv-debug */ = {
			isa = XCBuildConfiguration;
			buildSettings = {
				GCC_PREPROCESSOR_DEFINITIONS = (
					"DEBUG=1",
					"$(inherited)",
				);
				HEADER_SEARCH_PATHS = (
					"/usr/local/openssl-1.0.2/include",
					deps/yaml/include,
					"$(inherited)",
					/Applications/Xcode.app/Contents/Developer/Toolchains/XcodeDefault.xctoolchain/usr/include,
					/usr/local/include,
					include,
				);
				LIBRARY_SEARCH_PATHS = (
					"/usr/local/openssl-1.0.2/lib",
					/usr/local/lib,
				);
				OTHER_LDFLAGS = (
					"-lssl",
					"-lcrypto",
					"-luv",
					"-lz",
				);
				PRODUCT_NAME = "$(TARGET_NAME)";
			};
			name = "libuv-debug";
		};
		E918FC372136583F00CCB252 /* evloop-release */ = {
			isa = XCBuildConfiguration;
			buildSettings = {
				GCC_PREPROCESSOR_DEFINITIONS = "H2O_USE_LIBUV=0";
				HEADER_SEARCH_PATHS = (
					"/usr/local/openssl-1.0.2/include",
					deps/yaml/include,
					"$(inherited)",
					/Applications/Xcode.app/Contents/Developer/Toolchains/XcodeDefault.xctoolchain/usr/include,
					/usr/local/include,
					include,
				);
				LIBRARY_SEARCH_PATHS = (
					"/usr/local/openssl-1.0.2/lib",
					/usr/local/lib,
				);
				OTHER_LDFLAGS = (
					"-lssl",
					"-lcrypto",
					"-lz",
				);
				PRODUCT_NAME = "$(TARGET_NAME)";
			};
			name = "evloop-release";
		};
		E918FC382136583F00CCB252 /* libuv-release */ = {
			isa = XCBuildConfiguration;
			buildSettings = {
				GCC_PREPROCESSOR_DEFINITIONS = "";
				HEADER_SEARCH_PATHS = (
					"/usr/local/openssl-1.0.2/include",
					deps/yaml/include,
					"$(inherited)",
					/Applications/Xcode.app/Contents/Developer/Toolchains/XcodeDefault.xctoolchain/usr/include,
					/usr/local/include,
					include,
				);
				LIBRARY_SEARCH_PATHS = (
					"/usr/local/openssl-1.0.2/lib",
					/usr/local/lib,
				);
				OTHER_LDFLAGS = (
					"-lssl",
					"-lcrypto",
					"-luv",
					"-lz",
				);
				PRODUCT_NAME = "$(TARGET_NAME)";
			};
			name = "libuv-release";
		};
/* End XCBuildConfiguration section */

/* Begin XCConfigurationList section */
		08790E0B1D8BD7F100A04BC1 /* Build configuration list for PBXNativeTarget "examples-redis-client" */ = {
			isa = XCConfigurationList;
			buildConfigurations = (
				08790E0C1D8BD7F100A04BC1 /* evloop-debug */,
				08790E0D1D8BD7F100A04BC1 /* libuv-debug */,
				08790E0E1D8BD7F100A04BC1 /* evloop-release */,
				08790E0F1D8BD7F100A04BC1 /* libuv-release */,
			);
			defaultConfigurationIsVisible = 0;
			defaultConfigurationName = "evloop-release";
		};
		08819C27218C9FA90057ED23 /* Build configuration list for PBXNativeTarget "qif" */ = {
			isa = XCConfigurationList;
			buildConfigurations = (
				08819C28218C9FA90057ED23 /* evloop-debug */,
				08819C29218C9FA90057ED23 /* libuv-debug */,
				08819C2A218C9FA90057ED23 /* evloop-release */,
				08819C2B218C9FA90057ED23 /* libuv-release */,
			);
			defaultConfigurationIsVisible = 0;
			defaultConfigurationName = "evloop-release";
		};
		1079231019A320A700C52AD6 /* Build configuration list for PBXProject "h2o" */ = {
			isa = XCConfigurationList;
			buildConfigurations = (
				1079231719A320A700C52AD6 /* evloop-debug */,
				1065E70F19BF752300686E72 /* libuv-debug */,
				1079231819A320A700C52AD6 /* evloop-release */,
				1065E71419BF754100686E72 /* libuv-release */,
			);
			defaultConfigurationIsVisible = 0;
			defaultConfigurationName = "evloop-release";
		};
		1079231919A320A700C52AD6 /* Build configuration list for PBXNativeTarget "h2o" */ = {
			isa = XCConfigurationList;
			buildConfigurations = (
				1079231A19A320A700C52AD6 /* evloop-debug */,
				1065E71019BF752300686E72 /* libuv-debug */,
				1079231B19A320A700C52AD6 /* evloop-release */,
				1065E71519BF754100686E72 /* libuv-release */,
			);
			defaultConfigurationIsVisible = 0;
			defaultConfigurationName = "evloop-release";
		};
		107923DF19A321F400C52AD6 /* Build configuration list for PBXNativeTarget "examples-simple" */ = {
			isa = XCConfigurationList;
			buildConfigurations = (
				107923E019A321F400C52AD6 /* evloop-debug */,
				1065E71219BF752300686E72 /* libuv-debug */,
				107923E119A321F400C52AD6 /* evloop-release */,
				1065E71719BF754100686E72 /* libuv-release */,
			);
			defaultConfigurationIsVisible = 0;
			defaultConfigurationName = "evloop-release";
		};
		1079240A19A3247A00C52AD6 /* Build configuration list for PBXNativeTarget "examples-websocket" */ = {
			isa = XCConfigurationList;
			buildConfigurations = (
				1079240B19A3247A00C52AD6 /* evloop-debug */,
				1065E71319BF752300686E72 /* libuv-debug */,
				1079240C19A3247A00C52AD6 /* evloop-release */,
				1065E71819BF754100686E72 /* libuv-release */,
			);
			defaultConfigurationIsVisible = 0;
			defaultConfigurationName = "evloop-release";
		};
		1079243219A3260E00C52AD6 /* Build configuration list for PBXNativeTarget "unittest" */ = {
			isa = XCConfigurationList;
			buildConfigurations = (
				1079243319A3260E00C52AD6 /* evloop-debug */,
				1065E71119BF752300686E72 /* libuv-debug */,
				1079243419A3260E00C52AD6 /* evloop-release */,
				1065E71619BF754100686E72 /* libuv-release */,
			);
			defaultConfigurationIsVisible = 0;
			defaultConfigurationName = "evloop-release";
		};
		10D0904C19F0CA9C0043D458 /* Build configuration list for PBXNativeTarget "examples-socket-client" */ = {
			isa = XCConfigurationList;
			buildConfigurations = (
				10D0904D19F0CA9C0043D458 /* evloop-debug */,
				10D0904E19F0CA9C0043D458 /* libuv-debug */,
				10D0904F19F0CA9C0043D458 /* evloop-release */,
				10D0905019F0CA9C0043D458 /* libuv-release */,
			);
			defaultConfigurationIsVisible = 0;
			defaultConfigurationName = "evloop-release";
		};
		10D0906419F38B2E0043D458 /* Build configuration list for PBXNativeTarget "examples-httpclient" */ = {
			isa = XCConfigurationList;
			buildConfigurations = (
				10D0906519F38B2E0043D458 /* evloop-debug */,
				10D0906619F38B2E0043D458 /* libuv-debug */,
				10D0906719F38B2E0043D458 /* evloop-release */,
				10D0906819F38B2E0043D458 /* libuv-release */,
			);
			defaultConfigurationIsVisible = 0;
			defaultConfigurationName = "evloop-release";
		};
		10EA45DA1D0949BF00769A2B /* Build configuration list for PBXNativeTarget "examples-latency-optimization" */ = {
			isa = XCConfigurationList;
			buildConfigurations = (
				10EA45DB1D0949BF00769A2B /* evloop-debug */,
				10EA45DC1D0949BF00769A2B /* libuv-debug */,
				10EA45DD1D0949BF00769A2B /* evloop-release */,
				10EA45DE1D0949BF00769A2B /* libuv-release */,
			);
			defaultConfigurationIsVisible = 0;
			defaultConfigurationName = "evloop-release";
		};
		10F417CE19C1907B00B6E31A /* Build configuration list for PBXNativeTarget "server" */ = {
			isa = XCConfigurationList;
			buildConfigurations = (
				10F417CF19C1907B00B6E31A /* evloop-debug */,
				10F417D019C1907B00B6E31A /* libuv-debug */,
				10F417D119C1907B00B6E31A /* evloop-release */,
				10F417D219C1907B00B6E31A /* libuv-release */,
			);
			defaultConfigurationIsVisible = 0;
			defaultConfigurationName = "evloop-release";
		};
		E918FC342136583F00CCB252 /* Build configuration list for PBXNativeTarget "proptest" */ = {
			isa = XCConfigurationList;
			buildConfigurations = (
				E918FC352136583F00CCB252 /* evloop-debug */,
				E918FC362136583F00CCB252 /* libuv-debug */,
				E918FC372136583F00CCB252 /* evloop-release */,
				E918FC382136583F00CCB252 /* libuv-release */,
			);
			defaultConfigurationIsVisible = 0;
			defaultConfigurationName = "evloop-release";
		};
/* End XCConfigurationList section */
	};
	rootObject = 1079230D19A320A700C52AD6 /* Project object */;
}<|MERGE_RESOLUTION|>--- conflicted
+++ resolved
@@ -297,12 +297,9 @@
 		E918FC9121365AB700CCB252 /* theft_trial.c in Sources */ = {isa = PBXBuildFile; fileRef = E918FC552136598400CCB252 /* theft_trial.c */; };
 		E918FC9221365AB700CCB252 /* theft.c in Sources */ = {isa = PBXBuildFile; fileRef = E918FC492136598300CCB252 /* theft.c */; };
 		E918FC9321365ABC00CCB252 /* prop.c in Sources */ = {isa = PBXBuildFile; fileRef = E918FC3B213658BE00CCB252 /* prop.c */; };
-<<<<<<< HEAD
-		E927CD632074855D00D4797E /* sha512.c in Sources */ = {isa = PBXBuildFile; fileRef = E927CD612074855300D4797E /* sha512.c */; };
 		E93C7F96226EBEC9007BF39A /* frame.c in Sources */ = {isa = PBXBuildFile; fileRef = E93C7F95226EBEC9007BF39A /* frame.c */; };
 		E93C7F98226EBEC9007BF39A /* frame.c in Sources */ = {isa = PBXBuildFile; fileRef = E93C7F95226EBEC9007BF39A /* frame.c */; };
 		E93C7F9A22701806007BF39A /* frame.c in Sources */ = {isa = PBXBuildFile; fileRef = E93C7F9922701806007BF39A /* frame.c */; };
-=======
 		E9581B9B22F001F300299E8A /* x25519.c in Sources */ = {isa = PBXBuildFile; fileRef = E9581B9922F001EB00299E8A /* x25519.c */; };
 		E9581B9E22F0022D00299E8A /* random.c in Sources */ = {isa = PBXBuildFile; fileRef = E9581B9C22F0022900299E8A /* random.c */; };
 		E95E954022914F0600215ACD /* picotls-probes.d in Sources */ = {isa = PBXBuildFile; fileRef = E95E953F22914F0600215ACD /* picotls-probes.d */; };
@@ -310,7 +307,6 @@
 		E95E954222914F1600215ACD /* h2o-probes.d in Sources */ = {isa = PBXBuildFile; fileRef = E95EBCD72281148C0022C32D /* h2o-probes.d */; };
 		E95E954322914F1C00215ACD /* picotls-probes.d in Sources */ = {isa = PBXBuildFile; fileRef = E95E953F22914F0600215ACD /* picotls-probes.d */; };
 		E95EBCDA228117620022C32D /* probes_.h in Headers */ = {isa = PBXBuildFile; fileRef = E95EBCD9228117620022C32D /* probes_.h */; };
->>>>>>> aa0a810d
 		E9708AE01E49A2120029E0A5 /* picotls.h in Headers */ = {isa = PBXBuildFile; fileRef = E9708ADF1E49A2120029E0A5 /* picotls.h */; };
 		E9708AE71E49A2420029E0A5 /* openssl.c in Sources */ = {isa = PBXBuildFile; fileRef = E9708AD91E499E040029E0A5 /* openssl.c */; };
 		E9708AE81E49A2420029E0A5 /* picotls.c in Sources */ = {isa = PBXBuildFile; fileRef = E9708ADA1E499E040029E0A5 /* picotls.c */; };
@@ -444,7 +440,6 @@
 		E987E5FA1FD8C04D00DE4346 /* metablock.c in Sources */ = {isa = PBXBuildFile; fileRef = E987E5801FD7BE2100DE4346 /* metablock.c */; };
 		E987E5FB1FD8C04D00DE4346 /* static_dict.c in Sources */ = {isa = PBXBuildFile; fileRef = E987E58C1FD7BE2300DE4346 /* static_dict.c */; };
 		E987E5FC1FD8C04D00DE4346 /* utf8_util.c in Sources */ = {isa = PBXBuildFile; fileRef = E987E5861FD7BE2200DE4346 /* utf8_util.c */; };
-<<<<<<< HEAD
 		E98884C721E7F3AF0060F010 /* recvstate.h in Headers */ = {isa = PBXBuildFile; fileRef = E98884C321E7F3AE0060F010 /* recvstate.h */; };
 		E98884C821E7F3AF0060F010 /* sendstate.h in Headers */ = {isa = PBXBuildFile; fileRef = E98884C421E7F3AE0060F010 /* sendstate.h */; };
 		E98884C921E7F3AF0060F010 /* streambuf.h in Headers */ = {isa = PBXBuildFile; fileRef = E98884C521E7F3AF0060F010 /* streambuf.h */; };
@@ -461,11 +456,6 @@
 		E98884D821E7F3D90060F010 /* sendstate.c in Sources */ = {isa = PBXBuildFile; fileRef = E98884CD21E7F3C80060F010 /* sendstate.c */; };
 		E98884D921E7F3D90060F010 /* sentmap.c in Sources */ = {isa = PBXBuildFile; fileRef = E98884CC21E7F3C80060F010 /* sentmap.c */; };
 		E98884DA21E7F3D90060F010 /* streambuf.c in Sources */ = {isa = PBXBuildFile; fileRef = E98884CB21E7F3C80060F010 /* streambuf.c */; };
-		E9BC76E51F00E70700EB7A09 /* salsa20.h in Headers */ = {isa = PBXBuildFile; fileRef = E9BC76E41F00E70700EB7A09 /* salsa20.h */; };
-		E9BC76E81F00E73900EB7A09 /* chacha20.c in Sources */ = {isa = PBXBuildFile; fileRef = E9BC76E61F00E72D00EB7A09 /* chacha20.c */; };
-		E9BC76EB1F00E74F00EB7A09 /* poly1305.c in Sources */ = {isa = PBXBuildFile; fileRef = E9BC76E91F00E74C00EB7A09 /* poly1305.c */; };
-=======
->>>>>>> aa0a810d
 		E9BCE68A1FF0CF85003CEA11 /* timerwheel.h in Headers */ = {isa = PBXBuildFile; fileRef = E9BCE6891FF0CF84003CEA11 /* timerwheel.h */; };
 		E9BCE68C1FF0CF98003CEA11 /* timerwheel.c in Sources */ = {isa = PBXBuildFile; fileRef = E9BCE68B1FF0CF98003CEA11 /* timerwheel.c */; };
 		E9BCE68D1FF0CFBB003CEA11 /* timerwheel.c in Sources */ = {isa = PBXBuildFile; fileRef = E9BCE68B1FF0CF98003CEA11 /* timerwheel.c */; };
@@ -1029,18 +1019,13 @@
 		E918FC5C2136598500CCB252 /* theft_trial.h */ = {isa = PBXFileReference; fileEncoding = 4; lastKnownFileType = sourcecode.c.h; path = theft_trial.h; sourceTree = "<group>"; };
 		E918FC5D2136598500CCB252 /* theft_autoshrink_internal.h */ = {isa = PBXFileReference; fileEncoding = 4; lastKnownFileType = sourcecode.c.h; path = theft_autoshrink_internal.h; sourceTree = "<group>"; };
 		E918FC5E2136598600CCB252 /* theft_shrink_internal.h */ = {isa = PBXFileReference; fileEncoding = 4; lastKnownFileType = sourcecode.c.h; path = theft_shrink_internal.h; sourceTree = "<group>"; };
-<<<<<<< HEAD
-		E927CD612074855300D4797E /* sha512.c */ = {isa = PBXFileReference; fileEncoding = 4; lastKnownFileType = sourcecode.c.c; path = sha512.c; sourceTree = "<group>"; };
 		E93C7F95226EBEC9007BF39A /* frame.c */ = {isa = PBXFileReference; lastKnownFileType = sourcecode.c.c; path = frame.c; sourceTree = "<group>"; };
 		E93C7F9922701806007BF39A /* frame.c */ = {isa = PBXFileReference; lastKnownFileType = sourcecode.c.c; path = frame.c; sourceTree = "<group>"; };
-		E9708AD81E499E040029E0A5 /* cifra.c */ = {isa = PBXFileReference; fileEncoding = 4; lastKnownFileType = sourcecode.c.c; path = cifra.c; sourceTree = "<group>"; };
-=======
 		E9581B9922F001EB00299E8A /* x25519.c */ = {isa = PBXFileReference; fileEncoding = 4; lastKnownFileType = sourcecode.c.c; path = x25519.c; sourceTree = "<group>"; };
 		E9581B9C22F0022900299E8A /* random.c */ = {isa = PBXFileReference; fileEncoding = 4; lastKnownFileType = sourcecode.c.c; path = random.c; sourceTree = "<group>"; };
 		E95E953F22914F0600215ACD /* picotls-probes.d */ = {isa = PBXFileReference; fileEncoding = 4; lastKnownFileType = sourcecode.dtrace; path = "picotls-probes.d"; sourceTree = "<group>"; };
 		E95EBCD72281148C0022C32D /* h2o-probes.d */ = {isa = PBXFileReference; fileEncoding = 4; lastKnownFileType = sourcecode.dtrace; path = "h2o-probes.d"; sourceTree = "<group>"; };
 		E95EBCD9228117620022C32D /* probes_.h */ = {isa = PBXFileReference; lastKnownFileType = sourcecode.c.h; path = probes_.h; sourceTree = "<group>"; };
->>>>>>> aa0a810d
 		E9708AD91E499E040029E0A5 /* openssl.c */ = {isa = PBXFileReference; fileEncoding = 4; lastKnownFileType = sourcecode.c.c; path = openssl.c; sourceTree = "<group>"; };
 		E9708ADA1E499E040029E0A5 /* picotls.c */ = {isa = PBXFileReference; fileEncoding = 4; lastKnownFileType = sourcecode.c.c; path = picotls.c; sourceTree = "<group>"; };
 		E9708ADF1E49A2120029E0A5 /* picotls.h */ = {isa = PBXFileReference; fileEncoding = 4; lastKnownFileType = sourcecode.c.h; path = picotls.h; sourceTree = "<group>"; };
@@ -1830,11 +1815,8 @@
 				104B9A4B1A5FA804009EEE64 /* handler */,
 				107923B119A3217300C52AD6 /* http1.c */,
 				107923B219A3217300C52AD6 /* http2 */,
-<<<<<<< HEAD
 				E901C438213E593D00D17C93 /* http3 */,
-=======
 				E95EBCD9228117620022C32D /* probes_.h */,
->>>>>>> aa0a810d
 				106C22F71C040F6400405689 /* tunnel.c */,
 				107923C119A3217300C52AD6 /* websocket.c */,
 			);
@@ -2965,11 +2947,8 @@
 				10F4180519CA75C500B6E31A /* configurator.c in Sources */,
 				E98042162238D35B008B9745 /* cc-reno.c in Sources */,
 				10FEF24E1D6FC8E200E11B1D /* gkc.c in Sources */,
-<<<<<<< HEAD
+                                E95E954022914F0600215ACD /* picotls-probes.d in Sources */,
 				E901C3FB213E1C4000D17C93 /* ranges.c in Sources */,
-=======
-				E95E954022914F0600215ACD /* picotls-probes.d in Sources */,
->>>>>>> aa0a810d
 				104B9A461A5F608A009EEE64 /* serverutil.c in Sources */,
 				1065E6ED19B7B9CB00686E72 /* websocket.c in Sources */,
 				10C45D511CFD160A0096DB06 /* throttle_resp.c in Sources */,
@@ -3185,11 +3164,7 @@
 				E9708B861E52C8560029E0A5 /* frame.c in Sources */,
 				E9708B201E49BACA0029E0A5 /* curve25519.c in Sources */,
 				E987E5EA1FD7EBD100DE4346 /* dictionary.c in Sources */,
-<<<<<<< HEAD
 				E9E5049121501BBA004DC170 /* server.c in Sources */,
-				E9708B1D1E49BABC0029E0A5 /* aes.c in Sources */,
-=======
->>>>>>> aa0a810d
 				E9708B8B1E52C85A0029E0A5 /* tunnel.c in Sources */,
 				7DE1DB38212B1CC00055F500 /* ssl.c in Sources */,
 				7D937303202AC7BA005FE6AB /* server_timing.c in Sources */,
