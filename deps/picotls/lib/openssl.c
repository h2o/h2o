/*
 * Copyright (c) 2016 DeNA Co., Ltd., Kazuho Oku
 *
 * Permission is hereby granted, free of charge, to any person obtaining a copy
 * of this software and associated documentation files (the "Software"), to
 * deal in the Software without restriction, including without limitation the
 * rights to use, copy, modify, merge, publish, distribute, sublicense, and/or
 * sell copies of the Software, and to permit persons to whom the Software is
 * furnished to do so, subject to the following conditions:
 *
 * The above copyright notice and this permission notice shall be included in
 * all copies or substantial portions of the Software.
 *
 * THE SOFTWARE IS PROVIDED "AS IS", WITHOUT WARRANTY OF ANY KIND, EXPRESS OR
 * IMPLIED, INCLUDING BUT NOT LIMITED TO THE WARRANTIES OF MERCHANTABILITY,
 * FITNESS FOR A PARTICULAR PURPOSE AND NONINFRINGEMENT. IN NO EVENT SHALL THE
 * AUTHORS OR COPYRIGHT HOLDERS BE LIABLE FOR ANY CLAIM, DAMAGES OR OTHER
 * LIABILITY, WHETHER IN AN ACTION OF CONTRACT, TORT OR OTHERWISE, ARISING
 * FROM, OUT OF OR IN CONNECTION WITH THE SOFTWARE OR THE USE OR OTHER DEALINGS
 * IN THE SOFTWARE.
 */

#ifdef _WINDOWS
#include "wincompat.h"
#else
#include <unistd.h>
#endif
#include <assert.h>
#include <stdio.h>
#include <stdlib.h>
#include <string.h>
#define OPENSSL_API_COMPAT 0x00908000L
#include <openssl/bn.h>
#include <openssl/crypto.h>
#include <openssl/ec.h>
#include <openssl/ecdh.h>
#include <openssl/err.h>
#include <openssl/evp.h>
#include <openssl/objects.h>
#include <openssl/rand.h>
#include <openssl/rsa.h>
#include <openssl/x509.h>
#include <openssl/x509v3.h>
#include <openssl/x509_vfy.h>
#include "picotls.h"
#include "picotls/openssl.h"

#ifdef _WINDOWS
#ifndef _CRT_SECURE_NO_WARNINGS
#define _CRT_SECURE_NO_WARNINGS
#endif
#pragma warning(disable : 4996)
#endif

#if !defined(LIBRESSL_VERSION_NUMBER) && OPENSSL_VERSION_NUMBER >= 0x10100000L
#define OPENSSL_1_1_API 1
#elif defined(LIBRESSL_VERSION_NUMBER) && LIBRESSL_VERSION_NUMBER >= 0x2070000fL
#define OPENSSL_1_1_API 1
#else
#define OPENSSL_1_1_API 0
#endif

#if !OPENSSL_1_1_API

#define EVP_PKEY_up_ref(p) CRYPTO_add(&(p)->references, 1, CRYPTO_LOCK_EVP_PKEY)
#define X509_STORE_up_ref(p) CRYPTO_add(&(p)->references, 1, CRYPTO_LOCK_X509_STORE)
#define X509_STORE_get0_param(p) ((p)->param)

static HMAC_CTX *HMAC_CTX_new(void)
{
    HMAC_CTX *ctx;

    if ((ctx = OPENSSL_malloc(sizeof(*ctx))) == NULL)
        return NULL;
    HMAC_CTX_init(ctx);
    return ctx;
}

static void HMAC_CTX_free(HMAC_CTX *ctx)
{
    HMAC_CTX_cleanup(ctx);
    OPENSSL_free(ctx);
}

static int EVP_CIPHER_CTX_reset(EVP_CIPHER_CTX *ctx)
{
    return EVP_CIPHER_CTX_cleanup(ctx);
}

#endif

static const struct st_ptls_openssl_signature_scheme_t rsa_signature_schemes[] = {{PTLS_SIGNATURE_RSA_PSS_RSAE_SHA256, EVP_sha256},
                                                                                  {PTLS_SIGNATURE_RSA_PSS_RSAE_SHA384, EVP_sha384},
                                                                                  {PTLS_SIGNATURE_RSA_PSS_RSAE_SHA512, EVP_sha512},
                                                                                  {UINT16_MAX, NULL}};
static const struct st_ptls_openssl_signature_scheme_t secp256r1_signature_schemes[] = {
    {PTLS_SIGNATURE_ECDSA_SECP256R1_SHA256, EVP_sha256}, {UINT16_MAX, NULL}};
#if PTLS_OPENSSL_HAVE_SECP384R1
static const struct st_ptls_openssl_signature_scheme_t secp384r1_signature_schemes[] = {
    {PTLS_SIGNATURE_ECDSA_SECP384R1_SHA384, EVP_sha384}, {UINT16_MAX, NULL}};
#endif
#if PTLS_OPENSSL_HAVE_SECP521R1
static const struct st_ptls_openssl_signature_scheme_t secp521r1_signature_schemes[] = {
    {PTLS_SIGNATURE_ECDSA_SECP521R1_SHA512, EVP_sha512}, {UINT16_MAX, NULL}};
#endif
#if PTLS_OPENSSL_HAVE_ED25519
static const struct st_ptls_openssl_signature_scheme_t ed25519_signature_schemes[] = {{PTLS_SIGNATURE_ED25519, NULL},
                                                                                      {UINT16_MAX, NULL}};
#endif

/**
 * The default list sent in ClientHello.signature_algorithms. ECDSA certificates are preferred.
 */
static const uint16_t default_signature_schemes[] = {
#if PTLS_OPENSSL_HAVE_ED25519
    PTLS_SIGNATURE_ED25519,
#endif
    PTLS_SIGNATURE_ECDSA_SECP256R1_SHA256,
#if PTLS_OPENSSL_HAVE_SECP384R1
    PTLS_SIGNATURE_ECDSA_SECP384R1_SHA384,
#endif
#if PTLS_OPENSSL_HAVE_SECP521R1
    PTLS_SIGNATURE_ECDSA_SECP521R1_SHA512,
#endif
    PTLS_SIGNATURE_RSA_PSS_RSAE_SHA512,
    PTLS_SIGNATURE_RSA_PSS_RSAE_SHA384,
    PTLS_SIGNATURE_RSA_PSS_RSAE_SHA256,
    UINT16_MAX};

static const struct st_ptls_openssl_signature_scheme_t *lookup_signature_schemes(EVP_PKEY *key)
{
    const struct st_ptls_openssl_signature_scheme_t *schemes = NULL;

    switch (EVP_PKEY_id(key)) {
    case EVP_PKEY_RSA:
        schemes = rsa_signature_schemes;
        break;
    case EVP_PKEY_EC: {
        EC_KEY *eckey = EVP_PKEY_get1_EC_KEY(key);
        switch (EC_GROUP_get_curve_name(EC_KEY_get0_group(eckey))) {
        case NID_X9_62_prime256v1:
            schemes = secp256r1_signature_schemes;
            break;
#if PTLS_OPENSSL_HAVE_SECP384R1
        case NID_secp384r1:
            schemes = secp384r1_signature_schemes;
            break;
#endif
#if PTLS_OPENSSL_HAVE_SECP521R1
        case NID_secp521r1:
            schemes = secp521r1_signature_schemes;
            break;
#endif
        default:
            break;
        }
        EC_KEY_free(eckey);
    } break;
#if PTLS_OPENSSL_HAVE_ED25519
    case EVP_PKEY_ED25519:
        schemes = ed25519_signature_schemes;
        break;
#endif
    default:
        break;
    }

    return schemes;
}

void ptls_openssl_random_bytes(void *buf, size_t len)
{
    int ret = RAND_bytes(buf, (int)len);
    if (ret != 1) {
        fprintf(stderr, "RAND_bytes() failed with code: %d\n", ret);
        abort();
    }
}

static EC_KEY *ecdh_gerenate_key(EC_GROUP *group)
{
    EC_KEY *key;

    if ((key = EC_KEY_new()) == NULL)
        return NULL;
    if (!EC_KEY_set_group(key, group) || !EC_KEY_generate_key(key)) {
        EC_KEY_free(key);
        return NULL;
    }

    return key;
}

static int ecdh_calc_secret(ptls_iovec_t *out, const EC_GROUP *group, EC_KEY *privkey, EC_POINT *peer_point)
{
    ptls_iovec_t secret;
    int ret;

    secret.len = (EC_GROUP_get_degree(group) + 7) / 8;
    if ((secret.base = malloc(secret.len)) == NULL) {
        ret = PTLS_ERROR_NO_MEMORY;
        goto Exit;
    }
    if (ECDH_compute_key(secret.base, secret.len, peer_point, privkey, NULL) <= 0) {
        ret = PTLS_ALERT_HANDSHAKE_FAILURE; /* ??? */
        goto Exit;
    }
    ret = 0;

Exit:
    if (ret == 0) {
        *out = secret;
    } else {
        free(secret.base);
        *out = (ptls_iovec_t){NULL};
    }
    return ret;
}

static EC_POINT *x9_62_decode_point(const EC_GROUP *group, ptls_iovec_t vec, BN_CTX *bn_ctx)
{
    EC_POINT *point = NULL;

    if ((point = EC_POINT_new(group)) == NULL)
        return NULL;
    if (!EC_POINT_oct2point(group, point, vec.base, vec.len, bn_ctx)) {
        EC_POINT_free(point);
        return NULL;
    }

    return point;
}

static ptls_iovec_t x9_62_encode_point(const EC_GROUP *group, const EC_POINT *point, BN_CTX *bn_ctx)
{
    ptls_iovec_t vec;

    if ((vec.len = EC_POINT_point2oct(group, point, POINT_CONVERSION_UNCOMPRESSED, NULL, 0, bn_ctx)) == 0)
        return (ptls_iovec_t){NULL};
    if ((vec.base = malloc(vec.len)) == NULL)
        return (ptls_iovec_t){NULL};
    if (EC_POINT_point2oct(group, point, POINT_CONVERSION_UNCOMPRESSED, vec.base, vec.len, bn_ctx) != vec.len) {
        free(vec.base);
        return (ptls_iovec_t){NULL};
    }

    return vec;
}

struct st_x9_62_keyex_context_t {
    ptls_key_exchange_context_t super;
    BN_CTX *bn_ctx;
    EC_KEY *privkey;
};

static void x9_62_free_context(struct st_x9_62_keyex_context_t *ctx)
{
    free(ctx->super.pubkey.base);
    if (ctx->privkey != NULL)
        EC_KEY_free(ctx->privkey);
    if (ctx->bn_ctx != NULL)
        BN_CTX_free(ctx->bn_ctx);
    free(ctx);
}

static int x9_62_on_exchange(ptls_key_exchange_context_t **_ctx, int release, ptls_iovec_t *secret, ptls_iovec_t peerkey)
{
    struct st_x9_62_keyex_context_t *ctx = (struct st_x9_62_keyex_context_t *)*_ctx;
    const EC_GROUP *group = EC_KEY_get0_group(ctx->privkey);
    EC_POINT *peer_point = NULL;
    int ret;

    if (secret == NULL) {
        ret = 0;
        goto Exit;
    }

    if ((peer_point = x9_62_decode_point(group, peerkey, ctx->bn_ctx)) == NULL) {
        ret = PTLS_ALERT_DECODE_ERROR;
        goto Exit;
    }
    if ((ret = ecdh_calc_secret(secret, group, ctx->privkey, peer_point)) != 0)
        goto Exit;

Exit:
    if (peer_point != NULL)
        EC_POINT_free(peer_point);
    if (release) {
        x9_62_free_context(ctx);
        *_ctx = NULL;
    }
    return ret;
}

static int x9_62_create_context(ptls_key_exchange_algorithm_t *algo, struct st_x9_62_keyex_context_t **ctx)
{
    int ret;

    if ((*ctx = (struct st_x9_62_keyex_context_t *)malloc(sizeof(**ctx))) == NULL) {
        ret = PTLS_ERROR_NO_MEMORY;
        goto Exit;
    }
    **ctx = (struct st_x9_62_keyex_context_t){{algo, {NULL}, x9_62_on_exchange}};

    if (((*ctx)->bn_ctx = BN_CTX_new()) == NULL) {
        ret = PTLS_ERROR_NO_MEMORY;
        goto Exit;
    }

    ret = 0;
Exit:
    if (ret != 0 && *ctx != NULL) {
        x9_62_free_context(*ctx);
        *ctx = NULL;
    }
    return ret;
}

static int x9_62_setup_pubkey(struct st_x9_62_keyex_context_t *ctx)
{
    const EC_GROUP *group = EC_KEY_get0_group(ctx->privkey);
    const EC_POINT *pubkey = EC_KEY_get0_public_key(ctx->privkey);
    if ((ctx->super.pubkey = x9_62_encode_point(group, pubkey, ctx->bn_ctx)).base == NULL)
        return PTLS_ERROR_NO_MEMORY;
    return 0;
}

static int x9_62_create_key_exchange(ptls_key_exchange_algorithm_t *algo, ptls_key_exchange_context_t **_ctx)
{
    EC_GROUP *group = NULL;
    struct st_x9_62_keyex_context_t *ctx = NULL;
    int ret;

    /* FIXME use a global? */
    if ((group = EC_GROUP_new_by_curve_name((int)algo->data)) == NULL) {
        ret = PTLS_ERROR_LIBRARY;
        goto Exit;
    }
    if ((ret = x9_62_create_context(algo, &ctx)) != 0)
        goto Exit;
    if ((ctx->privkey = ecdh_gerenate_key(group)) == NULL) {
        ret = PTLS_ERROR_LIBRARY;
        goto Exit;
    }
    if ((ret = x9_62_setup_pubkey(ctx)) != 0)
        goto Exit;
    ret = 0;

Exit:
    if (group != NULL)
        EC_GROUP_free(group);
    if (ret == 0) {
        *_ctx = &ctx->super;
    } else {
        if (ctx != NULL)
            x9_62_free_context(ctx);
        *_ctx = NULL;
    }

    return ret;
}

static int x9_62_init_key(ptls_key_exchange_algorithm_t *algo, ptls_key_exchange_context_t **_ctx, EC_KEY *eckey)
{
    struct st_x9_62_keyex_context_t *ctx = NULL;
    int ret;

    if ((ret = x9_62_create_context(algo, &ctx)) != 0)
        goto Exit;
    ctx->privkey = eckey;
    if ((ret = x9_62_setup_pubkey(ctx)) != 0)
        goto Exit;
    ret = 0;

Exit:
    if (ret == 0) {
        *_ctx = &ctx->super;
    } else {
        if (ctx != NULL)
            x9_62_free_context(ctx);
        *_ctx = NULL;
    }
    return ret;
}

static int x9_62_key_exchange(EC_GROUP *group, ptls_iovec_t *pubkey, ptls_iovec_t *secret, ptls_iovec_t peerkey, BN_CTX *bn_ctx)
{
    EC_POINT *peer_point = NULL;
    EC_KEY *privkey = NULL;
    int ret;

    *pubkey = (ptls_iovec_t){NULL};
    *secret = (ptls_iovec_t){NULL};

    /* decode peer key */
    if ((peer_point = x9_62_decode_point(group, peerkey, bn_ctx)) == NULL) {
        ret = PTLS_ALERT_DECODE_ERROR;
        goto Exit;
    }

    /* create private key */
    if ((privkey = ecdh_gerenate_key(group)) == NULL) {
        ret = PTLS_ERROR_NO_MEMORY;
        goto Exit;
    }

    /* encode public key */
    if ((*pubkey = x9_62_encode_point(group, EC_KEY_get0_public_key(privkey), bn_ctx)).base == NULL) {
        ret = PTLS_ERROR_NO_MEMORY;
        goto Exit;
    }

    /* calc secret */
    secret->len = (EC_GROUP_get_degree(group) + 7) / 8;
    if ((secret->base = malloc(secret->len)) == NULL) {
        ret = PTLS_ERROR_NO_MEMORY;
        goto Exit;
    }

    /* ecdh! */
    if (ECDH_compute_key(secret->base, secret->len, peer_point, privkey, NULL) <= 0) {
        ret = PTLS_ALERT_HANDSHAKE_FAILURE; /* ??? */
        goto Exit;
    }

    ret = 0;

Exit:
    if (peer_point != NULL)
        EC_POINT_free(peer_point);
    if (privkey != NULL)
        EC_KEY_free(privkey);
    if (ret != 0) {
        free(pubkey->base);
        *pubkey = (ptls_iovec_t){NULL};
        free(secret->base);
        *secret = (ptls_iovec_t){NULL};
    }
    return ret;
}

static int secp_key_exchange(ptls_key_exchange_algorithm_t *algo, ptls_iovec_t *pubkey, ptls_iovec_t *secret, ptls_iovec_t peerkey)
{
    EC_GROUP *group = NULL;
    BN_CTX *bn_ctx = NULL;
    int ret;

    if ((group = EC_GROUP_new_by_curve_name((int)algo->data)) == NULL) {
        ret = PTLS_ERROR_LIBRARY;
        goto Exit;
    }
    if ((bn_ctx = BN_CTX_new()) == NULL) {
        ret = PTLS_ERROR_NO_MEMORY;
        goto Exit;
    }

    ret = x9_62_key_exchange(group, pubkey, secret, peerkey, bn_ctx);

Exit:
    if (bn_ctx != NULL)
        BN_CTX_free(bn_ctx);
    if (group != NULL)
        EC_GROUP_free(group);
    return ret;
}

#if PTLS_OPENSSL_HAVE_X25519

struct st_evp_keyex_context_t {
    ptls_key_exchange_context_t super;
    EVP_PKEY *privkey;
};

static void evp_keyex_free(struct st_evp_keyex_context_t *ctx)
{
    if (ctx->privkey != NULL)
        EVP_PKEY_free(ctx->privkey);
    if (ctx->super.pubkey.base != NULL)
        OPENSSL_free(ctx->super.pubkey.base);
    free(ctx);
}

static int evp_keyex_on_exchange(ptls_key_exchange_context_t **_ctx, int release, ptls_iovec_t *secret, ptls_iovec_t peerkey)
{
    struct st_evp_keyex_context_t *ctx = (void *)*_ctx;
    EVP_PKEY *evppeer = NULL;
    EVP_PKEY_CTX *evpctx = NULL;
    int ret;

    if (secret == NULL) {
        ret = 0;
        goto Exit;
    }

    secret->base = NULL;

    if (peerkey.len != ctx->super.pubkey.len) {
        ret = PTLS_ALERT_DECRYPT_ERROR;
        goto Exit;
    }

    if ((evppeer = EVP_PKEY_new()) == NULL) {
        ret = PTLS_ERROR_NO_MEMORY;
        goto Exit;
    }
    if (EVP_PKEY_copy_parameters(evppeer, ctx->privkey) <= 0) {
        ret = PTLS_ERROR_LIBRARY;
        goto Exit;
    }
    if (EVP_PKEY_set1_tls_encodedpoint(evppeer, peerkey.base, peerkey.len) <= 0) {
        ret = PTLS_ERROR_LIBRARY;
        goto Exit;
    }
    if ((evpctx = EVP_PKEY_CTX_new(ctx->privkey, NULL)) == NULL) {
        ret = PTLS_ERROR_LIBRARY;
        goto Exit;
    }
    if (EVP_PKEY_derive_init(evpctx) <= 0) {
        ret = PTLS_ERROR_LIBRARY;
        goto Exit;
    }
    if (EVP_PKEY_derive_set_peer(evpctx, evppeer) <= 0) {
        ret = PTLS_ERROR_LIBRARY;
        goto Exit;
    }
    if (EVP_PKEY_derive(evpctx, NULL, &secret->len) <= 0) {
        ret = PTLS_ERROR_LIBRARY;
        goto Exit;
    }
    if ((secret->base = malloc(secret->len)) == NULL) {
        ret = PTLS_ERROR_NO_MEMORY;
        goto Exit;
    }
    if (EVP_PKEY_derive(evpctx, secret->base, &secret->len) <= 0) {
        ret = PTLS_ERROR_LIBRARY;
        goto Exit;
    }

    ret = 0;
Exit:
    if (evpctx != NULL)
        EVP_PKEY_CTX_free(evpctx);
    if (evppeer != NULL)
        EVP_PKEY_free(evppeer);
    if (ret != 0)
        free(secret->base);
    if (release) {
        evp_keyex_free(ctx);
        *_ctx = NULL;
    }
    return ret;
}

static int evp_keyex_init(ptls_key_exchange_algorithm_t *algo, ptls_key_exchange_context_t **_ctx, EVP_PKEY *pkey)
{
    struct st_evp_keyex_context_t *ctx = NULL;
    int ret;

    /* instantiate */
    if ((ctx = malloc(sizeof(*ctx))) == NULL) {
        ret = PTLS_ERROR_NO_MEMORY;
        goto Exit;
    }
    *ctx = (struct st_evp_keyex_context_t){{algo, {NULL}, evp_keyex_on_exchange}, pkey};

    /* set public key */
    if ((ctx->super.pubkey.len = EVP_PKEY_get1_tls_encodedpoint(ctx->privkey, &ctx->super.pubkey.base)) == 0) {
        ctx->super.pubkey.base = NULL;
        ret = PTLS_ERROR_NO_MEMORY;
        goto Exit;
    }

    *_ctx = &ctx->super;
    ret = 0;
Exit:
    if (ret != 0 && ctx != NULL)
        evp_keyex_free(ctx);
    return ret;
}

static int evp_keyex_create(ptls_key_exchange_algorithm_t *algo, ptls_key_exchange_context_t **ctx)
{
    EVP_PKEY_CTX *evpctx = NULL;
    EVP_PKEY *pkey = NULL;
    int ret;

    /* generate private key */
    if ((evpctx = EVP_PKEY_CTX_new_id((int)algo->data, NULL)) == NULL) {
        ret = PTLS_ERROR_LIBRARY;
        goto Exit;
    }
    if (EVP_PKEY_keygen_init(evpctx) <= 0) {
        ret = PTLS_ERROR_LIBRARY;
        goto Exit;
    }
    if (EVP_PKEY_keygen(evpctx, &pkey) <= 0) {
        ret = PTLS_ERROR_LIBRARY;
        goto Exit;
    }

    /* setup */
    if ((ret = evp_keyex_init(algo, ctx, pkey)) != 0)
        goto Exit;
    pkey = NULL;
    ret = 0;

Exit:
    if (pkey != NULL)
        EVP_PKEY_free(pkey);
    if (evpctx != NULL)
        EVP_PKEY_CTX_free(evpctx);
    return ret;
}

static int evp_keyex_exchange(ptls_key_exchange_algorithm_t *algo, ptls_iovec_t *outpubkey, ptls_iovec_t *secret,
                              ptls_iovec_t peerkey)
{
    ptls_key_exchange_context_t *ctx = NULL;
    int ret;

    outpubkey->base = NULL;

    if ((ret = evp_keyex_create(algo, &ctx)) != 0)
        goto Exit;
    if ((outpubkey->base = malloc(ctx->pubkey.len)) == NULL) {
        ret = PTLS_ERROR_NO_MEMORY;
        goto Exit;
    }
    memcpy(outpubkey->base, ctx->pubkey.base, ctx->pubkey.len);
    outpubkey->len = ctx->pubkey.len;
    ret = evp_keyex_on_exchange(&ctx, 1, secret, peerkey);
    assert(ctx == NULL);

Exit:
    if (ctx != NULL)
        evp_keyex_on_exchange(&ctx, 1, NULL, ptls_iovec_init(NULL, 0));
    if (ret != 0)
        free(outpubkey->base);
    return ret;
}

#endif

int ptls_openssl_create_key_exchange(ptls_key_exchange_context_t **ctx, EVP_PKEY *pkey)
{
    int ret, id;

    switch (id = EVP_PKEY_id(pkey)) {

    case EVP_PKEY_EC: {
        /* obtain eckey */
        EC_KEY *eckey = EVP_PKEY_get1_EC_KEY(pkey);

        /* determine algo */
        ptls_key_exchange_algorithm_t *algo;
        switch (EC_GROUP_get_curve_name(EC_KEY_get0_group(eckey))) {
        case NID_X9_62_prime256v1:
            algo = &ptls_openssl_secp256r1;
            break;
#if PTLS_OPENSSL_HAVE_SECP384R1
        case NID_secp384r1:
            algo = &ptls_openssl_secp384r1;
            break;
#endif
#if PTLS_OPENSSL_HAVE_SECP521R1
        case NID_secp521r1:
            algo = &ptls_openssl_secp521r1;
            break;
#endif
        default:
            EC_KEY_free(eckey);
            return PTLS_ERROR_INCOMPATIBLE_KEY;
        }

        /* load key */
        if ((ret = x9_62_init_key(algo, ctx, eckey)) != 0) {
            EC_KEY_free(eckey);
            return ret;
        }

        return 0;
    } break;

#if PTLS_OPENSSL_HAVE_X25519
    case NID_X25519:
        if ((ret = evp_keyex_init(&ptls_openssl_x25519, ctx, pkey)) != 0)
            return ret;
        EVP_PKEY_up_ref(pkey);
        return 0;
#endif

    default:
        return PTLS_ERROR_INCOMPATIBLE_KEY;
    }
}

#if PTLS_OPENSSL_HAVE_ASYNC

struct async_sign_ctx {
    ptls_async_job_t super;
    const struct st_ptls_openssl_signature_scheme_t *scheme;
    EVP_MD_CTX *ctx;
    ASYNC_WAIT_CTX *waitctx;
    ASYNC_JOB *job;
    size_t siglen;
    uint8_t sig[0]; // must be last, see `async_sign_ctx_new`
};

static void async_sign_ctx_free(ptls_async_job_t *_self)
{
    struct async_sign_ctx *self = (void *)_self;

    /* Once the async operation is complete, the user might call `ptls_free` instead of `ptls_handshake`. In such case, to avoid
     * desynchronization, let the backend read the result from the socket. The code below is a loop, but it is not going to block;
     * it is the responsibility of the user to refrain from calling `ptls_free` until the asynchronous operation is complete. */
    if (self->job != NULL) {
        int ret;
        while (ASYNC_start_job(&self->job, self->waitctx, &ret, NULL, NULL, 0) == ASYNC_PAUSE)
            ;
    }

    EVP_MD_CTX_destroy(self->ctx);
    ASYNC_WAIT_CTX_free(self->waitctx);
    free(self);
}

static ptls_async_job_t *async_sign_ctx_new(const struct st_ptls_openssl_signature_scheme_t *scheme, EVP_MD_CTX *ctx, size_t siglen)
{
    struct async_sign_ctx *self;

    if ((self = malloc(offsetof(struct async_sign_ctx, sig) + siglen)) == NULL)
        return NULL;

    self->super = (ptls_async_job_t){async_sign_ctx_free};
    self->scheme = scheme;
    self->ctx = ctx;
    self->waitctx = ASYNC_WAIT_CTX_new();
    self->job = NULL;
    self->siglen = siglen;
    memset(self->sig, 0, siglen);

    return &self->super;
}

OSSL_ASYNC_FD ptls_openssl_get_async_fd(ptls_t *ptls)
{
    OSSL_ASYNC_FD fds[1];
    size_t numfds;
    struct async_sign_ctx *async = (void *)ptls_get_async_job(ptls);
    assert(async != NULL);
    ASYNC_WAIT_CTX_get_all_fds(async->waitctx, NULL, &numfds);
    assert(numfds == 1);
    ASYNC_WAIT_CTX_get_all_fds(async->waitctx, fds, &numfds);
    return fds[0];
}

static int do_sign_async_job(void *_async)
{
    struct async_sign_ctx *async = *(struct async_sign_ctx **)_async;
    return EVP_DigestSignFinal(async->ctx, async->sig, &async->siglen);
}

static int do_sign_async(ptls_buffer_t *outbuf, ptls_async_job_t **_async)
{
    struct async_sign_ctx *async = (void *)*_async;
    int ret;

    switch (ASYNC_start_job(&async->job, async->waitctx, &ret, do_sign_async_job, &async, sizeof(async))) {
    case ASYNC_PAUSE:
        return PTLS_ERROR_ASYNC_OPERATION; // async operation inflight; bail out without getting rid of async context
    case ASYNC_ERR:
        ret = PTLS_ERROR_LIBRARY;
        break;
    case ASYNC_NO_JOBS:
        ret = PTLS_ERROR_LIBRARY;
        break;
    case ASYNC_FINISH:
        async->job = NULL;
        ptls_buffer_pushv(outbuf, async->sig, async->siglen);
        ret = 0;
        break;
    default:
        ret = PTLS_ERROR_LIBRARY;
        break;
    }

Exit:
    async_sign_ctx_free(&async->super);
    *_async = NULL;
    return ret;
}

#endif

static int do_sign(EVP_PKEY *key, const struct st_ptls_openssl_signature_scheme_t *scheme, ptls_buffer_t *outbuf,
                   ptls_iovec_t input, ptls_async_job_t **async)
{
    EVP_MD_CTX *ctx = NULL;
    const EVP_MD *md = scheme->scheme_md != NULL ? scheme->scheme_md() : NULL;
    EVP_PKEY_CTX *pkey_ctx;
    size_t siglen;
    int ret;

    if ((ctx = EVP_MD_CTX_create()) == NULL) {
        ret = PTLS_ERROR_NO_MEMORY;
        goto Exit;
    }

    if (EVP_DigestSignInit(ctx, &pkey_ctx, md, NULL, key) != 1) {
        ret = PTLS_ERROR_LIBRARY;
        goto Exit;
    }

#if PTLS_OPENSSL_HAVE_ED25519
    if (EVP_PKEY_id(key) == EVP_PKEY_ED25519) {
        /* ED25519 requires the use of the all-at-once function that appeared in OpenSSL 1.1.1, hence different path */
        if (EVP_DigestSign(ctx, NULL, &siglen, input.base, input.len) != 1) {
            ret = PTLS_ERROR_LIBRARY;
            goto Exit;
        }
        if ((ret = ptls_buffer_reserve(outbuf, siglen)) != 0)
            goto Exit;
        if (EVP_DigestSign(ctx, outbuf->base + outbuf->off, &siglen, input.base, input.len) != 1) {
            ret = PTLS_ERROR_LIBRARY;
            goto Exit;
        }
    } else
#endif
    {
        if (EVP_PKEY_id(key) == EVP_PKEY_RSA) {
            if (EVP_PKEY_CTX_set_rsa_padding(pkey_ctx, RSA_PKCS1_PSS_PADDING) != 1) {
                ret = PTLS_ERROR_LIBRARY;
                goto Exit;
            }
            if (EVP_PKEY_CTX_set_rsa_pss_saltlen(pkey_ctx, -1) != 1) {
                ret = PTLS_ERROR_LIBRARY;
                goto Exit;
            }
            if (EVP_PKEY_CTX_set_rsa_mgf1_md(pkey_ctx, md) != 1) {
                ret = PTLS_ERROR_LIBRARY;
                goto Exit;
            }
        }
        if (EVP_DigestSignUpdate(ctx, input.base, input.len) != 1) {
            ret = PTLS_ERROR_LIBRARY;
            goto Exit;
        }
        if (EVP_DigestSignFinal(ctx, NULL, &siglen) != 1) {
            ret = PTLS_ERROR_LIBRARY;
            goto Exit;
        }
        /* If permitted by the caller (by providing a non-NULL `async` slot), use the asynchronous signing method and return
         * immediately. */
#if PTLS_OPENSSL_HAVE_ASYNC
        if (async != NULL) {
            if ((*async = async_sign_ctx_new(scheme, ctx, siglen)) == NULL) {
                ret = PTLS_ERROR_NO_MEMORY;
                goto Exit;
            }
            return do_sign_async(outbuf, async);
        }
#endif
        /* Otherwise, generate signature synchronously. */
        if ((ret = ptls_buffer_reserve(outbuf, siglen)) != 0)
            goto Exit;
        if (EVP_DigestSignFinal(ctx, outbuf->base + outbuf->off, &siglen) != 1) {
            ret = PTLS_ERROR_LIBRARY;
            goto Exit;
        }
    }

    outbuf->off += siglen;

    ret = 0;
Exit:
    if (ctx != NULL)
        EVP_MD_CTX_destroy(ctx);
    return ret;
}

struct cipher_context_t {
    ptls_cipher_context_t super;
    EVP_CIPHER_CTX *evp;
};

static void cipher_dispose(ptls_cipher_context_t *_ctx)
{
    struct cipher_context_t *ctx = (struct cipher_context_t *)_ctx;
    EVP_CIPHER_CTX_free(ctx->evp);
}

static void cipher_do_init(ptls_cipher_context_t *_ctx, const void *iv)
{
    struct cipher_context_t *ctx = (struct cipher_context_t *)_ctx;
    int ret;
    ret = EVP_EncryptInit_ex(ctx->evp, NULL, NULL, NULL, iv);
    assert(ret);
}

static int cipher_setup_crypto(ptls_cipher_context_t *_ctx, int is_enc, const void *key, const EVP_CIPHER *cipher,
                               void (*do_transform)(ptls_cipher_context_t *, void *, const void *, size_t))
{
    struct cipher_context_t *ctx = (struct cipher_context_t *)_ctx;

    ctx->super.do_dispose = cipher_dispose;
    ctx->super.do_init = cipher_do_init;
    ctx->super.do_transform = do_transform;

    if ((ctx->evp = EVP_CIPHER_CTX_new()) == NULL)
        return PTLS_ERROR_NO_MEMORY;

    if (is_enc) {
        if (!EVP_EncryptInit_ex(ctx->evp, cipher, NULL, key, NULL))
            goto Error;
    } else {
        if (!EVP_DecryptInit_ex(ctx->evp, cipher, NULL, key, NULL))
            goto Error;
        EVP_CIPHER_CTX_set_padding(ctx->evp, 0); /* required to disable one block buffering in ECB mode */
    }

    return 0;
Error:
    EVP_CIPHER_CTX_free(ctx->evp);
    return PTLS_ERROR_LIBRARY;
}

static void cipher_encrypt(ptls_cipher_context_t *_ctx, void *output, const void *input, size_t _len)
{
    struct cipher_context_t *ctx = (struct cipher_context_t *)_ctx;
    int len = (int)_len, ret = EVP_EncryptUpdate(ctx->evp, output, &len, input, len);
    assert(ret);
    assert(len == (int)_len);
}

static void cipher_decrypt(ptls_cipher_context_t *_ctx, void *output, const void *input, size_t _len)
{
    struct cipher_context_t *ctx = (struct cipher_context_t *)_ctx;
    int len = (int)_len, ret = EVP_DecryptUpdate(ctx->evp, output, &len, input, len);
    assert(ret);
    assert(len == (int)_len);
}

static int aes128ecb_setup_crypto(ptls_cipher_context_t *ctx, int is_enc, const void *key)
{
    return cipher_setup_crypto(ctx, is_enc, key, EVP_aes_128_ecb(), is_enc ? cipher_encrypt : cipher_decrypt);
}

static int aes256ecb_setup_crypto(ptls_cipher_context_t *ctx, int is_enc, const void *key)
{
    return cipher_setup_crypto(ctx, is_enc, key, EVP_aes_256_ecb(), is_enc ? cipher_encrypt : cipher_decrypt);
}

static int aes128ctr_setup_crypto(ptls_cipher_context_t *ctx, int is_enc, const void *key)
{
    return cipher_setup_crypto(ctx, 1, key, EVP_aes_128_ctr(), cipher_encrypt);
}

static int aes256ctr_setup_crypto(ptls_cipher_context_t *ctx, int is_enc, const void *key)
{
    return cipher_setup_crypto(ctx, 1, key, EVP_aes_256_ctr(), cipher_encrypt);
}

#if PTLS_OPENSSL_HAVE_CHACHA20_POLY1305

static int chacha20_setup_crypto(ptls_cipher_context_t *ctx, int is_enc, const void *key)
{
    return cipher_setup_crypto(ctx, 1, key, EVP_chacha20(), cipher_encrypt);
}

#endif

#if PTLS_OPENSSL_HAVE_BF

static int bfecb_setup_crypto(ptls_cipher_context_t *ctx, int is_enc, const void *key)
{
    return cipher_setup_crypto(ctx, is_enc, key, EVP_bf_ecb(), is_enc ? cipher_encrypt : cipher_decrypt);
}

#endif

struct aead_crypto_context_t {
    ptls_aead_context_t super;
    EVP_CIPHER_CTX *evp_ctx;
    uint8_t static_iv[PTLS_MAX_IV_SIZE];
};

static void aead_dispose_crypto(ptls_aead_context_t *_ctx)
{
    struct aead_crypto_context_t *ctx = (struct aead_crypto_context_t *)_ctx;

    if (ctx->evp_ctx != NULL)
        EVP_CIPHER_CTX_free(ctx->evp_ctx);
}

static void aead_xor_iv(ptls_aead_context_t *_ctx, const void *_bytes, size_t len)
{
    struct aead_crypto_context_t *ctx = (struct aead_crypto_context_t *)_ctx;
    const uint8_t *bytes = _bytes;

    for (size_t i = 0; i < len; ++i)
        ctx->static_iv[i] ^= bytes[i];
}

static void aead_do_encrypt_init(ptls_aead_context_t *_ctx, uint64_t seq, const void *aad, size_t aadlen)
{
    struct aead_crypto_context_t *ctx = (struct aead_crypto_context_t *)_ctx;
    uint8_t iv[PTLS_MAX_IV_SIZE];
    int ret;

    ptls_aead__build_iv(ctx->super.algo, iv, ctx->static_iv, seq);
    ret = EVP_EncryptInit_ex(ctx->evp_ctx, NULL, NULL, NULL, iv);
    assert(ret);

    if (aadlen != 0) {
        int blocklen;
        ret = EVP_EncryptUpdate(ctx->evp_ctx, NULL, &blocklen, aad, (int)aadlen);
        assert(ret);
    }
}

static size_t aead_do_encrypt_update(ptls_aead_context_t *_ctx, void *output, const void *input, size_t inlen)
{
    struct aead_crypto_context_t *ctx = (struct aead_crypto_context_t *)_ctx;
    int blocklen, ret;

    ret = EVP_EncryptUpdate(ctx->evp_ctx, output, &blocklen, input, (int)inlen);
    assert(ret);

    return blocklen;
}

static size_t aead_do_encrypt_final(ptls_aead_context_t *_ctx, void *_output)
{
    struct aead_crypto_context_t *ctx = (struct aead_crypto_context_t *)_ctx;
    uint8_t *output = _output;
    size_t off = 0, tag_size = ctx->super.algo->tag_size;
    int blocklen, ret;

    ret = EVP_EncryptFinal_ex(ctx->evp_ctx, output + off, &blocklen);
    assert(ret);
    off += blocklen;
    ret = EVP_CIPHER_CTX_ctrl(ctx->evp_ctx, EVP_CTRL_GCM_GET_TAG, (int)tag_size, output + off);
    assert(ret);
    off += tag_size;

    return off;
}

static size_t aead_do_decrypt(ptls_aead_context_t *_ctx, void *_output, const void *input, size_t inlen, uint64_t seq,
                              const void *aad, size_t aadlen)
{
    struct aead_crypto_context_t *ctx = (struct aead_crypto_context_t *)_ctx;
    uint8_t *output = _output, iv[PTLS_MAX_IV_SIZE];
    size_t off = 0, tag_size = ctx->super.algo->tag_size;
    int blocklen, ret;

    if (inlen < tag_size)
        return SIZE_MAX;

    ptls_aead__build_iv(ctx->super.algo, iv, ctx->static_iv, seq);
    ret = EVP_DecryptInit_ex(ctx->evp_ctx, NULL, NULL, NULL, iv);
    assert(ret);
    if (aadlen != 0) {
        ret = EVP_DecryptUpdate(ctx->evp_ctx, NULL, &blocklen, aad, (int)aadlen);
        assert(ret);
    }
    ret = EVP_DecryptUpdate(ctx->evp_ctx, output + off, &blocklen, input, (int)(inlen - tag_size));
    assert(ret);
    off += blocklen;
    if (!EVP_CIPHER_CTX_ctrl(ctx->evp_ctx, EVP_CTRL_GCM_SET_TAG, (int)tag_size, (void *)((uint8_t *)input + inlen - tag_size)))
        return SIZE_MAX;
    if (!EVP_DecryptFinal_ex(ctx->evp_ctx, output + off, &blocklen))
        return SIZE_MAX;
    off += blocklen;

    return off;
}

static int aead_setup_crypto(ptls_aead_context_t *_ctx, int is_enc, const void *key, const void *iv, const EVP_CIPHER *cipher)
{
    struct aead_crypto_context_t *ctx = (struct aead_crypto_context_t *)_ctx;
    int ret;

    memcpy(ctx->static_iv, iv, ctx->super.algo->iv_size);
    if (key == NULL)
        return 0;

    ctx->super.dispose_crypto = aead_dispose_crypto;
    ctx->super.do_xor_iv = aead_xor_iv;
    if (is_enc) {
        ctx->super.do_encrypt_init = aead_do_encrypt_init;
        ctx->super.do_encrypt_update = aead_do_encrypt_update;
        ctx->super.do_encrypt_final = aead_do_encrypt_final;
        ctx->super.do_encrypt = ptls_aead__do_encrypt;
        ctx->super.do_encrypt_v = ptls_aead__do_encrypt_v;
        ctx->super.do_decrypt = NULL;
    } else {
        ctx->super.do_encrypt_init = NULL;
        ctx->super.do_encrypt_update = NULL;
        ctx->super.do_encrypt_final = NULL;
        ctx->super.do_encrypt = NULL;
        ctx->super.do_encrypt_v = NULL;
        ctx->super.do_decrypt = aead_do_decrypt;
    }
    ctx->evp_ctx = NULL;

    if ((ctx->evp_ctx = EVP_CIPHER_CTX_new()) == NULL) {
        ret = PTLS_ERROR_NO_MEMORY;
        goto Error;
    }
    if (is_enc) {
        if (!EVP_EncryptInit_ex(ctx->evp_ctx, cipher, NULL, key, NULL)) {
            ret = PTLS_ERROR_LIBRARY;
            goto Error;
        }
    } else {
        if (!EVP_DecryptInit_ex(ctx->evp_ctx, cipher, NULL, key, NULL)) {
            ret = PTLS_ERROR_LIBRARY;
            goto Error;
        }
    }
    if (!EVP_CIPHER_CTX_ctrl(ctx->evp_ctx, EVP_CTRL_GCM_SET_IVLEN, (int)ctx->super.algo->iv_size, NULL)) {
        ret = PTLS_ERROR_LIBRARY;
        goto Error;
    }

    return 0;

Error:
    aead_dispose_crypto(&ctx->super);
    return ret;
}

static int aead_aes128gcm_setup_crypto(ptls_aead_context_t *ctx, int is_enc, const void *key, const void *iv)
{
    return aead_setup_crypto(ctx, is_enc, key, iv, EVP_aes_128_gcm());
}

static int aead_aes256gcm_setup_crypto(ptls_aead_context_t *ctx, int is_enc, const void *key, const void *iv)
{
    return aead_setup_crypto(ctx, is_enc, key, iv, EVP_aes_256_gcm());
}

#if PTLS_OPENSSL_HAVE_CHACHA20_POLY1305
static int aead_chacha20poly1305_setup_crypto(ptls_aead_context_t *ctx, int is_enc, const void *key, const void *iv)
{
    return aead_setup_crypto(ctx, is_enc, key, iv, EVP_chacha20_poly1305());
}
#endif

#define _sha256_final(ctx, md) SHA256_Final((md), (ctx))
ptls_define_hash(sha256, SHA256_CTX, SHA256_Init, SHA256_Update, _sha256_final);

#define _sha384_final(ctx, md) SHA384_Final((md), (ctx))
ptls_define_hash(sha384, SHA512_CTX, SHA384_Init, SHA384_Update, _sha384_final);

static int sign_certificate(ptls_sign_certificate_t *_self, ptls_t *tls, ptls_async_job_t **async, uint16_t *selected_algorithm,
                            ptls_buffer_t *outbuf, ptls_iovec_t input, const uint16_t *algorithms, size_t num_algorithms)
{
    ptls_openssl_sign_certificate_t *self = (ptls_openssl_sign_certificate_t *)_self;
    const struct st_ptls_openssl_signature_scheme_t *scheme;

    /* Just resume the asynchronous operation, if one is in flight. */
#if PTLS_OPENSSL_HAVE_ASYNC
    if (async != NULL && *async != NULL) {
        struct async_sign_ctx *sign_ctx = (struct async_sign_ctx *)(*async);
        *selected_algorithm = sign_ctx->scheme->scheme_id;
        return do_sign_async(outbuf, async);
    }
#endif

    /* Select the algorithm (driven by server-side preference of `self->schemes`), or return failure if none found. */
    for (scheme = self->schemes; scheme->scheme_id != UINT16_MAX; ++scheme) {
        size_t i;
        for (i = 0; i != num_algorithms; ++i)
            if (algorithms[i] == scheme->scheme_id)
                goto Found;
    }
    return PTLS_ALERT_HANDSHAKE_FAILURE;

Found:
    *selected_algorithm = scheme->scheme_id;
#if PTLS_OPENSSL_HAVE_ASYNC
    if (!self->async && async != NULL) {
        /* indicate to `do_sign` that async mode is disabled for this operation */
        assert(*async == NULL);
        async = NULL;
    }
#endif
    return do_sign(self->key, scheme, outbuf, input, async);
}

static X509 *to_x509(ptls_iovec_t vec)
{
    const uint8_t *p = vec.base;
    return d2i_X509(NULL, &p, (long)vec.len);
}

static int verify_sign(void *verify_ctx, uint16_t algo, ptls_iovec_t data, ptls_iovec_t signature)
{
    EVP_PKEY *key = verify_ctx;
    const struct st_ptls_openssl_signature_scheme_t *scheme;
    EVP_MD_CTX *ctx = NULL;
    EVP_PKEY_CTX *pkey_ctx = NULL;
    int ret = 0;

    if (data.base == NULL)
        goto Exit;

    if ((scheme = lookup_signature_schemes(key)) == NULL) {
        ret = PTLS_ERROR_LIBRARY;
        goto Exit;
    }
    for (; scheme->scheme_id != UINT16_MAX; ++scheme)
        if (scheme->scheme_id == algo)
            goto SchemeFound;
    ret = PTLS_ALERT_ILLEGAL_PARAMETER;
    goto Exit;

SchemeFound:
    if ((ctx = EVP_MD_CTX_create()) == NULL) {
        ret = PTLS_ERROR_NO_MEMORY;
        goto Exit;
    }

#if PTLS_OPENSSL_HAVE_ED25519
    if (EVP_PKEY_id(key) == EVP_PKEY_ED25519) {
        /* ED25519 requires the use of the all-at-once function that appeared in OpenSSL 1.1.1, hence different path */
        if (EVP_DigestVerifyInit(ctx, &pkey_ctx, NULL, NULL, key) != 1) {
            ret = PTLS_ERROR_LIBRARY;
            goto Exit;
        }
        if (EVP_DigestVerify(ctx, signature.base, signature.len, data.base, data.len) != 1) {
            ret = PTLS_ERROR_LIBRARY;
            goto Exit;
        }
    } else
#endif
    {
        if (EVP_DigestVerifyInit(ctx, &pkey_ctx, scheme->scheme_md(), NULL, key) != 1) {
            ret = PTLS_ERROR_LIBRARY;
            goto Exit;
        }

        if (EVP_PKEY_id(key) == EVP_PKEY_RSA) {
            if (EVP_PKEY_CTX_set_rsa_padding(pkey_ctx, RSA_PKCS1_PSS_PADDING) != 1) {
                ret = PTLS_ERROR_LIBRARY;
                goto Exit;
            }
            if (EVP_PKEY_CTX_set_rsa_pss_saltlen(pkey_ctx, -1) != 1) {
                ret = PTLS_ERROR_LIBRARY;
                goto Exit;
            }
            if (EVP_PKEY_CTX_set_rsa_mgf1_md(pkey_ctx, scheme->scheme_md()) != 1) {
                ret = PTLS_ERROR_LIBRARY;
                goto Exit;
            }
        }
        if (EVP_DigestVerifyUpdate(ctx, data.base, data.len) != 1) {
            ret = PTLS_ERROR_LIBRARY;
            goto Exit;
        }
        if (EVP_DigestVerifyFinal(ctx, signature.base, signature.len) != 1) {
            ret = PTLS_ALERT_DECRYPT_ERROR;
            goto Exit;
        }
    }

    ret = 0;

Exit:
    if (ctx != NULL)
        EVP_MD_CTX_destroy(ctx);
    EVP_PKEY_free(key);
    return ret;
}

int ptls_openssl_init_sign_certificate(ptls_openssl_sign_certificate_t *self, EVP_PKEY *key)
{
    *self = (ptls_openssl_sign_certificate_t){.super = {sign_certificate}, .async = 1};

    if ((self->schemes = lookup_signature_schemes(key)) == NULL)
        return PTLS_ERROR_INCOMPATIBLE_KEY;
    EVP_PKEY_up_ref(key);
    self->key = key;

    return 0;
}

void ptls_openssl_dispose_sign_certificate(ptls_openssl_sign_certificate_t *self)
{
    EVP_PKEY_free(self->key);
}

static int serialize_cert(X509 *cert, ptls_iovec_t *dst)
{
    int len = i2d_X509(cert, NULL);
    assert(len > 0);

    if ((dst->base = malloc(len)) == NULL)
        return PTLS_ERROR_NO_MEMORY;
    unsigned char *p = dst->base;
    dst->len = i2d_X509(cert, &p);
    assert(len == dst->len);

    return 0;
}

int ptls_openssl_load_certificates(ptls_context_t *ctx, X509 *cert, STACK_OF(X509) * chain)
{
    ptls_iovec_t *list = NULL;
    size_t slot = 0, count = (cert != NULL) + (chain != NULL ? sk_X509_num(chain) : 0);
    int ret;

    assert(ctx->certificates.list == NULL);

    if ((list = malloc(sizeof(*list) * count)) == NULL) {
        ret = PTLS_ERROR_NO_MEMORY;
        goto Exit;
    }
    if (cert != NULL) {
        if ((ret = serialize_cert(cert, list + slot++)) != 0)
            goto Exit;
    }
    if (chain != NULL) {
        int i;
        for (i = 0; i != sk_X509_num(chain); ++i) {
            if ((ret = serialize_cert(sk_X509_value(chain, i), list + slot++)) != 0)
                goto Exit;
        }
    }

    assert(slot == count);

    ctx->certificates.list = list;
    ctx->certificates.count = count;
    ret = 0;

Exit:
    if (ret != 0 && list != NULL) {
        size_t i;
        for (i = 0; i != slot; ++i)
            free(list[i].base);
        free(list);
    }
    return ret;
}

static int verify_cert_chain(X509_STORE *store, X509 *cert, STACK_OF(X509) * chain, int is_server, const char *server_name,
                             int *ossl_x509_err)
{
    X509_STORE_CTX *verify_ctx;
    int ret;
    *ossl_x509_err = 0;

    /* verify certificate chain */
    if ((verify_ctx = X509_STORE_CTX_new()) == NULL) {
        ret = PTLS_ERROR_NO_MEMORY;
        goto Exit;
    }
    if (X509_STORE_CTX_init(verify_ctx, store, cert, chain) != 1) {
        ret = PTLS_ERROR_LIBRARY;
        goto Exit;
    }

    { /* setup verify params */
        X509_VERIFY_PARAM *params = X509_STORE_CTX_get0_param(verify_ctx);
        X509_VERIFY_PARAM_set_purpose(params, is_server ? X509_PURPOSE_SSL_CLIENT : X509_PURPOSE_SSL_SERVER);
        X509_VERIFY_PARAM_set_depth(params, 98); /* use the default of OpenSSL 1.0.2 and above; see `man SSL_CTX_set_verify` */
        /* when _acting_ as client, set the server name */
        if (!is_server) {
            assert(server_name != NULL && "ptls_set_server_name MUST be called");
            if (ptls_server_name_is_ipaddr(server_name)) {
                X509_VERIFY_PARAM_set1_ip_asc(params, server_name);
            } else {
                X509_VERIFY_PARAM_set1_host(params, server_name, 0);
                X509_VERIFY_PARAM_set_hostflags(params, X509_CHECK_FLAG_NO_PARTIAL_WILDCARDS);
            }
        }
    }

    if (X509_verify_cert(verify_ctx) != 1) {
        *ossl_x509_err = X509_STORE_CTX_get_error(verify_ctx);
        switch (*ossl_x509_err) {
        case X509_V_ERR_OUT_OF_MEM:
            ret = PTLS_ERROR_NO_MEMORY;
            break;
        case X509_V_ERR_CERT_REVOKED:
            ret = PTLS_ALERT_CERTIFICATE_REVOKED;
            break;
        case X509_V_ERR_CERT_NOT_YET_VALID:
        case X509_V_ERR_CERT_HAS_EXPIRED:
            ret = PTLS_ALERT_CERTIFICATE_EXPIRED;
            break;
        case X509_V_ERR_UNABLE_TO_GET_ISSUER_CERT:
        case X509_V_ERR_UNABLE_TO_GET_ISSUER_CERT_LOCALLY:
        case X509_V_ERR_CERT_UNTRUSTED:
        case X509_V_ERR_CERT_REJECTED:
            ret = PTLS_ALERT_UNKNOWN_CA;
            break;
        case X509_V_ERR_HOSTNAME_MISMATCH:
        case X509_V_ERR_INVALID_CA:
            ret = PTLS_ALERT_BAD_CERTIFICATE;
            break;
        default:
            ret = PTLS_ALERT_CERTIFICATE_UNKNOWN;
            break;
        }
        goto Exit;
    }

    ret = 0;

Exit:
    if (verify_ctx != NULL)
        X509_STORE_CTX_free(verify_ctx);
    return ret;
}

static int verify_cert(ptls_verify_certificate_t *_self, ptls_t *tls,
                       int (**verifier)(void *, uint16_t, ptls_iovec_t, ptls_iovec_t), void **verify_data, ptls_iovec_t *certs,
                       size_t num_certs)
{
    ptls_openssl_verify_certificate_t *self = (ptls_openssl_verify_certificate_t *)_self;
    X509 *cert = NULL;
    STACK_OF(X509) *chain = sk_X509_new_null();
    size_t i;
    int ossl_x509_err, ret;

    /* If any certs are given, convert them to OpenSSL representation, then verify the cert chain. If no certs are given, just give
     * the override_callback to see if we want to stay fail open. */
    if (num_certs != 0) {
        if ((cert = to_x509(certs[0])) == NULL) {
            ret = PTLS_ALERT_BAD_CERTIFICATE;
            goto Exit;
        }
        for (i = 1; i != num_certs; ++i) {
            X509 *interm = to_x509(certs[i]);
            if (interm == NULL) {
                ret = PTLS_ALERT_BAD_CERTIFICATE;
                goto Exit;
            }
            sk_X509_push(chain, interm);
        }
        ret = verify_cert_chain(self->cert_store, cert, chain, ptls_is_server(tls), ptls_get_server_name(tls), &ossl_x509_err);
    } else {
        ret = PTLS_ALERT_CERTIFICATE_REQUIRED;
        ossl_x509_err = 0;
    }

    /* When override callback is available, let it override the error. */
    if (self->override_callback != NULL)
        ret = self->override_callback->cb(self->override_callback, tls, ret, ossl_x509_err, cert, chain);

    if (ret != 0 || num_certs == 0)
        goto Exit;

    /* extract public key for verifying the TLS handshake signature */
    if ((*verify_data = X509_get_pubkey(cert)) == NULL) {
        ret = PTLS_ALERT_BAD_CERTIFICATE;
        goto Exit;
    }
    *verifier = verify_sign;

Exit:
    if (chain != NULL)
        sk_X509_pop_free(chain, X509_free);
    if (cert != NULL)
        X509_free(cert);
    return ret;
}

int ptls_openssl_init_verify_certificate(ptls_openssl_verify_certificate_t *self, X509_STORE *store)
{
    *self = (ptls_openssl_verify_certificate_t){{verify_cert, default_signature_schemes}, NULL};

    if (store != NULL) {
        X509_STORE_up_ref(store);
        self->cert_store = store;
    } else {
        /* use default store */
        if ((self->cert_store = ptls_openssl_create_default_certificate_store()) == NULL)
            return -1;
    }

    return 0;
}

void ptls_openssl_dispose_verify_certificate(ptls_openssl_verify_certificate_t *self)
{
    X509_STORE_free(self->cert_store);
}

X509_STORE *ptls_openssl_create_default_certificate_store(void)
{
    X509_STORE *store;
    X509_LOOKUP *lookup;

    if ((store = X509_STORE_new()) == NULL)
        goto Error;
    if ((lookup = X509_STORE_add_lookup(store, X509_LOOKUP_file())) == NULL)
        goto Error;
    X509_LOOKUP_load_file(lookup, NULL, X509_FILETYPE_DEFAULT);
    if ((lookup = X509_STORE_add_lookup(store, X509_LOOKUP_hash_dir())) == NULL)
        goto Error;
    X509_LOOKUP_add_dir(lookup, NULL, X509_FILETYPE_DEFAULT);

    return store;
Error:
    if (store != NULL)
        X509_STORE_free(store);
    return NULL;
}

static int verify_raw_cert(ptls_verify_certificate_t *_self, ptls_t *tls,
                           int (**verifier)(void *, uint16_t algo, ptls_iovec_t, ptls_iovec_t), void **verify_data,
                           ptls_iovec_t *certs, size_t num_certs)
{
    ptls_openssl_raw_pubkey_verify_certificate_t *self = (ptls_openssl_raw_pubkey_verify_certificate_t *)_self;
    int ret = PTLS_ALERT_BAD_CERTIFICATE;
    ptls_iovec_t expected_pubkey = {0};

    assert(num_certs != 0);

    if (num_certs != 1)
        goto Exit;

    int r = i2d_PUBKEY(self->expected_pubkey, &expected_pubkey.base);
    if (r <= 0) {
        ret = PTLS_ALERT_BAD_CERTIFICATE;
        goto Exit;
    }

    expected_pubkey.len = r;
    if (certs[0].len != expected_pubkey.len)
        goto Exit;

    if (!ptls_mem_equal(expected_pubkey.base, certs[0].base, certs[0].len))
        goto Exit;

    EVP_PKEY_up_ref(self->expected_pubkey);
    *verify_data = self->expected_pubkey;
    *verifier = verify_sign;
    ret = 0;
Exit:
    free(expected_pubkey.base);
    return ret;
}

int ptls_openssl_raw_pubkey_init_verify_certificate(ptls_openssl_raw_pubkey_verify_certificate_t *self, EVP_PKEY *expected_pubkey)
{
    EVP_PKEY_up_ref(expected_pubkey);
    *self = (ptls_openssl_raw_pubkey_verify_certificate_t){{verify_raw_cert, default_signature_schemes}, expected_pubkey};
    return 0;
}
void ptls_openssl_raw_pubkey_dispose_verify_certificate(ptls_openssl_raw_pubkey_verify_certificate_t *self)
{
    EVP_PKEY_free(self->expected_pubkey);
}

#define TICKET_LABEL_SIZE 16
#define TICKET_IV_SIZE EVP_MAX_IV_LENGTH

int ptls_openssl_encrypt_ticket(ptls_buffer_t *buf, ptls_iovec_t src,
                                int (*cb)(unsigned char *key_name, unsigned char *iv, EVP_CIPHER_CTX *ctx, HMAC_CTX *hctx, int enc))
{
    EVP_CIPHER_CTX *cctx = NULL;
    HMAC_CTX *hctx = NULL;
    uint8_t *dst;
    int clen, ret;

    if ((cctx = EVP_CIPHER_CTX_new()) == NULL) {
        ret = PTLS_ERROR_NO_MEMORY;
        goto Exit;
    }
    if ((hctx = HMAC_CTX_new()) == NULL) {
        ret = PTLS_ERROR_NO_MEMORY;
        goto Exit;
    }

    if ((ret = ptls_buffer_reserve(buf, TICKET_LABEL_SIZE + TICKET_IV_SIZE + src.len + EVP_MAX_BLOCK_LENGTH + EVP_MAX_MD_SIZE)) !=
        0)
        goto Exit;
    dst = buf->base + buf->off;

    /* fill label and iv, as well as obtaining the keys */
    if (!(*cb)(dst, dst + TICKET_LABEL_SIZE, cctx, hctx, 1)) {
        ret = PTLS_ERROR_LIBRARY;
        goto Exit;
    }
    dst += TICKET_LABEL_SIZE + TICKET_IV_SIZE;

    /* encrypt */
    if (!EVP_EncryptUpdate(cctx, dst, &clen, src.base, (int)src.len)) {
        ret = PTLS_ERROR_LIBRARY;
        goto Exit;
    }
    dst += clen;
    if (!EVP_EncryptFinal_ex(cctx, dst, &clen)) {
        ret = PTLS_ERROR_LIBRARY;
        goto Exit;
    }
    dst += clen;

    /* append hmac */
    if (!HMAC_Update(hctx, buf->base + buf->off, dst - (buf->base + buf->off)) || !HMAC_Final(hctx, dst, NULL)) {
        ret = PTLS_ERROR_LIBRARY;
        goto Exit;
    }
    dst += HMAC_size(hctx);

    assert(dst <= buf->base + buf->capacity);
    buf->off += dst - (buf->base + buf->off);
    ret = 0;

Exit:
    if (cctx != NULL)
        EVP_CIPHER_CTX_free(cctx);
    if (hctx != NULL)
        HMAC_CTX_free(hctx);
    return ret;
}

int ptls_openssl_decrypt_ticket(ptls_buffer_t *buf, ptls_iovec_t src,
                                int (*cb)(unsigned char *key_name, unsigned char *iv, EVP_CIPHER_CTX *ctx, HMAC_CTX *hctx, int enc))
{
    EVP_CIPHER_CTX *cctx = NULL;
    HMAC_CTX *hctx = NULL;
    int clen, ret;

    if ((cctx = EVP_CIPHER_CTX_new()) == NULL) {
        ret = PTLS_ERROR_NO_MEMORY;
        goto Exit;
    }
    if ((hctx = HMAC_CTX_new()) == NULL) {
        ret = PTLS_ERROR_NO_MEMORY;
        goto Exit;
    }

    /* obtain cipher and hash context.
     * Note: no need to handle renew, since in picotls we always send a new ticket to minimize the chance of ticket reuse */
    if (src.len < TICKET_LABEL_SIZE + TICKET_IV_SIZE) {
        ret = PTLS_ALERT_DECODE_ERROR;
        goto Exit;
    }
    if (!(*cb)(src.base, src.base + TICKET_LABEL_SIZE, cctx, hctx, 0)) {
        ret = PTLS_ERROR_LIBRARY;
        goto Exit;
    }

    /* check hmac, and exclude label, iv, hmac */
    size_t hmac_size = HMAC_size(hctx);
    if (src.len < TICKET_LABEL_SIZE + TICKET_IV_SIZE + hmac_size) {
        ret = PTLS_ALERT_DECODE_ERROR;
        goto Exit;
    }
    src.len -= hmac_size;
    uint8_t hmac[EVP_MAX_MD_SIZE];
    if (!HMAC_Update(hctx, src.base, src.len) || !HMAC_Final(hctx, hmac, NULL)) {
        ret = PTLS_ERROR_LIBRARY;
        goto Exit;
    }
    if (!ptls_mem_equal(src.base + src.len, hmac, hmac_size)) {
        ret = PTLS_ALERT_HANDSHAKE_FAILURE;
        goto Exit;
    }
    src.base += TICKET_LABEL_SIZE + TICKET_IV_SIZE;
    src.len -= TICKET_LABEL_SIZE + TICKET_IV_SIZE;

    /* decrypt */
    if ((ret = ptls_buffer_reserve(buf, src.len)) != 0)
        goto Exit;
    if (!EVP_DecryptUpdate(cctx, buf->base + buf->off, &clen, src.base, (int)src.len)) {
        ret = PTLS_ERROR_LIBRARY;
        goto Exit;
    }
    buf->off += clen;
    if (!EVP_DecryptFinal_ex(cctx, buf->base + buf->off, &clen)) {
        ret = PTLS_ERROR_LIBRARY;
        goto Exit;
    }
    buf->off += clen;

    ret = 0;

Exit:
    if (cctx != NULL)
        EVP_CIPHER_CTX_free(cctx);
    if (hctx != NULL)
        HMAC_CTX_free(hctx);
    return ret;
}

#if OPENSSL_VERSION_NUMBER >= 0x30000000L
int ptls_openssl_encrypt_ticket_evp(ptls_buffer_t *buf, ptls_iovec_t src,
                                    int (*cb)(unsigned char *key_name, unsigned char *iv, EVP_CIPHER_CTX *ctx, EVP_MAC_CTX *hctx,
                                              int enc))
{
    EVP_CIPHER_CTX *cctx = NULL;
    EVP_MAC *mac = NULL;
    EVP_MAC_CTX *hctx = NULL;
    size_t hlen;
    uint8_t *dst;
    int clen, ret;

    if ((cctx = EVP_CIPHER_CTX_new()) == NULL) {
        ret = PTLS_ERROR_NO_MEMORY;
        goto Exit;
    }
    if ((mac = EVP_MAC_fetch(NULL, "HMAC", NULL)) == NULL) {
        ret = PTLS_ERROR_NO_MEMORY;
        goto Exit;
    }
    if ((hctx = EVP_MAC_CTX_new(mac)) == NULL) {
        ret = PTLS_ERROR_NO_MEMORY;
        goto Exit;
    }

    if ((ret = ptls_buffer_reserve(buf, TICKET_LABEL_SIZE + TICKET_IV_SIZE + src.len + EVP_MAX_BLOCK_LENGTH + EVP_MAX_MD_SIZE)) !=
        0)
        goto Exit;
    dst = buf->base + buf->off;

    /* fill label and iv, as well as obtaining the keys */
    if (!(*cb)(dst, dst + TICKET_LABEL_SIZE, cctx, hctx, 1)) {
        ret = PTLS_ERROR_LIBRARY;
        goto Exit;
    }
    dst += TICKET_LABEL_SIZE + TICKET_IV_SIZE;

    /* encrypt */
    if (!EVP_EncryptUpdate(cctx, dst, &clen, src.base, (int)src.len)) {
        ret = PTLS_ERROR_LIBRARY;
        goto Exit;
    }
    dst += clen;
    if (!EVP_EncryptFinal_ex(cctx, dst, &clen)) {
        ret = PTLS_ERROR_LIBRARY;
        goto Exit;
    }
    dst += clen;

    /* append hmac */
    if (!EVP_MAC_update(hctx, buf->base + buf->off, dst - (buf->base + buf->off)) ||
        !EVP_MAC_final(hctx, dst, &hlen, EVP_MAC_CTX_get_mac_size(hctx))) {
        ret = PTLS_ERROR_LIBRARY;
        goto Exit;
    }
    dst += hlen;

    assert(dst <= buf->base + buf->capacity);
    buf->off += dst - (buf->base + buf->off);
    ret = 0;

Exit:
    if (cctx != NULL)
        EVP_CIPHER_CTX_free(cctx);
    if (hctx != NULL)
        EVP_MAC_CTX_free(hctx);
    if (mac != NULL)
        EVP_MAC_free(mac);
    return ret;
}

int ptls_openssl_decrypt_ticket_evp(ptls_buffer_t *buf, ptls_iovec_t src,
                                    int (*cb)(unsigned char *key_name, unsigned char *iv, EVP_CIPHER_CTX *ctx, EVP_MAC_CTX *hctx,
                                              int enc))
{
    EVP_CIPHER_CTX *cctx = NULL;
    EVP_MAC *mac = NULL;
    EVP_MAC_CTX *hctx = NULL;
    size_t hlen;
    int clen, ret;

    if ((cctx = EVP_CIPHER_CTX_new()) == NULL) {
        ret = PTLS_ERROR_NO_MEMORY;
        goto Exit;
    }
    if ((mac = EVP_MAC_fetch(NULL, "HMAC", NULL)) == NULL) {
        ret = PTLS_ERROR_NO_MEMORY;
        goto Exit;
    }
    if ((hctx = EVP_MAC_CTX_new(mac)) == NULL) {
        ret = PTLS_ERROR_NO_MEMORY;
        goto Exit;
    }

    /* obtain cipher and hash context.
     * Note: no need to handle renew, since in picotls we always send a new ticket to minimize the chance of ticket reuse */
    if (src.len < TICKET_LABEL_SIZE + TICKET_IV_SIZE) {
        ret = PTLS_ALERT_DECODE_ERROR;
        goto Exit;
    }
    if (!(*cb)(src.base, src.base + TICKET_LABEL_SIZE, cctx, hctx, 0)) {
        ret = PTLS_ERROR_LIBRARY;
        goto Exit;
    }

    /* check hmac, and exclude label, iv, hmac */
    size_t hmac_size = EVP_MAC_CTX_get_mac_size(hctx);
    if (src.len < TICKET_LABEL_SIZE + TICKET_IV_SIZE + hmac_size) {
        ret = PTLS_ALERT_DECODE_ERROR;
        goto Exit;
    }
    src.len -= hmac_size;
    uint8_t hmac[EVP_MAX_MD_SIZE];
    if (!EVP_MAC_update(hctx, src.base, src.len) || !EVP_MAC_final(hctx, hmac, &hlen, sizeof(hmac))) {
        ret = PTLS_ERROR_LIBRARY;
        goto Exit;
    }
    if (!ptls_mem_equal(src.base + src.len, hmac, hmac_size)) {
        ret = PTLS_ALERT_HANDSHAKE_FAILURE;
        goto Exit;
    }
    src.base += TICKET_LABEL_SIZE + TICKET_IV_SIZE;
    src.len -= TICKET_LABEL_SIZE + TICKET_IV_SIZE;

    /* decrypt */
    if ((ret = ptls_buffer_reserve(buf, src.len)) != 0)
        goto Exit;
    if (!EVP_DecryptUpdate(cctx, buf->base + buf->off, &clen, src.base, (int)src.len)) {
        ret = PTLS_ERROR_LIBRARY;
        goto Exit;
    }
    buf->off += clen;
    if (!EVP_DecryptFinal_ex(cctx, buf->base + buf->off, &clen)) {
        ret = PTLS_ERROR_LIBRARY;
        goto Exit;
    }
    buf->off += clen;

    ret = 0;

Exit:
    if (cctx != NULL)
        EVP_CIPHER_CTX_free(cctx);
    if (hctx != NULL)
        EVP_MAC_CTX_free(hctx);
    if (mac != NULL)
        EVP_MAC_free(mac);
    return ret;
}
#endif

ptls_key_exchange_algorithm_t ptls_openssl_secp256r1 = {.id = PTLS_GROUP_SECP256R1,
                                                        .name = PTLS_GROUP_NAME_SECP256R1,
                                                        .create = x9_62_create_key_exchange,
                                                        .exchange = secp_key_exchange,
                                                        .data = NID_X9_62_prime256v1};
#if PTLS_OPENSSL_HAVE_SECP384R1
ptls_key_exchange_algorithm_t ptls_openssl_secp384r1 = {.id = PTLS_GROUP_SECP384R1,
                                                        .name = PTLS_GROUP_NAME_SECP384R1,
                                                        .create = x9_62_create_key_exchange,
                                                        .exchange = secp_key_exchange,
                                                        .data = NID_secp384r1};
#endif
#if PTLS_OPENSSL_HAVE_SECP521R1
ptls_key_exchange_algorithm_t ptls_openssl_secp521r1 = {.id = PTLS_GROUP_SECP521R1,
                                                        .name = PTLS_GROUP_NAME_SECP521R1,
                                                        .create = x9_62_create_key_exchange,
                                                        .exchange = secp_key_exchange,
                                                        .data = NID_secp521r1};
#endif
#if PTLS_OPENSSL_HAVE_X25519
ptls_key_exchange_algorithm_t ptls_openssl_x25519 = {.id = PTLS_GROUP_X25519,
                                                     .name = PTLS_GROUP_NAME_X25519,
                                                     .create = evp_keyex_create,
                                                     .exchange = evp_keyex_exchange,
                                                     .data = NID_X25519};
#endif
ptls_key_exchange_algorithm_t *ptls_openssl_key_exchanges[] = {&ptls_openssl_secp256r1, NULL};
ptls_cipher_algorithm_t ptls_openssl_aes128ecb = {
    "AES128-ECB",          PTLS_AES128_KEY_SIZE, PTLS_AES_BLOCK_SIZE, 0 /* iv size */, sizeof(struct cipher_context_t),
    aes128ecb_setup_crypto};
ptls_cipher_algorithm_t ptls_openssl_aes128ctr = {
    "AES128-CTR", PTLS_AES128_KEY_SIZE, 1, PTLS_AES_IV_SIZE, sizeof(struct cipher_context_t), aes128ctr_setup_crypto};
ptls_aead_algorithm_t ptls_openssl_aes128gcm = {"AES128-GCM",
                                                PTLS_AESGCM_CONFIDENTIALITY_LIMIT,
                                                PTLS_AESGCM_INTEGRITY_LIMIT,
                                                &ptls_openssl_aes128ctr,
                                                &ptls_openssl_aes128ecb,
                                                PTLS_AES128_KEY_SIZE,
                                                PTLS_AESGCM_IV_SIZE,
                                                PTLS_AESGCM_TAG_SIZE,
                                                {PTLS_TLS12_AESGCM_FIXED_IV_SIZE, PTLS_TLS12_AESGCM_RECORD_IV_SIZE},
                                                0,
                                                0,
                                                sizeof(struct aead_crypto_context_t),
                                                aead_aes128gcm_setup_crypto};
ptls_cipher_algorithm_t ptls_openssl_aes256ecb = {
    "AES256-ECB",          PTLS_AES256_KEY_SIZE, PTLS_AES_BLOCK_SIZE, 0 /* iv size */, sizeof(struct cipher_context_t),
    aes256ecb_setup_crypto};
ptls_cipher_algorithm_t ptls_openssl_aes256ctr = {
    "AES256-CTR",          PTLS_AES256_KEY_SIZE, 1 /* block size */, PTLS_AES_IV_SIZE, sizeof(struct cipher_context_t),
    aes256ctr_setup_crypto};
ptls_aead_algorithm_t ptls_openssl_aes256gcm = {"AES256-GCM",
                                                PTLS_AESGCM_CONFIDENTIALITY_LIMIT,
                                                PTLS_AESGCM_INTEGRITY_LIMIT,
                                                &ptls_openssl_aes256ctr,
                                                &ptls_openssl_aes256ecb,
                                                PTLS_AES256_KEY_SIZE,
                                                PTLS_AESGCM_IV_SIZE,
                                                PTLS_AESGCM_TAG_SIZE,
                                                {PTLS_TLS12_AESGCM_FIXED_IV_SIZE, PTLS_TLS12_AESGCM_RECORD_IV_SIZE},
                                                0,
                                                0,
                                                sizeof(struct aead_crypto_context_t),
                                                aead_aes256gcm_setup_crypto};
ptls_hash_algorithm_t ptls_openssl_sha256 = {PTLS_SHA256_BLOCK_SIZE, PTLS_SHA256_DIGEST_SIZE, sha256_create,
                                             PTLS_ZERO_DIGEST_SHA256};
ptls_hash_algorithm_t ptls_openssl_sha384 = {PTLS_SHA384_BLOCK_SIZE, PTLS_SHA384_DIGEST_SIZE, sha384_create,
                                             PTLS_ZERO_DIGEST_SHA384};
ptls_cipher_suite_t ptls_openssl_aes128gcmsha256 = {.id = PTLS_CIPHER_SUITE_AES_128_GCM_SHA256,
                                                    .name = PTLS_CIPHER_SUITE_NAME_AES_128_GCM_SHA256,
                                                    .aead = &ptls_openssl_aes128gcm,
                                                    .hash = &ptls_openssl_sha256};
<<<<<<< HEAD
ptls_cipher_suite_t ptls_openssl_tls12_rsa_aes128gcmsha256 = {.id = PTLS_CIPHER_SUITE_RSA_WITH_AES_128_GCM_SHA256,
                                                              .name = PTLS_CIPHER_SUITE_NAME_RSA_WITH_AES_128_GCM_SHA256,
                                                              .aead = &ptls_openssl_aes128gcm,
                                                              .hash = &ptls_openssl_sha256};
ptls_cipher_suite_t ptls_openssl_tls12_dhe_rsa_aes128gcmsha256 = {.id = PTLS_CIPHER_SUITE_DHE_RSA_WITH_AES_128_GCM_SHA256,
                                                                  .name = PTLS_CIPHER_SUITE_NAME_DHE_RSA_WITH_AES_128_GCM_SHA256,
                                                                  .aead = &ptls_openssl_aes128gcm,
                                                                  .hash = &ptls_openssl_sha256};
=======
>>>>>>> 9adfb5ca
ptls_cipher_suite_t ptls_openssl_tls12_ecdhe_rsa_aes128gcmsha256 = {.id = PTLS_CIPHER_SUITE_ECDHE_RSA_WITH_AES_128_GCM_SHA256,
                                                                    .name =
                                                                        PTLS_CIPHER_SUITE_NAME_ECDHE_RSA_WITH_AES_128_GCM_SHA256,
                                                                    .aead = &ptls_openssl_aes128gcm,
                                                                    .hash = &ptls_openssl_sha256};
ptls_cipher_suite_t ptls_openssl_tls12_ecdhe_ecdsa_aes128gcmsha256 = {
    .id = PTLS_CIPHER_SUITE_ECDHE_ECDSA_WITH_AES_128_GCM_SHA256,
    .name = PTLS_CIPHER_SUITE_NAME_ECDHE_ECDSA_WITH_AES_128_GCM_SHA256,
    .aead = &ptls_openssl_aes128gcm,
    .hash = &ptls_openssl_sha256};
ptls_cipher_suite_t ptls_openssl_aes256gcmsha384 = {.id = PTLS_CIPHER_SUITE_AES_256_GCM_SHA384,
                                                    .name = PTLS_CIPHER_SUITE_NAME_AES_256_GCM_SHA384,
                                                    .aead = &ptls_openssl_aes256gcm,
                                                    .hash = &ptls_openssl_sha384};
<<<<<<< HEAD
ptls_cipher_suite_t ptls_openssl_tls12_rsa_aes256gcmsha384 = {.id = PTLS_CIPHER_SUITE_RSA_WITH_AES_256_GCM_SHA384,
                                                              .name = PTLS_CIPHER_SUITE_NAME_RSA_WITH_AES_256_GCM_SHA384,
                                                              .aead = &ptls_openssl_aes256gcm,
                                                              .hash = &ptls_openssl_sha384};
ptls_cipher_suite_t ptls_openssl_tls12_dhe_rsa_aes256gcmsha384 = {.id = PTLS_CIPHER_SUITE_DHE_RSA_WITH_AES_256_GCM_SHA384,
                                                                  .name = PTLS_CIPHER_SUITE_NAME_DHE_RSA_WITH_AES_256_GCM_SHA384,
                                                                  .aead = &ptls_openssl_aes256gcm,
                                                                  .hash = &ptls_openssl_sha384};
=======
>>>>>>> 9adfb5ca
ptls_cipher_suite_t ptls_openssl_tls12_ecdhe_rsa_aes256gcmsha384 = {.id = PTLS_CIPHER_SUITE_ECDHE_RSA_WITH_AES_256_GCM_SHA384,
                                                                    .name =
                                                                        PTLS_CIPHER_SUITE_NAME_ECDHE_RSA_WITH_AES_256_GCM_SHA384,
                                                                    .aead = &ptls_openssl_aes256gcm,
                                                                    .hash = &ptls_openssl_sha384};
ptls_cipher_suite_t ptls_openssl_tls12_ecdhe_ecdsa_aes256gcmsha384 = {
    .id = PTLS_CIPHER_SUITE_ECDHE_ECDSA_WITH_AES_256_GCM_SHA384,
    .name = PTLS_CIPHER_SUITE_NAME_ECDHE_ECDSA_WITH_AES_256_GCM_SHA384,
    .aead = &ptls_openssl_aes256gcm,
    .hash = &ptls_openssl_sha384};
#if PTLS_OPENSSL_HAVE_CHACHA20_POLY1305
ptls_cipher_algorithm_t ptls_openssl_chacha20 = {
    "CHACHA20",           PTLS_CHACHA20_KEY_SIZE, 1 /* block size */, PTLS_CHACHA20_IV_SIZE, sizeof(struct cipher_context_t),
    chacha20_setup_crypto};
ptls_aead_algorithm_t ptls_openssl_chacha20poly1305 = {"CHACHA20-POLY1305",
                                                       PTLS_CHACHA20POLY1305_CONFIDENTIALITY_LIMIT,
                                                       PTLS_CHACHA20POLY1305_INTEGRITY_LIMIT,
                                                       &ptls_openssl_chacha20,
                                                       NULL,
                                                       PTLS_CHACHA20_KEY_SIZE,
                                                       PTLS_CHACHA20POLY1305_IV_SIZE,
                                                       PTLS_CHACHA20POLY1305_TAG_SIZE,
                                                       {PTLS_TLS12_CHACHAPOLY_FIXED_IV_SIZE, PTLS_TLS12_CHACHAPOLY_RECORD_IV_SIZE},
                                                       0,
                                                       0,
                                                       sizeof(struct aead_crypto_context_t),
                                                       aead_chacha20poly1305_setup_crypto};
ptls_cipher_suite_t ptls_openssl_chacha20poly1305sha256 = {.id = PTLS_CIPHER_SUITE_CHACHA20_POLY1305_SHA256,
                                                           .name = PTLS_CIPHER_SUITE_NAME_CHACHA20_POLY1305_SHA256,
                                                           .aead = &ptls_openssl_chacha20poly1305,
                                                           .hash = &ptls_openssl_sha256};
<<<<<<< HEAD
ptls_cipher_suite_t ptls_openssl_tls12_dhe_rsa_chacha20poly1305sha256 = {
    .id = PTLS_CIPHER_SUITE_DHE_RSA_WITH_CHACHA20_POLY1305_SHA256,
    .name = PTLS_CIPHER_SUITE_NAME_DHE_RSA_WITH_CHACHA20_POLY1305_SHA256,
    .aead = &ptls_openssl_chacha20poly1305,
    .hash = &ptls_openssl_sha256};
=======
>>>>>>> 9adfb5ca
ptls_cipher_suite_t ptls_openssl_tls12_ecdhe_rsa_chacha20poly1305sha256 = {
    .id = PTLS_CIPHER_SUITE_ECDHE_RSA_WITH_CHACHA20_POLY1305_SHA256,
    .name = PTLS_CIPHER_SUITE_NAME_ECDHE_RSA_WITH_CHACHA20_POLY1305_SHA256,
    .aead = &ptls_openssl_chacha20poly1305,
    .hash = &ptls_openssl_sha256};
ptls_cipher_suite_t ptls_openssl_tls12_ecdhe_ecdsa_chacha20poly1305sha256 = {
    .id = PTLS_CIPHER_SUITE_ECDHE_ECDSA_WITH_CHACHA20_POLY1305_SHA256,
    .name = PTLS_CIPHER_SUITE_NAME_ECDHE_ECDSA_WITH_CHACHA20_POLY1305_SHA256,
    .aead = &ptls_openssl_chacha20poly1305,
    .hash = &ptls_openssl_sha256};
#endif
ptls_cipher_suite_t *ptls_openssl_cipher_suites[] = {&ptls_openssl_aes256gcmsha384, &ptls_openssl_aes128gcmsha256,
#if PTLS_OPENSSL_HAVE_CHACHA20_POLY1305
                                                     &ptls_openssl_chacha20poly1305sha256,
#endif
                                                     NULL};

<<<<<<< HEAD
ptls_cipher_suite_t *ptls_openssl_tls12_cipher_suites[] = {&ptls_openssl_tls12_rsa_aes128gcmsha256,
                                                           &ptls_openssl_tls12_dhe_rsa_aes128gcmsha256,
                                                           &ptls_openssl_tls12_ecdhe_rsa_aes128gcmsha256,
                                                           &ptls_openssl_tls12_ecdhe_ecdsa_aes128gcmsha256,
                                                           &ptls_openssl_tls12_rsa_aes256gcmsha384,
                                                           &ptls_openssl_tls12_dhe_rsa_aes256gcmsha384,
                                                           &ptls_openssl_tls12_ecdhe_rsa_aes256gcmsha384,
                                                           &ptls_openssl_tls12_ecdhe_ecdsa_aes256gcmsha384,
#if PTLS_OPENSSL_HAVE_CHACHA20_POLY1305
                                                           &ptls_openssl_tls12_dhe_rsa_chacha20poly1305sha256,
=======
ptls_cipher_suite_t *ptls_openssl_tls12_cipher_suites[] = {&ptls_openssl_tls12_ecdhe_rsa_aes128gcmsha256,
                                                           &ptls_openssl_tls12_ecdhe_ecdsa_aes128gcmsha256,
                                                           &ptls_openssl_tls12_ecdhe_rsa_aes256gcmsha384,
                                                           &ptls_openssl_tls12_ecdhe_ecdsa_aes256gcmsha384,
#if PTLS_OPENSSL_HAVE_CHACHA20_POLY1305
>>>>>>> 9adfb5ca
                                                           &ptls_openssl_tls12_ecdhe_rsa_chacha20poly1305sha256,
                                                           &ptls_openssl_tls12_ecdhe_ecdsa_chacha20poly1305sha256,
#endif
                                                           NULL};

#if PTLS_OPENSSL_HAVE_BF
ptls_cipher_algorithm_t ptls_openssl_bfecb = {"BF-ECB",        PTLS_BLOWFISH_KEY_SIZE,          PTLS_BLOWFISH_BLOCK_SIZE,
                                              0 /* iv size */, sizeof(struct cipher_context_t), bfecb_setup_crypto};
#endif<|MERGE_RESOLUTION|>--- conflicted
+++ resolved
@@ -1914,17 +1914,6 @@
                                                     .name = PTLS_CIPHER_SUITE_NAME_AES_128_GCM_SHA256,
                                                     .aead = &ptls_openssl_aes128gcm,
                                                     .hash = &ptls_openssl_sha256};
-<<<<<<< HEAD
-ptls_cipher_suite_t ptls_openssl_tls12_rsa_aes128gcmsha256 = {.id = PTLS_CIPHER_SUITE_RSA_WITH_AES_128_GCM_SHA256,
-                                                              .name = PTLS_CIPHER_SUITE_NAME_RSA_WITH_AES_128_GCM_SHA256,
-                                                              .aead = &ptls_openssl_aes128gcm,
-                                                              .hash = &ptls_openssl_sha256};
-ptls_cipher_suite_t ptls_openssl_tls12_dhe_rsa_aes128gcmsha256 = {.id = PTLS_CIPHER_SUITE_DHE_RSA_WITH_AES_128_GCM_SHA256,
-                                                                  .name = PTLS_CIPHER_SUITE_NAME_DHE_RSA_WITH_AES_128_GCM_SHA256,
-                                                                  .aead = &ptls_openssl_aes128gcm,
-                                                                  .hash = &ptls_openssl_sha256};
-=======
->>>>>>> 9adfb5ca
 ptls_cipher_suite_t ptls_openssl_tls12_ecdhe_rsa_aes128gcmsha256 = {.id = PTLS_CIPHER_SUITE_ECDHE_RSA_WITH_AES_128_GCM_SHA256,
                                                                     .name =
                                                                         PTLS_CIPHER_SUITE_NAME_ECDHE_RSA_WITH_AES_128_GCM_SHA256,
@@ -1939,17 +1928,6 @@
                                                     .name = PTLS_CIPHER_SUITE_NAME_AES_256_GCM_SHA384,
                                                     .aead = &ptls_openssl_aes256gcm,
                                                     .hash = &ptls_openssl_sha384};
-<<<<<<< HEAD
-ptls_cipher_suite_t ptls_openssl_tls12_rsa_aes256gcmsha384 = {.id = PTLS_CIPHER_SUITE_RSA_WITH_AES_256_GCM_SHA384,
-                                                              .name = PTLS_CIPHER_SUITE_NAME_RSA_WITH_AES_256_GCM_SHA384,
-                                                              .aead = &ptls_openssl_aes256gcm,
-                                                              .hash = &ptls_openssl_sha384};
-ptls_cipher_suite_t ptls_openssl_tls12_dhe_rsa_aes256gcmsha384 = {.id = PTLS_CIPHER_SUITE_DHE_RSA_WITH_AES_256_GCM_SHA384,
-                                                                  .name = PTLS_CIPHER_SUITE_NAME_DHE_RSA_WITH_AES_256_GCM_SHA384,
-                                                                  .aead = &ptls_openssl_aes256gcm,
-                                                                  .hash = &ptls_openssl_sha384};
-=======
->>>>>>> 9adfb5ca
 ptls_cipher_suite_t ptls_openssl_tls12_ecdhe_rsa_aes256gcmsha384 = {.id = PTLS_CIPHER_SUITE_ECDHE_RSA_WITH_AES_256_GCM_SHA384,
                                                                     .name =
                                                                         PTLS_CIPHER_SUITE_NAME_ECDHE_RSA_WITH_AES_256_GCM_SHA384,
@@ -1981,14 +1959,6 @@
                                                            .name = PTLS_CIPHER_SUITE_NAME_CHACHA20_POLY1305_SHA256,
                                                            .aead = &ptls_openssl_chacha20poly1305,
                                                            .hash = &ptls_openssl_sha256};
-<<<<<<< HEAD
-ptls_cipher_suite_t ptls_openssl_tls12_dhe_rsa_chacha20poly1305sha256 = {
-    .id = PTLS_CIPHER_SUITE_DHE_RSA_WITH_CHACHA20_POLY1305_SHA256,
-    .name = PTLS_CIPHER_SUITE_NAME_DHE_RSA_WITH_CHACHA20_POLY1305_SHA256,
-    .aead = &ptls_openssl_chacha20poly1305,
-    .hash = &ptls_openssl_sha256};
-=======
->>>>>>> 9adfb5ca
 ptls_cipher_suite_t ptls_openssl_tls12_ecdhe_rsa_chacha20poly1305sha256 = {
     .id = PTLS_CIPHER_SUITE_ECDHE_RSA_WITH_CHACHA20_POLY1305_SHA256,
     .name = PTLS_CIPHER_SUITE_NAME_ECDHE_RSA_WITH_CHACHA20_POLY1305_SHA256,
@@ -2006,24 +1976,11 @@
 #endif
                                                      NULL};
 
-<<<<<<< HEAD
-ptls_cipher_suite_t *ptls_openssl_tls12_cipher_suites[] = {&ptls_openssl_tls12_rsa_aes128gcmsha256,
-                                                           &ptls_openssl_tls12_dhe_rsa_aes128gcmsha256,
-                                                           &ptls_openssl_tls12_ecdhe_rsa_aes128gcmsha256,
-                                                           &ptls_openssl_tls12_ecdhe_ecdsa_aes128gcmsha256,
-                                                           &ptls_openssl_tls12_rsa_aes256gcmsha384,
-                                                           &ptls_openssl_tls12_dhe_rsa_aes256gcmsha384,
-                                                           &ptls_openssl_tls12_ecdhe_rsa_aes256gcmsha384,
-                                                           &ptls_openssl_tls12_ecdhe_ecdsa_aes256gcmsha384,
-#if PTLS_OPENSSL_HAVE_CHACHA20_POLY1305
-                                                           &ptls_openssl_tls12_dhe_rsa_chacha20poly1305sha256,
-=======
 ptls_cipher_suite_t *ptls_openssl_tls12_cipher_suites[] = {&ptls_openssl_tls12_ecdhe_rsa_aes128gcmsha256,
                                                            &ptls_openssl_tls12_ecdhe_ecdsa_aes128gcmsha256,
                                                            &ptls_openssl_tls12_ecdhe_rsa_aes256gcmsha384,
                                                            &ptls_openssl_tls12_ecdhe_ecdsa_aes256gcmsha384,
 #if PTLS_OPENSSL_HAVE_CHACHA20_POLY1305
->>>>>>> 9adfb5ca
                                                            &ptls_openssl_tls12_ecdhe_rsa_chacha20poly1305sha256,
                                                            &ptls_openssl_tls12_ecdhe_ecdsa_chacha20poly1305sha256,
 #endif
