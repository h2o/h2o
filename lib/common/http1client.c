/*
 * Copyright (c) 2014 DeNA Co., Ltd.
 *
 * Permission is hereby granted, free of charge, to any person obtaining a copy
 * of this software and associated documentation files (the "Software"), to
 * deal in the Software without restriction, including without limitation the
 * rights to use, copy, modify, merge, publish, distribute, sublicense, and/or
 * sell copies of the Software, and to permit persons to whom the Software is
 * furnished to do so, subject to the following conditions:
 *
 * The above copyright notice and this permission notice shall be included in
 * all copies or substantial portions of the Software.
 *
 * THE SOFTWARE IS PROVIDED "AS IS", WITHOUT WARRANTY OF ANY KIND, EXPRESS OR
 * IMPLIED, INCLUDING BUT NOT LIMITED TO THE WARRANTIES OF MERCHANTABILITY,
 * FITNESS FOR A PARTICULAR PURPOSE AND NONINFRINGEMENT. IN NO EVENT SHALL THE
 * AUTHORS OR COPYRIGHT HOLDERS BE LIABLE FOR ANY CLAIM, DAMAGES OR OTHER
 * LIABILITY, WHETHER IN AN ACTION OF CONTRACT, TORT OR OTHERWISE, ARISING
 * FROM, OUT OF OR IN CONNECTION WITH THE SOFTWARE OR THE USE OR OTHER DEALINGS
 * IN THE SOFTWARE.
 */
#include <arpa/inet.h>
#include <netdb.h>
#include <netinet/in.h>
#include <sys/socket.h>
#include <sys/types.h>
#include <sys/un.h>
#include "picohttpparser.h"
#include "h2o/httpclient.h"
#include "h2o/token.h"

struct st_h2o_http1client_t {
    h2o_httpclient_t super;
    h2o_socket_t *sock;
    h2o_url_t *_origin;
    int _method_is_head;
    int _do_keepalive;
    int bytes_to_consume;
    union {
        struct {
            size_t bytesleft;
        } content_length;
        struct {
            struct phr_chunked_decoder decoder;
            size_t bytes_decoded_in_buf;
        } chunked;
    } _body_decoder;
    h2o_socket_cb reader;
    h2o_httpclient_proceed_req_cb proceed_req;
    char _chunk_len_str[(sizeof(H2O_UINT64_LONGEST_HEX_STR) - 1) + 2 + 1]; /* SIZE_MAX in hex + CRLF + '\0' */
    h2o_buffer_t *_body_buf;
    h2o_buffer_t *_body_buf_in_flight;
    unsigned _is_chunked : 1;
    unsigned _body_buf_is_done : 1;
    unsigned _seen_at_least_one_chunk : 1;
};

static void close_client(struct st_h2o_http1client_t *client)
{
<<<<<<< HEAD
	if (client->super.close_socket != NULL) {
		client->super.close_socket(&client->super, client->sock, client->_do_keepalive);
	} else if (client->sock != NULL) {
        if (client->super.connpool != NULL && client->_do_keepalive) {
=======
    if (client->sock != NULL) {
        if (client->super.connpool != NULL && client->_do_keepalive && client->super.connpool->socketpool->timeout > 0) {
>>>>>>> 7eaa914c
            /* we do not send pipelined requests, and thus can trash all the received input at the end of the request */
            h2o_buffer_consume(&client->sock->input, client->sock->input->size);
            h2o_socketpool_return(client->super.connpool->socketpool, client->sock);
        } else {
            h2o_socket_close(client->sock);
        }
    }
    if (h2o_timer_is_linked(&client->super._timeout))
        h2o_timer_unlink(&client->super._timeout);
    if (client->_body_buf != NULL)
        h2o_buffer_dispose(&client->_body_buf);
    if (client->_body_buf_in_flight != NULL)
        h2o_buffer_dispose(&client->_body_buf_in_flight);
    free(client);
}

static void on_body_error(struct st_h2o_http1client_t *client, const char *errstr)
{
    client->_do_keepalive = 0;
    client->super._cb.on_body(&client->super, errstr);
    close_client(client);
}

static void on_body_timeout(h2o_timer_t *entry)
{
    struct st_h2o_http1client_t *client = H2O_STRUCT_FROM_MEMBER(struct st_h2o_http1client_t, super._timeout, entry);
    on_body_error(client, "I/O timeout");
}

static void do_update_window(h2o_httpclient_t *_client);
static void on_body_until_close(h2o_socket_t *sock, const char *err)
{
    struct st_h2o_http1client_t *client = sock->data;

    h2o_timer_unlink(&client->super._timeout);

    if (err != NULL) {
        client->super.timings.response_end_at = h2o_gettimeofday(client->super.ctx->loop);
        client->super._cb.on_body(&client->super, h2o_httpclient_error_is_eos);
        close_client(client);
        return;
    }

    if (sock->bytes_read != 0) {
        if (client->super._cb.on_body(&client->super, NULL) != 0) {
            close_client(client);
            return;
        }
        do_update_window(&client->super);
    }

    h2o_timer_link(client->super.ctx->loop, client->super.ctx->io_timeout, &client->super._timeout);
}

static void on_body_content_length(h2o_socket_t *sock, const char *err)
{
    struct st_h2o_http1client_t *client = sock->data;

    h2o_timer_unlink(&client->super._timeout);

    if (err != NULL) {
        on_body_error(client, "I/O error (body; content-length)");
        return;
    }

    if (sock->bytes_read != 0 || client->_body_decoder.content_length.bytesleft == 0) {
        const char *errstr;
        int ret;
        if (client->_body_decoder.content_length.bytesleft <= sock->bytes_read) {
            if (client->_body_decoder.content_length.bytesleft < sock->bytes_read) {
                /* remove the trailing garbage from buf, and disable keepalive */
                client->sock->input->size -= sock->bytes_read - client->_body_decoder.content_length.bytesleft;
                client->_do_keepalive = 0;
            }
            client->_body_decoder.content_length.bytesleft = 0;
            errstr = h2o_httpclient_error_is_eos;
            client->super.timings.response_end_at = h2o_gettimeofday(client->super.ctx->loop);
        } else {
            client->_body_decoder.content_length.bytesleft -= sock->bytes_read;
            errstr = NULL;
        }
        ret = client->super._cb.on_body(&client->super, errstr);
        if (errstr == h2o_httpclient_error_is_eos) {
            close_client(client);
            return;
        } else if (ret != 0) {
            client->_do_keepalive = 0;
            close_client(client);
            return;
        }
        do_update_window(&client->super);
    }

    h2o_timer_link(client->super.ctx->loop, client->super.ctx->io_timeout, &client->super._timeout);
}

static void on_req_chunked(h2o_socket_t *sock, const char *err)
{
    struct st_h2o_http1client_t *client = sock->data;
    h2o_buffer_t *inbuf;

    h2o_timer_unlink(&client->super._timeout);

    if (err != NULL) {
        if (err == h2o_socket_error_closed && !phr_decode_chunked_is_in_data(&client->_body_decoder.chunked.decoder) && client->_seen_at_least_one_chunk) {
            /*
             * if the peer closed after a full chunk, treat this
             * as if the transfer had complete, browsers appear to ignore
             * a missing 0\r\n chunk
             */
            client->_do_keepalive = 0;
            client->super.timings.response_end_at = h2o_gettimeofday(client->super.ctx->loop);
            client->super._cb.on_body(&client->super, h2o_httpclient_error_is_eos);
            close_client(client);
        } else {
            on_body_error(client, "I/O error (body; chunked)");
        }
        return;
    }

    inbuf = client->sock->input;
    if (sock->bytes_read != 0) {
        const char *errstr;
        int cb_ret;
        size_t newsz = sock->bytes_read;

        switch (phr_decode_chunked(&client->_body_decoder.chunked.decoder, inbuf->bytes + inbuf->size - newsz, &newsz)) {
        case -1: /* error */
            newsz = sock->bytes_read;
            client->_do_keepalive = 0;
            errstr = "failed to parse the response (chunked)";
            break;
        case -2: /* incomplete */
            errstr = NULL;
            break;
        default: /* complete, with garbage on tail; should disable keepalive */
            client->_do_keepalive = 0;
        /* fallthru */
        case 0: /* complete */
            errstr = h2o_httpclient_error_is_eos;
            client->super.timings.response_end_at = h2o_gettimeofday(client->super.ctx->loop);
            break;
        }
        inbuf->size -= sock->bytes_read - newsz;
        if (inbuf->size > 0)
            client->_seen_at_least_one_chunk = 1;
        cb_ret = client->super._cb.on_body(&client->super, errstr);
        if (errstr != NULL) {
            close_client(client);
            return;
        } else if (cb_ret != 0) {
            client->_do_keepalive = 0;
            close_client(client);
            return;
        }
        do_update_window(&client->super);
    }

    h2o_timer_link(client->super.ctx->loop, client->super.ctx->io_timeout, &client->super._timeout);
}

static void on_error_before_head(struct st_h2o_http1client_t *client, const char *errstr)
{
    client->_do_keepalive = 0;
    client->super._cb.on_head(&client->super, errstr, 0, 0, h2o_iovec_init(NULL, 0), NULL, 0, 0);
    close_client(client);
}

static void on_head(h2o_socket_t *sock, const char *err)
{
    struct st_h2o_http1client_t *client = sock->data;
    int minor_version, version, http_status, rlen, is_eos;
    const char *msg;
#define MAX_HEADERS 100
    h2o_header_t *headers;
    h2o_iovec_t *header_names;
    size_t msg_len, num_headers, i;
    h2o_socket_cb reader;

    h2o_timer_unlink(&client->super._timeout);

    if (err != NULL) {
        on_error_before_head(client, "I/O error (head)");
        return;
    }

    headers = h2o_mem_alloc_pool(client->super.pool, *headers, MAX_HEADERS);
    header_names = h2o_mem_alloc_pool(client->super.pool, *header_names, MAX_HEADERS);

    /* continue parsing the responses until we see a final one */
    while (1) {
        /* parse response */
        struct phr_header src_headers[MAX_HEADERS];
        num_headers = MAX_HEADERS;
        rlen = phr_parse_response(sock->input->bytes, sock->input->size, &minor_version, &http_status, &msg, &msg_len, src_headers,
                                  &num_headers, 0);
        switch (rlen) {
        case -1: /* error */
            on_error_before_head(client, "failed to parse the response");
            return;
        case -2: /* incomplete */
            h2o_timer_link(client->super.ctx->loop, client->super.ctx->io_timeout, &client->super._timeout);
            return;
        }

        version = 0x100 | (minor_version != 0);

        /* fill-in the headers */
        for (i = 0; i != num_headers; ++i) {
            if (src_headers[i].name_len == 0) {
                /* reject multiline header */
                on_error_before_head(client, "line folding of header fields is not supported");
                return;
            }
            const h2o_token_t *token;
            char *orig_name = h2o_strdup(client->super.pool, src_headers[i].name, src_headers[i].name_len).base;
            h2o_strtolower((char *)src_headers[i].name, src_headers[i].name_len);
            token = h2o_lookup_token(src_headers[i].name, src_headers[i].name_len);
            if (token != NULL) {
                headers[i].name = (h2o_iovec_t *)&token->buf;
            } else {
                header_names[i] = h2o_iovec_init(src_headers[i].name, src_headers[i].name_len);
                headers[i].name = &header_names[i];
            }
            headers[i].value = h2o_iovec_init(src_headers[i].value, src_headers[i].value_len);
            headers[i].orig_name = orig_name;
            headers[i].flags = (h2o_header_flags_t){0};
        }

        if (!(100 <= http_status && http_status <= 199 && http_status != 101))
            break;

        if (client->super.informational_cb != NULL &&
            client->super.informational_cb(&client->super, version, http_status, h2o_iovec_init(msg, msg_len), headers,
                                           num_headers) != 0) {
            close_client(client);
            return;
        }
        h2o_buffer_consume(&client->sock->input, rlen);
        if (client->sock->input->size == 0) {
            h2o_timer_link(client->super.ctx->loop, client->super.ctx->io_timeout, &client->super._timeout);
            return;
        }
    }

    client->super.timings.response_start_at = h2o_gettimeofday(client->super.ctx->loop);

    /* parse the headers */
    reader = on_body_until_close;
    client->_do_keepalive = minor_version >= 1;
    for (i = 0; i != num_headers; ++i) {
        if (headers[i].name == &H2O_TOKEN_CONNECTION->buf) {
            if (h2o_contains_token(headers[i].value.base, headers[i].value.len, H2O_STRLIT("keep-alive"), ',')) {
                client->_do_keepalive = 1;
            } else {
                client->_do_keepalive = 0;
            }
        } else if (headers[i].name == &H2O_TOKEN_TRANSFER_ENCODING->buf) {
            if (h2o_memis(headers[i].value.base, headers[i].value.len, H2O_STRLIT("chunked"))) {
                /* precond: _body_decoder.chunked is zero-filled */
                client->_body_decoder.chunked.decoder.consume_trailer = 1;
                reader = on_req_chunked;
            } else if (h2o_memis(headers[i].value.base, headers[i].value.len, H2O_STRLIT("identity"))) {
                /* continue */
            } else {
                on_error_before_head(client, "unexpected type of transfer-encoding");
                return;
            }
        } else if (headers[i].name == &H2O_TOKEN_CONTENT_LENGTH->buf) {
            if ((client->_body_decoder.content_length.bytesleft = h2o_strtosize(headers[i].value.base, headers[i].value.len)) ==
                SIZE_MAX) {
                on_error_before_head(client, "invalid content-length");
                return;
            }
            if (reader != on_req_chunked)
                reader = on_body_content_length;
        }
    }

    /* RFC 2616 4.4 */
    if (client->_method_is_head || http_status == 101 || http_status == 204 || http_status == 304) {
        is_eos = 1;
        client->super.timings.response_end_at = h2o_gettimeofday(client->super.ctx->loop);
    } else {
        is_eos = 0;
        /* close the connection if impossible to determine the end of the response (RFC 7230 3.3.3) */
        if (reader == on_body_until_close)
            client->_do_keepalive = 0;
    }

    /* call the callback. sock may be stealed */
    client->bytes_to_consume = rlen;
    client->super._cb.on_body = client->super._cb.on_head(&client->super, is_eos ? h2o_httpclient_error_is_eos : NULL, version,
                                                          http_status, h2o_iovec_init(msg, msg_len), headers, num_headers, 1);

    if (is_eos) {
        close_client(client);
        return;
    } else if (client->super._cb.on_body == NULL) {
        client->_do_keepalive = 0;
        close_client(client);
        return;
    }

    h2o_buffer_consume(&sock->input, client->bytes_to_consume);
    client->bytes_to_consume = 0;
    client->sock->bytes_read = client->sock->input->size;

    client->super._timeout.cb = on_body_timeout;
    h2o_socket_read_start(sock, reader);
    reader(client->sock, 0);

#undef MAX_HEADERS
}

static void on_head_timeout(h2o_timer_t *entry)
{
    struct st_h2o_http1client_t *client = H2O_STRUCT_FROM_MEMBER(struct st_h2o_http1client_t, super._timeout, entry);
    on_error_before_head(client, "I/O timeout");
}

static void on_send_request(h2o_socket_t *sock, const char *err)
{
    struct st_h2o_http1client_t *client = sock->data;

    h2o_timer_unlink(&client->super._timeout);

    if (err != NULL) {
        on_error_before_head(client, "I/O error (send request)");
        return;
    }

    if (client->_is_chunked) {
        client->_is_chunked = 0;
        h2o_iovec_t last = h2o_iovec_init(H2O_STRLIT("0\r\n"));
        client->super.bytes_written.body += last.len;
        client->super.bytes_written.total += last.len;
        h2o_socket_write(client->sock, &last, 1, on_send_request);
        return;
    }

    if (client->super.on_send_request != NULL) {
        client->super.on_send_request(&client->super);
    }

    client->super.timings.request_end_at = h2o_gettimeofday(client->super.ctx->loop);

    h2o_socket_read_start(client->sock, on_head);
    client->super._timeout.cb = on_head_timeout;
    h2o_timer_link(client->super.ctx->loop, client->super.ctx->first_byte_timeout, &client->super._timeout);
}

static int do_write_req(h2o_httpclient_t *_client, h2o_iovec_t chunk, int is_end_stream);
static void on_req_body_done(h2o_socket_t *sock, const char *err)
{
    struct st_h2o_http1client_t *client = sock->data;

    if (client->_body_buf_in_flight != NULL) {
        client->proceed_req(&client->super, client->_body_buf_in_flight->size, client->_body_buf_is_done);
        h2o_buffer_consume(&client->_body_buf_in_flight, client->_body_buf_in_flight->size);
    }

    if (err) {
        on_send_request(client->sock, err);
        return;
    }

    if (client->_body_buf != NULL && client->_body_buf->size != 0)
        do_write_req(&client->super, h2o_iovec_init(NULL, 0), client->_body_buf_is_done);
    else if (client->_body_buf_is_done)
        on_send_request(client->sock, NULL);
}

static void swap_buffers(h2o_buffer_t **a, h2o_buffer_t **b)
{
    h2o_buffer_t *swap;
    swap = *b;
    *b = *a;
    *a = swap;
}

size_t encode_chunk(struct st_h2o_http1client_t *client, h2o_iovec_t *bufs, h2o_iovec_t chunk, size_t *bytes)
{
    *bytes = 0;

    size_t i = 0;
    bufs[i].len = snprintf(client->_chunk_len_str, sizeof(client->_chunk_len_str), "%zx\r\n", chunk.len);
    *bytes += bufs[i].len;
    bufs[i++].base = client->_chunk_len_str;

    if (chunk.base != NULL) {
        bufs[i++] = h2o_iovec_init(chunk.base, chunk.len);
        *bytes += chunk.len;
    }
    bufs[i++] = h2o_iovec_init("\r\n", 2);
    *bytes += 2;

    return i;
}

static int do_write_req(h2o_httpclient_t *_client, h2o_iovec_t chunk, int is_end_stream)
{
    struct st_h2o_http1client_t *client = (struct st_h2o_http1client_t *)_client;

    client->_body_buf_is_done = is_end_stream;

    if (client->_body_buf == NULL)
        h2o_buffer_init(&client->_body_buf, &h2o_socket_buffer_prototype);

    if (chunk.len != 0) {
        if (!h2o_buffer_try_append(&client->_body_buf, chunk.base, chunk.len))
            return -1;
    }

    if (h2o_socket_is_writing(client->sock))
        return 0;

    assert(client->_body_buf_in_flight == NULL || client->_body_buf_in_flight->size == 0);

    swap_buffers(&client->_body_buf, &client->_body_buf_in_flight);

    if (client->_body_buf_in_flight->size == 0) {
        /* return immediately if the chunk is empty */
        on_req_body_done(client->sock, NULL);
        return 0;
    }

    h2o_iovec_t iov = h2o_iovec_init(client->_body_buf_in_flight->bytes, client->_body_buf_in_flight->size);
    if (client->_is_chunked) {
        h2o_iovec_t bufs[3];
        size_t bytes;
        size_t bufcnt = encode_chunk(client, bufs, iov, &bytes);
        client->super.bytes_written.body += bytes;
        client->super.bytes_written.total += bytes;
        h2o_socket_write(client->sock, bufs, bufcnt, on_req_body_done);
    } else {
        client->super.bytes_written.body += iov.len;
        client->super.bytes_written.total += iov.len;
        h2o_socket_write(client->sock, &iov, 1, on_req_body_done);
    }
    return 0;
}

static void on_send_timeout(h2o_timer_t *entry)
{
    struct st_h2o_http1client_t *client = H2O_STRUCT_FROM_MEMBER(struct st_h2o_http1client_t, super._timeout, entry);
    on_error_before_head(client, "I/O timeout");
}

static h2o_iovec_t build_request(struct st_h2o_http1client_t *client, h2o_iovec_t method, h2o_url_t url, h2o_iovec_t connection,
                                 h2o_header_t *headers, size_t num_headers)
{
    h2o_iovec_t buf;
    size_t offset = 0;

    buf.len = method.len + url.path.len + url.authority.len + 512;
    buf.base = h2o_mem_alloc_pool(client->super.pool, char, buf.len);

#define RESERVE(sz)                                                                                                                \
    do {                                                                                                                           \
        size_t required = offset + sz + 4 /* for "\r\n\r\n" */;                                                                    \
        if (required > buf.len) {                                                                                                  \
            do {                                                                                                                   \
                buf.len *= 2;                                                                                                      \
            } while (required > buf.len);                                                                                          \
            char *newp = h2o_mem_alloc_pool(client->super.pool, char, buf.len);                                                    \
            memcpy(newp, buf.base, offset);                                                                                        \
            buf.base = newp;                                                                                                       \
        }                                                                                                                          \
    } while (0)
#define APPEND(s, l)                                                                                                               \
    do {                                                                                                                           \
        h2o_memcpy(buf.base + offset, (s), (l));                                                                                   \
        offset += (l);                                                                                                             \
    } while (0)
#define APPEND_STRLIT(lit) APPEND((lit), sizeof(lit) - 1)
#define APPEND_HEADER(h)                                                                                                           \
    do {                                                                                                                           \
        RESERVE((h)->name->len + (h)->value.len + 4);                                                                              \
        APPEND((h)->orig_name ? (h)->orig_name : (h)->name->base, (h)->name->len);                                                 \
        buf.base[offset++] = ':';                                                                                                  \
        buf.base[offset++] = ' ';                                                                                                  \
        APPEND((h)->value.base, (h)->value.len);                                                                                   \
        buf.base[offset++] = '\r';                                                                                                 \
        buf.base[offset++] = '\n';                                                                                                 \
    } while (0)

    APPEND(method.base, method.len);
    buf.base[offset++] = ' ';
    APPEND(url.path.base, url.path.len);
    APPEND_STRLIT(" HTTP/1.1\r\nhost: ");
    APPEND(url.authority.base, url.authority.len);
    buf.base[offset++] = '\r';
    buf.base[offset++] = '\n';
    assert(offset <= buf.len);

    if (connection.base != NULL) {
        h2o_header_t h = (h2o_header_t){&H2O_TOKEN_CONNECTION->buf, NULL, connection};
        APPEND_HEADER(&h);
    }

    h2o_header_t *h, *h_end;
    for (h = (h2o_header_t *)headers, h_end = h + num_headers; h != h_end; ++h)
        APPEND_HEADER(h);

    APPEND_STRLIT("\r\n");

    /* set the length */
    assert(offset <= buf.len);
    buf.len = offset;

    return buf;

#undef RESERVE
#undef APPEND
#undef APPEND_STRLIT
}

static void on_connection_ready(struct st_h2o_http1client_t *client)
{
    h2o_iovec_t proxy_protocol = h2o_iovec_init(NULL, 0);
    int chunked = 0;
    h2o_iovec_t connection_header = h2o_iovec_init(NULL, 0);
    h2o_httpclient_properties_t props = {
        &proxy_protocol,
        &chunked,
        &connection_header,
    };
    h2o_iovec_t method;
    h2o_url_t url;
    h2o_header_t *headers;
    size_t num_headers;
    h2o_iovec_t body;

    client->super._cb.on_head = client->super._cb.on_connect(&client->super, NULL, &method, &url, (const h2o_header_t **)&headers,
                                                             &num_headers, &body, &client->proceed_req, &props, client->_origin);

    if (client->super._cb.on_head == NULL) {
        close_client(client);
        return;
    }

    h2o_iovec_t reqbufs[3];
    size_t reqbufcnt = 0;
    if (props.proxy_protocol->base != NULL)
        reqbufs[reqbufcnt++] = *props.proxy_protocol;
    h2o_iovec_t header = build_request(client, method, url, *props.connection_header, headers, num_headers);
    reqbufs[reqbufcnt++] = header;
    client->super.bytes_written.header = header.len;

    client->_is_chunked = *props.chunked;
    client->_method_is_head = h2o_memis(method.base, method.len, H2O_STRLIT("HEAD"));

    if (client->proceed_req != NULL) {
        if (body.base != NULL) {
            h2o_buffer_init(&client->_body_buf, &h2o_socket_buffer_prototype);
            if (!h2o_buffer_try_append(&client->_body_buf, body.base, body.len)) {
                on_send_request(client->sock, "Internal error");
                return;
            }
        }
        h2o_socket_write(client->sock, reqbufs, reqbufcnt, on_req_body_done);
    } else {
        if (client->_is_chunked) {
            assert(body.base != NULL);
            size_t bytes;
            reqbufcnt += encode_chunk(client, reqbufs + reqbufcnt, body, &bytes);
            client->super.bytes_written.body = bytes;
        } else if (body.base != NULL) {
            reqbufs[reqbufcnt++] = body;
            client->super.bytes_written.body = body.len;
        }
        h2o_socket_write(client->sock, reqbufs, reqbufcnt, on_send_request);
    }
    client->super.bytes_written.total = client->sock->bytes_written;

    /* TODO no need to set the timeout if all data has been written into TCP sendbuf */
    client->super._timeout.cb = on_send_timeout;
    h2o_timer_link(client->super.ctx->loop, client->super.ctx->io_timeout, &client->super._timeout);

    client->super.timings.request_begin_at = h2o_gettimeofday(client->super.ctx->loop);
}

static void do_cancel(h2o_httpclient_t *_client)
{
    struct st_h2o_http1client_t *client = (struct st_h2o_http1client_t *)_client;
    client->_do_keepalive = 0;
    close_client(client);
}

static void do_update_window(h2o_httpclient_t *_client)
{
    struct st_h2o_http1client_t *client = (void *)_client;
    if ((*client->super.buf)->size >= client->super.ctx->max_buffer_size) {
        if (h2o_socket_is_reading(client->sock)) {
            client->reader = client->sock->_cb.read;
            h2o_socket_read_stop(client->sock);
        }
    } else {
        if (!h2o_socket_is_reading(client->sock)) {
            h2o_socket_read_start(client->sock, client->reader);
        }
    }
}

static h2o_socket_t *do_steal_socket(h2o_httpclient_t *_client)
{
    struct st_h2o_http1client_t *client = (void *)_client;
    h2o_socket_t *sock = client->sock;
    h2o_socket_read_stop(sock);
    h2o_buffer_consume(&sock->input, client->bytes_to_consume);
    client->bytes_to_consume = 0;
    client->sock = NULL;
    return sock;
}

static h2o_socket_t *do_get_socket(h2o_httpclient_t *_client)
{
    struct st_h2o_http1client_t *client = (void *)_client;
    return client->sock;
}

static void setup_client(struct st_h2o_http1client_t *client, h2o_socket_t *sock, h2o_url_t *origin)
{
    memset(&client->sock, 0, sizeof(*client) - offsetof(struct st_h2o_http1client_t, sock));
    client->super.cancel = do_cancel;
    client->super.steal_socket = do_steal_socket;
    client->super.get_socket = do_get_socket;
    client->super.update_window = do_update_window;
    client->super.write_req = do_write_req;
    client->super.buf = &sock->input;
    client->sock = sock;
    sock->data = client;
    client->_origin = origin;
}

void h2o_httpclient__h1_on_connect(h2o_httpclient_t *_client, h2o_socket_t *sock, h2o_url_t *origin)
{
    struct st_h2o_http1client_t *client = (void *)_client;

    assert(!h2o_timer_is_linked(&client->super._timeout));

    setup_client(client, sock, origin);
    on_connection_ready(client);
}

const size_t h2o_httpclient__h1_size = sizeof(struct st_h2o_http1client_t);<|MERGE_RESOLUTION|>--- conflicted
+++ resolved
@@ -57,15 +57,10 @@
 
 static void close_client(struct st_h2o_http1client_t *client)
 {
-<<<<<<< HEAD
-	if (client->super.close_socket != NULL) {
-		client->super.close_socket(&client->super, client->sock, client->_do_keepalive);
-	} else if (client->sock != NULL) {
-        if (client->super.connpool != NULL && client->_do_keepalive) {
-=======
-    if (client->sock != NULL) {
+    if (client->super.close_socket != NULL) {
+        client->super.close_socket(&client->super, client->sock, client->_do_keepalive);
+    } else if (client->sock != NULL) {
         if (client->super.connpool != NULL && client->_do_keepalive && client->super.connpool->socketpool->timeout > 0) {
->>>>>>> 7eaa914c
             /* we do not send pipelined requests, and thus can trash all the received input at the end of the request */
             h2o_buffer_consume(&client->sock->input, client->sock->input->size);
             h2o_socketpool_return(client->super.connpool->socketpool, client->sock);
