--- conflicted
+++ resolved
@@ -103,7 +103,18 @@
     _h2o__sleep(*sec)
   end
 
-<<<<<<< HEAD
+  def task(&block)
+    fiber = Fiber.new do
+      begin
+        block.call
+      rescue => e
+        _h2o__send_error(e)
+      end
+      _h2o__finish_child_fiber()
+    end
+    _h2o__run_child_fiber(proc { fiber.resume })
+  end
+
 end
 
 module H2O
@@ -119,18 +130,6 @@
       self
     end
 
-=======
-  def task(&block)
-    fiber = Fiber.new do
-      begin
-        block.call
-      rescue => e
-        _h2o__send_error(e)
-      end
-      _h2o__finish_child_fiber()
-    end
-    _h2o__run_child_fiber(proc { fiber.resume })
->>>>>>> de7bdc3e
   end
 
 end