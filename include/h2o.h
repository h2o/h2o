--- conflicted
+++ resolved
@@ -1025,15 +1025,11 @@
  * or to notify that an error has occurred. In the latter case, write might not be inflight. Note that `errstr` will be NULL (rather
  * than an error code indicating EOS) when called in response to `h2o_write_req_cb` with `is_end_stream` set to 1.
  */
-<<<<<<< HEAD
 typedef void (*h2o_proceed_req_cb)(h2o_req_t *req, const char *errstr);
 /**
  *
  */
 typedef void (*h2o_forward_datagram_cb)(h2o_req_t *req, h2o_iovec_t *datagrams, size_t num_datagrams);
-=======
-typedef void (*h2o_proceed_req_cb)(h2o_req_t *req, size_t bytes_written, h2o_send_state_t send_state);
->>>>>>> 8c4b54a8
 
 #define H2O_SEND_SERVER_TIMING_BASIC 1
 #define H2O_SEND_SERVER_TIMING_PROXY 2
