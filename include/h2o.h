/*
 * Copyright (c) 2014-2016 DeNA Co., Ltd., Kazuho Oku, Fastly, Inc.
 *
 * Permission is hereby granted, free of charge, to any person obtaining a copy
 * of this software and associated documentation files (the "Software"), to
 * deal in the Software without restriction, including without limitation the
 * rights to use, copy, modify, merge, publish, distribute, sublicense, and/or
 * sell copies of the Software, and to permit persons to whom the Software is
 * furnished to do so, subject to the following conditions:
 *
 * The above copyright notice and this permission notice shall be included in
 * all copies or substantial portions of the Software.
 *
 * THE SOFTWARE IS PROVIDED "AS IS", WITHOUT WARRANTY OF ANY KIND, EXPRESS OR
 * IMPLIED, INCLUDING BUT NOT LIMITED TO THE WARRANTIES OF MERCHANTABILITY,
 * FITNESS FOR A PARTICULAR PURPOSE AND NONINFRINGEMENT. IN NO EVENT SHALL THE
 * AUTHORS OR COPYRIGHT HOLDERS BE LIABLE FOR ANY CLAIM, DAMAGES OR OTHER
 * LIABILITY, WHETHER IN AN ACTION OF CONTRACT, TORT OR OTHERWISE, ARISING
 * FROM, OUT OF OR IN CONNECTION WITH THE SOFTWARE OR THE USE OR OTHER DEALINGS
 * IN THE SOFTWARE.
 */
#ifndef h2o_h
#define h2o_h

#ifdef __cplusplus
extern "C" {
#endif

#include <assert.h>
#include <stddef.h>
#include <stdint.h>
#include <string.h>
#include <stdlib.h>
#include <sys/time.h>
#include <sys/socket.h>
#include <time.h>
#include <unistd.h>
#include <openssl/ssl.h>
#include "h2o/filecache.h"
#include "h2o/header.h"
#include "h2o/hostinfo.h"
#include "h2o/memcached.h"
#include "h2o/redis.h"
#include "h2o/linklist.h"
#include "h2o/httpclient.h"
#include "h2o/memory.h"
#include "h2o/multithread.h"
#include "h2o/rand.h"
#include "h2o/socket.h"
#include "h2o/string_.h"
#include "h2o/time_.h"
#include "h2o/token.h"
#include "h2o/url.h"
#include "h2o/version.h"
#include "h2o/balancer.h"
#include "h2o/http2_common.h"

#ifndef H2O_USE_BROTLI
/* disabled for all but the standalone server, since the encoder is written in C++ */
#define H2O_USE_BROTLI 0
#endif

#ifndef H2O_MAX_HEADERS
#define H2O_MAX_HEADERS 100
#endif
#ifndef H2O_MAX_REQLEN
#define H2O_MAX_REQLEN (8192 + 4096 * (H2O_MAX_HEADERS))
#endif

#ifndef H2O_SOMAXCONN
/* simply use a large value, and let the kernel clip it to the internal max */
#define H2O_SOMAXCONN 65535
#endif

#define H2O_HTTP2_MIN_STREAM_WINDOW_SIZE 65535
#define H2O_HTTP2_MAX_STREAM_WINDOW_SIZE 16777216

#define H2O_DEFAULT_MAX_REQUEST_ENTITY_SIZE (1024 * 1024 * 1024)
#define H2O_DEFAULT_MAX_DELEGATIONS 5
#define H2O_DEFAULT_HANDSHAKE_TIMEOUT_IN_SECS 10
#define H2O_DEFAULT_HANDSHAKE_TIMEOUT (H2O_DEFAULT_HANDSHAKE_TIMEOUT_IN_SECS * 1000)
#define H2O_DEFAULT_HTTP1_REQ_TIMEOUT_IN_SECS 10
#define H2O_DEFAULT_HTTP1_REQ_TIMEOUT (H2O_DEFAULT_HTTP1_REQ_TIMEOUT_IN_SECS * 1000)
#define H2O_DEFAULT_HTTP1_UPGRADE_TO_HTTP2 1
#define H2O_DEFAULT_HTTP2_IDLE_TIMEOUT_IN_SECS 10
#define H2O_DEFAULT_HTTP2_IDLE_TIMEOUT (H2O_DEFAULT_HTTP2_IDLE_TIMEOUT_IN_SECS * 1000)
#define H2O_DEFAULT_HTTP2_GRACEFUL_SHUTDOWN_TIMEOUT_IN_SECS 0 /* no timeout */
#define H2O_DEFAULT_HTTP2_GRACEFUL_SHUTDOWN_TIMEOUT (H2O_DEFAULT_HTTP2_GRACEFUL_SHUTDOWN_TIMEOUT_IN_SECS * 1000)
#define H2O_DEFAULT_HTTP2_ACTIVE_STREAM_WINDOW_SIZE H2O_HTTP2_MAX_STREAM_WINDOW_SIZE
#define H2O_DEFAULT_PROXY_IO_TIMEOUT_IN_SECS 30
#define H2O_DEFAULT_PROXY_IO_TIMEOUT (H2O_DEFAULT_PROXY_IO_TIMEOUT_IN_SECS * 1000)
#define H2O_DEFAULT_PROXY_WEBSOCKET_TIMEOUT_IN_SECS 300
#define H2O_DEFAULT_PROXY_WEBSOCKET_TIMEOUT (H2O_DEFAULT_PROXY_WEBSOCKET_TIMEOUT_IN_SECS * 1000)
#define H2O_DEFAULT_PROXY_SSL_SESSION_CACHE_CAPACITY 4096
#define H2O_DEFAULT_PROXY_SSL_SESSION_CACHE_DURATION 86400000 /* 24 hours */
#define H2O_DEFAULT_PROXY_HTTP2_MAX_CONCURRENT_STREAMS 100

typedef struct st_h2o_conn_t h2o_conn_t;
typedef struct st_h2o_context_t h2o_context_t;
typedef struct st_h2o_req_t h2o_req_t;
typedef struct st_h2o_ostream_t h2o_ostream_t;
typedef struct st_h2o_configurator_command_t h2o_configurator_command_t;
typedef struct st_h2o_configurator_t h2o_configurator_t;
typedef struct st_h2o_pathconf_t h2o_pathconf_t;
typedef struct st_h2o_hostconf_t h2o_hostconf_t;
typedef struct st_h2o_globalconf_t h2o_globalconf_t;
typedef struct st_h2o_mimemap_t h2o_mimemap_t;
typedef struct st_h2o_logconf_t h2o_logconf_t;
typedef struct st_h2o_headers_command_t h2o_headers_command_t;

<<<<<<< HEAD
typedef struct st_h2o_header_flags_t {
    unsigned char token_index_plus1; /* 1-origin, 0 means not token */
    char http2_static_table_name_index; /* non-zero if any */
    unsigned char proxy_should_drop_for_req : 1;
    unsigned char proxy_should_drop_for_res : 1;
    unsigned char is_init_header_special : 1;
    unsigned char http2_should_reject : 1;
    unsigned char copy_for_push_request : 1;
    unsigned char dont_compress : 1;
} h2o_header_flags_t;

/**
 * a predefined, read-only, fast variant of h2o_iovec_t, defined in h2o/token.h
 */
typedef struct st_h2o_token_t {
    h2o_iovec_t buf;
    h2o_header_flags_t flags;
} h2o_token_t;

/**
 * hpack static table entries
 */
typedef struct st_h2o_hpack_static_table_entry_t {
    const h2o_token_t *name;
    const h2o_iovec_t value;
} h2o_hpack_static_table_entry_t;

#include "h2o/token.h"

=======
>>>>>>> b641bb04
/**
 * basic structure of a handler (an object that MAY generate a response)
 * The handlers should register themselves to h2o_context_t::handlers.
 */
typedef struct st_h2o_handler_t {
    size_t _config_slot;
    void (*on_context_init)(struct st_h2o_handler_t *self, h2o_context_t *ctx);
    void (*on_context_dispose)(struct st_h2o_handler_t *self, h2o_context_t *ctx);
    void (*dispose)(struct st_h2o_handler_t *self);
    int (*on_req)(struct st_h2o_handler_t *self, h2o_req_t *req);
    /**
     * If the flag is set, protocol handler may invoke the request handler before receiving the end of the request body. The request
     * handler can determine if the protocol handler has actually done so by checking if `req->proceed_req` is set to non-NULL.
     * In such case, the handler should replace `req->write_req.cb` (and ctx) with its own callback to receive the request body
     * bypassing the buffer of the protocol handler. Parts of the request body being received before the handler replacing the
     * callback is accessible via `req->entity`.
     * The request handler can delay replacing the callback to a later moment. In such case, the handler can determine if
     * `req->entity` already contains a complete request body by checking if `req->proceed_req` is NULL.
     */
    unsigned supports_request_streaming : 1;
} h2o_handler_t;

/**
 * basic structure of a filter (an object that MAY modify a response)
 * The filters should register themselves to h2o_context_t::filters.
 */
typedef struct st_h2o_filter_t {
    size_t _config_slot;
    void (*on_context_init)(struct st_h2o_filter_t *self, h2o_context_t *ctx);
    void (*on_context_dispose)(struct st_h2o_filter_t *self, h2o_context_t *ctx);
    void (*dispose)(struct st_h2o_filter_t *self);
    void (*on_setup_ostream)(struct st_h2o_filter_t *self, h2o_req_t *req, h2o_ostream_t **slot);
    void (*on_informational)(struct st_h2o_filter_t *self, h2o_req_t *req);
} h2o_filter_t;

/**
 * basic structure of a logger (an object that MAY log a request)
 * The loggers should register themselves to h2o_context_t::loggers.
 */
typedef struct st_h2o_logger_t {
    size_t _config_slot;
    void (*on_context_init)(struct st_h2o_logger_t *self, h2o_context_t *ctx);
    void (*on_context_dispose)(struct st_h2o_logger_t *self, h2o_context_t *ctx);
    void (*dispose)(struct st_h2o_logger_t *self);
    void (*log_access)(struct st_h2o_logger_t *self, h2o_req_t *req);
} h2o_logger_t;

/**
 * contains stringified representations of a timestamp
 */
typedef struct st_h2o_timestamp_string_t {
    char rfc1123[H2O_TIMESTR_RFC1123_LEN + 1];
    char log[H2O_TIMESTR_LOG_LEN + 1];
} h2o_timestamp_string_t;

/**
 * a timestamp.
 * Applications should call h2o_get_timestamp to obtain a timestamp.
 */
typedef struct st_h2o_timestamp_t {
    struct timeval at;
    h2o_timestamp_string_t *str;
} h2o_timestamp_t;

typedef struct st_h2o_casper_conf_t {
    /**
     * capacity bits (0 to disable casper)
     */
    unsigned capacity_bits;
    /**
     * whether if all type of files should be tracked (or only the blocking assets)
     */
    int track_all_types;
} h2o_casper_conf_t;

typedef struct st_h2o_envconf_t {
    /**
     * parent
     */
    struct st_h2o_envconf_t *parent;
    /**
     * list of names to be unset
     */
    h2o_iovec_vector_t unsets;
    /**
     * list of name-value pairs to be set
     */
    h2o_iovec_vector_t sets;
} h2o_envconf_t;

struct st_h2o_pathconf_t {
    /**
     * globalconf to which the pathconf belongs
     */
    h2o_globalconf_t *global;
    /**
     * pathname in lower case, may or may not have "/" at last, NULL terminated, or is {NULL,0} if is fallback or extension-level
     */
    h2o_iovec_t path;
    /**
     * list of handlers
     */
    H2O_VECTOR(h2o_handler_t *) handlers;
    /**
     * list of filters
     */
    H2O_VECTOR(h2o_filter_t *) filters;
    /**
     * list of loggers (h2o_logger_t)
     */
    H2O_VECTOR(h2o_logger_t *) loggers;
    /**
     * mimemap
     */
    h2o_mimemap_t *mimemap;
    /**
     * env
     */
    h2o_envconf_t *env;
    /**
     * error-log
     */
    struct {
        /**
         * if request-level errors should be emitted to stderr
         */
        unsigned emit_request_errors : 1;
    } error_log;
};

struct st_h2o_hostconf_t {
    /**
     * reverse reference to the global configuration
     */
    h2o_globalconf_t *global;
    /**
     * host and port
     */
    struct {
        /**
         * host and port (in lower-case; base is NULL-terminated)
         */
        h2o_iovec_t hostport;
        /**
         *  in lower-case; base is NULL-terminated
         */
        h2o_iovec_t host;
        /**
         * port number (or 65535 if default)
         */
        uint16_t port;
    } authority;
    /**
     * list of path configurations
     */
    H2O_VECTOR(h2o_pathconf_t) paths;
    /**
     * catch-all path configuration
     */
    h2o_pathconf_t fallback_path;
    /**
     * mimemap
     */
    h2o_mimemap_t *mimemap;
    /**
     * http2
     */
    struct {
        /**
         * whether if blocking assets being pulled should be given highest priority in case of clients that do not implement
         * dependency-based prioritization
         */
        unsigned reprioritize_blocking_assets : 1;
        /**
         * if server push should be used
         */
        unsigned push_preload : 1;
        /**
         * if cross origin pushes should be authorized
         */
        unsigned allow_cross_origin_push : 1;
        /**
         * casper settings
         */
        h2o_casper_conf_t casper;
    } http2;
};

typedef struct st_h2o_protocol_callbacks_t {
    void (*request_shutdown)(h2o_context_t *ctx);
    int (*foreach_request)(h2o_context_t *ctx, int (*cb)(h2o_req_t *req, void *cbdata), void *cbdata);
} h2o_protocol_callbacks_t;

typedef h2o_iovec_t (*final_status_handler_cb)(void *ctx, h2o_globalconf_t *gconf, h2o_req_t *req);
typedef const struct st_h2o_status_handler_t {
    h2o_iovec_t name;
    h2o_iovec_t (* final)(void *ctx, h2o_globalconf_t *gconf, h2o_req_t *req); /* mandatory, will be passed the optional context */
    void *(*init)(void); /* optional callback, allocates a context that will be passed to per_thread() */
    void (*per_thread)(void *priv, h2o_context_t *ctx); /* optional callback, will be called for each thread */
} h2o_status_handler_t;

typedef H2O_VECTOR(h2o_status_handler_t *) h2o_status_callbacks_t;

typedef enum h2o_send_informational_mode {
    H2O_SEND_INFORMATIONAL_MODE_EXCEPT_H1,
    H2O_SEND_INFORMATIONAL_MODE_NONE,
    H2O_SEND_INFORMATIONAL_MODE_ALL
} h2o_send_informational_mode_t;

struct st_h2o_globalconf_t {
    /**
     * a NULL-terminated list of host contexts (h2o_hostconf_t)
     */
    h2o_hostconf_t **hosts;
    /**
     * list of configurators
     */
    h2o_linklist_t configurators;
    /**
     * name of the server (not the hostname)
     */
    h2o_iovec_t server_name;
    /**
     * maximum size of the accepted request entity (e.g. POST data)
     */
    size_t max_request_entity_size;
    /**
     * maximum count for delegations
     */
    unsigned max_delegations;
    /**
     * setuid user (or NULL)
     */
    char *user;

    /**
     * SSL handshake timeout
     */
    uint64_t handshake_timeout;

    struct {
        /**
         * request timeout (in milliseconds)
         */
        uint64_t req_timeout;
        /**
         * a boolean value indicating whether or not to upgrade to HTTP/2
         */
        int upgrade_to_http2;
        /**
         * list of callbacks
         */
        h2o_protocol_callbacks_t callbacks;
    } http1;

    struct {
        /**
         * idle timeout (in milliseconds)
         */
        uint64_t idle_timeout;
        /**
         * graceful shutdown timeout (in milliseconds)
         */
        uint64_t graceful_shutdown_timeout;
        /**
         * maximum number of HTTP2 requests (per connection) to be handled simultaneously internally.
         * H2O accepts at most 256 requests over HTTP/2, but internally limits the number of in-flight requests to the value
         * specified by this property in order to limit the resources allocated to a single connection.
         */
        size_t max_concurrent_requests_per_connection;
        /**
         * maximum nuber of streams (per connection) to be allowed in IDLE / CLOSED state (used for tracking dependencies).
         */
        size_t max_streams_for_priority;
        /**
         * size of the stream-level flow control window (once it becomes active)
         */
        uint32_t active_stream_window_size;
        /**
         * conditions for latency optimization
         */
        h2o_socket_latency_optimization_conditions_t latency_optimization;
        /**
         * list of callbacks
         */
        h2o_protocol_callbacks_t callbacks;
        /* */
        h2o_iovec_t origin_frame;
    } http2;

    struct {
        /**
         * io timeout (in milliseconds)
         */
        uint64_t io_timeout;
        /**
         * io timeout (in milliseconds)
         */
        uint64_t connect_timeout;
        /**
         * io timeout (in milliseconds)
         */
        uint64_t first_byte_timeout;
        /**
         * keepalive timeout (in milliseconds)
         */
        uint64_t keepalive_timeout;
        /**
         * a boolean flag if set to true, instructs the proxy to preserve the x-forwarded-proto header passed by the client
         */
        unsigned preserve_x_forwarded_proto : 1;
        /**
         * a boolean flag if set to true, instructs the proxy to preserve the server header passed by the origin
         */
        unsigned preserve_server_header : 1;
        /**
         * a boolean flag if set to true, instructs the proxy to emit x-forwarded-proto and x-forwarded-for headers
         */
        unsigned emit_x_forwarded_headers : 1;
        /**
         * a boolean flag if set to true, instructs the proxy to emit a via header
         */
        unsigned emit_via_header : 1;
        /**
         * a boolean flag if set to true, instructs the proxy to emit a date header, if it's missing from the upstream response
         */
        unsigned emit_missing_date_header : 1;
        /**
         * maximum size to buffer for the response
         */
        size_t max_buffer_size;

        struct {
            uint32_t max_concurrent_streams;
            /**
             * ratio in percentage (0 ~ 100) at which each request will be sent via http2. negative value means that fixed ratio
             * mode is disabled
             */
            int8_t ratio;
        } http2;
        /**
         * global socketpool
         */
        h2o_socketpool_t global_socketpool;
    } proxy;

    /**
     * enum indicating to what clients h2o sends 1xx response
     */
    h2o_send_informational_mode_t send_informational_mode;

    /**
     * mimemap
     */
    h2o_mimemap_t *mimemap;

    /**
     * filecache
     */
    struct {
        /* capacity of the filecache */
        size_t capacity;
    } filecache;

    /* status */
    h2o_status_callbacks_t statuses;

    size_t _num_config_slots;
};

enum {
    H2O_COMPRESS_HINT_AUTO = 0,    /* default: let h2o negociate compression based on the configuration */
    H2O_COMPRESS_HINT_DISABLE,     /* compression was explicitely disabled for this request */
    H2O_COMPRESS_HINT_ENABLE,      /* compression was explicitely enabled for this request */
    H2O_COMPRESS_HINT_ENABLE_GZIP, /* compression was explicitely enabled for this request, asking for gzip */
    H2O_COMPRESS_HINT_ENABLE_BR,   /* compression was explicitely enabled for this request, asking for br */
};

/**
 * holds various attributes related to the mime-type
 */
typedef struct st_h2o_mime_attributes_t {
    /**
     * whether if the content can be compressed by using gzip
     */
    char is_compressible;
    /**
     * how the resource should be prioritized
     */
    enum { H2O_MIME_ATTRIBUTE_PRIORITY_NORMAL = 0, H2O_MIME_ATTRIBUTE_PRIORITY_HIGHEST } priority;
} h2o_mime_attributes_t;

extern h2o_mime_attributes_t h2o_mime_attributes_as_is;

/**
 * represents either a mime-type (and associated info), or contains pathinfo in case of a dynamic type (e.g. .php files)
 */
typedef struct st_h2o_mimemap_type_t {
    enum { H2O_MIMEMAP_TYPE_MIMETYPE = 0, H2O_MIMEMAP_TYPE_DYNAMIC = 1 } type;
    union {
        struct {
            h2o_iovec_t mimetype;
            h2o_mime_attributes_t attr;
        };
        struct {
            h2o_pathconf_t pathconf;
        } dynamic;
    } data;
} h2o_mimemap_type_t;

enum {
    /* http1 protocol errors */
    H2O_STATUS_ERROR_400 = 0,
    H2O_STATUS_ERROR_403,
    H2O_STATUS_ERROR_404,
    H2O_STATUS_ERROR_405,
    H2O_STATUS_ERROR_413,
    H2O_STATUS_ERROR_416,
    H2O_STATUS_ERROR_417,
    H2O_STATUS_ERROR_500,
    H2O_STATUS_ERROR_502,
    H2O_STATUS_ERROR_503,
    H2O_STATUS_ERROR_MAX,
};

/**
 * holds various data related to the context
 */
typedef struct st_h2o_context_storage_item_t {
    void (*dispose)(void *data);
    void *data;
} h2o_context_storage_item_t;

typedef H2O_VECTOR(h2o_context_storage_item_t) h2o_context_storage_t;

/**
 * context of the http server.
 */
struct st_h2o_context_t {
    /**
     * points to the loop (either uv_loop_t or h2o_evloop_t, depending on the value of H2O_USE_LIBUV)
     */
    h2o_loop_t *loop;
    /**
     * pointer to the global configuration
     */
    h2o_globalconf_t *globalconf;
    /**
     * queue for receiving messages from other contexts
     */
    h2o_multithread_queue_t *queue;
    /**
     * receivers
     */
    struct {
        h2o_multithread_receiver_t hostinfo_getaddr;
    } receivers;
    /**
     * open file cache
     */
    h2o_filecache_t *filecache;
    /**
     * context scope storage for general use
     */
    h2o_context_storage_t storage;
    /**
     * flag indicating if shutdown has been requested
     */
    int shutdown_requested;

    struct {
        /**
         * link-list of h2o_http1_conn_t
         */
        h2o_linklist_t _conns;
    } http1;

    struct {
        /**
         * link-list of h2o_http2_conn_t
         */
        h2o_linklist_t _conns;
        /**
         * timeout entry used for graceful shutdown
         */
        h2o_timer_t _graceful_shutdown_timeout;
        struct {
            /**
             * counter for http2 errors internally emitted by h2o
             */
            uint64_t protocol_level_errors[H2O_HTTP2_ERROR_MAX];
            /**
             * premature close on read
             */
            uint64_t read_closed;
            /**
             * premature close on write
             */
            uint64_t write_closed;
        } events;
    } http2;

    struct {
        /**
         * the default client context for proxy
         */
        h2o_httpclient_ctx_t client_ctx;
        /**
         * the default connection pool for proxy
         */
        h2o_httpclient_connection_pool_t connpool;
    } proxy;

    struct {
        /**
         * counter for SSL errors
         */
        uint64_t errors;
        /**
         * counter for selected ALPN protocols
         */
        uint64_t alpn_h1;
        uint64_t alpn_h2;
        /**
         * counter for handshakes
         */
        uint64_t handshake_full;
        uint64_t handshake_resume;
        /**
         * summations of handshake latency in microsecond
         */
        uint64_t handshake_accum_time_full;
        uint64_t handshake_accum_time_resume;
    } ssl;

    /**
     * pointer to per-module configs
     */
    void **_module_configs;

    struct {
        struct timeval tv_at;
        h2o_timestamp_string_t *value;
    } _timestamp_cache;

    /**
     * counter for http1 error status internally emitted by h2o
     */
    uint64_t emitted_error_status[H2O_STATUS_ERROR_MAX];

    H2O_VECTOR(h2o_pathconf_t *) _pathconfs_inited;
};

/**
 * an object that generates a response.
 * The object is typically constructed by handlers calling the h2o_start_response function.
 */
typedef struct st_h2o_generator_t {
    /**
     * called by the core to request new data to be pushed via the h2o_send function.
     */
    void (*proceed)(struct st_h2o_generator_t *self, h2o_req_t *req);
    /**
     * called by the core when there is a need to terminate the response abruptly
     */
    void (*stop)(struct st_h2o_generator_t *self, h2o_req_t *req);
} h2o_generator_t;

typedef enum h2o_send_state {
    H2O_SEND_STATE_IN_PROGRESS,
    H2O_SEND_STATE_FINAL,
    H2O_SEND_STATE_ERROR,
} h2o_send_state_t;

typedef h2o_send_state_t (*h2o_ostream_pull_cb)(h2o_generator_t *generator, h2o_req_t *req, h2o_iovec_t *buf);

static inline int h2o_send_state_is_in_progress(h2o_send_state_t s)
{
    return s == H2O_SEND_STATE_IN_PROGRESS;
}
/**
 * an output stream that may alter the output.
 * The object is typically constructed by filters calling the h2o_prepend_ostream function.
 */
struct st_h2o_ostream_t {
    /**
     * points to the next output stream
     */
    struct st_h2o_ostream_t *next;
    /**
     * called by the core to send output.
     * Intermediary output streams should process the given output and call the h2o_ostream_send_next function if any data can be
     * sent.
     */
    void (*do_send)(struct st_h2o_ostream_t *self, h2o_req_t *req, h2o_iovec_t *bufs, size_t bufcnt, h2o_send_state_t state);
    /**
     * called by the core when there is a need to terminate the response abruptly
     */
    void (*stop)(struct st_h2o_ostream_t *self, h2o_req_t *req);
    /**
     * whether if the ostream supports "pull" interface
     */
    void (*start_pull)(struct st_h2o_ostream_t *self, h2o_ostream_pull_cb cb);

    /**
     * called by the core via h2o_send_informational
     */
    void (*send_informational)(struct st_h2o_ostream_t *self, h2o_req_t *req);
};

/**
 * a HTTP response
 */
typedef struct st_h2o_res_t {
    /**
     * status code
     */
    int status;
    /**
     * reason phrase
     */
    const char *reason;
    /**
     * length of the content (that is sent as the Content-Length header).
     * The default value is SIZE_MAX, which means that the length is indeterminate.
     * Generators should set this value whenever possible.
     */
    size_t content_length;
    /**
     * list of response headers
     */
    h2o_headers_t headers;
    /**
     * mime-related attributes (may be NULL)
     */
    h2o_mime_attributes_t *mime_attr;
    /**
     * retains the original response header before rewritten by ostream filters
     */
    struct {
        int status;
        h2o_headers_t headers;
    } original;
} h2o_res_t;

/**
 * debug state (currently only for HTTP/2)
 */
typedef struct st_h2o_http2_debug_state_t {
    h2o_iovec_vector_t json;
    ssize_t conn_flow_in;
    ssize_t conn_flow_out;
} h2o_http2_debug_state_t;

typedef struct st_h2o_conn_callbacks_t {
    /**
     * getsockname (return size of the obtained address, or 0 if failed)
     */
    socklen_t (*get_sockname)(h2o_conn_t *conn, struct sockaddr *sa);
    /**
     * getpeername (return size of the obtained address, or 0 if failed)
     */
    socklen_t (*get_peername)(h2o_conn_t *conn, struct sockaddr *sa);
    /**
     * callback for server push (may be NULL)
     */
    void (*push_path)(h2o_req_t *req, const char *abspath, size_t abspath_len, int is_critical);
    /**
     * Return the underlying socket struct
     */
    h2o_socket_t *(*get_socket)(h2o_conn_t *_conn);
    /**
     * debug state callback (may be NULL)
     */
    h2o_http2_debug_state_t *(*get_debug_state)(h2o_req_t *req, int hpack_enabled);
    /**
     * logging callbacks (may be NULL)
     */
    union {
        struct {
            struct {
                h2o_iovec_t (*protocol_version)(h2o_req_t *req);
                h2o_iovec_t (*session_reused)(h2o_req_t *req);
                h2o_iovec_t (*cipher)(h2o_req_t *req);
                h2o_iovec_t (*cipher_bits)(h2o_req_t *req);
                h2o_iovec_t (*session_id)(h2o_req_t *req);
            } ssl;
            struct {
                h2o_iovec_t (*request_index)(h2o_req_t *req);
            } http1;
            struct {
                h2o_iovec_t (*stream_id)(h2o_req_t *req);
                h2o_iovec_t (*priority_received)(h2o_req_t *req);
                h2o_iovec_t (*priority_received_exclusive)(h2o_req_t *req);
                h2o_iovec_t (*priority_received_parent)(h2o_req_t *req);
                h2o_iovec_t (*priority_received_weight)(h2o_req_t *req);
                h2o_iovec_t (*priority_actual)(h2o_req_t *req);
                h2o_iovec_t (*priority_actual_parent)(h2o_req_t *req);
                h2o_iovec_t (*priority_actual_weight)(h2o_req_t *req);
            } http2;
        };
        h2o_iovec_t (*callbacks[1])(h2o_req_t *req);
    } log_;
} h2o_conn_callbacks_t;

/**
 * basic structure of an HTTP connection (HTTP/1, HTTP/2, etc.)
 */
struct st_h2o_conn_t {
    /**
     * the context of the server
     */
    h2o_context_t *ctx;
    /**
     * NULL-terminated list of hostconfs bound to the connection
     */
    h2o_hostconf_t **hosts;
    /**
     * time when the connection was established
     */
    struct timeval connected_at;
    /**
     * connection id
     */
    uint64_t id;
    /**
     * callbacks
     */
    const h2o_conn_callbacks_t *callbacks;
};

/**
 * filter used for capturing a response (can be used to implement subreq)
 */
typedef struct st_h2o_req_prefilter_t {
    struct st_h2o_req_prefilter_t *next;
    void (*on_setup_ostream)(struct st_h2o_req_prefilter_t *self, h2o_req_t *req, h2o_ostream_t **slot);
} h2o_req_prefilter_t;

typedef struct st_h2o_req_overrides_t {
    /**
     * specific client context (or NULL)
     */
    h2o_httpclient_ctx_t *client_ctx;
    /**
     * connpool to be used when connecting to upstream (or NULL)
     */
    h2o_httpclient_connection_pool_t *connpool;
    /**
     * upstream to connect to (or NULL)
     */
    h2o_url_t *upstream;
    /**
     * parameters for rewriting the `Location` header (only used if match.len != 0)
     */
    struct {
        /**
         * if the prefix of the location header matches the url, then the header will be rewritten
         */
        h2o_url_t *match;
        /**
         * path prefix to be inserted upon rewrite
         */
        h2o_iovec_t path_prefix;
    } location_rewrite;
    /**
     * whether if the PROXY header should be sent
     */
    unsigned use_proxy_protocol : 1;
    /**
     * whether the proxied request should preserve host
     */
    unsigned proxy_preserve_host : 1;
    /**
     * headers rewrite commands to be used when sending requests to upstream (or NULL)
     */
    h2o_headers_command_t *headers_cmds;
} h2o_req_overrides_t;

/**
 * additional information for extension-based dynamic content
 */
typedef struct st_h2o_filereq_t {
    h2o_iovec_t script_name;
    h2o_iovec_t path_info;
    h2o_iovec_t local_path;
} h2o_filereq_t;

typedef void (*h2o_proceed_req_cb)(h2o_req_t *req, size_t written, int is_end_stream);
typedef int (*h2o_write_req_cb)(void *ctx, h2o_iovec_t chunk, int is_end_stream);

#define H2O_SEND_SERVER_TIMING_BASIC 1
#define H2O_SEND_SERVER_TIMING_PROXY 2

/**
 * a HTTP request
 */
struct st_h2o_req_t {
    /**
     * the underlying connection
     */
    h2o_conn_t *conn;
    /**
     * the request sent by the client (as is)
     */
    struct {
        /**
         * scheme (http, https, etc.)
         */
        const h2o_url_scheme_t *scheme;
        /**
         * authority (a.k.a. the Host header; the value is supplemented if missing before the handlers are being called)
         */
        h2o_iovec_t authority;
        /**
         * method
         */
        h2o_iovec_t method;
        /**
         * abs-path of the request (unmodified)
         */
        h2o_iovec_t path;
        /**
         * offset of '?' within path, or SIZE_MAX if not found
         */
        size_t query_at;
    } input;
    /**
     * the host context
     */
    h2o_hostconf_t *hostconf;
    /**
     * the path context
     */
    h2o_pathconf_t *pathconf;
    /**
     * the handler that has been executed
     */
    h2o_handler_t *handler;
    /**
     * scheme (http, https, etc.)
     */
    const h2o_url_scheme_t *scheme;
    /**
     * authority (of the processing request)
     */
    h2o_iovec_t authority;
    /**
     * method (of the processing request)
     */
    h2o_iovec_t method;
    /**
     * abs-path of the processing request
     */
    h2o_iovec_t path;
    /**
     * offset of '?' within path, or SIZE_MAX if not found
     */
    size_t query_at;
    /**
     * normalized path of the processing request (i.e. no "." or "..", no query)
     */
    h2o_iovec_t path_normalized;
    /**
     * Map of indexes of `path_normalized` into the next character in `path`; built only if `path` required normalization
     */
    size_t *norm_indexes;
    /**
     * filters assigned per request
     */
    h2o_req_prefilter_t *prefilters;
    /**
     * additional information (becomes available for extension-based dynamic content)
     */
    h2o_filereq_t *filereq;
    /**
     * overrides (maybe NULL)
     */
    h2o_req_overrides_t *overrides;
    /**
     * the HTTP version (represented as 0xMMmm (M=major, m=minor))
     */
    int version;
    /**
     * list of request headers
     */
    h2o_headers_t headers;
    /**
     * the request entity (base == NULL if none), can't be used if the handler is streaming the body
     */
    h2o_iovec_t entity;
    /**
     * If different of SIZE_MAX, the numeric value of the received content-length: header
     */
    size_t content_length;
    /**
     * timestamp when the request was processed
     */
    h2o_timestamp_t processed_at;
    /**
     * additional timestamps
     */
    struct {
        struct timeval request_begin_at;
        struct timeval request_body_begin_at;
        struct timeval response_start_at;
        struct timeval response_end_at;
        h2o_httpclient_timings_t proxy;
    } timestamps;
    /**
     * the response
     */
    h2o_res_t res;
    /**
     * number of bytes sent by the generator (excluding headers)
     */
    size_t bytes_sent;
    /**
     * the number of times the request can be reprocessed (excluding delegation)
     */
    unsigned remaining_reprocesses;
    /**
     * the number of times the request can be delegated
     */
    unsigned remaining_delegations;

    /**
     * environment variables
     */
    h2o_iovec_vector_t env;

    /**
     * error log for the request (`h2o_req_log_error` must be used for error logging)
     */
    h2o_buffer_t *error_logs;

    /**
     * error log redirection called by `h2o_req_log_error`. By default, the error is appended to `error_logs`. The callback is
     * replaced by mruby middleware to send the error log to the rack handler.
     */
    struct {
        void (*cb)(void *data, h2o_iovec_t prefix, h2o_iovec_t msg);
        void *data;
    } error_log_delegate;

    /* flags */

    /**
     * whether or not the connection is persistent.
     * Applications should set this flag to zero in case the connection cannot be kept keep-alive (due to an error etc.)
     */
    unsigned char http1_is_persistent : 1;
    /**
     * whether if the response has been delegated (i.e. reproxied).
     * For delegated responses, redirect responses would be handled internally.
     */
    unsigned char res_is_delegated : 1;
    /**
     * set by the generator if the protocol handler should replay the request upon seeing 425
     */
    unsigned char reprocess_if_too_early : 1;
    /**
     * set by the prxy handler if the http2 upstream refused the stream so the client can retry the request
     */
    unsigned char upstream_refused : 1;
    /**
     * whether the request is a subrequest
     */
    unsigned char is_subrequest : 1;

    /**
     * whether if the response should include server-timing header. Logical OR of H2O_SEND_SERVER_TIMING_*
     */
    unsigned send_server_timing;

    /**
     * Whether the producer of the response has explicitely disabled or
     * enabled compression. One of H2O_COMPRESS_HINT_*
     */
    char compress_hint;

    /**
     * the Upgrade request header (or { NULL, 0 } if not available)
     */
    h2o_iovec_t upgrade;

    /**
     * preferred chunk size by the ostream
     */
    size_t preferred_chunk_size;

    /**
     * callback and context for receiving request body (see h2o_handler_t::supports_request_streaming for details)
     */
    struct {
        h2o_write_req_cb cb;
        void *ctx;
    } write_req;

    /**
     * callback and context for receiving more request body (see h2o_handler_t::supports_request_streaming for details)
     */
    h2o_proceed_req_cb proceed_req;

    /* internal structure */
    h2o_generator_t *_generator;
    h2o_ostream_t *_ostr_top;
    size_t _next_filter_index;
    h2o_timer_t _timeout_entry;

    /* per-request memory pool (placed at the last since the structure is large) */
    h2o_mem_pool_t pool;
};

typedef struct st_h2o_accept_ctx_t {
    h2o_context_t *ctx;
    h2o_hostconf_t **hosts;
    SSL_CTX *ssl_ctx;
    h2o_iovec_t *http2_origin_frame;
    int expect_proxy_line;
    h2o_multithread_receiver_t *libmemcached_receiver;
} h2o_accept_ctx_t;

typedef struct st_h2o_doublebuffer_t {
    h2o_buffer_t *buf;
    unsigned char inflight : 1;
    size_t _bytes_inflight;
} h2o_doublebuffer_t;

static void h2o_doublebuffer_init(h2o_doublebuffer_t *db, h2o_buffer_prototype_t *prototype);
static void h2o_doublebuffer_dispose(h2o_doublebuffer_t *db);
static h2o_iovec_t h2o_doublebuffer_prepare(h2o_doublebuffer_t *db, h2o_buffer_t **receiving, size_t max_bytes);
static void h2o_doublebuffer_prepare_empty(h2o_doublebuffer_t *db);
static void h2o_doublebuffer_consume(h2o_doublebuffer_t *db);

/* util */

extern const char *h2o_http2_npn_protocols;
extern const char *h2o_npn_protocols;
extern const h2o_iovec_t *h2o_http2_alpn_protocols;
extern const h2o_iovec_t *h2o_alpn_protocols;

/**
 * accepts a connection
 */
void h2o_accept(h2o_accept_ctx_t *ctx, h2o_socket_t *sock);
/**
 * creates a new connection
 */
static h2o_conn_t *h2o_create_connection(size_t sz, h2o_context_t *ctx, h2o_hostconf_t **hosts, struct timeval connected_at,
                                         const h2o_conn_callbacks_t *callbacks);
/**
 *
 */
static int h2o_conn_is_early_data(h2o_conn_t *conn);
/**
 * setups accept context for memcached SSL resumption
 */
void h2o_accept_setup_memcached_ssl_resumption(h2o_memcached_context_t *ctx, unsigned expiration);
/**
 * setups accept context for redis SSL resumption
 */
void h2o_accept_setup_redis_ssl_resumption(const char *host, uint16_t port, unsigned expiration, const char *prefix);

/**
 * returns the protocol version (e.g. "HTTP/1.1", "HTTP/2")
 */
size_t h2o_stringify_protocol_version(char *dst, int version);
/**
 * builds the proxy header defined by the PROXY PROTOCOL
 */
size_t h2o_stringify_proxy_header(h2o_conn_t *conn, char *buf);
#define H2O_PROXY_HEADER_MAX_LENGTH                                                                                                \
    (sizeof("PROXY TCP6 ffff:ffff:ffff:ffff:ffff:ffff:ffff:ffff ffff:ffff:ffff:ffff:ffff:ffff:ffff:ffff 65535 65535\r\n") - 1)
/**
 * extracts path to be pushed from `Link: rel=preload` header.
 */
void h2o_extract_push_path_from_link_header(h2o_mem_pool_t *pool, const char *value, size_t value_len, h2o_iovec_t base_path,
                                            const h2o_url_scheme_t *input_scheme, h2o_iovec_t input_authority,
                                            const h2o_url_scheme_t *base_scheme, h2o_iovec_t *base_authority,
                                            void (*cb)(void *ctx, const char *path, size_t path_len, int is_critical), void *cb_ctx,
                                            h2o_iovec_t *filtered_value, int allow_cross_origin_push);
/**
 * return a bitmap of compressible types, by parsing the `accept-encoding` header
 */
int h2o_get_compressible_types(const h2o_headers_t *headers);
#define H2O_COMPRESSIBLE_GZIP 1
#define H2O_COMPRESSIBLE_BROTLI 2
/**
 * builds destination URL or path, by contatenating the prefix and path_info of the request
 */
h2o_iovec_t h2o_build_destination(h2o_req_t *req, const char *prefix, size_t prefix_len, int use_path_normalized);
/**
 * encodes the duration value of the `server-timing` header
 */
void h2o_add_server_timing_header(h2o_req_t *req, int uses_trailer);
/**
 * encodes the duration value of the `server-timing` trailer
 */
h2o_iovec_t h2o_build_server_timing_trailer(h2o_req_t *req, const char *prefix, size_t prefix_len, const char *suffix,
                                            size_t suffix_len);
/**
 * release all thread-local resources used by h2o
 */
void h2o_cleanup_thread(void);

extern uint64_t h2o_connection_id;

/* request */

/**
 * initializes the request structure
 * @param req the request structure
 * @param conn the underlying connection
 * @param src if not NULL, the request structure would be a shallow copy of src
 */
void h2o_init_request(h2o_req_t *req, h2o_conn_t *conn, h2o_req_t *src);
/**
 * releases resources allocated for handling a request
 */
void h2o_dispose_request(h2o_req_t *req);
/**
 * called by the connection layer to start processing a request that is ready
 */
void h2o_process_request(h2o_req_t *req);
/**
 * returns the first handler that will be used for the request
 */
h2o_handler_t *h2o_get_first_handler(h2o_req_t *req);
/**
 * delegates the request to the next handler
 */
void h2o_delegate_request(h2o_req_t *req);
/**
 * calls h2o_delegate_request using zero_timeout callback
 */
void h2o_delegate_request_deferred(h2o_req_t *req);
/**
 * reprocesses a request once more (used for internal redirection)
 */
void h2o_reprocess_request(h2o_req_t *req, h2o_iovec_t method, const h2o_url_scheme_t *scheme, h2o_iovec_t authority,
                           h2o_iovec_t path, h2o_req_overrides_t *overrides, int is_delegated);
/**
 * calls h2o_reprocess_request using zero_timeout callback
 */
void h2o_reprocess_request_deferred(h2o_req_t *req, h2o_iovec_t method, const h2o_url_scheme_t *scheme, h2o_iovec_t authority,
                                    h2o_iovec_t path, h2o_req_overrides_t *overrides, int is_delegated);
/**
 *
 */
void h2o_replay_request(h2o_req_t *req);
/**
 *
 */
void h2o_replay_request_deferred(h2o_req_t *req);
/**
 * called by handlers to set the generator
 * @param req the request
 * @param generator the generator
 */
void h2o_start_response(h2o_req_t *req, h2o_generator_t *generator);
/**
 * called by filters to insert output-stream filters for modifying the response
 * @param req the request
 * @param alignment of the memory to be allocated for the ostream filter
 * @param size of the memory to be allocated for the ostream filter
 * @param slot where the stream should be inserted
 * @return pointer to the ostream filter
 */
h2o_ostream_t *h2o_add_ostream(h2o_req_t *req, size_t alignment, size_t sz, h2o_ostream_t **slot);
/**
 * prepares the request for processing by looking at the method, URI, headers
 */
h2o_hostconf_t *h2o_req_setup(h2o_req_t *req);
/**
 * binds configurations to the request
 */
void h2o_req_bind_conf(h2o_req_t *req, h2o_hostconf_t *hostconf, h2o_pathconf_t *pathconf);

/**
 * called by the generators to send output
 * note: generators should free itself after sending the final chunk (i.e. calling the function with is_final set to true)
 * @param req the request
 * @param bufs an array of buffers
 * @param bufcnt length of the buffers array
 * @param state describes if the output is final, has an error, or is in progress
 */
void h2o_send(h2o_req_t *req, h2o_iovec_t *bufs, size_t bufcnt, h2o_send_state_t state);
/**
 * called by the connection layer to pull the content from generator (if pull mode is being used)
 */
static h2o_send_state_t h2o_pull(h2o_req_t *req, h2o_ostream_pull_cb cb, h2o_iovec_t *buf);
/**
 * creates an uninitialized prefilter and returns pointer to it
 */
h2o_req_prefilter_t *h2o_add_prefilter(h2o_req_t *req, size_t alignment, size_t sz);
/**
 * requests the next prefilter or filter (if any) to setup the ostream if necessary
 */
static void h2o_setup_next_prefilter(h2o_req_prefilter_t *self, h2o_req_t *req, h2o_ostream_t **slot);
/**
 * requests the next filter (if any) to setup the ostream if necessary
 */
static void h2o_setup_next_ostream(h2o_req_t *req, h2o_ostream_t **slot);
/**
 * called by the ostream filters to send output to the next ostream filter
 * note: ostream filters should free itself after sending the final chunk (i.e. calling the function with is_final set to true)
 * note: ostream filters must not set is_final flag to TRUE unless is_final flag of the do_send callback was set as such
 * @param ostr current ostream filter
 * @param req the request
 * @param bufs an array of buffers
 * @param bufcnt length of the buffers array
 * @param state whether the output is in progress, final, or in error
 */
void h2o_ostream_send_next(h2o_ostream_t *ostream, h2o_req_t *req, h2o_iovec_t *bufs, size_t bufcnt, h2o_send_state_t state);
/**
 * called by the connection layer to request additional data to the generator
 */
static void h2o_proceed_response(h2o_req_t *req);
void h2o_proceed_response_deferred(h2o_req_t *req);
/**
 * if NULL, supplements h2o_req_t::mime_attr
 */
void h2o_req_fill_mime_attributes(h2o_req_t *req);
/**
 * returns an environment variable
 */
static h2o_iovec_t *h2o_req_getenv(h2o_req_t *req, const char *name, size_t name_len, int allocate_if_not_found);
/**
 * unsets an environment variable
 */
static void h2o_req_unsetenv(h2o_req_t *req, const char *name, size_t name_len);

/* config */

h2o_envconf_t *h2o_config_create_envconf(h2o_envconf_t *src);
void h2o_config_setenv(h2o_envconf_t *envconf, const char *name, const char *value);
void h2o_config_unsetenv(h2o_envconf_t *envconf, const char *name);

/**
 * initializes pathconf
 * @param path path to serve, or NULL if fallback or extension-level
 * @param mimemap mimemap to use, or NULL if fallback or extension-level
 */
void h2o_config_init_pathconf(h2o_pathconf_t *pathconf, h2o_globalconf_t *globalconf, const char *path, h2o_mimemap_t *mimemap);
/**
 *
 */
void h2o_config_dispose_pathconf(h2o_pathconf_t *pathconf);
/**
 * initializes the global configuration
 */
void h2o_config_init(h2o_globalconf_t *config);
/**
 * registers a host context
 */
h2o_hostconf_t *h2o_config_register_host(h2o_globalconf_t *config, h2o_iovec_t host, uint16_t port);
/**
 * registers a path context
 * @param hostconf host-level configuration that the path-level configuration belongs to
 * @param path path
 * @param flags unused and must be set to zero
 *
 * Handling of the path argument has changed in version 2.0 (of the standard server).
 *
 * Before 2.0, the function implicitely added a trailing `/` to the supplied path (if it did not end with a `/`), and when receiving
 * a HTTP request for a matching path without the trailing `/`, libh2o sent a 301 response redirecting the client to a URI with a
 * trailing `/`.
 *
 * Since 2.0, the function retains the exact path given as the argument, and the handlers of the pathconf is invoked if one of the
 * following conditions are met:
 *
 * * request path is an exact match to the configuration path
 * * configuration path does not end with a `/`, and the request path begins with the configuration path followed by a `/`
 */
h2o_pathconf_t *h2o_config_register_path(h2o_hostconf_t *hostconf, const char *path, int flags);
/**
 * registers an extra status handler
 */
void h2o_config_register_status_handler(h2o_globalconf_t *config, h2o_status_handler_t *status_handler);
/**
 * disposes of the resources allocated for the global configuration
 */
void h2o_config_dispose(h2o_globalconf_t *config);
/**
 * creates a handler associated to a given pathconf
 */
h2o_handler_t *h2o_create_handler(h2o_pathconf_t *conf, size_t sz);
/**
 * creates a filter associated to a given pathconf
 */
h2o_filter_t *h2o_create_filter(h2o_pathconf_t *conf, size_t sz);
/**
 * creates a logger associated to a given pathconf
 */
h2o_logger_t *h2o_create_logger(h2o_pathconf_t *conf, size_t sz);

/* context */

/**
 * initializes the context
 */
void h2o_context_init(h2o_context_t *context, h2o_loop_t *loop, h2o_globalconf_t *config);
/**
 * disposes of the resources allocated for the context
 */
void h2o_context_dispose(h2o_context_t *context);
/**
 * requests shutdown to the connections governed by the context
 */
void h2o_context_request_shutdown(h2o_context_t *context);
/**
 *
 */
void h2o_context_init_pathconf_context(h2o_context_t *ctx, h2o_pathconf_t *pathconf);
/**
 *
 */
void h2o_context_dispose_pathconf_context(h2o_context_t *ctx, h2o_pathconf_t *pathconf);

/**
 * returns current timestamp
 * @param ctx the context
 * @param pool memory pool (used when ts != NULL)
 * @param ts buffer to store the timestamp (optional)
 * @return current time in UTC
 */
static h2o_timestamp_t h2o_get_timestamp(h2o_context_t *ctx, h2o_mem_pool_t *pool);
void h2o_context_update_timestamp_string_cache(h2o_context_t *ctx);
/**
 * returns per-module context set
 */
static void *h2o_context_get_handler_context(h2o_context_t *ctx, h2o_handler_t *handler);
/**
 * sets per-module context
 */
static void h2o_context_set_handler_context(h2o_context_t *ctx, h2o_handler_t *handler, void *handler_ctx);
/**
 * returns per-module context set by the on_context_init callback
 */
static void *h2o_context_get_filter_context(h2o_context_t *ctx, h2o_filter_t *filter);
/**
 * sets per-module filter context
 */
static void h2o_context_set_filter_context(h2o_context_t *ctx, h2o_filter_t *filter, void *filter_ctx);
/**
 * returns per-module context set by the on_context_init callback
 */
static void *h2o_context_get_logger_context(h2o_context_t *ctx, h2o_logger_t *logger);
/*
 * return the address associated with the key in the context storage
 */
static void **h2o_context_get_storage(h2o_context_t *ctx, size_t *key, void (*dispose_cb)(void *));

/* built-in generators */

enum {
    /**
     * enforces the http1 protocol handler to close the connection after sending the response
     */
    H2O_SEND_ERROR_HTTP1_CLOSE_CONNECTION = 0x1,
    /**
     * if set, does not flush the registered response headers
     */
    H2O_SEND_ERROR_KEEP_HEADERS = 0x2
};

/**
 * Add a `date:` header to the response
 */
void h2o_resp_add_date_header(h2o_req_t *req);
/**
 * sends the given string as the response
 */
void h2o_send_inline(h2o_req_t *req, const char *body, size_t len);
/**
 * sends the given information as an error response to the client
 */
void h2o_send_error_generic(h2o_req_t *req, int status, const char *reason, const char *body, int flags);
#define H2O_SEND_ERROR_XXX(status)                                                                                                 \
    static inline void h2o_send_error_##status(h2o_req_t *req, const char *reason, const char *body, int flags)                    \
    {                                                                                                                              \
        req->conn->ctx->emitted_error_status[H2O_STATUS_ERROR_##status]++;                                                         \
        h2o_send_error_generic(req, status, reason, body, flags);                                                                  \
    }

H2O_SEND_ERROR_XXX(400)
H2O_SEND_ERROR_XXX(403)
H2O_SEND_ERROR_XXX(404)
H2O_SEND_ERROR_XXX(405)
H2O_SEND_ERROR_XXX(416)
H2O_SEND_ERROR_XXX(417)
H2O_SEND_ERROR_XXX(500)
H2O_SEND_ERROR_XXX(502)
H2O_SEND_ERROR_XXX(503)

/**
 * sends error response using zero timeout; can be called by output filters while processing the headers
 */
void h2o_send_error_deferred(h2o_req_t *req, int status, const char *reason, const char *body, int flags);
/**
 * sends a redirect response
 */
void h2o_send_redirect(h2o_req_t *req, int status, const char *reason, const char *url, size_t url_len);
/**
 * handles redirect internally
 */
void h2o_send_redirect_internal(h2o_req_t *req, h2o_iovec_t method, const char *url_str, size_t url_len, int preserve_overrides);
/**
 * returns method to be used after redirection
 */
h2o_iovec_t h2o_get_redirect_method(h2o_iovec_t method, int status);
/**
 * registers push path (if necessary) by parsing a Link header
 * this returns a version of `value` that removes the links that had the `x-http2-push-only` attribute
 */
h2o_iovec_t h2o_push_path_in_link_header(h2o_req_t *req, const char *value, size_t value_len);
/**
 * sends 1xx response
 */
void h2o_send_informational(h2o_req_t *req);

/**
 * logs an error
 */
void h2o_req_log_error(h2o_req_t *req, const char *module, const char *fmt, ...) __attribute__((format(printf, 3, 4)));
void h2o_write_error_log(h2o_iovec_t prefix, h2o_iovec_t msg);

/* log */

enum { H2O_LOGCONF_ESCAPE_APACHE, H2O_LOGCONF_ESCAPE_JSON };

/**
 * compiles a log configuration
 */
h2o_logconf_t *h2o_logconf_compile(const char *fmt, int escape, char *errbuf);
/**
 * disposes of a log configuration
 */
void h2o_logconf_dispose(h2o_logconf_t *logconf);
/**
 * logs a request
 */
char *h2o_log_request(h2o_logconf_t *logconf, h2o_req_t *req, size_t *len, char *buf);

/* proxy */

/**
 * processes a request (by sending the request upstream)
 */
void h2o__proxy_process_request(h2o_req_t *req);

/* mime mapper */

/**
 * initializes the mimemap (the returned chunk is refcounted)
 */
h2o_mimemap_t *h2o_mimemap_create(void);
/**
 * clones a mimemap
 */
h2o_mimemap_t *h2o_mimemap_clone(h2o_mimemap_t *src);
/**
 *
 */
void h2o_mimemap_on_context_init(h2o_mimemap_t *mimemap, h2o_context_t *ctx);
/**
 *
 */
void h2o_mimemap_on_context_dispose(h2o_mimemap_t *mimemap, h2o_context_t *ctx);
/**
 * returns if the map contains a dynamic type
 */
int h2o_mimemap_has_dynamic_type(h2o_mimemap_t *mimemap);
/**
 * sets the default mime-type
 */
void h2o_mimemap_set_default_type(h2o_mimemap_t *mimemap, const char *mime, h2o_mime_attributes_t *attr);
/**
 * adds a mime-type mapping
 */
void h2o_mimemap_define_mimetype(h2o_mimemap_t *mimemap, const char *ext, const char *mime, h2o_mime_attributes_t *attr);
/**
 * adds a mime-type mapping
 */
h2o_mimemap_type_t *h2o_mimemap_define_dynamic(h2o_mimemap_t *mimemap, const char **exts, h2o_globalconf_t *globalconf);
/**
 * removes a mime-type mapping
 */
void h2o_mimemap_remove_type(h2o_mimemap_t *mimemap, const char *ext);
/**
 * clears all mime-type mapping
 */
void h2o_mimemap_clear_types(h2o_mimemap_t *mimemap);
/**
 * sets the default mime-type
 */
h2o_mimemap_type_t *h2o_mimemap_get_default_type(h2o_mimemap_t *mimemap);
/**
 * returns the mime-type corresponding to given extension
 */
h2o_mimemap_type_t *h2o_mimemap_get_type_by_extension(h2o_mimemap_t *mimemap, h2o_iovec_t ext);
/**
 * returns the mime-type corresponding to given mimetype
 */
h2o_mimemap_type_t *h2o_mimemap_get_type_by_mimetype(h2o_mimemap_t *mimemap, h2o_iovec_t mime, int exact_match_only);
/**
 * returns the default mime attributes given a mime type
 */
void h2o_mimemap_get_default_attributes(const char *mime, h2o_mime_attributes_t *attr);

/* various handlers */

/* lib/access_log.c */

typedef struct st_h2o_access_log_filehandle_t h2o_access_log_filehandle_t;

int h2o_access_log_open_log(const char *path);
h2o_access_log_filehandle_t *h2o_access_log_open_handle(const char *path, const char *fmt, int escape);
h2o_logger_t *h2o_access_log_register(h2o_pathconf_t *pathconf, h2o_access_log_filehandle_t *handle);
void h2o_access_log_register_configurator(h2o_globalconf_t *conf);

/* lib/handler/server_timing.c */
void h2o_server_timing_register(h2o_pathconf_t *pathconf, int enforce);
void h2o_server_timing_register_configurator(h2o_globalconf_t *conf);

/* lib/compress.c */

enum { H2O_COMPRESS_FLAG_PARTIAL, H2O_COMPRESS_FLAG_FLUSH, H2O_COMPRESS_FLAG_EOS };

/**
 * compressor context
 */
typedef struct st_h2o_compress_context_t {
    /**
     * name used in content-encoding header
     */
    h2o_iovec_t name;
    /**
     * compress or decompress callback
     */
    void (*transform)(struct st_h2o_compress_context_t *self, h2o_iovec_t *inbufs, size_t inbufcnt, h2o_send_state_t state,
                      h2o_iovec_t **outbufs, size_t *outbufcnt);
} h2o_compress_context_t;

typedef struct st_h2o_compress_args_t {
    size_t min_size;
    struct {
        int quality; /* -1 if disabled */
    } gzip;
    struct {
        int quality; /* -1 if disabled */
    } brotli;
} h2o_compress_args_t;

/**
 * registers the gzip/brotli encoding output filter (added by default, for now)
 */
void h2o_compress_register(h2o_pathconf_t *pathconf, h2o_compress_args_t *args);
/**
 * instantiates the gzip compressor
 */
h2o_compress_context_t *h2o_compress_gzip_open(h2o_mem_pool_t *pool, int quality);
/**
 * instantiates the gzip decompressor
 */
h2o_compress_context_t *h2o_compress_gunzip_open(h2o_mem_pool_t *pool);
/**
 * instantiates the brotli compressor (only available if H2O_USE_BROTLI is set)
 */
h2o_compress_context_t *h2o_compress_brotli_open(h2o_mem_pool_t *pool, int quality, size_t estimated_cotent_length,
                                                 size_t preferred_chunk_size);
/**
 * registers the configurator for the gzip/brotli output filter
 */
void h2o_compress_register_configurator(h2o_globalconf_t *conf);

/* lib/handler/throttle_resp.c */
/**
 * registers the throttle response filter
 */
void h2o_throttle_resp_register(h2o_pathconf_t *pathconf);
/**
 * configurator
 */
void h2o_throttle_resp_register_configurator(h2o_globalconf_t *conf);

/* lib/errordoc.c */

typedef struct st_h2o_errordoc_t {
    int status;
    h2o_iovec_t url; /* can be relative */
} h2o_errordoc_t;

/**
 * registers the errordocument output filter
 */
void h2o_errordoc_register(h2o_pathconf_t *pathconf, h2o_errordoc_t *errdocs, size_t cnt);
/**
 *
 */
void h2o_errordoc_register_configurator(h2o_globalconf_t *conf);

/* lib/expires.c */

enum { H2O_EXPIRES_MODE_ABSOLUTE, H2O_EXPIRES_MODE_MAX_AGE };

typedef struct st_h2o_expires_args_t {
    int mode;
    union {
        const char *absolute;
        uint64_t max_age;
    } data;
} h2o_expires_args_t;

/**
 * registers a filter that adds an Expires (or Cache-Control) header
 */
void h2o_expires_register(h2o_pathconf_t *pathconf, h2o_expires_args_t *args);
/**
 *
 */
void h2o_expires_register_configurator(h2o_globalconf_t *conf);

/* lib/fastcgi.c */

typedef struct st_h2o_fastcgi_handler_t h2o_fastcgi_handler_t;

#define H2O_DEFAULT_FASTCGI_IO_TIMEOUT 30000

typedef struct st_h2o_fastcgi_config_vars_t {
    uint64_t io_timeout;
    uint64_t keepalive_timeout; /* 0 to disable */
    h2o_iovec_t document_root;  /* .base=NULL if not set */
    int send_delegated_uri;     /* whether to send the rewritten HTTP_HOST & REQUEST_URI by delegation, or the original */
    struct {
        void (*dispose)(h2o_fastcgi_handler_t *handler, void *data);
        void *data;
    } callbacks;
} h2o_fastcgi_config_vars_t;

/**
 * registers the fastcgi handler to the context
 */
h2o_fastcgi_handler_t *h2o_fastcgi_register(h2o_pathconf_t *pathconf, h2o_url_t *upstream, h2o_fastcgi_config_vars_t *vars);
/**
 * registers the fastcgi handler to the context
 */
h2o_fastcgi_handler_t *h2o_fastcgi_register_by_spawnproc(h2o_pathconf_t *pathconf, char **argv, h2o_fastcgi_config_vars_t *vars);
/**
 * registers the configurator
 */
void h2o_fastcgi_register_configurator(h2o_globalconf_t *conf);

/* lib/file.c */

enum {
    H2O_FILE_FLAG_NO_ETAG = 0x1,
    H2O_FILE_FLAG_DIR_LISTING = 0x2,
    H2O_FILE_FLAG_SEND_COMPRESSED = 0x4,
    H2O_FILE_FLAG_GUNZIP = 0x8
};

typedef struct st_h2o_file_handler_t h2o_file_handler_t;

extern const char **h2o_file_default_index_files;

/**
 * sends given file as the response to the client
 */
int h2o_file_send(h2o_req_t *req, int status, const char *reason, const char *path, h2o_iovec_t mime_type, int flags);
/**
 * registers a handler that serves a directory of statically-served files
 * @param pathconf
 * @param virtual_path
 * @param real_path
 * @param index_files optional NULL-terminated list of of filenames to be considered as the "directory-index"
 * @param mimemap the mimemap (h2o_mimemap_create is called internally if the argument is NULL)
 */
h2o_file_handler_t *h2o_file_register(h2o_pathconf_t *pathconf, const char *real_path, const char **index_files,
                                      h2o_mimemap_t *mimemap, int flags);
/**
 * registers a handler that serves a specific file
 * @param pathconf
 * @param virtual_path
 * @param real_path
 * @param index_files optional NULL-terminated list of of filenames to be considered as the "directory-index"
 * @param mimemap the mimemap (h2o_mimemap_create is called internally if the argument is NULL)
 */
h2o_handler_t *h2o_file_register_file(h2o_pathconf_t *pathconf, const char *real_path, h2o_mimemap_type_t *mime_type, int flags);
/**
 * returns the associated mimemap
 */
h2o_mimemap_t *h2o_file_get_mimemap(h2o_file_handler_t *handler);
/**
 * registers the configurator
 */
void h2o_file_register_configurator(h2o_globalconf_t *conf);

/* lib/headers.c */

enum {
    H2O_HEADERS_CMD_NULL,
    H2O_HEADERS_CMD_ADD,        /* adds a new header line */
    H2O_HEADERS_CMD_APPEND,     /* adds a new header line or contenates to the existing header */
    H2O_HEADERS_CMD_MERGE,      /* merges the value into a comma-listed values of the named header */
    H2O_HEADERS_CMD_SET,        /* sets a header line, overwriting the existing one (if any) */
    H2O_HEADERS_CMD_SETIFEMPTY, /* sets a header line if empty */
    H2O_HEADERS_CMD_UNSET       /* removes the named header(s) */
};

typedef enum h2o_headers_command_when {
    H2O_HEADERS_CMD_WHEN_FINAL,
    H2O_HEADERS_CMD_WHEN_EARLY,
    H2O_HEADERS_CMD_WHEN_ALL,
} h2o_headers_command_when_t;

struct st_h2o_headers_command_t {
    int cmd;
    h2o_iovec_t *name; /* maybe a token */
    h2o_iovec_t value;
    h2o_headers_command_when_t when;
};

/**
 * registers a list of commands terminated by cmd==H2O_HEADERS_CMD_NULL
 */
void h2o_headers_register(h2o_pathconf_t *pathconf, h2o_headers_command_t *cmds);
/**
 * returns whether if the given name can be registered to the filter
 */
int h2o_headers_is_prohibited_name(const h2o_token_t *token);
/**
 * registers the configurator
 */
void h2o_headers_register_configurator(h2o_globalconf_t *conf);

/* lib/proxy.c */

typedef struct st_h2o_proxy_config_vars_t {
    uint64_t io_timeout;
    uint64_t connect_timeout;
    uint64_t first_byte_timeout;
    uint64_t keepalive_timeout;
    unsigned preserve_host : 1;
    unsigned use_proxy_protocol : 1;
    struct {
        int enabled;
        uint64_t timeout;
    } websocket;
    h2o_headers_command_t *headers_cmds;
    size_t max_buffer_size;
    struct {
        uint32_t max_concurrent_strams;
        int ratio;
    } http2;
} h2o_proxy_config_vars_t;

/**
 * registers the reverse proxy handler to the context
 */
void h2o_proxy_register_reverse_proxy(h2o_pathconf_t *pathconf, h2o_proxy_config_vars_t *config, h2o_socketpool_t *sockpool);
/**
 * registers the configurator
 */
void h2o_proxy_register_configurator(h2o_globalconf_t *conf);

/* lib/redirect.c */

typedef struct st_h2o_redirect_handler_t h2o_redirect_handler_t;

/**
 * registers the redirect handler to the context
 * @param pathconf
 * @param internal whether if the redirect is internal or external
 * @param status status code to be sent (e.g. 301, 303, 308, ...)
 * @param prefix prefix of the destitation URL
 */
h2o_redirect_handler_t *h2o_redirect_register(h2o_pathconf_t *pathconf, int internal, int status, const char *prefix);
/**
 * registers the configurator
 */
void h2o_redirect_register_configurator(h2o_globalconf_t *conf);

/* lib/handler/reproxy.c */

typedef struct st_h2o_reproxy_handler_t h2o_reproxy_handler_t;

/**
 * registers the reproxy filter
 */
void h2o_reproxy_register(h2o_pathconf_t *pathconf);
/**
 * registers the configurator
 */
void h2o_reproxy_register_configurator(h2o_globalconf_t *conf);

/* lib/handler/status.c */

/**
 * registers the status handler
 */
void h2o_status_register(h2o_pathconf_t *pathconf);
/**
 * registers the duration handler
 */
void h2o_duration_stats_register(h2o_globalconf_t *conf);
/**
 * registers the configurator
 */
void h2o_status_register_configurator(h2o_globalconf_t *conf);

/* lib/handler/headers_util.c */

/**
 * appends a headers command to the list
 */
void h2o_headers_append_command(h2o_headers_command_t **cmds, int cmd, h2o_iovec_t *name, h2o_iovec_t value,
                                h2o_headers_command_when_t when);
/**
 * rewrite headers by the command provided
 */
void h2o_rewrite_headers(h2o_mem_pool_t *pool, h2o_headers_t *headers, h2o_headers_command_t *cmd);

/* lib/handler/http2_debug_state.c */

/**
 * registers the http2 debug state handler
 */
void h2o_http2_debug_state_register(h2o_hostconf_t *hostconf, int hpack_enabled);
/**
 * registers the configurator
 */
void h2o_http2_debug_state_register_configurator(h2o_globalconf_t *conf);

/* inline defs */

#ifdef H2O_NO_64BIT_ATOMICS
extern pthread_mutex_t h2o_conn_id_mutex;
#endif

inline h2o_conn_t *h2o_create_connection(size_t sz, h2o_context_t *ctx, h2o_hostconf_t **hosts, struct timeval connected_at,
                                         const h2o_conn_callbacks_t *callbacks)
{
    h2o_conn_t *conn = (h2o_conn_t *)h2o_mem_alloc(sz);

    conn->ctx = ctx;
    conn->hosts = hosts;
    conn->connected_at = connected_at;
#ifdef H2O_NO_64BIT_ATOMICS
    pthread_mutex_lock(&h2o_conn_id_mutex);
    conn->id = ++h2o_connection_id;
    pthread_mutex_unlock(&h2o_conn_id_mutex);
#else
    conn->id = __sync_add_and_fetch(&h2o_connection_id, 1);
#endif
    conn->callbacks = callbacks;

    return conn;
}

inline int h2o_conn_is_early_data(h2o_conn_t *conn)
{
    h2o_socket_t *sock = conn->callbacks->get_socket(conn);
    return sock != NULL && sock->ssl != NULL && h2o_socket_ssl_is_early_data(sock);
}

inline void h2o_proceed_response(h2o_req_t *req)
{
    if (req->_generator != NULL) {
        req->_generator->proceed(req->_generator, req);
    } else {
        req->_ostr_top->do_send(req->_ostr_top, req, NULL, 0, H2O_SEND_STATE_FINAL);
    }
}

inline h2o_iovec_t *h2o_req_getenv(h2o_req_t *req, const char *name, size_t name_len, int allocate_if_not_found)
{
    size_t i;
    for (i = 0; i != req->env.size; i += 2)
        if (h2o_memis(req->env.entries[i].base, req->env.entries[i].len, name, name_len))
            return req->env.entries + i + 1;
    if (!allocate_if_not_found)
        return NULL;
    h2o_vector_reserve(&req->pool, &req->env, req->env.size + 2);
    req->env.entries[req->env.size++] = h2o_iovec_init(name, name_len);
    req->env.entries[req->env.size++] = h2o_iovec_init(NULL, 0);
    return req->env.entries + req->env.size - 1;
}

inline void h2o_req_unsetenv(h2o_req_t *req, const char *name, size_t name_len)
{
    size_t i;
    for (i = 0; i != req->env.size; i += 2)
        if (h2o_memis(req->env.entries[i].base, req->env.entries[i].len, name, name_len))
            goto Found;
    /* not found */
    return;
Found:
    memmove(req->env.entries + i, req->env.entries + i + 2, req->env.size - i - 2);
    req->env.size -= 2;
}

inline h2o_send_state_t h2o_pull(h2o_req_t *req, h2o_ostream_pull_cb cb, h2o_iovec_t *buf)
{
    h2o_send_state_t send_state;
    assert(req->_generator != NULL);
    send_state = cb(req->_generator, req, buf);
    if (!h2o_send_state_is_in_progress(send_state))
        req->_generator = NULL;
    return send_state;
}

inline void h2o_setup_next_ostream(h2o_req_t *req, h2o_ostream_t **slot)
{
    h2o_filter_t *next;

    if (req->_next_filter_index < req->pathconf->filters.size) {
        next = req->pathconf->filters.entries[req->_next_filter_index++];
        next->on_setup_ostream(next, req, slot);
    }
}

inline void h2o_setup_next_prefilter(h2o_req_prefilter_t *self, h2o_req_t *req, h2o_ostream_t **slot)
{
    h2o_req_prefilter_t *next = self->next;

    if (next != NULL)
        next->on_setup_ostream(next, req, slot);
    else
        h2o_setup_next_ostream(req, slot);
}

inline h2o_timestamp_t h2o_get_timestamp(h2o_context_t *ctx, h2o_mem_pool_t *pool)
{
    time_t prev_sec = ctx->_timestamp_cache.tv_at.tv_sec;
    ctx->_timestamp_cache.tv_at = h2o_gettimeofday(ctx->loop);
    if (ctx->_timestamp_cache.tv_at.tv_sec != prev_sec)
        h2o_context_update_timestamp_string_cache(ctx);

    h2o_timestamp_t ts;
    ts.at = ctx->_timestamp_cache.tv_at;
    h2o_mem_link_shared(pool, ctx->_timestamp_cache.value);
    ts.str = ctx->_timestamp_cache.value;

    return ts;
}

inline void *h2o_context_get_handler_context(h2o_context_t *ctx, h2o_handler_t *handler)
{
    return ctx->_module_configs[handler->_config_slot];
}

inline void h2o_context_set_handler_context(h2o_context_t *ctx, h2o_handler_t *handler, void *handler_ctx)
{
    ctx->_module_configs[handler->_config_slot] = handler_ctx;
}

inline void *h2o_context_get_filter_context(h2o_context_t *ctx, h2o_filter_t *filter)
{
    return ctx->_module_configs[filter->_config_slot];
}

inline void h2o_context_set_filter_context(h2o_context_t *ctx, h2o_filter_t *filter, void *filter_ctx)
{
    ctx->_module_configs[filter->_config_slot] = filter_ctx;
}

inline void *h2o_context_get_logger_context(h2o_context_t *ctx, h2o_logger_t *logger)
{
    return ctx->_module_configs[logger->_config_slot];
}

inline void **h2o_context_get_storage(h2o_context_t *ctx, size_t *key, void (*dispose_cb)(void *))
{
    /* SIZE_MAX might not be available in case the file is included from a C++ source file */
    size_t size_max = (size_t)-1;
    if (*key == size_max)
        *key = ctx->storage.size;
    if (ctx->storage.size <= *key) {
        h2o_vector_reserve(NULL, &ctx->storage, *key + 1);
        memset(ctx->storage.entries + ctx->storage.size, 0, (*key + 1 - ctx->storage.size) * sizeof(ctx->storage.entries[0]));
        ctx->storage.size = *key + 1;
    }

    ctx->storage.entries[*key].dispose = dispose_cb;
    return &ctx->storage.entries[*key].data;
}

static inline void h2o_context_set_logger_context(h2o_context_t *ctx, h2o_logger_t *logger, void *logger_ctx)
{
    ctx->_module_configs[logger->_config_slot] = logger_ctx;
}

static inline void h2o_doublebuffer_init(h2o_doublebuffer_t *db, h2o_buffer_prototype_t *prototype)
{
    h2o_buffer_init(&db->buf, prototype);
    db->inflight = 0;
    db->_bytes_inflight = 0;
}

static inline void h2o_doublebuffer_dispose(h2o_doublebuffer_t *db)
{
    h2o_buffer_dispose(&db->buf);
}

static inline h2o_iovec_t h2o_doublebuffer_prepare(h2o_doublebuffer_t *db, h2o_buffer_t **receiving, size_t max_bytes)
{
    assert(!db->inflight);
    assert(max_bytes != 0);

    if (db->buf->size == 0) {
        if ((*receiving)->size == 0)
            return h2o_iovec_init(NULL, 0);
        /* swap buffers */
        h2o_buffer_t *t = db->buf;
        db->buf = *receiving;
        *receiving = t;
    }
    if ((db->_bytes_inflight = db->buf->size) > max_bytes)
        db->_bytes_inflight = max_bytes;
    db->inflight = 1;
    return h2o_iovec_init(db->buf->bytes, db->_bytes_inflight);
}

static inline void h2o_doublebuffer_prepare_empty(h2o_doublebuffer_t *db)
{
    assert(!db->inflight);
    db->inflight = 1;
}

static inline void h2o_doublebuffer_consume(h2o_doublebuffer_t *db)
{
    assert(db->inflight);
    db->inflight = 0;

    h2o_buffer_consume(&db->buf, db->_bytes_inflight);
    db->_bytes_inflight = 0;
}

#define COMPUTE_DURATION(name, from, until)                                                                                        \
    static inline int h2o_time_compute_##name(struct st_h2o_req_t *req, int64_t *delta_usec)                                       \
    {                                                                                                                              \
        if (h2o_timeval_is_null((from)) || h2o_timeval_is_null((until))) {                                                         \
            return 0;                                                                                                              \
        }                                                                                                                          \
        *delta_usec = h2o_timeval_subtract((from), (until));                                                                       \
        return 1;                                                                                                                  \
    }

COMPUTE_DURATION(connect_time, &req->conn->connected_at, &req->timestamps.request_begin_at);
COMPUTE_DURATION(header_time, &req->timestamps.request_begin_at,
                 h2o_timeval_is_null(&req->timestamps.request_body_begin_at) ? &req->processed_at.at
                                                                             : &req->timestamps.request_body_begin_at);
COMPUTE_DURATION(body_time,
                 h2o_timeval_is_null(&req->timestamps.request_body_begin_at) ? &req->processed_at.at
                                                                             : &req->timestamps.request_body_begin_at,
                 &req->processed_at.at);
COMPUTE_DURATION(request_total_time, &req->timestamps.request_begin_at, &req->processed_at.at);
COMPUTE_DURATION(process_time, &req->processed_at.at, &req->timestamps.response_start_at);
COMPUTE_DURATION(response_time, &req->timestamps.response_start_at, &req->timestamps.response_end_at);
COMPUTE_DURATION(total_time, &req->timestamps.request_begin_at, &req->timestamps.response_end_at);

COMPUTE_DURATION(proxy_idle_time, &req->timestamps.request_begin_at, &req->timestamps.proxy.start_at);
COMPUTE_DURATION(proxy_connect_time, &req->timestamps.proxy.start_at, &req->timestamps.proxy.request_begin_at);
COMPUTE_DURATION(proxy_request_time, &req->timestamps.proxy.request_begin_at, &req->timestamps.proxy.request_end_at);
COMPUTE_DURATION(proxy_process_time, &req->timestamps.proxy.request_end_at, &req->timestamps.proxy.response_start_at);
COMPUTE_DURATION(proxy_response_time, &req->timestamps.proxy.response_start_at, &req->timestamps.proxy.response_end_at);
COMPUTE_DURATION(proxy_total_time, &req->timestamps.proxy.request_begin_at, &req->timestamps.proxy.response_end_at);

#undef COMPUTE_DURATION

#ifdef __cplusplus
}
#endif

#endif<|MERGE_RESOLUTION|>--- conflicted
+++ resolved
@@ -108,38 +108,6 @@
 typedef struct st_h2o_logconf_t h2o_logconf_t;
 typedef struct st_h2o_headers_command_t h2o_headers_command_t;
 
-<<<<<<< HEAD
-typedef struct st_h2o_header_flags_t {
-    unsigned char token_index_plus1; /* 1-origin, 0 means not token */
-    char http2_static_table_name_index; /* non-zero if any */
-    unsigned char proxy_should_drop_for_req : 1;
-    unsigned char proxy_should_drop_for_res : 1;
-    unsigned char is_init_header_special : 1;
-    unsigned char http2_should_reject : 1;
-    unsigned char copy_for_push_request : 1;
-    unsigned char dont_compress : 1;
-} h2o_header_flags_t;
-
-/**
- * a predefined, read-only, fast variant of h2o_iovec_t, defined in h2o/token.h
- */
-typedef struct st_h2o_token_t {
-    h2o_iovec_t buf;
-    h2o_header_flags_t flags;
-} h2o_token_t;
-
-/**
- * hpack static table entries
- */
-typedef struct st_h2o_hpack_static_table_entry_t {
-    const h2o_token_t *name;
-    const h2o_iovec_t value;
-} h2o_hpack_static_table_entry_t;
-
-#include "h2o/token.h"
-
-=======
->>>>>>> b641bb04
 /**
  * basic structure of a handler (an object that MAY generate a response)
  * The handlers should register themselves to h2o_context_t::handlers.
