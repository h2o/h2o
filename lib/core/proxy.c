/*
 * Copyright (c) 2014,2015 DeNA Co., Ltd., Kazuho Oku, Masahiro Nagano
 *
 * Permission is hereby granted, free of charge, to any person obtaining a copy
 * of this software and associated documentation files (the "Software"), to
 * deal in the Software without restriction, including without limitation the
 * rights to use, copy, modify, merge, publish, distribute, sublicense, and/or
 * sell copies of the Software, and to permit persons to whom the Software is
 * furnished to do so, subject to the following conditions:
 *
 * The above copyright notice and this permission notice shall be included in
 * all copies or substantial portions of the Software.
 *
 * THE SOFTWARE IS PROVIDED "AS IS", WITHOUT WARRANTY OF ANY KIND, EXPRESS OR
 * IMPLIED, INCLUDING BUT NOT LIMITED TO THE WARRANTIES OF MERCHANTABILITY,
 * FITNESS FOR A PARTICULAR PURPOSE AND NONINFRINGEMENT. IN NO EVENT SHALL THE
 * AUTHORS OR COPYRIGHT HOLDERS BE LIABLE FOR ANY CLAIM, DAMAGES OR OTHER
 * LIABILITY, WHETHER IN AN ACTION OF CONTRACT, TORT OR OTHERWISE, ARISING
 * FROM, OUT OF OR IN CONNECTION WITH THE SOFTWARE OR THE USE OR OTHER DEALINGS
 * IN THE SOFTWARE.
 */
#include <netdb.h>
#include <stdio.h>
#include <stdlib.h>
#include <sys/socket.h>
#include "picohttpparser.h"
#include "h2o.h"
#include "h2o/http1.h"
<<<<<<< HEAD
#include "h2o/http2.h"
#include "h2o/http1client.h"
=======
#include "h2o/httpclient.h"
>>>>>>> 68b69e3f
#include "h2o/tunnel.h"

struct rp_generator_t {
    h2o_generator_t super;
    h2o_req_t *src_req;
    h2o_httpclient_t *client;
    struct {
        h2o_iovec_t bufs[2]; /* first buf is the request line and headers, the second is the POST content */
        int is_head;
    } up_req;
    h2o_buffer_t *last_content_before_send;
    h2o_doublebuffer_t sending;
    int is_websocket_handshake;
    int had_body_error; /* set if an error happened while fetching the body so that we can propagate the error */
<<<<<<< HEAD
    void (*await_send)(h2o_http1client_t *);
    char *websocket_key;
=======
    h2o_timer_t send_headers_timeout;
};

struct rp_ws_upgrade_info_t {
    h2o_context_t *ctx;
    uint64_t timeout;
    h2o_socket_t *upstream_sock;
>>>>>>> 68b69e3f
};

static h2o_httpclient_ctx_t *get_client_ctx(h2o_req_t *req)
{
    h2o_req_overrides_t *overrides = req->overrides;
    if (overrides != NULL && overrides->client_ctx != NULL)
        return overrides->client_ctx;
    return &req->conn->ctx->proxy.client_ctx;
}

static h2o_iovec_t rewrite_location(h2o_mem_pool_t *pool, const char *location, size_t location_len, h2o_url_t *match,
                                    const h2o_url_scheme_t *req_scheme, h2o_iovec_t req_authority, h2o_iovec_t req_basepath)
{
    h2o_url_t loc_parsed;

    if (h2o_url_parse(location, location_len, &loc_parsed) != 0)
        goto NoRewrite;
    if (loc_parsed.scheme != &H2O_URL_SCHEME_HTTP)
        goto NoRewrite;
    if (!h2o_url_hosts_are_equal(&loc_parsed, match))
        goto NoRewrite;
    if (h2o_url_get_port(&loc_parsed) != h2o_url_get_port(match))
        goto NoRewrite;
    if (loc_parsed.path.len < match->path.len)
        goto NoRewrite;
    if (memcmp(loc_parsed.path.base, match->path.base, match->path.len) != 0)
        goto NoRewrite;

    return h2o_concat(pool, req_scheme->name, h2o_iovec_init(H2O_STRLIT("://")), req_authority, req_basepath,
                      h2o_iovec_init(loc_parsed.path.base + match->path.len, loc_parsed.path.len - match->path.len));

NoRewrite:
    return (h2o_iovec_t){NULL};
}

static h2o_iovec_t build_request_merge_headers(h2o_mem_pool_t *pool, h2o_iovec_t merged, h2o_iovec_t added, int seperator)
{
    if (added.len == 0)
        return merged;
    if (merged.len == 0)
        return added;

    size_t newlen = merged.len + 2 + added.len;
    char *buf = h2o_mem_alloc_pool(pool, *buf, newlen);
    memcpy(buf, merged.base, merged.len);
    buf[merged.len] = seperator;
    buf[merged.len + 1] = ' ';
    memcpy(buf + merged.len + 2, added.base, added.len);
    merged.base = buf;
    merged.len = newlen;
    return merged;
}

/*
 * A request without neither Content-Length or Transfer-Encoding header implies a zero-length request body (see 6th rule of RFC 7230
 * 3.3.3).
 * OTOH, section 3.3.3 states:
 *
 *   A user agent SHOULD send a Content-Length in a request message when
 *   no Transfer-Encoding is sent and the request method defines a meaning
 *   for an enclosed payload body.  For example, a Content-Length header
 *   field is normally sent in a POST request even when the value is 0
 *   (indicating an empty payload body).  A user agent SHOULD NOT send a
 *   Content-Length header field when the request message does not contain
 *   a payload body and the method semantics do not anticipate such a
 *   body.
 *
 * PUT and POST define a meaning for the payload body, let's emit a
 * Content-Length header if it doesn't exist already, since the server
 * might send a '411 Length Required' response.
 *
 * see also: ML thread starting at https://lists.w3.org/Archives/Public/ietf-http-wg/2016JulSep/0580.html
 */
static int req_requires_content_length(h2o_req_t *req)
{
    int is_put_or_post =
        (req->method.len >= 1 && req->method.base[0] == 'P' && (h2o_memis(req->method.base, req->method.len, H2O_STRLIT("POST")) ||
                                                                h2o_memis(req->method.base, req->method.len, H2O_STRLIT("PUT"))));

    return is_put_or_post && h2o_find_header(&req->res.headers, H2O_TOKEN_TRANSFER_ENCODING, -1) == -1;
}

<<<<<<< HEAD
static void create_websocket_key(char *dst)
{
    char rs[16];
    int i;
    for (i = 0; i != 16; i += 4) {
        uint32_t r = h2o_rand();
        rs[i] = (char)((r >> 24) & 0xFF);
        rs[i + 1] = (char)((r >> 16) & 0xFF);
        rs[i + 2] = (char)((r >> 8) & 0xFF);
        rs[i + 3] = (char)(r & 0xFF);
    }
    h2o_base64_encode(dst, rs, 16, 0);
    dst[24] = '\0';
}

static h2o_iovec_t build_request(h2o_req_t *req, int keepalive, int is_websocket_handshake, int use_proxy_protocol, int *te_chunked,
                                 int *reprocess_if_too_early, char **websocket_key)
=======
static h2o_iovec_t build_content_length(h2o_mem_pool_t *pool, size_t cl)
>>>>>>> 68b69e3f
{
    h2o_iovec_t cl_buf;
    cl_buf.base = h2o_mem_alloc_pool(pool, char, sizeof(H2O_UINT64_LONGEST_STR) - 1);
    cl_buf.len = sprintf(cl_buf.base, "%zu", cl);
    return cl_buf;
}

static void build_request(h2o_req_t *req, h2o_iovec_t *method, h2o_url_t *url, h2o_headers_t *headers,
                          h2o_httpclient_properties_t *props, int keepalive, int is_websocket_handshake, int use_proxy_protocol,
                          int *reprocess_if_too_early, h2o_url_t *origin)
{
    size_t remote_addr_len = SIZE_MAX;
    char remote_addr[NI_MAXHOST];
    struct sockaddr_storage ss;
    socklen_t sslen;
    h2o_iovec_t cookie_buf = {NULL}, xff_buf = {NULL}, via_buf = {NULL};
    int preserve_x_forwarded_proto = req->conn->ctx->globalconf->proxy.preserve_x_forwarded_proto;
    int emit_x_forwarded_headers = req->conn->ctx->globalconf->proxy.emit_x_forwarded_headers;
    int emit_via_header = req->conn->ctx->globalconf->proxy.emit_via_header;
    h2o_iovec_t method = is_websocket_handshake ? h2o_iovec_init(H2O_STRLIT("GET")) : req->method;

    /* for x-f-f */
    if ((sslen = req->conn->callbacks->get_peername(req->conn, (void *)&ss)) != 0)
        remote_addr_len = h2o_socket_getnumerichost((void *)&ss, sslen, remote_addr);

<<<<<<< HEAD
    buf.len = method.len + req->path.len + req->authority.len + 512;
    if (use_proxy_protocol)
        buf.len += H2O_PROXY_HEADER_MAX_LENGTH;
    buf.base = h2o_mem_alloc_pool(&req->pool, char, buf.len);

#define RESERVE(sz)                                                                                                                \
    do {                                                                                                                           \
        size_t required = offset + sz + 4 /* for "\r\n\r\n" */;                                                                    \
        if (required > buf.len) {                                                                                                  \
            do {                                                                                                                   \
                buf.len *= 2;                                                                                                      \
            } while (required > buf.len);                                                                                          \
            char *newp = h2o_mem_alloc_pool(&req->pool, char, buf.len);                                                            \
            memcpy(newp, buf.base, offset);                                                                                        \
            buf.base = newp;                                                                                                       \
        }                                                                                                                          \
    } while (0)
#define APPEND(s, l)                                                                                                               \
    do {                                                                                                                           \
        memcpy(buf.base + offset, (s), (l));                                                                                       \
        offset += (l);                                                                                                             \
    } while (0)
#define APPEND_STRLIT(lit) APPEND((lit), sizeof(lit) - 1)
#define FLATTEN_PREFIXED_VALUE(prefix, value, add_size)                                                                            \
    do {                                                                                                                           \
        RESERVE(sizeof(prefix) - 1 + value.len + 2 + add_size);                                                                    \
        APPEND_STRLIT(prefix);                                                                                                     \
        if (value.len != 0) {                                                                                                      \
            APPEND(value.base, value.len);                                                                                         \
            if (add_size != 0) {                                                                                                   \
                buf.base[offset++] = ',';                                                                                          \
                buf.base[offset++] = ' ';                                                                                          \
            }                                                                                                                      \
        }                                                                                                                          \
    } while (0)

    if (use_proxy_protocol)
        offset += h2o_stringify_proxy_header(req->conn, buf.base + offset);

    APPEND(method.base, method.len);
    buf.base[offset++] = ' ';
    APPEND(req->path.base, req->path.len);
    APPEND_STRLIT(" HTTP/1.1\r\nconnection: ");

    *websocket_key = NULL;
    if (is_websocket_handshake) {
        if (req->version >= 0x200 && h2o_find_header_by_str(&req->headers, H2O_STRLIT("sec-websocket-key"), -1) == -1) {
            *websocket_key = h2o_mem_alloc_pool(&req->pool, char, 25);
            create_websocket_key(*websocket_key);
            APPEND_STRLIT("upgrade\r\nupgrade: websocket\r\nsec-websocket-key: ");
            APPEND(*websocket_key, strlen(*websocket_key));
            APPEND_STRLIT("\r\nhost: ");
        } else {
            APPEND_STRLIT("upgrade\r\nupgrade: websocket\r\nhost: ");
        }
    } else if (keepalive) {
        APPEND_STRLIT("keep-alive\r\nhost: ");
    } else {
        APPEND_STRLIT("close\r\nhost: ");
=======
    if (props->proxy_protocol != NULL && use_proxy_protocol) {
        props->proxy_protocol->base = h2o_mem_alloc_pool(&req->pool, char, H2O_PROXY_HEADER_MAX_LENGTH);
        props->proxy_protocol->len = h2o_stringify_proxy_header(req->conn, props->proxy_protocol->base);
    }

    /* method */
    *method = h2o_strdup(&req->pool, req->method.base, req->method.len);

    /* url */
    h2o_url_init(url, origin->scheme, req->authority, h2o_strdup(&req->pool, req->path.base, req->path.len));

    if (props->connection_header) {
        if (is_websocket_handshake) {
            *props->connection_header = h2o_iovec_init(H2O_STRLIT("upgrade"));
            h2o_add_header(&req->pool, headers, H2O_TOKEN_UPGRADE, NULL, H2O_STRLIT("websocket"));
        } else if (keepalive) {
            *props->connection_header = h2o_iovec_init(H2O_STRLIT("keep-alive"));
        } else {
            *props->connection_header = h2o_iovec_init(H2O_STRLIT("close"));
        }
>>>>>>> 68b69e3f
    }

    /* CL or TE? Depends on whether we're streaming the request body or
       not, and if CL was advertised in the original request */
    if (req->proceed_req == NULL) {
        if (req->entity.base != NULL || req_requires_content_length(req)) {
            h2o_iovec_t cl_buf = build_content_length(&req->pool, req->entity.len);
            h2o_add_header(&req->pool, headers, H2O_TOKEN_CONTENT_LENGTH, NULL, cl_buf.base, cl_buf.len);
        }
    } else {
        if (req->content_length != SIZE_MAX) {
            h2o_iovec_t cl_buf = build_content_length(&req->pool, req->content_length);
            h2o_add_header(&req->pool, headers, H2O_TOKEN_CONTENT_LENGTH, NULL, cl_buf.base, cl_buf.len);
        } else if (props->chunked != NULL) {
            *(props->chunked) = 1;
            h2o_add_header(&req->pool, headers, H2O_TOKEN_TRANSFER_ENCODING, NULL, H2O_STRLIT("chunked"));
        }
    }

    /* headers */
    /* rewrite headers if necessary */
    h2o_headers_t req_headers = req->headers;
    if (req->overrides != NULL && req->overrides->headers_cmds != NULL) {
        req_headers.entries = NULL;
        req_headers.size = 0;
        req_headers.capacity = 0;
        h2o_headers_command_t *cmd;
        h2o_vector_reserve(&req->pool, &req_headers, req->headers.capacity);
        memcpy(req_headers.entries, req->headers.entries, sizeof(req->headers.entries[0]) * req->headers.size);
        req_headers.size = req->headers.size;
        for (cmd = req->overrides->headers_cmds; cmd->cmd != H2O_HEADERS_CMD_NULL; ++cmd)
            h2o_rewrite_headers(&req->pool, &req_headers, cmd);
    }

    {
        const h2o_header_t *h, *h_end;
        int found_early_data = 0;
        for (h = req_headers.entries, h_end = h + req_headers.size; h != h_end; ++h) {
            if (h2o_iovec_is_token(h->name)) {
                const h2o_token_t *token = (void *)h->name;
                if (token->flags.proxy_should_drop_for_req)
                    continue;
                if (token == H2O_TOKEN_COOKIE) {
                    /* merge the cookie headers; see HTTP/2 8.1.2.5 and HTTP/1 (RFC6265 5.4) */
                    /* FIXME current algorithm is O(n^2) against the number of cookie headers */
                    cookie_buf = build_request_merge_headers(&req->pool, cookie_buf, h->value, ';');
                    continue;
                } else if (token == H2O_TOKEN_VIA) {
                    if (!emit_via_header) {
                        goto AddHeader;
                    }
                    via_buf = build_request_merge_headers(&req->pool, via_buf, h->value, ',');
                    continue;
                } else if (token == H2O_TOKEN_X_FORWARDED_FOR) {
                    if (!emit_x_forwarded_headers) {
                        goto AddHeader;
                    }
                    xff_buf = build_request_merge_headers(&req->pool, xff_buf, h->value, ',');
                    continue;
                } else if (token == H2O_TOKEN_EARLY_DATA) {
                    found_early_data = 1;
                    goto AddHeader;
                }
            }
            if (!preserve_x_forwarded_proto && h2o_lcstris(h->name->base, h->name->len, H2O_STRLIT("x-forwarded-proto")))
                continue;
        AddHeader:
            if (h2o_iovec_is_token(h->name)) {
                const h2o_token_t *token = (void *)h->name;
                h2o_add_header(&req->pool, headers, token, h->orig_name, h->value.base, h->value.len);
            } else {
                h2o_add_header_by_str(&req->pool, headers, h->name->base, h->name->len, 0, h->orig_name, h->value.base,
                                      h->value.len);
            }
        }
        if (found_early_data) {
            *reprocess_if_too_early = 0;
        } else if (*reprocess_if_too_early) {
            h2o_add_header(&req->pool, headers, H2O_TOKEN_EARLY_DATA, NULL, H2O_STRLIT("1"));
        }
    }

    if (cookie_buf.len != 0) {
        h2o_add_header(&req->pool, headers, H2O_TOKEN_COOKIE, NULL, cookie_buf.base, cookie_buf.len);
    }
    if (emit_x_forwarded_headers) {
        if (!preserve_x_forwarded_proto)
            h2o_add_header_by_str(&req->pool, headers, H2O_STRLIT("x-forwarded-proto"), 0, NULL, req->input.scheme->name.base,
                                  req->input.scheme->name.len);
        if (remote_addr_len != SIZE_MAX)
            xff_buf = build_request_merge_headers(&req->pool, xff_buf, h2o_strdup(&req->pool, remote_addr, remote_addr_len), ',');
        if (xff_buf.len != 0)
            h2o_add_header(&req->pool, headers, H2O_TOKEN_X_FORWARDED_FOR, NULL, xff_buf.base, xff_buf.len);
    }
    if (emit_via_header) {
        h2o_iovec_t added;
        added.base = h2o_mem_alloc_pool(&req->pool, char, sizeof("1.1 ") - 1 + req->input.authority.len);
        added.len = 0;

        if (req->version < 0x200) {
            added.base[added.len++] = '1';
            added.base[added.len++] = '.';
            added.base[added.len++] = '0' + (0x100 <= req->version && req->version <= 0x109 ? req->version - 0x100 : 0);
        } else {
            added.base[added.len++] = '2';
        }
        added.base[added.len++] = ' ';
        memcpy(added.base + added.len, req->input.authority.base, req->input.authority.len);
        added.len += req->input.authority.len;

        via_buf = build_request_merge_headers(&req->pool, via_buf, added, ',');
        h2o_add_header(&req->pool, headers, H2O_TOKEN_VIA, NULL, via_buf.base, via_buf.len);
    }
}

static void do_close(struct rp_generator_t *self)
{
    /**
     * This can be called in the following three scenarios:
     *   1. Downstream timeout before receiving header from upstream
     *        dispose callback calls this function, but stop callback doesn't
     *   2. Reprocess
     *        stop callback calls this, but dispose callback does it later (after reprocessed request gets finished)
     *   3. Others
     *        Both of stop and dispose callbacks call this function in order
     * Thus, to ensure to do closing things, both of dispose and stop callbacks call this function.
     */
    if (self->client != NULL) {
        self->client->cancel(self->client);
        self->client = NULL;
    }
    h2o_timer_unlink(&self->send_headers_timeout);
}

static void do_stop(h2o_generator_t *generator, h2o_req_t *req)
{
    struct rp_generator_t *self = (void *)generator;
    do_close(self);
}

static void do_send(struct rp_generator_t *self)
{
    h2o_iovec_t vecs[1];
    size_t veccnt;
    h2o_send_state_t ststate;

    vecs[0] = h2o_doublebuffer_prepare(&self->sending, self->client != NULL ? self->client->buf : &self->last_content_before_send,
                                       self->src_req->preferred_chunk_size);

    if (self->client == NULL && vecs[0].len == self->sending.buf->size && self->last_content_before_send->size == 0) {
        veccnt = vecs[0].len != 0 ? 1 : 0;
        ststate = H2O_SEND_STATE_FINAL;
    } else {
        if (vecs[0].len == 0)
            return;
        veccnt = 1;
        ststate = H2O_SEND_STATE_IN_PROGRESS;
    }

    if (self->had_body_error)
        ststate = H2O_SEND_STATE_ERROR;

    h2o_send(self->src_req, vecs, veccnt, ststate);
}

static void do_proceed(h2o_generator_t *generator, h2o_req_t *req)
{
    struct rp_generator_t *self = (void *)generator;

    h2o_doublebuffer_consume(&self->sending);
    do_send(self);
    if (self->client != NULL)
        self->client->update_window(self->client);
}

<<<<<<< HEAD
static void await_send(h2o_http1client_t *client)
{
    if (client)
        h2o_http1client_body_read_resume(client);
}

static int on_body(h2o_http1client_t *client, const char *errstr)
=======
static void on_websocket_upgrade_complete(void *_info, h2o_socket_t *sock, size_t reqsize)
{
    struct rp_ws_upgrade_info_t *info = _info;

    if (sock != NULL) {
        h2o_buffer_consume(&sock->input, reqsize); // It is detached from conn. Let's trash unused data.
        h2o_tunnel_establish(info->ctx, sock, info->upstream_sock, info->timeout);
    } else {
        h2o_socket_close(info->upstream_sock);
    }
    free(info);
}

static inline void on_websocket_upgrade(struct rp_generator_t *self, uint64_t timeout)
{
    h2o_req_t *req = self->src_req;
    h2o_socket_t *sock = self->client->steal_socket(self->client);
    struct rp_ws_upgrade_info_t *info = h2o_mem_alloc(sizeof(*info));
    info->upstream_sock = sock;
    info->timeout = timeout;
    info->ctx = req->conn->ctx;
    h2o_http1_upgrade(req, NULL, 0, on_websocket_upgrade_complete, info);
}

static int on_body(h2o_httpclient_t *client, const char *errstr)
>>>>>>> 68b69e3f
{
    struct rp_generator_t *self = client->data;

    h2o_timer_unlink(&self->send_headers_timeout);

    if (errstr != NULL) {
        self->src_req->timestamps.proxy = self->client->timings;

        /* detach the content */
        self->last_content_before_send = *self->client->buf;
        h2o_buffer_init(self->client->buf, &h2o_socket_buffer_prototype);
        self->client = NULL;
        if (errstr != h2o_httpclient_error_is_eos) {
            h2o_req_log_error(self->src_req, "lib/core/proxy.c", "%s", errstr);
            self->had_body_error = 1;
        }
    }
    if (!self->sending.inflight)
        do_send(self);

    return 0;
}

static char compress_hint_to_enum(const char *val, size_t len)
{
    if (h2o_lcstris(val, len, H2O_STRLIT("on"))) {
        return H2O_COMPRESS_HINT_ENABLE;
    }
    if (h2o_lcstris(val, len, H2O_STRLIT("off"))) {
        return H2O_COMPRESS_HINT_DISABLE;
    }
    if (h2o_lcstris(val, len, H2O_STRLIT("gzip"))) {
        return H2O_COMPRESS_HINT_ENABLE_GZIP;
    }
    if (h2o_lcstris(val, len, H2O_STRLIT("br"))) {
        return H2O_COMPRESS_HINT_ENABLE_BR;
    }
    return H2O_COMPRESS_HINT_AUTO;
}

static void on_send_headers_timeout(h2o_timer_t *entry)
{
    struct rp_generator_t *self = H2O_STRUCT_FROM_MEMBER(struct rp_generator_t, send_headers_timeout, entry);
    h2o_doublebuffer_prepare_empty(&self->sending);
    h2o_send(self->src_req, NULL, 0, H2O_SEND_STATE_IN_PROGRESS);
}

static h2o_httpclient_body_cb on_head(h2o_httpclient_t *client, const char *errstr, int version, int status, h2o_iovec_t msg,
                                      h2o_header_t *headers, size_t num_headers, int header_requires_dup)
{
    struct rp_generator_t *self = client->data;
    h2o_req_t *req = self->src_req;
    size_t i;
    int emit_missing_date_header = req->conn->ctx->globalconf->proxy.emit_missing_date_header;
    int seen_date_header = 0;

    self->src_req->timestamps.proxy = self->client->timings;

    if (errstr != NULL && errstr != h2o_httpclient_error_is_eos) {
        self->client = NULL;
        h2o_req_log_error(req, "lib/core/proxy.c", "%s", errstr);

        if (errstr == h2o_httpclient_error_refused_stream) {
            req->upstream_refused = 1;
            static h2o_generator_t generator = {NULL, NULL};
            h2o_start_response(req, &generator);
            h2o_send(req, NULL, 0, H2O_SEND_STATE_ERROR);
        } else {
            h2o_send_error_502(req, "Gateway Error", errstr, 0);
        }

        return NULL;
    }

    /* copy the response (note: all the headers must be copied; http1client discards the input once we return from this callback) */
    req->res.status = status;
    req->res.reason = h2o_strdup(&req->pool, msg.base, msg.len).base;
    for (i = 0; i != num_headers; ++i) {
        h2o_iovec_t value = headers[i].value;
        if (h2o_iovec_is_token(headers[i].name)) {
            const h2o_token_t *token = H2O_STRUCT_FROM_MEMBER(h2o_token_t, buf, headers[i].name);
            if (token->flags.proxy_should_drop_for_res)
                continue;
            if (token == H2O_TOKEN_CONTENT_LENGTH) {
                if (req->res.content_length != SIZE_MAX ||
                    (req->res.content_length = h2o_strtosize(headers[i].value.base, headers[i].value.len)) == SIZE_MAX) {
                    self->client = NULL;
                    h2o_req_log_error(req, "lib/core/proxy.c", "%s", "invalid response from upstream (malformed content-length)");
                    h2o_send_error_502(req, "Gateway Error", "invalid response from upstream", 0);
                    return NULL;
                }
                goto Skip;
            } else if (token == H2O_TOKEN_LOCATION) {
                if (req->res_is_delegated && (300 <= status && status <= 399) && status != 304) {
                    self->client = NULL;
                    h2o_iovec_t method = h2o_get_redirect_method(req->method, status);
                    h2o_send_redirect_internal(req, method, headers[i].value.base, headers[i].value.len, 1);
                    return NULL;
                }
                if (req->overrides != NULL && req->overrides->location_rewrite.match != NULL) {
                    h2o_iovec_t new_value =
                        rewrite_location(&req->pool, value.base, value.len, req->overrides->location_rewrite.match,
                                         req->input.scheme, req->input.authority, req->overrides->location_rewrite.path_prefix);
                    if (new_value.base != NULL) {
                        value = new_value;
                        goto AddHeader;
                    }
                }
            } else if (token == H2O_TOKEN_LINK) {
                value = h2o_push_path_in_link_header(req, value.base, value.len);
                if (!value.len)
                    goto Skip;
            } else if (token == H2O_TOKEN_SERVER) {
                if (!req->conn->ctx->globalconf->proxy.preserve_server_header)
                    goto Skip;
            } else if (token == H2O_TOKEN_X_COMPRESS_HINT) {
                req->compress_hint = compress_hint_to_enum(value.base, value.len);
                goto Skip;
            } else if (token == H2O_TOKEN_DATE) {
                seen_date_header = 1;
            }
            if (header_requires_dup)
                value = h2o_strdup(&req->pool, value.base, value.len);
        AddHeader:
            h2o_add_header(&req->pool, &req->res.headers, token, headers[i].orig_name, value.base, value.len);
        Skip:;
        } else {
            h2o_iovec_t name = *headers[i].name;
            if (header_requires_dup) {
                name = h2o_strdup(&req->pool, name.base, name.len);
                value = h2o_strdup(&req->pool, value.base, value.len);
            }
            h2o_add_header_by_str(&req->pool, &req->res.headers, name.base, name.len, 0, headers[i].orig_name, value.base,
                                  value.len);
        }
    }

    if (!seen_date_header && emit_missing_date_header)
        h2o_resp_add_date_header(req);

    if (self->is_websocket_handshake && req->res.status == 101) {
<<<<<<< HEAD
        if (req->conn->callbacks->websocket_upgrade != NULL) {
            h2o_http1client_ctx_t *client_ctx = get_client_ctx(req);
            assert(client_ctx->websocket_timeout != NULL);\
            h2o_socket_t *upstream_sock = h2o_http1client_steal_socket(self->client);
            h2o_buffer_consume(&upstream_sock->input, rlen); // trash data after stealing sock.
            req->conn->callbacks->websocket_upgrade(self->src_req, upstream_sock, client_ctx->websocket_timeout, self->websocket_key);
            self->client = NULL;
        }
=======
        h2o_httpclient_ctx_t *client_ctx = get_client_ctx(req);
        assert(client_ctx->websocket_timeout != NULL);
        h2o_add_header(&req->pool, &req->res.headers, H2O_TOKEN_UPGRADE, NULL, H2O_STRLIT("websocket"));
        on_websocket_upgrade(self, *client_ctx->websocket_timeout);
        self->client = NULL;
>>>>>>> 68b69e3f
        return NULL;
    }
    /* declare the start of the response */
    h2o_start_response(req, &self->super);

    if (errstr == h2o_httpclient_error_is_eos) {
        self->client = NULL;
        h2o_send(req, NULL, 0, H2O_SEND_STATE_FINAL);
        return NULL;
    }

    /* if httpclient has no received body at this time, immediately send only headers using zero timeout */
    h2o_timer_link(req->conn->ctx->loop, 0, &self->send_headers_timeout);

    return on_body;
}

static int on_1xx(h2o_httpclient_t *client, int version, int status, h2o_iovec_t msg, h2o_header_t *headers,
                  size_t num_headers)
{
    struct rp_generator_t *self = client->data;
    size_t i;

    for (i = 0; i != num_headers; ++i) {
        if (headers[i].name == &H2O_TOKEN_LINK->buf)
            h2o_push_path_in_link_header(self->src_req, headers[i].value.base, headers[i].value.len);
    }

    if (status != 101) {
        self->src_req->res.status = status;
        self->src_req->res.headers = (h2o_headers_t){headers, num_headers, num_headers};
        h2o_send_informational(self->src_req);
    }

    return 0;
}

static void proceed_request(h2o_httpclient_t *client, size_t written, int is_end_stream)
{
    struct rp_generator_t *self = client->data;
    if (self->src_req->proceed_req != NULL)
        self->src_req->proceed_req(self->src_req, written, is_end_stream);
}

static int write_req(void *ctx, h2o_iovec_t chunk, int is_end_stream)
{
    struct rp_generator_t *self = ctx;

    if (is_end_stream) {
        self->src_req->write_req.cb = NULL;
    }
    return self->client->write_req(self->client, chunk, is_end_stream);
}

static h2o_httpclient_head_cb on_connect(h2o_httpclient_t *client, const char *errstr, h2o_iovec_t *method, h2o_url_t *url,
                                         const h2o_header_t **headers, size_t *num_headers, h2o_iovec_t *body,
                                         h2o_httpclient_proceed_req_cb *proceed_req_cb, h2o_httpclient_properties_t *props,
                                         h2o_url_t *origin)
{
    struct rp_generator_t *self = client->data;
    h2o_req_t *req = self->src_req;
    int use_proxy_protocol = 0, reprocess_if_too_early = 0;

    self->src_req->timestamps.proxy = self->client->timings;

    if (errstr != NULL) {
        self->client = NULL;
        h2o_req_log_error(self->src_req, "lib/core/proxy.c", "%s", errstr);
        h2o_send_error_502(self->src_req, "Gateway Error", errstr, 0);
        return NULL;
    }

    assert(origin != NULL);

    if (req->overrides != NULL) {
        use_proxy_protocol = req->overrides->use_proxy_protocol;
        req->overrides->location_rewrite.match = origin;
        if (!req->overrides->proxy_preserve_host) {
            req->scheme = origin->scheme;
            req->authority = origin->authority;
        }
        h2o_iovec_t append = req->path;
        if (origin->path.base[origin->path.len - 1] == '/' && append.base[0] == '/') {
            append.base += 1;
            append.len -= 1;
        }
        req->path = h2o_concat(&req->pool, origin->path, append);
        req->path_normalized =
            h2o_url_normalize_path(&req->pool, req->path.base, req->path.len, &req->query_at, &req->norm_indexes);
    }

    reprocess_if_too_early = h2o_conn_is_early_data(req->conn);
<<<<<<< HEAD
    self->up_req.bufs[0] =
        build_request(req, !use_proxy_protocol && h2o_socketpool_can_keepalive(client->sockpool.pool), self->is_websocket_handshake,
                      use_proxy_protocol, req_is_chunked, &reprocess_if_too_early, &self->websocket_key);
=======
    h2o_headers_t headers_vec = (h2o_headers_t){NULL};
    build_request(req, method, url, &headers_vec, props,
                  !use_proxy_protocol && h2o_socketpool_can_keepalive(client->connpool->socketpool), self->is_websocket_handshake,
                  use_proxy_protocol, &reprocess_if_too_early, origin);
    *headers = headers_vec.entries;
    *num_headers = headers_vec.size;

>>>>>>> 68b69e3f
    if (reprocess_if_too_early)
        req->reprocess_if_too_early = 1;

    *body = h2o_iovec_init(NULL, 0);
    *proceed_req_cb = NULL;
    if (self->src_req->entity.base != NULL) {
        *body = self->src_req->entity;
        if (self->src_req->proceed_req != NULL) {
            *proceed_req_cb = proceed_request;
            self->src_req->write_req.cb = write_req;
            self->src_req->write_req.ctx = self;
        }
    }
    self->client->informational_cb = on_1xx;
    return on_head;
}

static void on_generator_dispose(void *_self)
{
    struct rp_generator_t *self = _self;
    do_close(self);

    h2o_buffer_dispose(&self->last_content_before_send);
    h2o_doublebuffer_dispose(&self->sending);
}

static struct rp_generator_t *proxy_send_prepare(h2o_req_t *req)
{
    struct rp_generator_t *self = h2o_mem_alloc_shared(&req->pool, sizeof(*self), on_generator_dispose);
    h2o_httpclient_ctx_t *client_ctx = get_client_ctx(req);

    self->super.proceed = do_proceed;
    self->super.stop = do_stop;
    self->src_req = req;
    if (client_ctx->websocket_timeout != NULL && h2o_lcstris(req->upgrade.base, req->upgrade.len, H2O_STRLIT("websocket"))) {
        self->is_websocket_handshake = 1;
    } else {
        self->is_websocket_handshake = 0;
    }
    self->had_body_error = 0;
    self->up_req.is_head = h2o_memis(req->method.base, req->method.len, H2O_STRLIT("HEAD"));
    h2o_buffer_init(&self->last_content_before_send, &h2o_socket_buffer_prototype);
    h2o_doublebuffer_init(&self->sending, &h2o_socket_buffer_prototype);
<<<<<<< HEAD
    self->websocket_key = NULL;
    req->timestamps.proxy = (h2o_http1client_timings_t){{0}};
=======
    req->timestamps.proxy = (h2o_httpclient_timings_t){{0}};
    h2o_timer_init(&self->send_headers_timeout, on_send_headers_timeout);
>>>>>>> 68b69e3f

    return self;
}

void h2o__proxy_process_request(h2o_req_t *req)
{
    h2o_req_overrides_t *overrides = req->overrides;
    h2o_httpclient_ctx_t *client_ctx = get_client_ctx(req);
    h2o_url_t target_buf, *target = &target_buf;

    h2o_httpclient_connection_pool_t *connpool = &req->conn->ctx->proxy.connpool;
    if (overrides != NULL && overrides->connpool != NULL) {
        connpool = overrides->connpool;
        if (!overrides->proxy_preserve_host)
            target = NULL;
    }
    if (target == &target_buf)
        h2o_url_init(&target_buf, req->scheme, req->authority, h2o_iovec_init(H2O_STRLIT("/")));

    struct rp_generator_t *self = proxy_send_prepare(req);

    /*
      When the PROXY protocol is being used (i.e. when overrides->use_proxy_protocol is set), the client needs to establish a new
     connection even when there is a pooled connection to the peer, since the header (as defined in
     https://www.haproxy.org/download/1.8/doc/proxy-protocol.txt) needs to be sent at the beginning of the connection.

     However, currently h2o_http1client_connect doesn't provide an interface to enforce estabilishing a new connection. In other
     words, there is a chance that we would use a pool connection here.

     OTOH, the probability of seeing such issue is rare; it would only happen if the same destination identified by its host:port is
     accessed in both ways (i.e. in one path with use_proxy_protocol set and in the other path without).

     So I leave this as it is for the time being.
     */
    h2o_httpclient_connect(&self->client, &req->pool, self, client_ctx, connpool, target, on_connect);
}<|MERGE_RESOLUTION|>--- conflicted
+++ resolved
@@ -25,14 +25,7 @@
 #include <sys/socket.h>
 #include "picohttpparser.h"
 #include "h2o.h"
-#include "h2o/http1.h"
-<<<<<<< HEAD
-#include "h2o/http2.h"
-#include "h2o/http1client.h"
-=======
 #include "h2o/httpclient.h"
->>>>>>> 68b69e3f
-#include "h2o/tunnel.h"
 
 struct rp_generator_t {
     h2o_generator_t super;
@@ -46,18 +39,8 @@
     h2o_doublebuffer_t sending;
     int is_websocket_handshake;
     int had_body_error; /* set if an error happened while fetching the body so that we can propagate the error */
-<<<<<<< HEAD
-    void (*await_send)(h2o_http1client_t *);
     char *websocket_key;
-=======
     h2o_timer_t send_headers_timeout;
-};
-
-struct rp_ws_upgrade_info_t {
-    h2o_context_t *ctx;
-    uint64_t timeout;
-    h2o_socket_t *upstream_sock;
->>>>>>> 68b69e3f
 };
 
 static h2o_httpclient_ctx_t *get_client_ctx(h2o_req_t *req)
@@ -140,7 +123,6 @@
     return is_put_or_post && h2o_find_header(&req->res.headers, H2O_TOKEN_TRANSFER_ENCODING, -1) == -1;
 }
 
-<<<<<<< HEAD
 static void create_websocket_key(char *dst)
 {
     char rs[16];
@@ -156,11 +138,7 @@
     dst[24] = '\0';
 }
 
-static h2o_iovec_t build_request(h2o_req_t *req, int keepalive, int is_websocket_handshake, int use_proxy_protocol, int *te_chunked,
-                                 int *reprocess_if_too_early, char **websocket_key)
-=======
 static h2o_iovec_t build_content_length(h2o_mem_pool_t *pool, size_t cl)
->>>>>>> 68b69e3f
 {
     h2o_iovec_t cl_buf;
     cl_buf.base = h2o_mem_alloc_pool(pool, char, sizeof(H2O_UINT64_LONGEST_STR) - 1);
@@ -170,7 +148,7 @@
 
 static void build_request(h2o_req_t *req, h2o_iovec_t *method, h2o_url_t *url, h2o_headers_t *headers,
                           h2o_httpclient_properties_t *props, int keepalive, int is_websocket_handshake, int use_proxy_protocol,
-                          int *reprocess_if_too_early, h2o_url_t *origin)
+                          int *reprocess_if_too_early, char **websocket_key, h2o_url_t *origin)
 {
     size_t remote_addr_len = SIZE_MAX;
     char remote_addr[NI_MAXHOST];
@@ -180,94 +158,37 @@
     int preserve_x_forwarded_proto = req->conn->ctx->globalconf->proxy.preserve_x_forwarded_proto;
     int emit_x_forwarded_headers = req->conn->ctx->globalconf->proxy.emit_x_forwarded_headers;
     int emit_via_header = req->conn->ctx->globalconf->proxy.emit_via_header;
-    h2o_iovec_t method = is_websocket_handshake ? h2o_iovec_init(H2O_STRLIT("GET")) : req->method;
 
     /* for x-f-f */
     if ((sslen = req->conn->callbacks->get_peername(req->conn, (void *)&ss)) != 0)
         remote_addr_len = h2o_socket_getnumerichost((void *)&ss, sslen, remote_addr);
 
-<<<<<<< HEAD
-    buf.len = method.len + req->path.len + req->authority.len + 512;
-    if (use_proxy_protocol)
-        buf.len += H2O_PROXY_HEADER_MAX_LENGTH;
-    buf.base = h2o_mem_alloc_pool(&req->pool, char, buf.len);
-
-#define RESERVE(sz)                                                                                                                \
-    do {                                                                                                                           \
-        size_t required = offset + sz + 4 /* for "\r\n\r\n" */;                                                                    \
-        if (required > buf.len) {                                                                                                  \
-            do {                                                                                                                   \
-                buf.len *= 2;                                                                                                      \
-            } while (required > buf.len);                                                                                          \
-            char *newp = h2o_mem_alloc_pool(&req->pool, char, buf.len);                                                            \
-            memcpy(newp, buf.base, offset);                                                                                        \
-            buf.base = newp;                                                                                                       \
-        }                                                                                                                          \
-    } while (0)
-#define APPEND(s, l)                                                                                                               \
-    do {                                                                                                                           \
-        memcpy(buf.base + offset, (s), (l));                                                                                       \
-        offset += (l);                                                                                                             \
-    } while (0)
-#define APPEND_STRLIT(lit) APPEND((lit), sizeof(lit) - 1)
-#define FLATTEN_PREFIXED_VALUE(prefix, value, add_size)                                                                            \
-    do {                                                                                                                           \
-        RESERVE(sizeof(prefix) - 1 + value.len + 2 + add_size);                                                                    \
-        APPEND_STRLIT(prefix);                                                                                                     \
-        if (value.len != 0) {                                                                                                      \
-            APPEND(value.base, value.len);                                                                                         \
-            if (add_size != 0) {                                                                                                   \
-                buf.base[offset++] = ',';                                                                                          \
-                buf.base[offset++] = ' ';                                                                                          \
-            }                                                                                                                      \
-        }                                                                                                                          \
-    } while (0)
-
-    if (use_proxy_protocol)
-        offset += h2o_stringify_proxy_header(req->conn, buf.base + offset);
-
-    APPEND(method.base, method.len);
-    buf.base[offset++] = ' ';
-    APPEND(req->path.base, req->path.len);
-    APPEND_STRLIT(" HTTP/1.1\r\nconnection: ");
-
-    *websocket_key = NULL;
-    if (is_websocket_handshake) {
-        if (req->version >= 0x200 && h2o_find_header_by_str(&req->headers, H2O_STRLIT("sec-websocket-key"), -1) == -1) {
-            *websocket_key = h2o_mem_alloc_pool(&req->pool, char, 25);
-            create_websocket_key(*websocket_key);
-            APPEND_STRLIT("upgrade\r\nupgrade: websocket\r\nsec-websocket-key: ");
-            APPEND(*websocket_key, strlen(*websocket_key));
-            APPEND_STRLIT("\r\nhost: ");
-        } else {
-            APPEND_STRLIT("upgrade\r\nupgrade: websocket\r\nhost: ");
-        }
-    } else if (keepalive) {
-        APPEND_STRLIT("keep-alive\r\nhost: ");
-    } else {
-        APPEND_STRLIT("close\r\nhost: ");
-=======
     if (props->proxy_protocol != NULL && use_proxy_protocol) {
         props->proxy_protocol->base = h2o_mem_alloc_pool(&req->pool, char, H2O_PROXY_HEADER_MAX_LENGTH);
         props->proxy_protocol->len = h2o_stringify_proxy_header(req->conn, props->proxy_protocol->base);
     }
 
     /* method */
-    *method = h2o_strdup(&req->pool, req->method.base, req->method.len);
+    *method = is_websocket_handshake ? h2o_iovec_init(H2O_STRLIT("GET")) : h2o_strdup(&req->pool, req->method.base, req->method.len);
 
     /* url */
     h2o_url_init(url, origin->scheme, req->authority, h2o_strdup(&req->pool, req->path.base, req->path.len));
 
+    *websocket_key = NULL;
     if (props->connection_header) {
         if (is_websocket_handshake) {
             *props->connection_header = h2o_iovec_init(H2O_STRLIT("upgrade"));
             h2o_add_header(&req->pool, headers, H2O_TOKEN_UPGRADE, NULL, H2O_STRLIT("websocket"));
+            if (req->version >= 0x200 && h2o_find_header_by_str(&req->headers, H2O_STRLIT("sec-websocket-key"), -1) == -1) {
+                *websocket_key = h2o_mem_alloc_pool(&req->pool, char, 25);
+                create_websocket_key(*websocket_key);
+                h2o_add_header_by_str(&req->pool, headers, H2O_STRLIT("sec-websocket-key"), 0, NULL, *websocket_key, strlen(*websocket_key));
+            }
         } else if (keepalive) {
             *props->connection_header = h2o_iovec_init(H2O_STRLIT("keep-alive"));
         } else {
             *props->connection_header = h2o_iovec_init(H2O_STRLIT("close"));
         }
->>>>>>> 68b69e3f
     }
 
     /* CL or TE? Depends on whether we're streaming the request body or
@@ -443,41 +364,7 @@
         self->client->update_window(self->client);
 }
 
-<<<<<<< HEAD
-static void await_send(h2o_http1client_t *client)
-{
-    if (client)
-        h2o_http1client_body_read_resume(client);
-}
-
-static int on_body(h2o_http1client_t *client, const char *errstr)
-=======
-static void on_websocket_upgrade_complete(void *_info, h2o_socket_t *sock, size_t reqsize)
-{
-    struct rp_ws_upgrade_info_t *info = _info;
-
-    if (sock != NULL) {
-        h2o_buffer_consume(&sock->input, reqsize); // It is detached from conn. Let's trash unused data.
-        h2o_tunnel_establish(info->ctx, sock, info->upstream_sock, info->timeout);
-    } else {
-        h2o_socket_close(info->upstream_sock);
-    }
-    free(info);
-}
-
-static inline void on_websocket_upgrade(struct rp_generator_t *self, uint64_t timeout)
-{
-    h2o_req_t *req = self->src_req;
-    h2o_socket_t *sock = self->client->steal_socket(self->client);
-    struct rp_ws_upgrade_info_t *info = h2o_mem_alloc(sizeof(*info));
-    info->upstream_sock = sock;
-    info->timeout = timeout;
-    info->ctx = req->conn->ctx;
-    h2o_http1_upgrade(req, NULL, 0, on_websocket_upgrade_complete, info);
-}
-
 static int on_body(h2o_httpclient_t *client, const char *errstr)
->>>>>>> 68b69e3f
 {
     struct rp_generator_t *self = client->data;
 
@@ -619,22 +506,13 @@
         h2o_resp_add_date_header(req);
 
     if (self->is_websocket_handshake && req->res.status == 101) {
-<<<<<<< HEAD
-        if (req->conn->callbacks->websocket_upgrade != NULL) {
-            h2o_http1client_ctx_t *client_ctx = get_client_ctx(req);
-            assert(client_ctx->websocket_timeout != NULL);\
-            h2o_socket_t *upstream_sock = h2o_http1client_steal_socket(self->client);
-            h2o_buffer_consume(&upstream_sock->input, rlen); // trash data after stealing sock.
-            req->conn->callbacks->websocket_upgrade(self->src_req, upstream_sock, client_ctx->websocket_timeout, self->websocket_key);
-            self->client = NULL;
-        }
-=======
         h2o_httpclient_ctx_t *client_ctx = get_client_ctx(req);
         assert(client_ctx->websocket_timeout != NULL);
-        h2o_add_header(&req->pool, &req->res.headers, H2O_TOKEN_UPGRADE, NULL, H2O_STRLIT("websocket"));
-        on_websocket_upgrade(self, *client_ctx->websocket_timeout);
+        assert(req->conn->callbacks->websocket_upgrade != NULL);
+        assert(self->client->steal_socket != NULL); // currently httpclient uses h1 on websocket proxying
+        h2o_socket_t *upstream_sock = self->client->steal_socket(self->client);
+        req->conn->callbacks->websocket_upgrade(self->src_req, upstream_sock, *client_ctx->websocket_timeout, self->websocket_key);
         self->client = NULL;
->>>>>>> 68b69e3f
         return NULL;
     }
     /* declare the start of the response */
@@ -727,19 +605,13 @@
     }
 
     reprocess_if_too_early = h2o_conn_is_early_data(req->conn);
-<<<<<<< HEAD
-    self->up_req.bufs[0] =
-        build_request(req, !use_proxy_protocol && h2o_socketpool_can_keepalive(client->sockpool.pool), self->is_websocket_handshake,
-                      use_proxy_protocol, req_is_chunked, &reprocess_if_too_early, &self->websocket_key);
-=======
     h2o_headers_t headers_vec = (h2o_headers_t){NULL};
     build_request(req, method, url, &headers_vec, props,
                   !use_proxy_protocol && h2o_socketpool_can_keepalive(client->connpool->socketpool), self->is_websocket_handshake,
-                  use_proxy_protocol, &reprocess_if_too_early, origin);
+                  use_proxy_protocol, &reprocess_if_too_early, &self->websocket_key, origin);
     *headers = headers_vec.entries;
     *num_headers = headers_vec.size;
 
->>>>>>> 68b69e3f
     if (reprocess_if_too_early)
         req->reprocess_if_too_early = 1;
 
@@ -783,13 +655,9 @@
     self->up_req.is_head = h2o_memis(req->method.base, req->method.len, H2O_STRLIT("HEAD"));
     h2o_buffer_init(&self->last_content_before_send, &h2o_socket_buffer_prototype);
     h2o_doublebuffer_init(&self->sending, &h2o_socket_buffer_prototype);
-<<<<<<< HEAD
     self->websocket_key = NULL;
-    req->timestamps.proxy = (h2o_http1client_timings_t){{0}};
-=======
     req->timestamps.proxy = (h2o_httpclient_timings_t){{0}};
     h2o_timer_init(&self->send_headers_timeout, on_send_headers_timeout);
->>>>>>> 68b69e3f
 
     return self;
 }
