// !$*UTF8*$!
{
	archiveVersion = 1;
	classes = {
	};
	objectVersion = 46;
	objects = {

/* Begin PBXBuildFile section */
		080D35EB1D5E060D0029B7E5 /* http2_debug_state.c in Sources */ = {isa = PBXBuildFile; fileRef = 080D35EA1D5E060D0029B7E5 /* http2_debug_state.c */; };
		0812174E1E07B89600712F36 /* redis.c in Sources */ = {isa = PBXBuildFile; fileRef = 0812174C1E07B89600712F36 /* redis.c */; };
		0812AB201D7FCFEB00004F23 /* async.c in Sources */ = {isa = PBXBuildFile; fileRef = 0812AB1C1D7FCFEB00004F23 /* async.c */; };
		0812AB211D7FCFEB00004F23 /* async.h in Headers */ = {isa = PBXBuildFile; fileRef = 0812AB1D1D7FCFEB00004F23 /* async.h */; };
		0812AB221D7FCFEB00004F23 /* hiredis.c in Sources */ = {isa = PBXBuildFile; fileRef = 0812AB1E1D7FCFEB00004F23 /* hiredis.c */; };
		0812AB231D7FCFEB00004F23 /* hiredis.h in Headers */ = {isa = PBXBuildFile; fileRef = 0812AB1F1D7FCFEB00004F23 /* hiredis.h */; };
		0812AB2B1D7FD54700004F23 /* read.c in Sources */ = {isa = PBXBuildFile; fileRef = 0812AB291D7FD54700004F23 /* read.c */; };
		0812AB2C1D7FD54700004F23 /* read.h in Headers */ = {isa = PBXBuildFile; fileRef = 0812AB2A1D7FD54700004F23 /* read.h */; };
		084FC7C11D54B90D00E89F66 /* http2_debug_state.c in Sources */ = {isa = PBXBuildFile; fileRef = 084FC7C01D54B90D00E89F66 /* http2_debug_state.c */; };
		084FC7C51D54BB9200E89F66 /* http2_debug_state.c in Sources */ = {isa = PBXBuildFile; fileRef = 084FC7C31D54BB9200E89F66 /* http2_debug_state.c */; };
		08790DDA1D80153600A04BC1 /* net.c in Sources */ = {isa = PBXBuildFile; fileRef = 08790DD91D80153600A04BC1 /* net.c */; };
		08790DDC1D80154C00A04BC1 /* sds.c in Sources */ = {isa = PBXBuildFile; fileRef = 08790DDB1D80154C00A04BC1 /* sds.c */; };
		08790DDF1D8015A400A04BC1 /* net.h in Headers */ = {isa = PBXBuildFile; fileRef = 08790DDD1D8015A400A04BC1 /* net.h */; };
		08790DE01D8015A400A04BC1 /* sds.h in Headers */ = {isa = PBXBuildFile; fileRef = 08790DDE1D8015A400A04BC1 /* sds.h */; };
		08790DE21D8275DE00A04BC1 /* redis.h in Headers */ = {isa = PBXBuildFile; fileRef = 08790DE11D8275C100A04BC1 /* redis.h */; };
		08790DE51D82782900A04BC1 /* redis.c in Sources */ = {isa = PBXBuildFile; fileRef = 08790DE31D8276EA00A04BC1 /* redis.c */; };
		08790E091D8BD7F100A04BC1 /* libh2o.a in Frameworks */ = {isa = PBXBuildFile; fileRef = 1079231519A320A700C52AD6 /* libh2o.a */; };
		08790E111D8BD85700A04BC1 /* redis-client.c in Sources */ = {isa = PBXBuildFile; fileRef = 08790DF41D8BD72500A04BC1 /* redis-client.c */; };
		08819C25218C9FA90057ED23 /* libh2o.a in Frameworks */ = {isa = PBXBuildFile; fileRef = 1079231519A320A700C52AD6 /* libh2o.a */; };
		08819C2E218C9FF70057ED23 /* qif.c in Sources */ = {isa = PBXBuildFile; fileRef = 08819C2D218C9FF70057ED23 /* qif.c */; };
		08E9CC4E1E41F6660049DD26 /* embedded.c.h in Headers */ = {isa = PBXBuildFile; fileRef = 08E9CC4D1E41F6660049DD26 /* embedded.c.h */; };
		08F320DD1E7A9CA60038FA5A /* redis.c in Sources */ = {isa = PBXBuildFile; fileRef = 08790DE31D8276EA00A04BC1 /* redis.c */; };
		08F320DE1E7A9CB80038FA5A /* async.c in Sources */ = {isa = PBXBuildFile; fileRef = 0812AB1C1D7FCFEB00004F23 /* async.c */; settings = {COMPILER_FLAGS = "-Wno-conversion"; }; };
		08F320DF1E7A9CBB0038FA5A /* hiredis.c in Sources */ = {isa = PBXBuildFile; fileRef = 0812AB1E1D7FCFEB00004F23 /* hiredis.c */; settings = {COMPILER_FLAGS = "-Wno-conversion"; }; };
		08F320E01E7A9CBD0038FA5A /* net.c in Sources */ = {isa = PBXBuildFile; fileRef = 08790DD91D80153600A04BC1 /* net.c */; settings = {COMPILER_FLAGS = "-Wno-conversion"; }; };
		08F320E11E7A9CBF0038FA5A /* read.c in Sources */ = {isa = PBXBuildFile; fileRef = 0812AB291D7FD54700004F23 /* read.c */; settings = {COMPILER_FLAGS = "-Wno-conversion"; }; };
		08F320E21E7A9CC20038FA5A /* sds.c in Sources */ = {isa = PBXBuildFile; fileRef = 08790DDB1D80154C00A04BC1 /* sds.c */; settings = {COMPILER_FLAGS = "-Wno-conversion"; }; };
		100A55101C2BB15600C4E3E0 /* http_request.c in Sources */ = {isa = PBXBuildFile; fileRef = 100A550E1C2BB15100C4E3E0 /* http_request.c */; };
		101788B219B561AA0084C6D8 /* socket.c in Sources */ = {isa = PBXBuildFile; fileRef = 101788B119B561AA0084C6D8 /* socket.c */; };
		101B670C19ADD3380084A351 /* access_log.c in Sources */ = {isa = PBXBuildFile; fileRef = 101B670B19ADD3380084A351 /* access_log.c */; };
		1022E7C11CA8BC9E00CE2A05 /* send_text.c in Sources */ = {isa = PBXBuildFile; fileRef = 1022E7C01CA8BC9E00CE2A05 /* send_text.c */; };
		1022E7C31CA8BCCE00CE2A05 /* text_mode.c in Sources */ = {isa = PBXBuildFile; fileRef = 1022E7C21CA8BCCE00CE2A05 /* text_mode.c */; };
		1022E7C61CA8BCEB00CE2A05 /* yrmcds_portability.h in Headers */ = {isa = PBXBuildFile; fileRef = 1022E7C41CA8BCEB00CE2A05 /* yrmcds_portability.h */; };
		1022E7C71CA8BCEB00CE2A05 /* yrmcds_text.h in Headers */ = {isa = PBXBuildFile; fileRef = 1022E7C51CA8BCEB00CE2A05 /* yrmcds_text.h */; };
		1024A3FC1D22315000EB13F1 /* cache_digests.c in Sources */ = {isa = PBXBuildFile; fileRef = 1024A3FB1D22315000EB13F1 /* cache_digests.c */; };
		1024A3FE1D22546800EB13F1 /* cache_digests.h in Headers */ = {isa = PBXBuildFile; fileRef = 1024A3FD1D22546800EB13F1 /* cache_digests.h */; };
		1024A4001D23606300EB13F1 /* cache_digests.c in Sources */ = {isa = PBXBuildFile; fileRef = 1024A3FF1D23606300EB13F1 /* cache_digests.c */; };
		103BAB361B130666000694F4 /* socket.c in Sources */ = {isa = PBXBuildFile; fileRef = 103BAB351B130666000694F4 /* socket.c */; };
		1044812E1BFD0FBE0007863F /* filecache.h in Headers */ = {isa = PBXBuildFile; fileRef = 1044812D1BFD0FBE0007863F /* filecache.h */; };
		104481301BFD10450007863F /* filecache.c in Sources */ = {isa = PBXBuildFile; fileRef = 1044812F1BFD10450007863F /* filecache.c */; };
		1047A9FF1D0E6D5900CC4BCE /* rand.h in Headers */ = {isa = PBXBuildFile; fileRef = 1047A9FE1D0E6D5900CC4BCE /* rand.h */; };
		104B9A261A4A5041009EEE64 /* serverutil.h in Headers */ = {isa = PBXBuildFile; fileRef = 104B9A231A4A4FAF009EEE64 /* serverutil.h */; };
		104B9A281A4A5139009EEE64 /* serverutil.c in Sources */ = {isa = PBXBuildFile; fileRef = 104B9A271A4A5139009EEE64 /* serverutil.c */; };
		104B9A2D1A4BE029009EEE64 /* version.h in Headers */ = {isa = PBXBuildFile; fileRef = 104B9A2C1A4BE029009EEE64 /* version.h */; };
		104B9A461A5F608A009EEE64 /* serverutil.c in Sources */ = {isa = PBXBuildFile; fileRef = 104B9A241A4A4FEE009EEE64 /* serverutil.c */; };
		104B9A481A5F9472009EEE64 /* headers.c in Sources */ = {isa = PBXBuildFile; fileRef = 104B9A471A5F9472009EEE64 /* headers.c */; };
		104B9A491A5F9638009EEE64 /* headers.c in Sources */ = {isa = PBXBuildFile; fileRef = 107923B019A3217300C52AD6 /* headers.c */; };
		104B9A511A5FB096009EEE64 /* expires.c in Sources */ = {isa = PBXBuildFile; fileRef = 104B9A501A5FB096009EEE64 /* expires.c */; };
		104B9A531A5FC7C4009EEE64 /* expires.c in Sources */ = {isa = PBXBuildFile; fileRef = 104B9A521A5FC7C4009EEE64 /* expires.c */; };
		105534BE1A3B8F7700627ECB /* file.c in Sources */ = {isa = PBXBuildFile; fileRef = 105534BD1A3B8F7700627ECB /* file.c */; };
		105534C11A3B911300627ECB /* hpack.c in Sources */ = {isa = PBXBuildFile; fileRef = 105534C01A3B911300627ECB /* hpack.c */; };
		105534C31A3B917000627ECB /* mimemap.c in Sources */ = {isa = PBXBuildFile; fileRef = 105534C21A3B917000627ECB /* mimemap.c */; };
		105534C71A3BB29100627ECB /* string.c in Sources */ = {isa = PBXBuildFile; fileRef = 105534C61A3BB29100627ECB /* string.c */; };
		105534C91A3BB41C00627ECB /* proxy.c in Sources */ = {isa = PBXBuildFile; fileRef = 105534C81A3BB41C00627ECB /* proxy.c */; };
		105534CA1A3BB46900627ECB /* string.c in Sources */ = {isa = PBXBuildFile; fileRef = 10D0905A19F230280043D458 /* string.c */; };
		105534D81A3C791B00627ECB /* configurator.h in Headers */ = {isa = PBXBuildFile; fileRef = 105534D71A3C785000627ECB /* configurator.h */; };
		105534DB1A3C7A5400627ECB /* access_log.c in Sources */ = {isa = PBXBuildFile; fileRef = 105534DA1A3C7A5400627ECB /* access_log.c */; };
		105534DD1A3C7AA900627ECB /* file.c in Sources */ = {isa = PBXBuildFile; fileRef = 105534DC1A3C7AA900627ECB /* file.c */; };
		105534DF1A3C7B9800627ECB /* proxy.c in Sources */ = {isa = PBXBuildFile; fileRef = 105534DE1A3C7B9800627ECB /* proxy.c */; };
		105534EB1A42A87E00627ECB /* _templates.c.h in Headers */ = {isa = PBXBuildFile; fileRef = 105534EA1A42A87E00627ECB /* _templates.c.h */; };
		105534ED1A42AD5E00627ECB /* templates.c.h in Headers */ = {isa = PBXBuildFile; fileRef = 105534EC1A42AD5E00627ECB /* templates.c.h */; };
		105534EF1A440FC800627ECB /* config.c in Sources */ = {isa = PBXBuildFile; fileRef = 105534EE1A440FC800627ECB /* config.c */; };
		10583C001AEF368A004A3AD6 /* 293.c in Sources */ = {isa = PBXBuildFile; fileRef = 10583BFF1AEF368A004A3AD6 /* 293.c */; };
		1058C87D1AA41789008D6180 /* headers.c in Sources */ = {isa = PBXBuildFile; fileRef = 1058C87C1AA41789008D6180 /* headers.c */; };
		1058C87E1AA41A1F008D6180 /* headers.c in Sources */ = {isa = PBXBuildFile; fileRef = 10AA2EBD1AA019D8004322AC /* headers.c */; };
		1058C8881AA6DE4B008D6180 /* hostinfo.h in Headers */ = {isa = PBXBuildFile; fileRef = 1058C8871AA6DE4B008D6180 /* hostinfo.h */; };
		1058C88A1AA6E5E3008D6180 /* hostinfo.c in Sources */ = {isa = PBXBuildFile; fileRef = 1058C8891AA6E5E3008D6180 /* hostinfo.c */; };
		1058F6ED1D7CC99B00FFFFA3 /* openssl_backport.h in Headers */ = {isa = PBXBuildFile; fileRef = 1058F6EC1D7CC81E00FFFFA3 /* openssl_backport.h */; };
		106530A71D82C0A6005B2C60 /* percent-encode-zero-byte.c in Sources */ = {isa = PBXBuildFile; fileRef = 106530A51D82C09E005B2C60 /* percent-encode-zero-byte.c */; };
		1065E6ED19B7B9CB00686E72 /* websocket.c in Sources */ = {isa = PBXBuildFile; fileRef = 107923C119A3217300C52AD6 /* websocket.c */; };
		1065E6EE19B7BA5A00686E72 /* websocket.h in Headers */ = {isa = PBXBuildFile; fileRef = 107923A319A3215F00C52AD6 /* websocket.h */; };
		1065E70C19BF664300686E72 /* evloop.h in Headers */ = {isa = PBXBuildFile; fileRef = 1065E70419BF145700686E72 /* evloop.h */; };
		1065E70D19BF6D4600686E72 /* uv-binding.h in Headers */ = {isa = PBXBuildFile; fileRef = 1065E70619BF14E500686E72 /* uv-binding.h */; };
		1065E70E19BF6D9400686E72 /* uv-binding.c.h in Headers */ = {isa = PBXBuildFile; fileRef = 1065E70719BF17FE00686E72 /* uv-binding.c.h */; };
		106C22FF1C05436100405689 /* errordoc.c in Sources */ = {isa = PBXBuildFile; fileRef = 106C22FE1C05436100405689 /* errordoc.c */; };
		106C23011C0544CE00405689 /* errordoc.c in Sources */ = {isa = PBXBuildFile; fileRef = 106C23001C0544CE00405689 /* errordoc.c */; };
		1070866A1B70A00F002B8F18 /* casper.c in Sources */ = {isa = PBXBuildFile; fileRef = 107086691B70A00F002B8F18 /* casper.c */; };
		1070866C1B787D06002B8F18 /* compress.c in Sources */ = {isa = PBXBuildFile; fileRef = 1070866B1B787D06002B8F18 /* compress.c */; };
		107086701B7925D5002B8F18 /* compress.c in Sources */ = {isa = PBXBuildFile; fileRef = 1070866F1B7925D5002B8F18 /* compress.c */; };
		107086721B798488002B8F18 /* compress.c in Sources */ = {isa = PBXBuildFile; fileRef = 107086711B798487002B8F18 /* compress.c */; };
		1070E1631B4508B0001CCAFA /* util.c in Sources */ = {isa = PBXBuildFile; fileRef = 1070E1621B4508B0001CCAFA /* util.c */; };
		10756E2A1AC126420009BF57 /* api.c in Sources */ = {isa = PBXBuildFile; fileRef = 10756E261AC126420009BF57 /* api.c */; settings = {COMPILER_FLAGS = "-Wno-conversion"; }; };
		10756E2B1AC126420009BF57 /* dumper.c in Sources */ = {isa = PBXBuildFile; fileRef = 10756E271AC126420009BF57 /* dumper.c */; };
		10756E2C1AC126420009BF57 /* emitter.c in Sources */ = {isa = PBXBuildFile; fileRef = 10756E281AC126420009BF57 /* emitter.c */; };
		10756E2D1AC126420009BF57 /* loader.c in Sources */ = {isa = PBXBuildFile; fileRef = 10756E291AC126420009BF57 /* loader.c */; settings = {COMPILER_FLAGS = "-Wno-conversion"; }; };
		10756E331AC1264D0009BF57 /* parser.c in Sources */ = {isa = PBXBuildFile; fileRef = 10756E2E1AC1264D0009BF57 /* parser.c */; settings = {COMPILER_FLAGS = "-Wno-uninitialized"; }; };
		10756E341AC1264D0009BF57 /* reader.c in Sources */ = {isa = PBXBuildFile; fileRef = 10756E2F1AC1264D0009BF57 /* reader.c */; };
		10756E351AC1264D0009BF57 /* scanner.c in Sources */ = {isa = PBXBuildFile; fileRef = 10756E301AC1264D0009BF57 /* scanner.c */; settings = {COMPILER_FLAGS = "-Wno-conversion"; }; };
		10756E361AC1264D0009BF57 /* writer.c in Sources */ = {isa = PBXBuildFile; fileRef = 10756E311AC1264D0009BF57 /* writer.c */; };
		1079236A19A3210E00C52AD6 /* khash.h in Headers */ = {isa = PBXBuildFile; fileRef = 1079232619A3210D00C52AD6 /* khash.h */; };
		1079239619A3210E00C52AD6 /* picohttpparser.c in Sources */ = {isa = PBXBuildFile; fileRef = 1079235A19A3210D00C52AD6 /* picohttpparser.c */; };
		1079239719A3210E00C52AD6 /* picohttpparser.h in Headers */ = {isa = PBXBuildFile; fileRef = 1079235B19A3210D00C52AD6 /* picohttpparser.h */; };
		107923A519A3215F00C52AD6 /* http1.h in Headers */ = {isa = PBXBuildFile; fileRef = 107923A019A3215F00C52AD6 /* http1.h */; };
		107923A619A3215F00C52AD6 /* http2.h in Headers */ = {isa = PBXBuildFile; fileRef = 107923A119A3215F00C52AD6 /* http2.h */; };
		107923A719A3215F00C52AD6 /* token.h in Headers */ = {isa = PBXBuildFile; fileRef = 107923A219A3215F00C52AD6 /* token.h */; };
		107923A919A3215F00C52AD6 /* h2o.h in Headers */ = {isa = PBXBuildFile; fileRef = 107923A419A3215F00C52AD6 /* h2o.h */; };
		107923C319A3217300C52AD6 /* file.c in Sources */ = {isa = PBXBuildFile; fileRef = 107923AF19A3217300C52AD6 /* file.c */; };
		107923C519A3217300C52AD6 /* http1.c in Sources */ = {isa = PBXBuildFile; fileRef = 107923B119A3217300C52AD6 /* http1.c */; };
		107923C619A3217300C52AD6 /* connection.c in Sources */ = {isa = PBXBuildFile; fileRef = 107923B319A3217300C52AD6 /* connection.c */; };
		107923C719A3217300C52AD6 /* hpack.c in Sources */ = {isa = PBXBuildFile; fileRef = 107923B419A3217300C52AD6 /* hpack.c */; };
		107923C819A3217300C52AD6 /* hpack_huffman_table.h in Headers */ = {isa = PBXBuildFile; fileRef = 107923B519A3217300C52AD6 /* hpack_huffman_table.h */; };
		107923CB19A3217300C52AD6 /* frame.c in Sources */ = {isa = PBXBuildFile; fileRef = 107923B819A3217300C52AD6 /* frame.c */; };
		107923CC19A3217300C52AD6 /* context.c in Sources */ = {isa = PBXBuildFile; fileRef = 107923B919A3217300C52AD6 /* context.c */; };
		107923CD19A3217300C52AD6 /* memory.c in Sources */ = {isa = PBXBuildFile; fileRef = 107923BA19A3217300C52AD6 /* memory.c */; };
		107923CE19A3217300C52AD6 /* mimemap.c in Sources */ = {isa = PBXBuildFile; fileRef = 107923BB19A3217300C52AD6 /* mimemap.c */; };
		107923CF19A3217300C52AD6 /* request.c in Sources */ = {isa = PBXBuildFile; fileRef = 107923BC19A3217300C52AD6 /* request.c */; };
		107923D219A3217300C52AD6 /* token.c in Sources */ = {isa = PBXBuildFile; fileRef = 107923BF19A3217300C52AD6 /* token.c */; };
		107923D319A3217300C52AD6 /* util.c in Sources */ = {isa = PBXBuildFile; fileRef = 107923C019A3217300C52AD6 /* util.c */; };
		1079240119A3241A00C52AD6 /* libh2o.a in Frameworks */ = {isa = PBXBuildFile; fileRef = 1079231519A320A700C52AD6 /* libh2o.a */; };
		1079240819A3247A00C52AD6 /* libh2o.a in Frameworks */ = {isa = PBXBuildFile; fileRef = 1079231519A320A700C52AD6 /* libh2o.a */; };
		1079241619A324B400C52AD6 /* websocket.c in Sources */ = {isa = PBXBuildFile; fileRef = 1079241319A324B400C52AD6 /* websocket.c */; settings = {COMPILER_FLAGS = "-Wno-deprecated-declarations"; }; };
		1079242919A325BE00C52AD6 /* simple.c in Sources */ = {isa = PBXBuildFile; fileRef = 107923FC19A3238500C52AD6 /* simple.c */; settings = {COMPILER_FLAGS = "-Wno-deprecated-declarations"; }; };
		1079243019A3260E00C52AD6 /* libh2o.a in Frameworks */ = {isa = PBXBuildFile; fileRef = 1079231519A320A700C52AD6 /* libh2o.a */; };
		1079244119A3264300C52AD6 /* picohttpparser.c in Sources */ = {isa = PBXBuildFile; fileRef = 1079235A19A3210D00C52AD6 /* picohttpparser.c */; };
		1079244719A3265C00C52AD6 /* http1.c in Sources */ = {isa = PBXBuildFile; fileRef = 107923B119A3217300C52AD6 /* http1.c */; };
		1079244819A3265C00C52AD6 /* connection.c in Sources */ = {isa = PBXBuildFile; fileRef = 107923B319A3217300C52AD6 /* connection.c */; };
		1079244A19A3266700C52AD6 /* frame.c in Sources */ = {isa = PBXBuildFile; fileRef = 107923B819A3217300C52AD6 /* frame.c */; };
		1079244B19A3266700C52AD6 /* context.c in Sources */ = {isa = PBXBuildFile; fileRef = 107923B919A3217300C52AD6 /* context.c */; };
		1079244C19A3266700C52AD6 /* memory.c in Sources */ = {isa = PBXBuildFile; fileRef = 107923BA19A3217300C52AD6 /* memory.c */; };
		1079244E19A3266700C52AD6 /* request.c in Sources */ = {isa = PBXBuildFile; fileRef = 107923BC19A3217300C52AD6 /* request.c */; };
		1079245119A3266700C52AD6 /* token.c in Sources */ = {isa = PBXBuildFile; fileRef = 107923BF19A3217300C52AD6 /* token.c */; };
		1079245419A32C0800C52AD6 /* token_table.h in Headers */ = {isa = PBXBuildFile; fileRef = 1079245319A32C0800C52AD6 /* token_table.h */; };
		107D4D441B588021004A9B21 /* ssl.c in Sources */ = {isa = PBXBuildFile; fileRef = 107D4D431B588021004A9B21 /* ssl.c */; };
		107D4D451B5880BC004A9B21 /* api.c in Sources */ = {isa = PBXBuildFile; fileRef = 10756E261AC126420009BF57 /* api.c */; };
		107D4D461B5880BC004A9B21 /* dumper.c in Sources */ = {isa = PBXBuildFile; fileRef = 10756E271AC126420009BF57 /* dumper.c */; };
		107D4D471B5880BC004A9B21 /* emitter.c in Sources */ = {isa = PBXBuildFile; fileRef = 10756E281AC126420009BF57 /* emitter.c */; };
		107D4D481B5880BC004A9B21 /* loader.c in Sources */ = {isa = PBXBuildFile; fileRef = 10756E291AC126420009BF57 /* loader.c */; };
		107D4D491B5880BC004A9B21 /* parser.c in Sources */ = {isa = PBXBuildFile; fileRef = 10756E2E1AC1264D0009BF57 /* parser.c */; };
		107D4D4A1B5880BC004A9B21 /* reader.c in Sources */ = {isa = PBXBuildFile; fileRef = 10756E2F1AC1264D0009BF57 /* reader.c */; };
		107D4D4B1B5880BC004A9B21 /* scanner.c in Sources */ = {isa = PBXBuildFile; fileRef = 10756E301AC1264D0009BF57 /* scanner.c */; };
		107D4D4C1B5880BC004A9B21 /* writer.c in Sources */ = {isa = PBXBuildFile; fileRef = 10756E311AC1264D0009BF57 /* writer.c */; };
		107D4D4F1B58970D004A9B21 /* ssl.c in Sources */ = {isa = PBXBuildFile; fileRef = 107D4D4D1B58970D004A9B21 /* ssl.c */; };
		107D4D531B5B2412004A9B21 /* file.h in Headers */ = {isa = PBXBuildFile; fileRef = 107D4D521B5B2412004A9B21 /* file.h */; };
		107D4D551B5B30EE004A9B21 /* file.c in Sources */ = {isa = PBXBuildFile; fileRef = 107D4D541B5B30EE004A9B21 /* file.c */; };
		107E34101C7EB13F00AEF5F8 /* gzip.c in Sources */ = {isa = PBXBuildFile; fileRef = 107E340F1C7EB13F00AEF5F8 /* gzip.c */; };
		107E34131C7FAC2000AEF5F8 /* brotli.c in Sources */ = {isa = PBXBuildFile; fileRef = 107E34111C7EE0D200AEF5F8 /* brotli.c */; };
		107E34221C7FEE2200AEF5F8 /* brotli.c in Sources */ = {isa = PBXBuildFile; fileRef = 107E34111C7EE0D200AEF5F8 /* brotli.c */; };
		10835E011C9A6C2400197E59 /* logconf.c in Sources */ = {isa = PBXBuildFile; fileRef = 10835E001C9A6C2400197E59 /* logconf.c */; };
		10835E031C9A860000197E59 /* status.c in Sources */ = {isa = PBXBuildFile; fileRef = 10835E021C9A860000197E59 /* status.c */; };
		10835E051C9B3C6200197E59 /* status.c in Sources */ = {isa = PBXBuildFile; fileRef = 10835E041C9B3C6200197E59 /* status.c */; };
		108867751AD9069900987967 /* defaults.c.h in Headers */ = {isa = PBXBuildFile; fileRef = 108867741AD9069900987967 /* defaults.c.h */; };
		108DD0861BA22E46004167DC /* mruby.c in Sources */ = {isa = PBXBuildFile; fileRef = 10B38A651B8D345D007DC191 /* mruby.c */; };
		10A3D3D21B4CDBDC00327CF9 /* memcached.c in Sources */ = {isa = PBXBuildFile; fileRef = 10A3D3D11B4CDBDC00327CF9 /* memcached.c */; };
		10A3D3D31B4CDF1200327CF9 /* memcached.h in Headers */ = {isa = PBXBuildFile; fileRef = 10A3D3D01B4CDBC700327CF9 /* memcached.h */; };
		10A3D4081B50DAB700327CF9 /* close.c in Sources */ = {isa = PBXBuildFile; fileRef = 10A3D3ED1B4FAAEC00327CF9 /* close.c */; };
		10A3D4091B50DAB700327CF9 /* connect.c in Sources */ = {isa = PBXBuildFile; fileRef = 10A3D3EE1B4FAAEC00327CF9 /* connect.c */; };
		10A3D40A1B50DAB700327CF9 /* recv.c in Sources */ = {isa = PBXBuildFile; fileRef = 10A3D3F61B4FAAF500327CF9 /* recv.c */; };
		10A3D40B1B50DAB700327CF9 /* send.c in Sources */ = {isa = PBXBuildFile; fileRef = 10A3D3F71B4FAAF500327CF9 /* send.c */; };
		10A3D40C1B50DAB700327CF9 /* socket.c in Sources */ = {isa = PBXBuildFile; fileRef = 10A3D3F91B4FAAF500327CF9 /* socket.c */; };
		10A3D40D1B50DAB700327CF9 /* strerror.c in Sources */ = {isa = PBXBuildFile; fileRef = 10A3D3FA1B4FAAF500327CF9 /* strerror.c */; };
		10AA2E941A80A592004322AC /* time_.h in Headers */ = {isa = PBXBuildFile; fileRef = 10AA2E931A80A592004322AC /* time_.h */; };
		10AA2E961A80A612004322AC /* time.c in Sources */ = {isa = PBXBuildFile; fileRef = 10AA2E951A80A612004322AC /* time.c */; };
		10AA2E991A81F68A004322AC /* time.c in Sources */ = {isa = PBXBuildFile; fileRef = 10AA2E981A81F68A004322AC /* time.c */; };
		10AA2E9F1A8807CF004322AC /* url.h in Headers */ = {isa = PBXBuildFile; fileRef = 10AA2E9E1A8807CF004322AC /* url.h */; };
		10AA2EA11A88082E004322AC /* url.c in Sources */ = {isa = PBXBuildFile; fileRef = 10AA2EA01A88082E004322AC /* url.c */; };
		10AA2EA31A88090B004322AC /* url.c in Sources */ = {isa = PBXBuildFile; fileRef = 10AA2EA21A88090B004322AC /* url.c */; };
		10AA2EA51A8D9999004322AC /* redirect.c in Sources */ = {isa = PBXBuildFile; fileRef = 10AA2EA41A8D9999004322AC /* redirect.c */; };
		10AA2EA71A8DA93C004322AC /* redirect.c in Sources */ = {isa = PBXBuildFile; fileRef = 10AA2EA61A8DA93C004322AC /* redirect.c */; };
		10AA2EAA1A8DDC57004322AC /* multithread.h in Headers */ = {isa = PBXBuildFile; fileRef = 10AA2EA91A8DDC57004322AC /* multithread.h */; };
		10AA2EAC1A8DE0AE004322AC /* multithread.c in Sources */ = {isa = PBXBuildFile; fileRef = 10AA2EAB1A8DE0AE004322AC /* multithread.c */; };
		10AA2EAE1A8E22DA004322AC /* multithread.c in Sources */ = {isa = PBXBuildFile; fileRef = 10AA2EAD1A8E22DA004322AC /* multithread.c */; };
		10AA2EB71A970EFC004322AC /* http2_internal.h in Headers */ = {isa = PBXBuildFile; fileRef = 10AA2EB61A970EFC004322AC /* http2_internal.h */; };
		10AA2EB91A971280004322AC /* http2_scheduler.h in Headers */ = {isa = PBXBuildFile; fileRef = 10AA2EB81A971280004322AC /* http2_scheduler.h */; };
		10AA2EBC1A9EEDF8004322AC /* proxy.c in Sources */ = {isa = PBXBuildFile; fileRef = 10AA2EBB1A9EEDF8004322AC /* proxy.c */; };
		10AA2EC01AA019FC004322AC /* headers.c in Sources */ = {isa = PBXBuildFile; fileRef = 10AA2EBF1AA019FC004322AC /* headers.c */; };
		10AA2EC21AA0402E004322AC /* reproxy.c in Sources */ = {isa = PBXBuildFile; fileRef = 10AA2EC11AA0402E004322AC /* reproxy.c */; };
		10AA2EC41AA0403A004322AC /* reproxy.c in Sources */ = {isa = PBXBuildFile; fileRef = 10AA2EC31AA0403A004322AC /* reproxy.c */; };
		10AAAC631B6C7A7D004487C3 /* http2_casper.h in Headers */ = {isa = PBXBuildFile; fileRef = 10AAAC621B6C7A7D004487C3 /* http2_casper.h */; };
		10AAAC651B6C9275004487C3 /* casper.c in Sources */ = {isa = PBXBuildFile; fileRef = 10AAAC641B6C9275004487C3 /* casper.c */; };
		10B38A721B8D34BB007DC191 /* mruby_.h in Headers */ = {isa = PBXBuildFile; fileRef = 10B38A711B8D34BB007DC191 /* mruby_.h */; };
		10BA72AA19AAD6300059392A /* stream.c in Sources */ = {isa = PBXBuildFile; fileRef = 10BA72A919AAD6300059392A /* stream.c */; };
		10BCF2FD1B168CAE0076939D /* fastcgi.c in Sources */ = {isa = PBXBuildFile; fileRef = 10BCF2FC1B168CAE0076939D /* fastcgi.c */; };
		10BCF2FF1B1A892F0076939D /* fastcgi.c in Sources */ = {isa = PBXBuildFile; fileRef = 10BCF2FE1B1A892F0076939D /* fastcgi.c */; };
		10BCF3011B214C460076939D /* fastcgi.c in Sources */ = {isa = PBXBuildFile; fileRef = 10BCF3001B214C460076939D /* fastcgi.c */; };
		10C45D4F1CFD15FA0096DB06 /* throttle_resp.c in Sources */ = {isa = PBXBuildFile; fileRef = 10C45D4E1CFD15FA0096DB06 /* throttle_resp.c */; };
		10C45D511CFD160A0096DB06 /* throttle_resp.c in Sources */ = {isa = PBXBuildFile; fileRef = 10C45D501CFD160A0096DB06 /* throttle_resp.c */; };
		10C45D551CFE9B300096DB06 /* events.c in Sources */ = {isa = PBXBuildFile; fileRef = 10C45D531CFE9B300096DB06 /* events.c */; };
		10C45D561CFE9B300096DB06 /* requests.c in Sources */ = {isa = PBXBuildFile; fileRef = 10C45D541CFE9B300096DB06 /* requests.c */; };
		10D0903A19F0A51C0043D458 /* memory.h in Headers */ = {isa = PBXBuildFile; fileRef = 10D0903919F0A51C0043D458 /* memory.h */; };
		10D0903E19F0A8190043D458 /* socket.h in Headers */ = {isa = PBXBuildFile; fileRef = 10D0903D19F0A8190043D458 /* socket.h */; };
		10D0904319F0BA780043D458 /* linklist.h in Headers */ = {isa = PBXBuildFile; fileRef = 10D0904219F0BA780043D458 /* linklist.h */; };
		10D0904A19F0CA9C0043D458 /* libh2o.a in Frameworks */ = {isa = PBXBuildFile; fileRef = 1079231519A320A700C52AD6 /* libh2o.a */; };
		10D0905519F102C70043D458 /* http1client.c in Sources */ = {isa = PBXBuildFile; fileRef = 10D0905419F102C70043D458 /* http1client.c */; };
		10D0905919F22FA10043D458 /* string_.h in Headers */ = {isa = PBXBuildFile; fileRef = 10D0905819F22FA10043D458 /* string_.h */; };
		10D0906219F38B2E0043D458 /* libh2o.a in Frameworks */ = {isa = PBXBuildFile; fileRef = 1079231519A320A700C52AD6 /* libh2o.a */; };
		10D0906B19F38B850043D458 /* httpclient.c in Sources */ = {isa = PBXBuildFile; fileRef = 10D0906A19F38B850043D458 /* httpclient.c */; };
		10D0906C19F395FC0043D458 /* socket-client.c in Sources */ = {isa = PBXBuildFile; fileRef = 10D0905219F0CB130043D458 /* socket-client.c */; };
		10D0907019F494CC0043D458 /* test.c in Sources */ = {isa = PBXBuildFile; fileRef = 10D0906E19F494CC0043D458 /* test.c */; };
		10D0907319F633B00043D458 /* proxy.c in Sources */ = {isa = PBXBuildFile; fileRef = 10D0907219F633B00043D458 /* proxy.c */; };
		10DA969C1CD2BF9000679165 /* cache.h in Headers */ = {isa = PBXBuildFile; fileRef = 10DA969B1CD2BF9000679165 /* cache.h */; };
		10DA969E1CD2BFAC00679165 /* cache.c in Sources */ = {isa = PBXBuildFile; fileRef = 10DA969D1CD2BFAC00679165 /* cache.c */; };
		10DA96A01CD2BFEE00679165 /* cache.c in Sources */ = {isa = PBXBuildFile; fileRef = 10DA969F1CD2BFEE00679165 /* cache.c */; };
		10E299581A67E68500701AA6 /* scheduler.c in Sources */ = {isa = PBXBuildFile; fileRef = 10E299571A67E68500701AA6 /* scheduler.c */; };
		10E2995A1A68D03100701AA6 /* scheduler.c in Sources */ = {isa = PBXBuildFile; fileRef = 10E299591A68D03100701AA6 /* scheduler.c */; };
		10E598011CE1683A000D7B94 /* mruby.c in Sources */ = {isa = PBXBuildFile; fileRef = 10B38A731B8D3544007DC191 /* mruby.c */; };
		10EA45D81D0949BF00769A2B /* libh2o.a in Frameworks */ = {isa = PBXBuildFile; fileRef = 1079231519A320A700C52AD6 /* libh2o.a */; };
		10EA45E11D094A1200769A2B /* latency-optimization.c in Sources */ = {isa = PBXBuildFile; fileRef = 10EA45E01D094A1200769A2B /* latency-optimization.c */; };
		10EC2A361A0B4D370083514F /* socketpool.h in Headers */ = {isa = PBXBuildFile; fileRef = 10EC2A351A0B4D370083514F /* socketpool.h */; };
		10EC2A381A0B4DC70083514F /* socketpool.c in Sources */ = {isa = PBXBuildFile; fileRef = 10EC2A371A0B4DC70083514F /* socketpool.c */; };
		10F417D619C190F800B6E31A /* main.c in Sources */ = {isa = PBXBuildFile; fileRef = 10F417D519C190F800B6E31A /* main.c */; settings = {COMPILER_FLAGS = "-Wno-deprecated-declarations"; }; };
		10F417FF19C2D2F800B6E31A /* picotest.c in Sources */ = {isa = PBXBuildFile; fileRef = 10F417FD19C2D2F800B6E31A /* picotest.c */; };
		10F4180119C2D31600B6E31A /* yoml.h in Headers */ = {isa = PBXBuildFile; fileRef = 10F4180019C2D31600B6E31A /* yoml.h */; };
		10F4180519CA75C500B6E31A /* configurator.c in Sources */ = {isa = PBXBuildFile; fileRef = 10F4180419CA75C500B6E31A /* configurator.c */; };
		10F419801B64E70D00BEAEAC /* golombset.h in Headers */ = {isa = PBXBuildFile; fileRef = 10F4197F1B64E70D00BEAEAC /* golombset.h */; };
		10F9F2651AF4795D0056F26B /* redirect.c in Sources */ = {isa = PBXBuildFile; fileRef = 10F9F2641AF4795D0056F26B /* redirect.c */; };
		10F9F2671AFC5F550056F26B /* hostinfo.c in Sources */ = {isa = PBXBuildFile; fileRef = 10F9F2661AFC5F550056F26B /* hostinfo.c */; };
		10FCC13E1B2E4A4500F13674 /* cloexec.c in Sources */ = {isa = PBXBuildFile; fileRef = 10FCC13C1B2E4A4500F13674 /* cloexec.c */; };
		10FCC13F1B2E4A4500F13674 /* cloexec.h in Headers */ = {isa = PBXBuildFile; fileRef = 10FCC13D1B2E4A4500F13674 /* cloexec.h */; };
		10FCC1401B2E59E600F13674 /* cloexec.c in Sources */ = {isa = PBXBuildFile; fileRef = 10FCC13C1B2E4A4500F13674 /* cloexec.c */; };
		10FEF24A1D6FC6F600E11B1D /* durations.c in Sources */ = {isa = PBXBuildFile; fileRef = 10FEF2491D6FC6F600E11B1D /* durations.c */; };
		10FEF24E1D6FC8E200E11B1D /* gkc.c in Sources */ = {isa = PBXBuildFile; fileRef = 10FEF24C1D6FC8E200E11B1D /* gkc.c */; };
		10FEF24F1D6FC8E200E11B1D /* gkc.h in Headers */ = {isa = PBXBuildFile; fileRef = 10FEF24D1D6FC8E200E11B1D /* gkc.h */; };
		10FFEE0A1BB23A8C0087AD75 /* neverbleed.c in Sources */ = {isa = PBXBuildFile; fileRef = 10FFEE081BB23A8C0087AD75 /* neverbleed.c */; };
		7D0285C91EF422D40094292B /* sleep.c in Sources */ = {isa = PBXBuildFile; fileRef = 7D0285C81EF422D40094292B /* sleep.c */; };
		7D0341FB1FE4D5B60052E0A1 /* http2client.c in Sources */ = {isa = PBXBuildFile; fileRef = 7D0341FA1FE4D5B60052E0A1 /* http2client.c */; };
		7D0341FC1FE4D5BD0052E0A1 /* http2client.c in Sources */ = {isa = PBXBuildFile; fileRef = 7D0341FA1FE4D5B60052E0A1 /* http2client.c */; };
		7D0E5D5A20761BD800DA3E5A /* hiredis_.h in Headers */ = {isa = PBXBuildFile; fileRef = 7DF88EF820761972005DB8D8 /* hiredis_.h */; };
		7D25E33C20B288710092C982 /* http2_common.h in Headers */ = {isa = PBXBuildFile; fileRef = 7D25E33B20B270BA0092C982 /* http2_common.h */; };
		7D2DF4EE20297EEF004AD361 /* header.h in Headers */ = {isa = PBXBuildFile; fileRef = 7D2DF4ED20297EE0004AD361 /* header.h */; };
		7D67C721204F8C0E0049E935 /* httpclient.c in Sources */ = {isa = PBXBuildFile; fileRef = 7D67C720204F8C0E0049E935 /* httpclient.c */; };
		7D67C722204F8C0E0049E935 /* httpclient.c in Sources */ = {isa = PBXBuildFile; fileRef = 7D67C720204F8C0E0049E935 /* httpclient.c */; };
		7D67C724204F8CA50049E935 /* httpclient.h in Headers */ = {isa = PBXBuildFile; fileRef = 7D67C723204F8C9B0049E935 /* httpclient.h */; };
		7D9372FE202AC70F005FE6AB /* server_timing.c in Sources */ = {isa = PBXBuildFile; fileRef = 7D9372FD202AC70F005FE6AB /* server_timing.c */; };
		7D9372FF202AC717005FE6AB /* server_timing.c in Sources */ = {isa = PBXBuildFile; fileRef = 7D9372FD202AC70F005FE6AB /* server_timing.c */; };
		7D937300202AC717005FE6AB /* server_timing.c in Sources */ = {isa = PBXBuildFile; fileRef = 7D9372FD202AC70F005FE6AB /* server_timing.c */; };
		7D937302202AC7BA005FE6AB /* server_timing.c in Sources */ = {isa = PBXBuildFile; fileRef = 7D937301202AC7BA005FE6AB /* server_timing.c */; };
		7D937303202AC7BA005FE6AB /* server_timing.c in Sources */ = {isa = PBXBuildFile; fileRef = 7D937301202AC7BA005FE6AB /* server_timing.c */; };
		7D9FA53A1FC323B200189F88 /* channel.c in Sources */ = {isa = PBXBuildFile; fileRef = 7D9FA5381FC323AC00189F88 /* channel.c */; };
		7DA3F5AF20E0B0400000222F /* token_table.h in Headers */ = {isa = PBXBuildFile; fileRef = 7DA3F5AE20E0B03F0000222F /* token_table.h */; };
		7DC64F541FEB78B000587150 /* sender.c in Sources */ = {isa = PBXBuildFile; fileRef = 7DC64F521FEB78AD00587150 /* sender.c */; };
		7DD70D79210F2EC400727A17 /* httpclient.c in Sources */ = {isa = PBXBuildFile; fileRef = 7DD70D77210F2EC400727A17 /* httpclient.c */; };
		7DE1DB37212B1CC00055F500 /* ssl.c in Sources */ = {isa = PBXBuildFile; fileRef = 7DE1DB35212B1CC00055F500 /* ssl.c */; };
		7DE1DB38212B1CC00055F500 /* ssl.c in Sources */ = {isa = PBXBuildFile; fileRef = 7DE1DB35212B1CC00055F500 /* ssl.c */; };
		7DF26B091FBC020600FBE2E7 /* middleware.c in Sources */ = {isa = PBXBuildFile; fileRef = 7DF26B071FBC020600FBE2E7 /* middleware.c */; };
		D081373A1FD400F4004679DF /* least_conn.c in Sources */ = {isa = PBXBuildFile; fileRef = D08137381FD400F4004679DF /* least_conn.c */; };
		D081373B1FD400F4004679DF /* roundrobin.c in Sources */ = {isa = PBXBuildFile; fileRef = D08137391FD400F4004679DF /* roundrobin.c */; };
		D08137421FD408C2004679DF /* balancer.h in Headers */ = {isa = PBXBuildFile; fileRef = D08137411FD408C1004679DF /* balancer.h */; };
		E901C3DA213E1C2E00D17C93 /* quicly.h in Headers */ = {isa = PBXBuildFile; fileRef = E901C3D9213E1C2E00D17C93 /* quicly.h */; };
		E901C3E5213E1C3600D17C93 /* maxsender.h in Headers */ = {isa = PBXBuildFile; fileRef = E901C3DB213E1C3600D17C93 /* maxsender.h */; };
		E901C3E6213E1C3600D17C93 /* ranges.h in Headers */ = {isa = PBXBuildFile; fileRef = E901C3DC213E1C3600D17C93 /* ranges.h */; };
		E901C3E8213E1C3600D17C93 /* loss.h in Headers */ = {isa = PBXBuildFile; fileRef = E901C3DE213E1C3600D17C93 /* loss.h */; };
		E901C3EB213E1C3600D17C93 /* frame.h in Headers */ = {isa = PBXBuildFile; fileRef = E901C3E1213E1C3600D17C93 /* frame.h */; };
		E901C3ED213E1C3600D17C93 /* constants.h in Headers */ = {isa = PBXBuildFile; fileRef = E901C3E3213E1C3600D17C93 /* constants.h */; };
		E901C3EE213E1C3600D17C93 /* linklist.h in Headers */ = {isa = PBXBuildFile; fileRef = E901C3E4213E1C3600D17C93 /* linklist.h */; };
		E901C3F9213E1C4000D17C93 /* frame.c in Sources */ = {isa = PBXBuildFile; fileRef = E901C3F0213E1C4000D17C93 /* frame.c */; };
		E901C3FB213E1C4000D17C93 /* ranges.c in Sources */ = {isa = PBXBuildFile; fileRef = E901C3F2213E1C4000D17C93 /* ranges.c */; };
		E901C3FC213E1C4000D17C93 /* quicly.c in Sources */ = {isa = PBXBuildFile; fileRef = E901C3F3213E1C4000D17C93 /* quicly.c */; };
		E901C403213E1C5400D17C93 /* frame.c in Sources */ = {isa = PBXBuildFile; fileRef = E901C3F0213E1C4000D17C93 /* frame.c */; };
		E901C406213E1C5400D17C93 /* quicly.c in Sources */ = {isa = PBXBuildFile; fileRef = E901C3F3213E1C4000D17C93 /* quicly.c */; };
		E901C407213E1C5400D17C93 /* ranges.c in Sources */ = {isa = PBXBuildFile; fileRef = E901C3F2213E1C4000D17C93 /* ranges.c */; };
		E901C40C213E1C5500D17C93 /* frame.c in Sources */ = {isa = PBXBuildFile; fileRef = E901C3F0213E1C4000D17C93 /* frame.c */; };
		E901C40F213E1C5500D17C93 /* quicly.c in Sources */ = {isa = PBXBuildFile; fileRef = E901C3F3213E1C4000D17C93 /* quicly.c */; };
		E901C410213E1C5500D17C93 /* ranges.c in Sources */ = {isa = PBXBuildFile; fileRef = E901C3F2213E1C4000D17C93 /* ranges.c */; };
		E901C429213E529F00D17C93 /* blockwise.c in Sources */ = {isa = PBXBuildFile; fileRef = E9708AF11E49A2B90029E0A5 /* blockwise.c */; };
		E901C42B213E52A500D17C93 /* chash.c in Sources */ = {isa = PBXBuildFile; fileRef = E9708AF71E49A3130029E0A5 /* chash.c */; };
		E901C42C213E52A800D17C93 /* curve25519.c in Sources */ = {isa = PBXBuildFile; fileRef = E9708AF91E49A3130029E0A5 /* curve25519.c */; };
		E901C42D213E52AB00D17C93 /* drbg.c in Sources */ = {isa = PBXBuildFile; fileRef = E9708AFC1E49A3130029E0A5 /* drbg.c */; };
		E901C430213E52B500D17C93 /* hmac.c in Sources */ = {isa = PBXBuildFile; fileRef = E9708B011E49A3130029E0A5 /* hmac.c */; };
		E901C433213E52BF00D17C93 /* sha256.c in Sources */ = {isa = PBXBuildFile; fileRef = E9708B061E49A3130029E0A5 /* sha256.c */; };
		E901C436213E52CA00D17C93 /* openssl.c in Sources */ = {isa = PBXBuildFile; fileRef = E9708AD91E499E040029E0A5 /* openssl.c */; };
		E901C437213E52CD00D17C93 /* picotls.c in Sources */ = {isa = PBXBuildFile; fileRef = E9708ADA1E499E040029E0A5 /* picotls.c */; };
		E901C43B213E59A000D17C93 /* qpack.c in Sources */ = {isa = PBXBuildFile; fileRef = E901C439213E59A000D17C93 /* qpack.c */; };
		E901C43D213FAE0300D17C93 /* qpack.h in Headers */ = {isa = PBXBuildFile; fileRef = E901C43C213FAE0300D17C93 /* qpack.h */; };
		E901C4402140CCB500D17C93 /* qpack.c in Sources */ = {isa = PBXBuildFile; fileRef = E901C43F2140CCB500D17C93 /* qpack.c */; };
		E90A95F31E30795100483D6C /* headers_util.c in Sources */ = {isa = PBXBuildFile; fileRef = E90A95F21E30795100483D6C /* headers_util.c */; };
		E90A95F51E30797D00483D6C /* headers_util.c in Sources */ = {isa = PBXBuildFile; fileRef = E90A95F41E30797D00483D6C /* headers_util.c */; };
		E90BB43A24F369E4006507EA /* server.c in Sources */ = {isa = PBXBuildFile; fileRef = E90BB43924F369E4006507EA /* server.c */; };
		E918FC322136583F00CCB252 /* libh2o.a in Frameworks */ = {isa = PBXBuildFile; fileRef = 1079231519A320A700C52AD6 /* libh2o.a */; };
		E918FC8721365AB700CCB252 /* theft_autoshrink.c in Sources */ = {isa = PBXBuildFile; fileRef = E918FC542136598400CCB252 /* theft_autoshrink.c */; };
		E918FC8821365AB700CCB252 /* theft_aux_builtin.c in Sources */ = {isa = PBXBuildFile; fileRef = E918FC452136598300CCB252 /* theft_aux_builtin.c */; };
		E918FC8921365AB700CCB252 /* theft_aux.c in Sources */ = {isa = PBXBuildFile; fileRef = E918FC4B2136598300CCB252 /* theft_aux.c */; };
		E918FC8A21365AB700CCB252 /* theft_bloom.c in Sources */ = {isa = PBXBuildFile; fileRef = E918FC532136598400CCB252 /* theft_bloom.c */; };
		E918FC8B21365AB700CCB252 /* theft_call.c in Sources */ = {isa = PBXBuildFile; fileRef = E918FC4F2136598400CCB252 /* theft_call.c */; };
		E918FC8C21365AB700CCB252 /* theft_hash.c in Sources */ = {isa = PBXBuildFile; fileRef = E918FC4D2136598400CCB252 /* theft_hash.c */; };
		E918FC8D21365AB700CCB252 /* theft_random.c in Sources */ = {isa = PBXBuildFile; fileRef = E918FC462136598300CCB252 /* theft_random.c */; };
		E918FC8E21365AB700CCB252 /* theft_rng.c in Sources */ = {isa = PBXBuildFile; fileRef = E918FC502136598400CCB252 /* theft_rng.c */; };
		E918FC8F21365AB700CCB252 /* theft_run.c in Sources */ = {isa = PBXBuildFile; fileRef = E918FC512136598400CCB252 /* theft_run.c */; };
		E918FC9021365AB700CCB252 /* theft_shrink.c in Sources */ = {isa = PBXBuildFile; fileRef = E918FC4E2136598400CCB252 /* theft_shrink.c */; };
		E918FC9121365AB700CCB252 /* theft_trial.c in Sources */ = {isa = PBXBuildFile; fileRef = E918FC552136598400CCB252 /* theft_trial.c */; };
		E918FC9221365AB700CCB252 /* theft.c in Sources */ = {isa = PBXBuildFile; fileRef = E918FC492136598300CCB252 /* theft.c */; };
		E918FC9321365ABC00CCB252 /* prop.c in Sources */ = {isa = PBXBuildFile; fileRef = E918FC3B213658BE00CCB252 /* prop.c */; };
		E919227725C9447D00C2D79B /* connect.c in Sources */ = {isa = PBXBuildFile; fileRef = E919227625C9447D00C2D79B /* connect.c */; };
		E919227925C9447D00C2D79B /* connect.c in Sources */ = {isa = PBXBuildFile; fileRef = E919227625C9447D00C2D79B /* connect.c */; };
		E9316ED824417E0A00C9C127 /* certificate_compression.c in Sources */ = {isa = PBXBuildFile; fileRef = E9316ED724417E0A00C9C127 /* certificate_compression.c */; };
		E9316EE624417EAA00C9C127 /* bit_reader.c in Sources */ = {isa = PBXBuildFile; fileRef = E9316EDB24417EA900C9C127 /* bit_reader.c */; };
		E9316EE724417EAA00C9C127 /* bit_reader.c in Sources */ = {isa = PBXBuildFile; fileRef = E9316EDB24417EA900C9C127 /* bit_reader.c */; };
		E9316EE824417EAA00C9C127 /* decode.c in Sources */ = {isa = PBXBuildFile; fileRef = E9316EDC24417EA900C9C127 /* decode.c */; };
		E9316EE924417EAA00C9C127 /* decode.c in Sources */ = {isa = PBXBuildFile; fileRef = E9316EDC24417EA900C9C127 /* decode.c */; };
		E9316EEA24417EAA00C9C127 /* huffman.c in Sources */ = {isa = PBXBuildFile; fileRef = E9316EDF24417EA900C9C127 /* huffman.c */; };
		E9316EEB24417EAA00C9C127 /* huffman.c in Sources */ = {isa = PBXBuildFile; fileRef = E9316EDF24417EA900C9C127 /* huffman.c */; };
		E9316EEC24417EAA00C9C127 /* state.c in Sources */ = {isa = PBXBuildFile; fileRef = E9316EE324417EA900C9C127 /* state.c */; };
		E9316EED24417EAA00C9C127 /* state.c in Sources */ = {isa = PBXBuildFile; fileRef = E9316EE324417EA900C9C127 /* state.c */; };
		E93BB45D25DA5792009C24D8 /* connect.c in Sources */ = {isa = PBXBuildFile; fileRef = E93BB45C25DA5792009C24D8 /* connect.c */; };
		E93BB58E25DE3988009C24D8 /* pembase64.c in Sources */ = {isa = PBXBuildFile; fileRef = E93BB58D25DE3987009C24D8 /* pembase64.c */; };
		E93BB58F25DE3988009C24D8 /* pembase64.c in Sources */ = {isa = PBXBuildFile; fileRef = E93BB58D25DE3987009C24D8 /* pembase64.c */; };
		E93BB59025DE3988009C24D8 /* pembase64.c in Sources */ = {isa = PBXBuildFile; fileRef = E93BB58D25DE3987009C24D8 /* pembase64.c */; };
		E93C7F96226EBEC9007BF39A /* frame.c in Sources */ = {isa = PBXBuildFile; fileRef = E93C7F95226EBEC9007BF39A /* frame.c */; };
		E93C7F98226EBEC9007BF39A /* frame.c in Sources */ = {isa = PBXBuildFile; fileRef = E93C7F95226EBEC9007BF39A /* frame.c */; };
		E93C7F9A22701806007BF39A /* frame.c in Sources */ = {isa = PBXBuildFile; fileRef = E93C7F9922701806007BF39A /* frame.c */; };
		E9581B9B22F001F300299E8A /* x25519.c in Sources */ = {isa = PBXBuildFile; fileRef = E9581B9922F001EB00299E8A /* x25519.c */; };
		E9581B9E22F0022D00299E8A /* random.c in Sources */ = {isa = PBXBuildFile; fileRef = E9581B9C22F0022900299E8A /* random.c */; };
		E95E954022914F0600215ACD /* picotls-probes.d in Sources */ = {isa = PBXBuildFile; fileRef = E95E953F22914F0600215ACD /* picotls-probes.d */; };
		E95E954122914F1500215ACD /* h2o-probes.d in Sources */ = {isa = PBXBuildFile; fileRef = E95EBCD72281148C0022C32D /* h2o-probes.d */; };
		E95E954222914F1600215ACD /* h2o-probes.d in Sources */ = {isa = PBXBuildFile; fileRef = E95EBCD72281148C0022C32D /* h2o-probes.d */; };
		E95E954322914F1C00215ACD /* picotls-probes.d in Sources */ = {isa = PBXBuildFile; fileRef = E95E953F22914F0600215ACD /* picotls-probes.d */; };
		E95EBCDA228117620022C32D /* probes_.h in Headers */ = {isa = PBXBuildFile; fileRef = E95EBCD9228117620022C32D /* probes_.h */; };
		E96A24CD23E673F400CA970A /* absprio.h in Headers */ = {isa = PBXBuildFile; fileRef = E96A24CC23E673F400CA970A /* absprio.h */; };
		E96A24CF23E6743600CA970A /* absprio.c in Sources */ = {isa = PBXBuildFile; fileRef = E96A24CE23E6743600CA970A /* absprio.c */; };
		E96A24D023E6744900CA970A /* absprio.c in Sources */ = {isa = PBXBuildFile; fileRef = E96A24CE23E6743600CA970A /* absprio.c */; };
		E96A24D323E6747A00CA970A /* absprio.c in Sources */ = {isa = PBXBuildFile; fileRef = E96A24D123E6747500CA970A /* absprio.c */; };
		E9708AE01E49A2120029E0A5 /* picotls.h in Headers */ = {isa = PBXBuildFile; fileRef = E9708ADF1E49A2120029E0A5 /* picotls.h */; };
		E9708AE71E49A2420029E0A5 /* openssl.c in Sources */ = {isa = PBXBuildFile; fileRef = E9708AD91E499E040029E0A5 /* openssl.c */; };
		E9708AE81E49A2420029E0A5 /* picotls.c in Sources */ = {isa = PBXBuildFile; fileRef = E9708ADA1E499E040029E0A5 /* picotls.c */; };
		E9708B1C1E49A3480029E0A5 /* handy.h in Headers */ = {isa = PBXBuildFile; fileRef = E9708B1B1E49A3480029E0A5 /* handy.h */; };
		E9708B1E1E49BAC10029E0A5 /* blockwise.c in Sources */ = {isa = PBXBuildFile; fileRef = E9708AF11E49A2B90029E0A5 /* blockwise.c */; };
		E9708B1F1E49BAC60029E0A5 /* chash.c in Sources */ = {isa = PBXBuildFile; fileRef = E9708AF71E49A3130029E0A5 /* chash.c */; };
		E9708B201E49BACA0029E0A5 /* curve25519.c in Sources */ = {isa = PBXBuildFile; fileRef = E9708AF91E49A3130029E0A5 /* curve25519.c */; settings = {COMPILER_FLAGS = "-Wno-conversion"; }; };
		E9708B221E49BAD00029E0A5 /* drbg.c in Sources */ = {isa = PBXBuildFile; fileRef = E9708AFC1E49A3130029E0A5 /* drbg.c */; settings = {COMPILER_FLAGS = "-Wno-conversion"; }; };
		E9708B251E49BADA0029E0A5 /* hmac.c in Sources */ = {isa = PBXBuildFile; fileRef = E9708B011E49A3130029E0A5 /* hmac.c */; };
		E9708B271E49BAE10029E0A5 /* sha256.c in Sources */ = {isa = PBXBuildFile; fileRef = E9708B061E49A3130029E0A5 /* sha256.c */; };
		E9708B391E52C75A0029E0A5 /* cloexec.c in Sources */ = {isa = PBXBuildFile; fileRef = 10FCC13C1B2E4A4500F13674 /* cloexec.c */; };
		E9708B3A1E52C7640029E0A5 /* gkc.c in Sources */ = {isa = PBXBuildFile; fileRef = 10FEF24C1D6FC8E200E11B1D /* gkc.c */; };
		E9708B3B1E52C7730029E0A5 /* close.c in Sources */ = {isa = PBXBuildFile; fileRef = 10A3D3ED1B4FAAEC00327CF9 /* close.c */; };
		E9708B3C1E52C7860029E0A5 /* connect.c in Sources */ = {isa = PBXBuildFile; fileRef = 10A3D3EE1B4FAAEC00327CF9 /* connect.c */; };
		E9708B3D1E52C7860029E0A5 /* recv.c in Sources */ = {isa = PBXBuildFile; fileRef = 10A3D3F61B4FAAF500327CF9 /* recv.c */; };
		E9708B3E1E52C7860029E0A5 /* send.c in Sources */ = {isa = PBXBuildFile; fileRef = 10A3D3F71B4FAAF500327CF9 /* send.c */; };
		E9708B3F1E52C7860029E0A5 /* send_text.c in Sources */ = {isa = PBXBuildFile; fileRef = 1022E7C01CA8BC9E00CE2A05 /* send_text.c */; };
		E9708B401E52C7860029E0A5 /* socket.c in Sources */ = {isa = PBXBuildFile; fileRef = 10A3D3F91B4FAAF500327CF9 /* socket.c */; };
		E9708B411E52C7860029E0A5 /* strerror.c in Sources */ = {isa = PBXBuildFile; fileRef = 10A3D3FA1B4FAAF500327CF9 /* strerror.c */; };
		E9708B421E52C7860029E0A5 /* text_mode.c in Sources */ = {isa = PBXBuildFile; fileRef = 1022E7C21CA8BCCE00CE2A05 /* text_mode.c */; };
		E9708B431E52C7AA0029E0A5 /* picohttpparser.c in Sources */ = {isa = PBXBuildFile; fileRef = 1079235A19A3210D00C52AD6 /* picohttpparser.c */; };
		E9708B441E52C7DF0029E0A5 /* cache.c in Sources */ = {isa = PBXBuildFile; fileRef = 10DA969D1CD2BFAC00679165 /* cache.c */; };
		E9708B451E52C7DF0029E0A5 /* file.c in Sources */ = {isa = PBXBuildFile; fileRef = 107D4D541B5B30EE004A9B21 /* file.c */; };
		E9708B461E52C7DF0029E0A5 /* filecache.c in Sources */ = {isa = PBXBuildFile; fileRef = 1044812F1BFD10450007863F /* filecache.c */; };
		E9708B471E52C7DF0029E0A5 /* hostinfo.c in Sources */ = {isa = PBXBuildFile; fileRef = 1058C8891AA6E5E3008D6180 /* hostinfo.c */; };
		E9708B481E52C7DF0029E0A5 /* http1client.c in Sources */ = {isa = PBXBuildFile; fileRef = 10D0905419F102C70043D458 /* http1client.c */; };
		E9708B491E52C7DF0029E0A5 /* memcached.c in Sources */ = {isa = PBXBuildFile; fileRef = 10A3D3D11B4CDBDC00327CF9 /* memcached.c */; };
		E9708B4A1E52C7DF0029E0A5 /* memory.c in Sources */ = {isa = PBXBuildFile; fileRef = 107923BA19A3217300C52AD6 /* memory.c */; };
		E9708B4B1E52C7DF0029E0A5 /* multithread.c in Sources */ = {isa = PBXBuildFile; fileRef = 10AA2EAB1A8DE0AE004322AC /* multithread.c */; };
		E9708B4C1E52C7DF0029E0A5 /* serverutil.c in Sources */ = {isa = PBXBuildFile; fileRef = 104B9A241A4A4FEE009EEE64 /* serverutil.c */; };
		E9708B4D1E52C7DF0029E0A5 /* socket.c in Sources */ = {isa = PBXBuildFile; fileRef = 101788B119B561AA0084C6D8 /* socket.c */; };
		E9708B4E1E52C7E50029E0A5 /* socketpool.c in Sources */ = {isa = PBXBuildFile; fileRef = 10EC2A371A0B4DC70083514F /* socketpool.c */; };
		E9708B4F1E52C7E50029E0A5 /* string.c in Sources */ = {isa = PBXBuildFile; fileRef = 10D0905A19F230280043D458 /* string.c */; };
		E9708B501E52C7E50029E0A5 /* time.c in Sources */ = {isa = PBXBuildFile; fileRef = 10AA2E951A80A612004322AC /* time.c */; };
		E9708B521E52C7E50029E0A5 /* url.c in Sources */ = {isa = PBXBuildFile; fileRef = 10AA2EA01A88082E004322AC /* url.c */; };
		E9708B531E52C7EE0029E0A5 /* config.c in Sources */ = {isa = PBXBuildFile; fileRef = 105534EE1A440FC800627ECB /* config.c */; };
		E9708B541E52C7EE0029E0A5 /* configurator.c in Sources */ = {isa = PBXBuildFile; fileRef = 10F4180419CA75C500B6E31A /* configurator.c */; };
		E9708B551E52C7EE0029E0A5 /* context.c in Sources */ = {isa = PBXBuildFile; fileRef = 107923B919A3217300C52AD6 /* context.c */; };
		E9708B561E52C7EE0029E0A5 /* headers.c in Sources */ = {isa = PBXBuildFile; fileRef = 107923B019A3217300C52AD6 /* headers.c */; };
		E9708B571E52C7EE0029E0A5 /* logconf.c in Sources */ = {isa = PBXBuildFile; fileRef = 10835E001C9A6C2400197E59 /* logconf.c */; };
		E9708B581E52C7EE0029E0A5 /* proxy.c in Sources */ = {isa = PBXBuildFile; fileRef = 10AA2EBB1A9EEDF8004322AC /* proxy.c */; };
		E9708B591E52C7EE0029E0A5 /* request.c in Sources */ = {isa = PBXBuildFile; fileRef = 107923BC19A3217300C52AD6 /* request.c */; };
		E9708B5A1E52C7EE0029E0A5 /* token.c in Sources */ = {isa = PBXBuildFile; fileRef = 107923BF19A3217300C52AD6 /* token.c */; };
		E9708B5B1E52C7F30029E0A5 /* util.c in Sources */ = {isa = PBXBuildFile; fileRef = 107923C019A3217300C52AD6 /* util.c */; };
		E9708B5C1E52C80F0029E0A5 /* access_log.c in Sources */ = {isa = PBXBuildFile; fileRef = 105534DA1A3C7A5400627ECB /* access_log.c */; };
		E9708B5D1E52C80F0029E0A5 /* compress.c in Sources */ = {isa = PBXBuildFile; fileRef = 107086711B798487002B8F18 /* compress.c */; };
		E9708B5E1E52C80F0029E0A5 /* expires.c in Sources */ = {isa = PBXBuildFile; fileRef = 104B9A521A5FC7C4009EEE64 /* expires.c */; };
		E9708B5F1E52C80F0029E0A5 /* errordoc.c in Sources */ = {isa = PBXBuildFile; fileRef = 106C23001C0544CE00405689 /* errordoc.c */; };
		E9708B601E52C80F0029E0A5 /* fastcgi.c in Sources */ = {isa = PBXBuildFile; fileRef = 10BCF2FE1B1A892F0076939D /* fastcgi.c */; };
		E9708B611E52C80F0029E0A5 /* file.c in Sources */ = {isa = PBXBuildFile; fileRef = 105534DC1A3C7AA900627ECB /* file.c */; };
		E9708B621E52C80F0029E0A5 /* headers.c in Sources */ = {isa = PBXBuildFile; fileRef = 10AA2EBF1AA019FC004322AC /* headers.c */; };
		E9708B631E52C80F0029E0A5 /* headers_util.c in Sources */ = {isa = PBXBuildFile; fileRef = E90A95F41E30797D00483D6C /* headers_util.c */; };
		E9708B641E52C80F0029E0A5 /* proxy.c in Sources */ = {isa = PBXBuildFile; fileRef = 105534DE1A3C7B9800627ECB /* proxy.c */; };
		E9708B651E52C80F0029E0A5 /* redirect.c in Sources */ = {isa = PBXBuildFile; fileRef = 10AA2EA61A8DA93C004322AC /* redirect.c */; };
		E9708B661E52C80F0029E0A5 /* reproxy.c in Sources */ = {isa = PBXBuildFile; fileRef = 10AA2EC11AA0402E004322AC /* reproxy.c */; };
		E9708B671E52C80F0029E0A5 /* status.c in Sources */ = {isa = PBXBuildFile; fileRef = 10835E041C9B3C6200197E59 /* status.c */; };
		E9708B681E52C80F0029E0A5 /* throttle_resp.c in Sources */ = {isa = PBXBuildFile; fileRef = 10C45D4E1CFD15FA0096DB06 /* throttle_resp.c */; };
		E9708B691E52C80F0029E0A5 /* http2_debug_state.c in Sources */ = {isa = PBXBuildFile; fileRef = 084FC7C31D54BB9200E89F66 /* http2_debug_state.c */; };
		E9708B6A1E52C81D0029E0A5 /* access_log.c in Sources */ = {isa = PBXBuildFile; fileRef = 101B670B19ADD3380084A351 /* access_log.c */; };
		E9708B6C1E52C81D0029E0A5 /* compress.c in Sources */ = {isa = PBXBuildFile; fileRef = 1070866B1B787D06002B8F18 /* compress.c */; };
		E9708B6D1E52C8250029E0A5 /* gzip.c in Sources */ = {isa = PBXBuildFile; fileRef = 107E340F1C7EB13F00AEF5F8 /* gzip.c */; };
		E9708B721E52C82A0029E0A5 /* errordoc.c in Sources */ = {isa = PBXBuildFile; fileRef = 106C22FE1C05436100405689 /* errordoc.c */; };
		E9708B731E52C82A0029E0A5 /* expires.c in Sources */ = {isa = PBXBuildFile; fileRef = 104B9A501A5FB096009EEE64 /* expires.c */; };
		E9708B741E52C82A0029E0A5 /* fastcgi.c in Sources */ = {isa = PBXBuildFile; fileRef = 10BCF2FC1B168CAE0076939D /* fastcgi.c */; };
		E9708B751E52C82A0029E0A5 /* file.c in Sources */ = {isa = PBXBuildFile; fileRef = 107923AF19A3217300C52AD6 /* file.c */; };
		E9708B761E52C8330029E0A5 /* headers.c in Sources */ = {isa = PBXBuildFile; fileRef = 10AA2EBD1AA019D8004322AC /* headers.c */; };
		E9708B771E52C8330029E0A5 /* headers_util.c in Sources */ = {isa = PBXBuildFile; fileRef = E90A95F21E30795100483D6C /* headers_util.c */; };
		E9708B781E52C8330029E0A5 /* mimemap.c in Sources */ = {isa = PBXBuildFile; fileRef = 107923BB19A3217300C52AD6 /* mimemap.c */; };
		E9708B791E52C83D0029E0A5 /* proxy.c in Sources */ = {isa = PBXBuildFile; fileRef = 10D0907219F633B00043D458 /* proxy.c */; };
		E9708B7A1E52C83D0029E0A5 /* redirect.c in Sources */ = {isa = PBXBuildFile; fileRef = 10AA2EA41A8D9999004322AC /* redirect.c */; };
		E9708B7B1E52C83D0029E0A5 /* reproxy.c in Sources */ = {isa = PBXBuildFile; fileRef = 10AA2EC31AA0403A004322AC /* reproxy.c */; };
		E9708B7C1E52C83D0029E0A5 /* status.c in Sources */ = {isa = PBXBuildFile; fileRef = 10835E021C9A860000197E59 /* status.c */; };
		E9708B7D1E52C8430029E0A5 /* durations.c in Sources */ = {isa = PBXBuildFile; fileRef = 10FEF2491D6FC6F600E11B1D /* durations.c */; };
		E9708B7E1E52C8430029E0A5 /* events.c in Sources */ = {isa = PBXBuildFile; fileRef = 10C45D531CFE9B300096DB06 /* events.c */; };
		E9708B7F1E52C8430029E0A5 /* requests.c in Sources */ = {isa = PBXBuildFile; fileRef = 10C45D541CFE9B300096DB06 /* requests.c */; };
		E9708B801E52C84A0029E0A5 /* throttle_resp.c in Sources */ = {isa = PBXBuildFile; fileRef = 10C45D501CFD160A0096DB06 /* throttle_resp.c */; };
		E9708B811E52C84A0029E0A5 /* http2_debug_state.c in Sources */ = {isa = PBXBuildFile; fileRef = 084FC7C01D54B90D00E89F66 /* http2_debug_state.c */; };
		E9708B821E52C84E0029E0A5 /* http1.c in Sources */ = {isa = PBXBuildFile; fileRef = 107923B119A3217300C52AD6 /* http1.c */; };
		E9708B831E52C8560029E0A5 /* cache_digests.c in Sources */ = {isa = PBXBuildFile; fileRef = 1024A3FB1D22315000EB13F1 /* cache_digests.c */; };
		E9708B841E52C8560029E0A5 /* casper.c in Sources */ = {isa = PBXBuildFile; fileRef = 10AAAC641B6C9275004487C3 /* casper.c */; };
		E9708B851E52C8560029E0A5 /* connection.c in Sources */ = {isa = PBXBuildFile; fileRef = 107923B319A3217300C52AD6 /* connection.c */; };
		E9708B861E52C8560029E0A5 /* frame.c in Sources */ = {isa = PBXBuildFile; fileRef = 107923B819A3217300C52AD6 /* frame.c */; };
		E9708B871E52C8560029E0A5 /* hpack.c in Sources */ = {isa = PBXBuildFile; fileRef = 107923B419A3217300C52AD6 /* hpack.c */; };
		E9708B881E52C8560029E0A5 /* stream.c in Sources */ = {isa = PBXBuildFile; fileRef = 10BA72A919AAD6300059392A /* stream.c */; };
		E9708B891E52C8560029E0A5 /* scheduler.c in Sources */ = {isa = PBXBuildFile; fileRef = 10E299571A67E68500701AA6 /* scheduler.c */; };
		E9708B8A1E52C8560029E0A5 /* http2_debug_state.c in Sources */ = {isa = PBXBuildFile; fileRef = 080D35EA1D5E060D0029B7E5 /* http2_debug_state.c */; };
		E9757709221BB7DC00D1EF74 /* http3_internal.h in Headers */ = {isa = PBXBuildFile; fileRef = E9757708221BB78C00D1EF74 /* http3_internal.h */; };
		E97EC88D213CE3130086AD64 /* hpack.h in Headers */ = {isa = PBXBuildFile; fileRef = E97EC88C213CE3130086AD64 /* hpack.h */; };
		E98042162238D35B008B9745 /* cc-reno.c in Sources */ = {isa = PBXBuildFile; fileRef = E98042152238D35B008B9745 /* cc-reno.c */; };
		E98042172238D362008B9745 /* cc-reno.c in Sources */ = {isa = PBXBuildFile; fileRef = E98042152238D35B008B9745 /* cc-reno.c */; };
		E98042182238D363008B9745 /* cc-reno.c in Sources */ = {isa = PBXBuildFile; fileRef = E98042152238D35B008B9745 /* cc-reno.c */; };
		E980423A22463044008B9745 /* defaults.h in Headers */ = {isa = PBXBuildFile; fileRef = E980423822463044008B9745 /* defaults.h */; };
		E980423B22463044008B9745 /* cc.h in Headers */ = {isa = PBXBuildFile; fileRef = E980423922463044008B9745 /* cc.h */; };
		E980423D2246304F008B9745 /* defaults.c in Sources */ = {isa = PBXBuildFile; fileRef = E980423C2246304F008B9745 /* defaults.c */; };
		E980423E22463057008B9745 /* defaults.c in Sources */ = {isa = PBXBuildFile; fileRef = E980423C2246304F008B9745 /* defaults.c */; };
		E980423F22463058008B9745 /* defaults.c in Sources */ = {isa = PBXBuildFile; fileRef = E980423C2246304F008B9745 /* defaults.c */; };
		E98403C92485172E00E3A6B1 /* local_cid.c in Sources */ = {isa = PBXBuildFile; fileRef = E98403C62485172E00E3A6B1 /* local_cid.c */; };
		E98403CA2485172E00E3A6B1 /* local_cid.c in Sources */ = {isa = PBXBuildFile; fileRef = E98403C62485172E00E3A6B1 /* local_cid.c */; };
		E98403CB2485172E00E3A6B1 /* local_cid.c in Sources */ = {isa = PBXBuildFile; fileRef = E98403C62485172E00E3A6B1 /* local_cid.c */; };
		E98403CC2485172E00E3A6B1 /* remote_cid.c in Sources */ = {isa = PBXBuildFile; fileRef = E98403C72485172E00E3A6B1 /* remote_cid.c */; };
		E98403CD2485172E00E3A6B1 /* remote_cid.c in Sources */ = {isa = PBXBuildFile; fileRef = E98403C72485172E00E3A6B1 /* remote_cid.c */; };
		E98403CE2485172E00E3A6B1 /* remote_cid.c in Sources */ = {isa = PBXBuildFile; fileRef = E98403C72485172E00E3A6B1 /* remote_cid.c */; };
		E98403CF2485172E00E3A6B1 /* retire_cid.c in Sources */ = {isa = PBXBuildFile; fileRef = E98403C82485172E00E3A6B1 /* retire_cid.c */; };
		E98403D02485172E00E3A6B1 /* retire_cid.c in Sources */ = {isa = PBXBuildFile; fileRef = E98403C82485172E00E3A6B1 /* retire_cid.c */; };
		E98403D12485172E00E3A6B1 /* retire_cid.c in Sources */ = {isa = PBXBuildFile; fileRef = E98403C82485172E00E3A6B1 /* retire_cid.c */; };
		E98403D62485174B00E3A6B1 /* remote_cid.h in Headers */ = {isa = PBXBuildFile; fileRef = E98403D22485174A00E3A6B1 /* remote_cid.h */; };
		E98403D72485174B00E3A6B1 /* cid.h in Headers */ = {isa = PBXBuildFile; fileRef = E98403D32485174A00E3A6B1 /* cid.h */; };
		E98403D82485174B00E3A6B1 /* local_cid.h in Headers */ = {isa = PBXBuildFile; fileRef = E98403D42485174B00E3A6B1 /* local_cid.h */; };
		E98403D92485174B00E3A6B1 /* retire_cid.h in Headers */ = {isa = PBXBuildFile; fileRef = E98403D52485174B00E3A6B1 /* retire_cid.h */; };
		E987E5CF1FD7BE8800DE4346 /* utf8_util.c in Sources */ = {isa = PBXBuildFile; fileRef = E987E5861FD7BE2200DE4346 /* utf8_util.c */; };
		E987E5D01FD7BE8D00DE4346 /* static_dict.c in Sources */ = {isa = PBXBuildFile; fileRef = E987E58C1FD7BE2300DE4346 /* static_dict.c */; };
		E987E5D11FD7BE9200DE4346 /* metablock.c in Sources */ = {isa = PBXBuildFile; fileRef = E987E5801FD7BE2100DE4346 /* metablock.c */; };
		E987E5D21FD7BE9500DE4346 /* memory.c in Sources */ = {isa = PBXBuildFile; fileRef = E987E56C1FD7BE1F00DE4346 /* memory.c */; };
		E987E5D31FD7BE9C00DE4346 /* literal_cost.c in Sources */ = {isa = PBXBuildFile; fileRef = E987E5631FD7BE1E00DE4346 /* literal_cost.c */; };
		E987E5D41FD7BE9F00DE4346 /* histogram.c in Sources */ = {isa = PBXBuildFile; fileRef = E987E5741FD7BE2000DE4346 /* histogram.c */; };
		E987E5D51FD7BEB500DE4346 /* backward_references_hq.c in Sources */ = {isa = PBXBuildFile; fileRef = E987E57A1FD7BE2000DE4346 /* backward_references_hq.c */; };
		E987E5D61FD7BEB500DE4346 /* backward_references.c in Sources */ = {isa = PBXBuildFile; fileRef = E987E56F1FD7BE1F00DE4346 /* backward_references.c */; };
		E987E5D71FD7BEB500DE4346 /* bit_cost.c in Sources */ = {isa = PBXBuildFile; fileRef = E987E5551FD7BE1D00DE4346 /* bit_cost.c */; };
		E987E5D81FD7BEB500DE4346 /* block_splitter.c in Sources */ = {isa = PBXBuildFile; fileRef = E987E5731FD7BE2000DE4346 /* block_splitter.c */; };
		E987E5D91FD7BEB500DE4346 /* brotli_bit_stream.c in Sources */ = {isa = PBXBuildFile; fileRef = E987E5871FD7BE2200DE4346 /* brotli_bit_stream.c */; };
		E987E5DA1FD7BEB500DE4346 /* compress_fragment_two_pass.c in Sources */ = {isa = PBXBuildFile; fileRef = E987E5651FD7BE1E00DE4346 /* compress_fragment_two_pass.c */; };
		E987E5DB1FD7BEB500DE4346 /* compress_fragment.c in Sources */ = {isa = PBXBuildFile; fileRef = E987E57D1FD7BE2100DE4346 /* compress_fragment.c */; };
		E987E5DC1FD7BEB500DE4346 /* dictionary_hash.c in Sources */ = {isa = PBXBuildFile; fileRef = E987E55A1FD7BE1D00DE4346 /* dictionary_hash.c */; };
		E987E5DD1FD7BEB500DE4346 /* encode.c in Sources */ = {isa = PBXBuildFile; fileRef = E987E57E1FD7BE2100DE4346 /* encode.c */; };
		E987E5DE1FD7BEB500DE4346 /* entropy_encode.c in Sources */ = {isa = PBXBuildFile; fileRef = E987E5661FD7BE1E00DE4346 /* entropy_encode.c */; };
		E987E5E91FD7EBC700DE4346 /* cluster.c in Sources */ = {isa = PBXBuildFile; fileRef = E987E58B1FD7BE2300DE4346 /* cluster.c */; };
		E987E5EA1FD7EBD100DE4346 /* dictionary.c in Sources */ = {isa = PBXBuildFile; fileRef = E987E5E31FD7EB7E00DE4346 /* dictionary.c */; };
		E987E5EB1FD8C01E00DE4346 /* dictionary.c in Sources */ = {isa = PBXBuildFile; fileRef = E987E5E31FD7EB7E00DE4346 /* dictionary.c */; };
		E987E5EC1FD8C04D00DE4346 /* backward_references_hq.c in Sources */ = {isa = PBXBuildFile; fileRef = E987E57A1FD7BE2000DE4346 /* backward_references_hq.c */; };
		E987E5ED1FD8C04D00DE4346 /* backward_references.c in Sources */ = {isa = PBXBuildFile; fileRef = E987E56F1FD7BE1F00DE4346 /* backward_references.c */; };
		E987E5EE1FD8C04D00DE4346 /* bit_cost.c in Sources */ = {isa = PBXBuildFile; fileRef = E987E5551FD7BE1D00DE4346 /* bit_cost.c */; };
		E987E5EF1FD8C04D00DE4346 /* block_splitter.c in Sources */ = {isa = PBXBuildFile; fileRef = E987E5731FD7BE2000DE4346 /* block_splitter.c */; };
		E987E5F01FD8C04D00DE4346 /* brotli_bit_stream.c in Sources */ = {isa = PBXBuildFile; fileRef = E987E5871FD7BE2200DE4346 /* brotli_bit_stream.c */; };
		E987E5F11FD8C04D00DE4346 /* cluster.c in Sources */ = {isa = PBXBuildFile; fileRef = E987E58B1FD7BE2300DE4346 /* cluster.c */; };
		E987E5F21FD8C04D00DE4346 /* compress_fragment_two_pass.c in Sources */ = {isa = PBXBuildFile; fileRef = E987E5651FD7BE1E00DE4346 /* compress_fragment_two_pass.c */; };
		E987E5F31FD8C04D00DE4346 /* compress_fragment.c in Sources */ = {isa = PBXBuildFile; fileRef = E987E57D1FD7BE2100DE4346 /* compress_fragment.c */; };
		E987E5F41FD8C04D00DE4346 /* dictionary_hash.c in Sources */ = {isa = PBXBuildFile; fileRef = E987E55A1FD7BE1D00DE4346 /* dictionary_hash.c */; };
		E987E5F51FD8C04D00DE4346 /* encode.c in Sources */ = {isa = PBXBuildFile; fileRef = E987E57E1FD7BE2100DE4346 /* encode.c */; };
		E987E5F61FD8C04D00DE4346 /* entropy_encode.c in Sources */ = {isa = PBXBuildFile; fileRef = E987E5661FD7BE1E00DE4346 /* entropy_encode.c */; };
		E987E5F71FD8C04D00DE4346 /* histogram.c in Sources */ = {isa = PBXBuildFile; fileRef = E987E5741FD7BE2000DE4346 /* histogram.c */; };
		E987E5F81FD8C04D00DE4346 /* literal_cost.c in Sources */ = {isa = PBXBuildFile; fileRef = E987E5631FD7BE1E00DE4346 /* literal_cost.c */; };
		E987E5F91FD8C04D00DE4346 /* memory.c in Sources */ = {isa = PBXBuildFile; fileRef = E987E56C1FD7BE1F00DE4346 /* memory.c */; };
		E987E5FA1FD8C04D00DE4346 /* metablock.c in Sources */ = {isa = PBXBuildFile; fileRef = E987E5801FD7BE2100DE4346 /* metablock.c */; };
		E987E5FB1FD8C04D00DE4346 /* static_dict.c in Sources */ = {isa = PBXBuildFile; fileRef = E987E58C1FD7BE2300DE4346 /* static_dict.c */; };
		E987E5FC1FD8C04D00DE4346 /* utf8_util.c in Sources */ = {isa = PBXBuildFile; fileRef = E987E5861FD7BE2200DE4346 /* utf8_util.c */; };
		E98884C721E7F3AF0060F010 /* recvstate.h in Headers */ = {isa = PBXBuildFile; fileRef = E98884C321E7F3AE0060F010 /* recvstate.h */; };
		E98884C821E7F3AF0060F010 /* sendstate.h in Headers */ = {isa = PBXBuildFile; fileRef = E98884C421E7F3AE0060F010 /* sendstate.h */; };
		E98884C921E7F3AF0060F010 /* streambuf.h in Headers */ = {isa = PBXBuildFile; fileRef = E98884C521E7F3AF0060F010 /* streambuf.h */; };
		E98884CA21E7F3AF0060F010 /* sentmap.h in Headers */ = {isa = PBXBuildFile; fileRef = E98884C621E7F3AF0060F010 /* sentmap.h */; };
		E98884CF21E7F3C80060F010 /* streambuf.c in Sources */ = {isa = PBXBuildFile; fileRef = E98884CB21E7F3C80060F010 /* streambuf.c */; };
		E98884D021E7F3C80060F010 /* sentmap.c in Sources */ = {isa = PBXBuildFile; fileRef = E98884CC21E7F3C80060F010 /* sentmap.c */; };
		E98884D121E7F3C80060F010 /* sendstate.c in Sources */ = {isa = PBXBuildFile; fileRef = E98884CD21E7F3C80060F010 /* sendstate.c */; };
		E98884D221E7F3C80060F010 /* recvstate.c in Sources */ = {isa = PBXBuildFile; fileRef = E98884CE21E7F3C80060F010 /* recvstate.c */; };
		E98884D321E7F3D80060F010 /* recvstate.c in Sources */ = {isa = PBXBuildFile; fileRef = E98884CE21E7F3C80060F010 /* recvstate.c */; };
		E98884D421E7F3D80060F010 /* sendstate.c in Sources */ = {isa = PBXBuildFile; fileRef = E98884CD21E7F3C80060F010 /* sendstate.c */; };
		E98884D521E7F3D80060F010 /* sentmap.c in Sources */ = {isa = PBXBuildFile; fileRef = E98884CC21E7F3C80060F010 /* sentmap.c */; };
		E98884D621E7F3D80060F010 /* streambuf.c in Sources */ = {isa = PBXBuildFile; fileRef = E98884CB21E7F3C80060F010 /* streambuf.c */; };
		E98884D721E7F3D90060F010 /* recvstate.c in Sources */ = {isa = PBXBuildFile; fileRef = E98884CE21E7F3C80060F010 /* recvstate.c */; };
		E98884D821E7F3D90060F010 /* sendstate.c in Sources */ = {isa = PBXBuildFile; fileRef = E98884CD21E7F3C80060F010 /* sendstate.c */; };
		E98884D921E7F3D90060F010 /* sentmap.c in Sources */ = {isa = PBXBuildFile; fileRef = E98884CC21E7F3C80060F010 /* sentmap.c */; };
		E98884DA21E7F3D90060F010 /* streambuf.c in Sources */ = {isa = PBXBuildFile; fileRef = E98884CB21E7F3C80060F010 /* streambuf.c */; };
		E9A8351524B1340D007D06C2 /* loss.c in Sources */ = {isa = PBXBuildFile; fileRef = E9A8351424B1340C007D06C2 /* loss.c */; };
		E9A8351624B13417007D06C2 /* loss.c in Sources */ = {isa = PBXBuildFile; fileRef = E9A8351424B1340C007D06C2 /* loss.c */; };
		E9A8351724B13417007D06C2 /* loss.c in Sources */ = {isa = PBXBuildFile; fileRef = E9A8351424B1340C007D06C2 /* loss.c */; };
		E9BCE68A1FF0CF85003CEA11 /* timerwheel.h in Headers */ = {isa = PBXBuildFile; fileRef = E9BCE6891FF0CF84003CEA11 /* timerwheel.h */; };
		E9BCE68C1FF0CF98003CEA11 /* timerwheel.c in Sources */ = {isa = PBXBuildFile; fileRef = E9BCE68B1FF0CF98003CEA11 /* timerwheel.c */; };
		E9BCE68D1FF0CFBB003CEA11 /* timerwheel.c in Sources */ = {isa = PBXBuildFile; fileRef = E9BCE68B1FF0CF98003CEA11 /* timerwheel.c */; };
		E9BCE6901FF0CFEC003CEA11 /* timerwheel.c in Sources */ = {isa = PBXBuildFile; fileRef = E9BCE68E1FF0CFE4003CEA11 /* timerwheel.c */; };
		E9DF012824E4CDEE0002EEC7 /* cc-cubic.c in Sources */ = {isa = PBXBuildFile; fileRef = E9DF012724E4CDEE0002EEC7 /* cc-cubic.c */; };
		E9DF012924E4CDF60002EEC7 /* cc-cubic.c in Sources */ = {isa = PBXBuildFile; fileRef = E9DF012724E4CDEE0002EEC7 /* cc-cubic.c */; };
		E9DF012A24E4CDF60002EEC7 /* cc-cubic.c in Sources */ = {isa = PBXBuildFile; fileRef = E9DF012724E4CDEE0002EEC7 /* cc-cubic.c */; };
		E9E50473214A5B8A004DC170 /* http3client.c in Sources */ = {isa = PBXBuildFile; fileRef = E9E50472214A5B8A004DC170 /* http3client.c */; };
		E9E50474214A5B9D004DC170 /* http3client.c in Sources */ = {isa = PBXBuildFile; fileRef = E9E50472214A5B8A004DC170 /* http3client.c */; };
		E9E50479214C0385004DC170 /* common.c in Sources */ = {isa = PBXBuildFile; fileRef = E9E50476214C0385004DC170 /* common.c */; };
		E9E5047A214EB26D004DC170 /* http3_common.h in Headers */ = {isa = PBXBuildFile; fileRef = E9E50475214B3D28004DC170 /* http3_common.h */; };
		E9E5048B214EC57A004DC170 /* common.c in Sources */ = {isa = PBXBuildFile; fileRef = E9E50476214C0385004DC170 /* common.c */; };
		E9E5048C214EC57D004DC170 /* qpack.c in Sources */ = {isa = PBXBuildFile; fileRef = E901C439213E59A000D17C93 /* qpack.c */; };
		E9E5048D214EC5DE004DC170 /* openssl.c in Sources */ = {isa = PBXBuildFile; fileRef = E9708AD91E499E040029E0A5 /* openssl.c */; };
		E9E5048E214EC5E2004DC170 /* picotls.c in Sources */ = {isa = PBXBuildFile; fileRef = E9708ADA1E499E040029E0A5 /* picotls.c */; };
		E9E5049021501BBA004DC170 /* server.c in Sources */ = {isa = PBXBuildFile; fileRef = E9E5048F21501BBA004DC170 /* server.c */; };
		E9E5049121501BBA004DC170 /* server.c in Sources */ = {isa = PBXBuildFile; fileRef = E9E5048F21501BBA004DC170 /* server.c */; };
		E9E5049421501CA5004DC170 /* http3_server.h in Headers */ = {isa = PBXBuildFile; fileRef = E9E5049321501CA5004DC170 /* http3_server.h */; };
		E9F20BDD22E03FD00018D260 /* send_state.h in Headers */ = {isa = PBXBuildFile; fileRef = 7D027BEE2242283B007ACE09 /* send_state.h */; };
		E9F677D42007476D006476D3 /* least_conn.c in Sources */ = {isa = PBXBuildFile; fileRef = D08137381FD400F4004679DF /* least_conn.c */; };
		E9F677D520074770006476D3 /* roundrobin.c in Sources */ = {isa = PBXBuildFile; fileRef = D08137391FD400F4004679DF /* roundrobin.c */; };
		E9F677D6200775FF006476D3 /* least_conn.c in Sources */ = {isa = PBXBuildFile; fileRef = D081373D1FD40431004679DF /* least_conn.c */; };
		E9F677D720077603006476D3 /* roundrobin.c in Sources */ = {isa = PBXBuildFile; fileRef = D081373E1FD40431004679DF /* roundrobin.c */; };
		E9FB8DC423991D08007BFC59 /* ebpf.h in Headers */ = {isa = PBXBuildFile; fileRef = E908A2A923163CB70039BCEE /* ebpf.h */; };
		E9FF84BC24C5AA47002577CA /* quicly-probes.d in Sources */ = {isa = PBXBuildFile; fileRef = E9FF84BB24C5AA46002577CA /* quicly-probes.d */; };
		E9FF84BD24C5AA47002577CA /* quicly-probes.d in Sources */ = {isa = PBXBuildFile; fileRef = E9FF84BB24C5AA46002577CA /* quicly-probes.d */; };
		E9FF84BE24C5AA52002577CA /* quicly-probes.d in Sources */ = {isa = PBXBuildFile; fileRef = E9FF84BB24C5AA46002577CA /* quicly-probes.d */; };
/* End PBXBuildFile section */

/* Begin PBXContainerItemProxy section */
		08790E051D8BD7F100A04BC1 /* PBXContainerItemProxy */ = {
			isa = PBXContainerItemProxy;
			containerPortal = 1079230D19A320A700C52AD6 /* Project object */;
			proxyType = 1;
			remoteGlobalIDString = 1079231419A320A700C52AD6;
			remoteInfo = h2o;
		};
		08819C21218C9FA90057ED23 /* PBXContainerItemProxy */ = {
			isa = PBXContainerItemProxy;
			containerPortal = 1079230D19A320A700C52AD6 /* Project object */;
			proxyType = 1;
			remoteGlobalIDString = 1079231419A320A700C52AD6;
			remoteInfo = h2o;
		};
		107923FF19A3241000C52AD6 /* PBXContainerItemProxy */ = {
			isa = PBXContainerItemProxy;
			containerPortal = 1079230D19A320A700C52AD6 /* Project object */;
			proxyType = 1;
			remoteGlobalIDString = 1079231419A320A700C52AD6;
			remoteInfo = h2o;
		};
		10D0904619F0CA9C0043D458 /* PBXContainerItemProxy */ = {
			isa = PBXContainerItemProxy;
			containerPortal = 1079230D19A320A700C52AD6 /* Project object */;
			proxyType = 1;
			remoteGlobalIDString = 1079231419A320A700C52AD6;
			remoteInfo = h2o;
		};
		10D0905E19F38B2E0043D458 /* PBXContainerItemProxy */ = {
			isa = PBXContainerItemProxy;
			containerPortal = 1079230D19A320A700C52AD6 /* Project object */;
			proxyType = 1;
			remoteGlobalIDString = 1079231419A320A700C52AD6;
			remoteInfo = h2o;
		};
		10EA45D41D0949BF00769A2B /* PBXContainerItemProxy */ = {
			isa = PBXContainerItemProxy;
			containerPortal = 1079230D19A320A700C52AD6 /* Project object */;
			proxyType = 1;
			remoteGlobalIDString = 1079231419A320A700C52AD6;
			remoteInfo = h2o;
		};
		E918FC8521365A8C00CCB252 /* PBXContainerItemProxy */ = {
			isa = PBXContainerItemProxy;
			containerPortal = 1079230D19A320A700C52AD6 /* Project object */;
			proxyType = 1;
			remoteGlobalIDString = 1079231419A320A700C52AD6;
			remoteInfo = h2o;
		};
/* End PBXContainerItemProxy section */

/* Begin PBXCopyFilesBuildPhase section */
		08790E0A1D8BD7F100A04BC1 /* CopyFiles */ = {
			isa = PBXCopyFilesBuildPhase;
			buildActionMask = 2147483647;
			dstPath = /usr/share/man/man1/;
			dstSubfolderSpec = 0;
			files = (
			);
			runOnlyForDeploymentPostprocessing = 1;
		};
		08819C26218C9FA90057ED23 /* CopyFiles */ = {
			isa = PBXCopyFilesBuildPhase;
			buildActionMask = 2147483647;
			dstPath = /usr/share/man/man1/;
			dstSubfolderSpec = 0;
			files = (
			);
			runOnlyForDeploymentPostprocessing = 1;
		};
		107923D719A321F400C52AD6 /* CopyFiles */ = {
			isa = PBXCopyFilesBuildPhase;
			buildActionMask = 2147483647;
			dstPath = /usr/share/man/man1/;
			dstSubfolderSpec = 0;
			files = (
			);
			runOnlyForDeploymentPostprocessing = 1;
		};
		1079240919A3247A00C52AD6 /* CopyFiles */ = {
			isa = PBXCopyFilesBuildPhase;
			buildActionMask = 2147483647;
			dstPath = /usr/share/man/man1/;
			dstSubfolderSpec = 0;
			files = (
			);
			runOnlyForDeploymentPostprocessing = 1;
		};
		1079243119A3260E00C52AD6 /* CopyFiles */ = {
			isa = PBXCopyFilesBuildPhase;
			buildActionMask = 2147483647;
			dstPath = /usr/share/man/man1/;
			dstSubfolderSpec = 0;
			files = (
			);
			runOnlyForDeploymentPostprocessing = 1;
		};
		10D0904B19F0CA9C0043D458 /* CopyFiles */ = {
			isa = PBXCopyFilesBuildPhase;
			buildActionMask = 2147483647;
			dstPath = /usr/share/man/man1/;
			dstSubfolderSpec = 0;
			files = (
			);
			runOnlyForDeploymentPostprocessing = 1;
		};
		10D0906319F38B2E0043D458 /* CopyFiles */ = {
			isa = PBXCopyFilesBuildPhase;
			buildActionMask = 2147483647;
			dstPath = /usr/share/man/man1/;
			dstSubfolderSpec = 0;
			files = (
			);
			runOnlyForDeploymentPostprocessing = 1;
		};
		10EA45D91D0949BF00769A2B /* CopyFiles */ = {
			isa = PBXCopyFilesBuildPhase;
			buildActionMask = 2147483647;
			dstPath = /usr/share/man/man1/;
			dstSubfolderSpec = 0;
			files = (
			);
			runOnlyForDeploymentPostprocessing = 1;
		};
		10F417CD19C1907B00B6E31A /* CopyFiles */ = {
			isa = PBXCopyFilesBuildPhase;
			buildActionMask = 2147483647;
			dstPath = /usr/share/man/man1/;
			dstSubfolderSpec = 0;
			files = (
			);
			runOnlyForDeploymentPostprocessing = 1;
		};
		E918FC332136583F00CCB252 /* CopyFiles */ = {
			isa = PBXCopyFilesBuildPhase;
			buildActionMask = 2147483647;
			dstPath = /usr/share/man/man1/;
			dstSubfolderSpec = 0;
			files = (
			);
			runOnlyForDeploymentPostprocessing = 1;
		};
/* End PBXCopyFilesBuildPhase section */

/* Begin PBXFileReference section */
		080D35EA1D5E060D0029B7E5 /* http2_debug_state.c */ = {isa = PBXFileReference; fileEncoding = 4; lastKnownFileType = sourcecode.c.c; path = http2_debug_state.c; sourceTree = "<group>"; };
		0812174C1E07B89600712F36 /* redis.c */ = {isa = PBXFileReference; fileEncoding = 4; lastKnownFileType = sourcecode.c.c; path = redis.c; sourceTree = "<group>"; };
		0812AB1C1D7FCFEB00004F23 /* async.c */ = {isa = PBXFileReference; fileEncoding = 4; lastKnownFileType = sourcecode.c.c; path = async.c; sourceTree = "<group>"; };
		0812AB1D1D7FCFEB00004F23 /* async.h */ = {isa = PBXFileReference; fileEncoding = 4; lastKnownFileType = sourcecode.c.h; path = async.h; sourceTree = "<group>"; };
		0812AB1E1D7FCFEB00004F23 /* hiredis.c */ = {isa = PBXFileReference; fileEncoding = 4; lastKnownFileType = sourcecode.c.c; path = hiredis.c; sourceTree = "<group>"; };
		0812AB1F1D7FCFEB00004F23 /* hiredis.h */ = {isa = PBXFileReference; fileEncoding = 4; lastKnownFileType = sourcecode.c.h; path = hiredis.h; sourceTree = "<group>"; };
		0812AB291D7FD54700004F23 /* read.c */ = {isa = PBXFileReference; fileEncoding = 4; lastKnownFileType = sourcecode.c.c; path = read.c; sourceTree = "<group>"; };
		0812AB2A1D7FD54700004F23 /* read.h */ = {isa = PBXFileReference; fileEncoding = 4; lastKnownFileType = sourcecode.c.h; path = read.h; sourceTree = "<group>"; };
		084FC7C01D54B90D00E89F66 /* http2_debug_state.c */ = {isa = PBXFileReference; fileEncoding = 4; lastKnownFileType = sourcecode.c.c; path = http2_debug_state.c; sourceTree = "<group>"; };
		084FC7C31D54BB9200E89F66 /* http2_debug_state.c */ = {isa = PBXFileReference; fileEncoding = 4; lastKnownFileType = sourcecode.c.c; path = http2_debug_state.c; sourceTree = "<group>"; };
		08790DD91D80153600A04BC1 /* net.c */ = {isa = PBXFileReference; fileEncoding = 4; lastKnownFileType = sourcecode.c.c; path = net.c; sourceTree = "<group>"; };
		08790DDB1D80154C00A04BC1 /* sds.c */ = {isa = PBXFileReference; fileEncoding = 4; lastKnownFileType = sourcecode.c.c; path = sds.c; sourceTree = "<group>"; };
		08790DDD1D8015A400A04BC1 /* net.h */ = {isa = PBXFileReference; fileEncoding = 4; lastKnownFileType = sourcecode.c.h; path = net.h; sourceTree = "<group>"; };
		08790DDE1D8015A400A04BC1 /* sds.h */ = {isa = PBXFileReference; fileEncoding = 4; lastKnownFileType = sourcecode.c.h; path = sds.h; sourceTree = "<group>"; };
		08790DE11D8275C100A04BC1 /* redis.h */ = {isa = PBXFileReference; lastKnownFileType = sourcecode.c.h; path = redis.h; sourceTree = "<group>"; };
		08790DE31D8276EA00A04BC1 /* redis.c */ = {isa = PBXFileReference; fileEncoding = 4; lastKnownFileType = sourcecode.c.c; path = redis.c; sourceTree = "<group>"; };
		08790DF41D8BD72500A04BC1 /* redis-client.c */ = {isa = PBXFileReference; fileEncoding = 4; lastKnownFileType = sourcecode.c.c; path = "redis-client.c"; sourceTree = "<group>"; };
		08790E101D8BD7F100A04BC1 /* examples-redis-client */ = {isa = PBXFileReference; explicitFileType = "compiled.mach-o.executable"; includeInIndex = 0; path = "examples-redis-client"; sourceTree = BUILT_PRODUCTS_DIR; };
		08819C2C218C9FA90057ED23 /* qif */ = {isa = PBXFileReference; explicitFileType = "compiled.mach-o.executable"; includeInIndex = 0; path = qif; sourceTree = BUILT_PRODUCTS_DIR; };
		08819C2D218C9FF70057ED23 /* qif.c */ = {isa = PBXFileReference; lastKnownFileType = sourcecode.c.c; path = qif.c; sourceTree = "<group>"; };
<<<<<<< HEAD
		08B3D43A26042CAF002F195C /* 50connect-deadlock.t */ = {isa = PBXFileReference; lastKnownFileType = text; path = "50connect-deadlock.t"; sourceTree = "<group>"; xcLanguageSpecificationIdentifier = xcode.lang.perl; };
=======
		08C7C365262AB30F009C944C /* 40mtls.t */ = {isa = PBXFileReference; lastKnownFileType = text; path = 40mtls.t; sourceTree = "<group>"; xcLanguageSpecificationIdentifier = xcode.lang.perl; };
>>>>>>> 2c5b4151
		08E9CC4D1E41F6660049DD26 /* embedded.c.h */ = {isa = PBXFileReference; fileEncoding = 4; lastKnownFileType = sourcecode.c.h; path = embedded.c.h; sourceTree = "<group>"; };
		100A550C1C22857B00C4E3E0 /* 50mruby-htpasswd.t */ = {isa = PBXFileReference; lastKnownFileType = text; path = "50mruby-htpasswd.t"; sourceTree = "<group>"; xcLanguageSpecificationIdentifier = xcode.lang.perl; };
		100A550E1C2BB15100C4E3E0 /* http_request.c */ = {isa = PBXFileReference; fileEncoding = 4; lastKnownFileType = sourcecode.c.c; path = http_request.c; sourceTree = "<group>"; };
		100A55131C2E5FAC00C4E3E0 /* 50mruby-http-request.t */ = {isa = PBXFileReference; lastKnownFileType = text; path = "50mruby-http-request.t"; sourceTree = "<group>"; xcLanguageSpecificationIdentifier = xcode.lang.perl; };
		100AE41A1B27D74800CE18BB /* 50file-range.t */ = {isa = PBXFileReference; lastKnownFileType = text; path = "50file-range.t"; sourceTree = "<group>"; xcLanguageSpecificationIdentifier = xcode.lang.perl; };
		101788B119B561AA0084C6D8 /* socket.c */ = {isa = PBXFileReference; fileEncoding = 4; lastKnownFileType = sourcecode.c.c; path = socket.c; sourceTree = "<group>"; };
		101B670B19ADD3380084A351 /* access_log.c */ = {isa = PBXFileReference; fileEncoding = 4; lastKnownFileType = sourcecode.c.c; path = access_log.c; sourceTree = "<group>"; };
		1022E7C01CA8BC9E00CE2A05 /* send_text.c */ = {isa = PBXFileReference; fileEncoding = 4; lastKnownFileType = sourcecode.c.c; path = send_text.c; sourceTree = "<group>"; };
		1022E7C21CA8BCCE00CE2A05 /* text_mode.c */ = {isa = PBXFileReference; fileEncoding = 4; lastKnownFileType = sourcecode.c.c; path = text_mode.c; sourceTree = "<group>"; };
		1022E7C41CA8BCEB00CE2A05 /* yrmcds_portability.h */ = {isa = PBXFileReference; fileEncoding = 4; lastKnownFileType = sourcecode.c.h; path = yrmcds_portability.h; sourceTree = "<group>"; };
		1022E7C51CA8BCEB00CE2A05 /* yrmcds_text.h */ = {isa = PBXFileReference; fileEncoding = 4; lastKnownFileType = sourcecode.c.h; path = yrmcds_text.h; sourceTree = "<group>"; };
		1024A3FB1D22315000EB13F1 /* cache_digests.c */ = {isa = PBXFileReference; fileEncoding = 4; lastKnownFileType = sourcecode.c.c; path = cache_digests.c; sourceTree = "<group>"; };
		1024A3FD1D22546800EB13F1 /* cache_digests.h */ = {isa = PBXFileReference; fileEncoding = 4; lastKnownFileType = sourcecode.c.h; path = cache_digests.h; sourceTree = "<group>"; };
		1024A3FF1D23606300EB13F1 /* cache_digests.c */ = {isa = PBXFileReference; fileEncoding = 4; lastKnownFileType = sourcecode.c.c; path = cache_digests.c; sourceTree = "<group>"; };
		1039A20A1BB89531005D3B8F /* mruby_directives.mt */ = {isa = PBXFileReference; lastKnownFileType = text; path = mruby_directives.mt; sourceTree = "<group>"; };
		103BAB351B130666000694F4 /* socket.c */ = {isa = PBXFileReference; fileEncoding = 4; lastKnownFileType = sourcecode.c.c; path = socket.c; sourceTree = "<group>"; };
		104481271BFC05FC0007863F /* 80issues595.t */ = {isa = PBXFileReference; lastKnownFileType = text; path = 80issues595.t; sourceTree = "<group>"; xcLanguageSpecificationIdentifier = xcode.lang.perl; };
		1044812D1BFD0FBE0007863F /* filecache.h */ = {isa = PBXFileReference; fileEncoding = 4; lastKnownFileType = sourcecode.c.h; path = filecache.h; sourceTree = "<group>"; };
		1044812F1BFD10450007863F /* filecache.c */ = {isa = PBXFileReference; fileEncoding = 4; lastKnownFileType = sourcecode.c.c; path = filecache.c; sourceTree = "<group>"; };
		1047A9FE1D0E6D5900CC4BCE /* rand.h */ = {isa = PBXFileReference; fileEncoding = 4; lastKnownFileType = sourcecode.c.h; path = rand.h; sourceTree = "<group>"; };
		104960151B9D3F9100FF136D /* dump-github-repository.pl */ = {isa = PBXFileReference; lastKnownFileType = text.script.perl; path = "dump-github-repository.pl"; sourceTree = "<group>"; };
		104B9A221A47BBA1009EEE64 /* 40unix-socket.t */ = {isa = PBXFileReference; lastKnownFileType = text.script.sh; path = "40unix-socket.t"; sourceTree = "<group>"; xcLanguageSpecificationIdentifier = xcode.lang.perl; };
		104B9A231A4A4FAF009EEE64 /* serverutil.h */ = {isa = PBXFileReference; lastKnownFileType = sourcecode.c.h; path = serverutil.h; sourceTree = "<group>"; };
		104B9A241A4A4FEE009EEE64 /* serverutil.c */ = {isa = PBXFileReference; fileEncoding = 4; lastKnownFileType = sourcecode.c.c; path = serverutil.c; sourceTree = "<group>"; };
		104B9A271A4A5139009EEE64 /* serverutil.c */ = {isa = PBXFileReference; fileEncoding = 4; lastKnownFileType = sourcecode.c.c; path = serverutil.c; sourceTree = "<group>"; };
		104B9A2B1A4BBDA4009EEE64 /* 50server-starter.t */ = {isa = PBXFileReference; lastKnownFileType = text; path = "50server-starter.t"; sourceTree = "<group>"; xcLanguageSpecificationIdentifier = xcode.lang.perl; };
		104B9A2C1A4BE029009EEE64 /* version.h */ = {isa = PBXFileReference; fileEncoding = 4; lastKnownFileType = sourcecode.c.h; path = version.h; sourceTree = "<group>"; };
		104B9A301A58F55E009EEE64 /* 40max-connections.t */ = {isa = PBXFileReference; lastKnownFileType = text; path = "40max-connections.t"; sourceTree = "<group>"; xcLanguageSpecificationIdentifier = xcode.lang.perl; };
		104B9A311A59D7A2009EEE64 /* 40running-user.t */ = {isa = PBXFileReference; lastKnownFileType = text; path = "40running-user.t"; sourceTree = "<group>"; xcLanguageSpecificationIdentifier = xcode.lang.perl; };
		104B9A321A59E27A009EEE64 /* 40ssl-cipher-suite.t */ = {isa = PBXFileReference; lastKnownFileType = text; path = "40ssl-cipher-suite.t"; sourceTree = "<group>"; xcLanguageSpecificationIdentifier = xcode.lang.perl; };
		104B9A401A5CD69B009EEE64 /* fetch-ocsp-response */ = {isa = PBXFileReference; fileEncoding = 4; lastKnownFileType = text.script.perl; path = "fetch-ocsp-response"; sourceTree = "<group>"; };
		104B9A451A5D1004009EEE64 /* 90live-fetch-ocsp-response.t */ = {isa = PBXFileReference; lastKnownFileType = text; path = "90live-fetch-ocsp-response.t"; sourceTree = "<group>"; xcLanguageSpecificationIdentifier = xcode.lang.perl; };
		104B9A471A5F9472009EEE64 /* headers.c */ = {isa = PBXFileReference; fileEncoding = 4; lastKnownFileType = sourcecode.c.c; path = headers.c; sourceTree = "<group>"; };
		104B9A501A5FB096009EEE64 /* expires.c */ = {isa = PBXFileReference; fileEncoding = 4; lastKnownFileType = sourcecode.c.c; path = expires.c; sourceTree = "<group>"; };
		104B9A521A5FC7C4009EEE64 /* expires.c */ = {isa = PBXFileReference; fileEncoding = 4; lastKnownFileType = sourcecode.c.c; path = expires.c; sourceTree = "<group>"; };
		104B9A541A60773E009EEE64 /* 50expires.t */ = {isa = PBXFileReference; lastKnownFileType = text; path = 50expires.t; sourceTree = "<group>"; xcLanguageSpecificationIdentifier = xcode.lang.perl; };
		104C65021A6DF36B000AC190 /* 50reverse-proxy-config.t */ = {isa = PBXFileReference; lastKnownFileType = text; path = "50reverse-proxy-config.t"; sourceTree = "<group>"; xcLanguageSpecificationIdentifier = xcode.lang.perl; };
		104CD5021CC465AF0057C62F /* 40env.t */ = {isa = PBXFileReference; lastKnownFileType = text; path = 40env.t; sourceTree = "<group>"; xcLanguageSpecificationIdentifier = xcode.lang.perl; };
		1054DF471BBBB038008347C9 /* benchmarks.mt */ = {isa = PBXFileReference; lastKnownFileType = text; path = benchmarks.mt; sourceTree = "<group>"; };
		105534BD1A3B8F7700627ECB /* file.c */ = {isa = PBXFileReference; fileEncoding = 4; lastKnownFileType = sourcecode.c.c; path = file.c; sourceTree = "<group>"; };
		105534C01A3B911300627ECB /* hpack.c */ = {isa = PBXFileReference; fileEncoding = 4; lastKnownFileType = sourcecode.c.c; path = hpack.c; sourceTree = "<group>"; };
		105534C21A3B917000627ECB /* mimemap.c */ = {isa = PBXFileReference; fileEncoding = 4; lastKnownFileType = sourcecode.c.c; path = mimemap.c; sourceTree = "<group>"; };
		105534C61A3BB29100627ECB /* string.c */ = {isa = PBXFileReference; fileEncoding = 4; lastKnownFileType = sourcecode.c.c; path = string.c; sourceTree = "<group>"; };
		105534C81A3BB41C00627ECB /* proxy.c */ = {isa = PBXFileReference; fileEncoding = 4; lastKnownFileType = sourcecode.c.c; path = proxy.c; sourceTree = "<group>"; };
		105534D71A3C785000627ECB /* configurator.h */ = {isa = PBXFileReference; lastKnownFileType = sourcecode.c.h; path = configurator.h; sourceTree = "<group>"; };
		105534DA1A3C7A5400627ECB /* access_log.c */ = {isa = PBXFileReference; fileEncoding = 4; lastKnownFileType = sourcecode.c.c; path = access_log.c; sourceTree = "<group>"; };
		105534DC1A3C7AA900627ECB /* file.c */ = {isa = PBXFileReference; fileEncoding = 4; lastKnownFileType = sourcecode.c.c; path = file.c; sourceTree = "<group>"; };
		105534DE1A3C7B9800627ECB /* proxy.c */ = {isa = PBXFileReference; fileEncoding = 4; lastKnownFileType = sourcecode.c.c; path = proxy.c; sourceTree = "<group>"; };
		105534EA1A42A87E00627ECB /* _templates.c.h */ = {isa = PBXFileReference; fileEncoding = 4; lastKnownFileType = sourcecode.c.h; path = _templates.c.h; sourceTree = "<group>"; };
		105534EC1A42AD5E00627ECB /* templates.c.h */ = {isa = PBXFileReference; fileEncoding = 4; lastKnownFileType = sourcecode.c.h; path = templates.c.h; sourceTree = "<group>"; };
		105534EE1A440FC800627ECB /* config.c */ = {isa = PBXFileReference; fileEncoding = 4; lastKnownFileType = sourcecode.c.c; path = config.c; sourceTree = "<group>"; };
		105534F21A460EF600627ECB /* 00unit.evloop.t */ = {isa = PBXFileReference; fileEncoding = 4; lastKnownFileType = text.script.perl; path = 00unit.evloop.t; sourceTree = "<group>"; xcLanguageSpecificationIdentifier = xcode.lang.perl; };
		105534F31A460EF600627ECB /* 00unit.libuv.t */ = {isa = PBXFileReference; fileEncoding = 4; lastKnownFileType = text.script.perl; path = 00unit.libuv.t; sourceTree = "<group>"; xcLanguageSpecificationIdentifier = xcode.lang.perl; };
		105534F41A460EF600627ECB /* 10httpclient.t */ = {isa = PBXFileReference; fileEncoding = 4; lastKnownFileType = text; path = 10httpclient.t; sourceTree = "<group>"; xcLanguageSpecificationIdentifier = xcode.lang.perl; };
		105534F51A460EF600627ECB /* 40protocol.t */ = {isa = PBXFileReference; fileEncoding = 4; lastKnownFileType = text; path = 40protocol.t; sourceTree = "<group>"; xcLanguageSpecificationIdentifier = xcode.lang.perl; };
		105534F61A460EF600627ECB /* 50file-config.t */ = {isa = PBXFileReference; fileEncoding = 4; lastKnownFileType = text; path = "50file-config.t"; sourceTree = "<group>"; xcLanguageSpecificationIdentifier = xcode.lang.perl; };
		105534F71A460F2E00627ECB /* 50mimemap.t */ = {isa = PBXFileReference; fileEncoding = 4; lastKnownFileType = text; path = 50mimemap.t; sourceTree = "<group>"; xcLanguageSpecificationIdentifier = xcode.lang.perl; };
		105534F81A460F2E00627ECB /* 50post-size-limit.t */ = {isa = PBXFileReference; fileEncoding = 4; lastKnownFileType = text; path = "50post-size-limit.t"; sourceTree = "<group>"; xcLanguageSpecificationIdentifier = xcode.lang.perl; };
		105534FB1A460F4200627ECB /* Util.pm */ = {isa = PBXFileReference; fileEncoding = 4; lastKnownFileType = text.script.perl; path = Util.pm; sourceTree = "<group>"; };
		105534FE1A46134A00627ECB /* 80issues61.t */ = {isa = PBXFileReference; fileEncoding = 4; lastKnownFileType = text; path = 80issues61.t; sourceTree = "<group>"; xcLanguageSpecificationIdentifier = xcode.lang.perl; };
		10583BE01AE5A222004A3AD6 /* wrapper.mt */ = {isa = PBXFileReference; lastKnownFileType = text; path = wrapper.mt; sourceTree = "<group>"; };
		10583BE11AE5A22D004A3AD6 /* configure.mt */ = {isa = PBXFileReference; lastKnownFileType = text; path = configure.mt; sourceTree = "<group>"; };
		10583BE21AE5A22D004A3AD6 /* faq.mt */ = {isa = PBXFileReference; lastKnownFileType = text; path = faq.mt; sourceTree = "<group>"; };
		10583BE31AE5A22D004A3AD6 /* index.mt */ = {isa = PBXFileReference; lastKnownFileType = text; path = index.mt; sourceTree = "<group>"; };
		10583BE41AE5A22D004A3AD6 /* install.mt */ = {isa = PBXFileReference; lastKnownFileType = text; path = install.mt; sourceTree = "<group>"; };
		10583BE61AE5A322004A3AD6 /* clang-format-all.sh */ = {isa = PBXFileReference; fileEncoding = 4; lastKnownFileType = text.script.sh; path = "clang-format-all.sh"; sourceTree = "<group>"; };
		10583BE71AE5A322004A3AD6 /* install-perl-module.pl */ = {isa = PBXFileReference; fileEncoding = 4; lastKnownFileType = text.script.perl; path = "install-perl-module.pl"; sourceTree = "<group>"; };
		10583BE91AE5A330004A3AD6 /* makedoc.pl */ = {isa = PBXFileReference; fileEncoding = 4; lastKnownFileType = text.script.perl; path = makedoc.pl; sourceTree = "<group>"; };
		10583BEA1AE5A341004A3AD6 /* picotemplate-conf.pl */ = {isa = PBXFileReference; fileEncoding = 4; lastKnownFileType = text.script.perl; path = "picotemplate-conf.pl"; sourceTree = "<group>"; };
		10583BEB1AE5A341004A3AD6 /* regen.mk */ = {isa = PBXFileReference; fileEncoding = 4; lastKnownFileType = text; path = regen.mk; sourceTree = "<group>"; xcLanguageSpecificationIdentifier = "<none>"; };
		10583BED1AE5A37B004A3AD6 /* Makefile */ = {isa = PBXFileReference; fileEncoding = 4; lastKnownFileType = sourcecode.make; path = Makefile; sourceTree = "<group>"; };
		10583BEE1AE5A37B004A3AD6 /* README.md */ = {isa = PBXFileReference; fileEncoding = 4; lastKnownFileType = net.daringfireball.markdown; path = README.md; sourceTree = "<group>"; };
		10583BF51AE765E0004A3AD6 /* command_options.mt */ = {isa = PBXFileReference; lastKnownFileType = text; path = command_options.mt; sourceTree = "<group>"; };
		10583BF61AE765E0004A3AD6 /* quick_start.mt */ = {isa = PBXFileReference; lastKnownFileType = text; path = quick_start.mt; sourceTree = "<group>"; };
		10583BF81AE783BE004A3AD6 /* remotebench.png */ = {isa = PBXFileReference; lastKnownFileType = image.png; name = remotebench.png; path = assets/remotebench.png; sourceTree = "<group>"; };
		10583BF91AE783BE004A3AD6 /* searchstyle.css */ = {isa = PBXFileReference; lastKnownFileType = text.css; name = searchstyle.css; path = assets/searchstyle.css; sourceTree = "<group>"; };
		10583BFA1AE783BE004A3AD6 /* style.css */ = {isa = PBXFileReference; lastKnownFileType = text.css; name = style.css; path = assets/style.css; sourceTree = "<group>"; };
		10583BFB1AE78DCC004A3AD6 /* syntax_and_structure.mt */ = {isa = PBXFileReference; fileEncoding = 4; lastKnownFileType = text; path = syntax_and_structure.mt; sourceTree = "<group>"; };
		10583BFC1AE88782004A3AD6 /* base_directives.mt */ = {isa = PBXFileReference; lastKnownFileType = text; path = base_directives.mt; sourceTree = "<group>"; };
		10583BFD1AE8A7E1004A3AD6 /* directive.mt */ = {isa = PBXFileReference; lastKnownFileType = text; path = directive.mt; sourceTree = "<group>"; };
		10583BFF1AEF368A004A3AD6 /* 293.c */ = {isa = PBXFileReference; fileEncoding = 4; lastKnownFileType = sourcecode.c.c; path = 293.c; sourceTree = "<group>"; };
		10583C011AEF86E6004A3AD6 /* http1_directives.mt */ = {isa = PBXFileReference; lastKnownFileType = text; path = http1_directives.mt; sourceTree = "<group>"; };
		10583C021AEF8C7D004A3AD6 /* http2_directives.mt */ = {isa = PBXFileReference; lastKnownFileType = text; path = http2_directives.mt; sourceTree = "<group>"; };
		10583C031AF1D7D5004A3AD6 /* access_log_directives.mt */ = {isa = PBXFileReference; lastKnownFileType = text; path = access_log_directives.mt; sourceTree = "<group>"; };
		10583C041AF1F315004A3AD6 /* expires_directives.mt */ = {isa = PBXFileReference; lastKnownFileType = text; path = expires_directives.mt; sourceTree = "<group>"; };
		10583C051AF1F893004A3AD6 /* file_directives.mt */ = {isa = PBXFileReference; lastKnownFileType = text; path = file_directives.mt; sourceTree = "<group>"; };
		10583C061AF20BE5004A3AD6 /* headers_directives.mt */ = {isa = PBXFileReference; lastKnownFileType = text; path = headers_directives.mt; sourceTree = "<group>"; };
		10583C071AF21539004A3AD6 /* proxy_directives.mt */ = {isa = PBXFileReference; lastKnownFileType = text; path = proxy_directives.mt; sourceTree = "<group>"; };
		10583C081AF2188E004A3AD6 /* redirect_directives.mt */ = {isa = PBXFileReference; lastKnownFileType = text; path = redirect_directives.mt; sourceTree = "<group>"; };
		10583C091AF2D302004A3AD6 /* reproxy_directives.mt */ = {isa = PBXFileReference; lastKnownFileType = text; path = reproxy_directives.mt; sourceTree = "<group>"; };
		1058C87C1AA41789008D6180 /* headers.c */ = {isa = PBXFileReference; fileEncoding = 4; lastKnownFileType = sourcecode.c.c; path = headers.c; sourceTree = "<group>"; };
		1058C87F1AA42568008D6180 /* 50headers.t */ = {isa = PBXFileReference; lastKnownFileType = text; path = 50headers.t; sourceTree = "<group>"; xcLanguageSpecificationIdentifier = xcode.lang.perl; };
		1058C8871AA6DE4B008D6180 /* hostinfo.h */ = {isa = PBXFileReference; fileEncoding = 4; lastKnownFileType = sourcecode.c.h; path = hostinfo.h; sourceTree = "<group>"; };
		1058C8891AA6E5E3008D6180 /* hostinfo.c */ = {isa = PBXFileReference; fileEncoding = 4; lastKnownFileType = sourcecode.c.c; path = hostinfo.c; sourceTree = "<group>"; };
		1058F6EC1D7CC81E00FFFFA3 /* openssl_backport.h */ = {isa = PBXFileReference; lastKnownFileType = sourcecode.c.h; path = openssl_backport.h; sourceTree = "<group>"; };
		1063FE901BB291300064D9C7 /* compress_directives.mt */ = {isa = PBXFileReference; lastKnownFileType = text; path = compress_directives.mt; sourceTree = "<group>"; };
		106530A51D82C09E005B2C60 /* percent-encode-zero-byte.c */ = {isa = PBXFileReference; fileEncoding = 4; lastKnownFileType = sourcecode.c.c; path = "percent-encode-zero-byte.c"; sourceTree = "<group>"; };
		106530A81D8A21A7005B2C60 /* 80reverse-proxy-missing-content-length-for-post.t */ = {isa = PBXFileReference; fileEncoding = 4; lastKnownFileType = text; path = "80reverse-proxy-missing-content-length-for-post.t"; sourceTree = "<group>"; xcLanguageSpecificationIdentifier = xcode.lang.perl; };
		1065E6EF19B8C64200686E72 /* evloop.c.h */ = {isa = PBXFileReference; fileEncoding = 4; lastKnownFileType = sourcecode.c.h; path = evloop.c.h; sourceTree = "<group>"; };
		1065E6F619B99E6D00686E72 /* kqueue.c.h */ = {isa = PBXFileReference; lastKnownFileType = sourcecode.c.h; path = kqueue.c.h; sourceTree = "<group>"; };
		1065E6F719B9B1AC00686E72 /* epoll.c.h */ = {isa = PBXFileReference; lastKnownFileType = sourcecode.c.h; path = epoll.c.h; sourceTree = "<group>"; };
		1065E70419BF145700686E72 /* evloop.h */ = {isa = PBXFileReference; lastKnownFileType = sourcecode.c.h; path = evloop.h; sourceTree = "<group>"; };
		1065E70619BF14E500686E72 /* uv-binding.h */ = {isa = PBXFileReference; lastKnownFileType = sourcecode.c.h; path = "uv-binding.h"; sourceTree = "<group>"; };
		1065E70719BF17FE00686E72 /* uv-binding.c.h */ = {isa = PBXFileReference; fileEncoding = 4; lastKnownFileType = sourcecode.c.h; path = "uv-binding.c.h"; sourceTree = "<group>"; };
		106C22FB1C0413DA00405689 /* 40tunnel.t */ = {isa = PBXFileReference; lastKnownFileType = text; path = 40tunnel.t; sourceTree = "<group>"; xcLanguageSpecificationIdentifier = xcode.lang.perl; };
		106C22FE1C05436100405689 /* errordoc.c */ = {isa = PBXFileReference; fileEncoding = 4; lastKnownFileType = sourcecode.c.c; path = errordoc.c; sourceTree = "<group>"; };
		106C23001C0544CE00405689 /* errordoc.c */ = {isa = PBXFileReference; fileEncoding = 4; lastKnownFileType = sourcecode.c.c; path = errordoc.c; sourceTree = "<group>"; };
		106C23021C06AB2F00405689 /* 50errordoc.t */ = {isa = PBXFileReference; lastKnownFileType = text; path = 50errordoc.t; sourceTree = "<group>"; xcLanguageSpecificationIdentifier = xcode.lang.perl; };
		106C23041C1132E000405689 /* errordoc_directives.mt */ = {isa = PBXFileReference; fileEncoding = 4; lastKnownFileType = text; path = errordoc_directives.mt; sourceTree = "<group>"; };
		107086691B70A00F002B8F18 /* casper.c */ = {isa = PBXFileReference; fileEncoding = 4; lastKnownFileType = sourcecode.c.c; path = casper.c; sourceTree = "<group>"; };
		1070866B1B787D06002B8F18 /* compress.c */ = {isa = PBXFileReference; fileEncoding = 4; lastKnownFileType = sourcecode.c.c; path = compress.c; sourceTree = "<group>"; };
		1070866F1B7925D5002B8F18 /* compress.c */ = {isa = PBXFileReference; fileEncoding = 4; lastKnownFileType = sourcecode.c.c; path = compress.c; sourceTree = "<group>"; };
		107086711B798487002B8F18 /* compress.c */ = {isa = PBXFileReference; fileEncoding = 4; lastKnownFileType = sourcecode.c.c; path = compress.c; sourceTree = "<group>"; };
		107086741B79A08D002B8F18 /* 50compress.t */ = {isa = PBXFileReference; lastKnownFileType = text; path = 50compress.t; sourceTree = "<group>"; xcLanguageSpecificationIdentifier = xcode.lang.perl; };
		1070E15C1B438E8F001CCAFA /* poll.c.h */ = {isa = PBXFileReference; fileEncoding = 4; lastKnownFileType = sourcecode.c.h; path = poll.c.h; sourceTree = "<group>"; };
		1070E1621B4508B0001CCAFA /* util.c */ = {isa = PBXFileReference; fileEncoding = 4; lastKnownFileType = sourcecode.c.c; path = util.c; sourceTree = "<group>"; };
		1070E1641B451D43001CCAFA /* 40proxy-protocol.t */ = {isa = PBXFileReference; lastKnownFileType = text; path = "40proxy-protocol.t"; sourceTree = "<group>"; xcLanguageSpecificationIdentifier = xcode.lang.perl; };
		10756E251AC126250009BF57 /* yaml.h */ = {isa = PBXFileReference; fileEncoding = 4; lastKnownFileType = sourcecode.c.h; path = yaml.h; sourceTree = "<group>"; };
		10756E261AC126420009BF57 /* api.c */ = {isa = PBXFileReference; fileEncoding = 4; lastKnownFileType = sourcecode.c.c; path = api.c; sourceTree = "<group>"; };
		10756E271AC126420009BF57 /* dumper.c */ = {isa = PBXFileReference; fileEncoding = 4; lastKnownFileType = sourcecode.c.c; path = dumper.c; sourceTree = "<group>"; };
		10756E281AC126420009BF57 /* emitter.c */ = {isa = PBXFileReference; fileEncoding = 4; lastKnownFileType = sourcecode.c.c; path = emitter.c; sourceTree = "<group>"; };
		10756E291AC126420009BF57 /* loader.c */ = {isa = PBXFileReference; fileEncoding = 4; lastKnownFileType = sourcecode.c.c; path = loader.c; sourceTree = "<group>"; };
		10756E2E1AC1264D0009BF57 /* parser.c */ = {isa = PBXFileReference; fileEncoding = 4; lastKnownFileType = sourcecode.c.c; path = parser.c; sourceTree = "<group>"; };
		10756E2F1AC1264D0009BF57 /* reader.c */ = {isa = PBXFileReference; fileEncoding = 4; lastKnownFileType = sourcecode.c.c; path = reader.c; sourceTree = "<group>"; };
		10756E301AC1264D0009BF57 /* scanner.c */ = {isa = PBXFileReference; fileEncoding = 4; lastKnownFileType = sourcecode.c.c; path = scanner.c; sourceTree = "<group>"; };
		10756E311AC1264D0009BF57 /* writer.c */ = {isa = PBXFileReference; fileEncoding = 4; lastKnownFileType = sourcecode.c.c; path = writer.c; sourceTree = "<group>"; };
		10756E321AC1264D0009BF57 /* yaml_private.h */ = {isa = PBXFileReference; fileEncoding = 4; lastKnownFileType = sourcecode.c.h; path = yaml_private.h; sourceTree = "<group>"; };
		1079231519A320A700C52AD6 /* libh2o.a */ = {isa = PBXFileReference; explicitFileType = archive.ar; includeInIndex = 0; path = libh2o.a; sourceTree = BUILT_PRODUCTS_DIR; };
		1079232619A3210D00C52AD6 /* khash.h */ = {isa = PBXFileReference; fileEncoding = 4; lastKnownFileType = sourcecode.c.h; path = khash.h; sourceTree = "<group>"; };
		1079235A19A3210D00C52AD6 /* picohttpparser.c */ = {isa = PBXFileReference; fileEncoding = 4; lastKnownFileType = sourcecode.c.c; path = picohttpparser.c; sourceTree = "<group>"; };
		1079235B19A3210D00C52AD6 /* picohttpparser.h */ = {isa = PBXFileReference; fileEncoding = 4; lastKnownFileType = sourcecode.c.h; path = picohttpparser.h; sourceTree = "<group>"; };
		107923A019A3215F00C52AD6 /* http1.h */ = {isa = PBXFileReference; fileEncoding = 4; lastKnownFileType = sourcecode.c.h; path = http1.h; sourceTree = "<group>"; };
		107923A119A3215F00C52AD6 /* http2.h */ = {isa = PBXFileReference; fileEncoding = 4; lastKnownFileType = sourcecode.c.h; path = http2.h; sourceTree = "<group>"; };
		107923A219A3215F00C52AD6 /* token.h */ = {isa = PBXFileReference; fileEncoding = 4; lastKnownFileType = sourcecode.c.h; path = token.h; sourceTree = "<group>"; };
		107923A319A3215F00C52AD6 /* websocket.h */ = {isa = PBXFileReference; fileEncoding = 4; lastKnownFileType = sourcecode.c.h; path = websocket.h; sourceTree = "<group>"; };
		107923A419A3215F00C52AD6 /* h2o.h */ = {isa = PBXFileReference; fileEncoding = 4; lastKnownFileType = sourcecode.c.h; path = h2o.h; sourceTree = "<group>"; };
		107923AB19A3216B00C52AD6 /* tokens.pl */ = {isa = PBXFileReference; fileEncoding = 4; lastKnownFileType = text.script.perl; path = tokens.pl; sourceTree = "<group>"; };
		107923AF19A3217300C52AD6 /* file.c */ = {isa = PBXFileReference; fileEncoding = 4; lastKnownFileType = sourcecode.c.c; path = file.c; sourceTree = "<group>"; };
		107923B019A3217300C52AD6 /* headers.c */ = {isa = PBXFileReference; fileEncoding = 4; lastKnownFileType = sourcecode.c.c; path = headers.c; sourceTree = "<group>"; };
		107923B119A3217300C52AD6 /* http1.c */ = {isa = PBXFileReference; fileEncoding = 4; lastKnownFileType = sourcecode.c.c; path = http1.c; sourceTree = "<group>"; };
		107923B319A3217300C52AD6 /* connection.c */ = {isa = PBXFileReference; fileEncoding = 4; lastKnownFileType = sourcecode.c.c; path = connection.c; sourceTree = "<group>"; };
		107923B419A3217300C52AD6 /* hpack.c */ = {isa = PBXFileReference; fileEncoding = 4; lastKnownFileType = sourcecode.c.c; path = hpack.c; sourceTree = "<group>"; };
		107923B519A3217300C52AD6 /* hpack_huffman_table.h */ = {isa = PBXFileReference; fileEncoding = 4; lastKnownFileType = sourcecode.c.h; path = hpack_huffman_table.h; sourceTree = "<group>"; };
		107923B819A3217300C52AD6 /* frame.c */ = {isa = PBXFileReference; fileEncoding = 4; lastKnownFileType = sourcecode.c.c; path = frame.c; sourceTree = "<group>"; };
		107923B919A3217300C52AD6 /* context.c */ = {isa = PBXFileReference; fileEncoding = 4; lastKnownFileType = sourcecode.c.c; path = context.c; sourceTree = "<group>"; };
		107923BA19A3217300C52AD6 /* memory.c */ = {isa = PBXFileReference; fileEncoding = 4; lastKnownFileType = sourcecode.c.c; path = memory.c; sourceTree = "<group>"; };
		107923BB19A3217300C52AD6 /* mimemap.c */ = {isa = PBXFileReference; fileEncoding = 4; lastKnownFileType = sourcecode.c.c; path = mimemap.c; sourceTree = "<group>"; };
		107923BC19A3217300C52AD6 /* request.c */ = {isa = PBXFileReference; fileEncoding = 4; lastKnownFileType = sourcecode.c.c; path = request.c; sourceTree = "<group>"; };
		107923BF19A3217300C52AD6 /* token.c */ = {isa = PBXFileReference; fileEncoding = 4; lastKnownFileType = sourcecode.c.c; path = token.c; sourceTree = "<group>"; };
		107923C019A3217300C52AD6 /* util.c */ = {isa = PBXFileReference; fileEncoding = 4; lastKnownFileType = sourcecode.c.c; path = util.c; sourceTree = "<group>"; };
		107923C119A3217300C52AD6 /* websocket.c */ = {isa = PBXFileReference; fileEncoding = 4; lastKnownFileType = sourcecode.c.c; path = websocket.c; sourceTree = "<group>"; };
		107923D919A321F400C52AD6 /* examples-simple */ = {isa = PBXFileReference; explicitFileType = "compiled.mach-o.executable"; includeInIndex = 0; path = "examples-simple"; sourceTree = BUILT_PRODUCTS_DIR; };
		107923FC19A3238500C52AD6 /* simple.c */ = {isa = PBXFileReference; fileEncoding = 4; lastKnownFileType = sourcecode.c.c; path = simple.c; sourceTree = "<group>"; };
		1079240D19A3247A00C52AD6 /* websocket */ = {isa = PBXFileReference; explicitFileType = "compiled.mach-o.executable"; includeInIndex = 0; path = websocket; sourceTree = BUILT_PRODUCTS_DIR; };
		1079241319A324B400C52AD6 /* websocket.c */ = {isa = PBXFileReference; fileEncoding = 4; lastKnownFileType = sourcecode.c.c; path = websocket.c; sourceTree = "<group>"; };
		1079243519A3260E00C52AD6 /* unittest */ = {isa = PBXFileReference; explicitFileType = "compiled.mach-o.executable"; includeInIndex = 0; path = unittest; sourceTree = BUILT_PRODUCTS_DIR; };
		1079245319A32C0800C52AD6 /* token_table.h */ = {isa = PBXFileReference; fileEncoding = 4; lastKnownFileType = sourcecode.c.h; path = token_table.h; sourceTree = "<group>"; };
		107D4D431B588021004A9B21 /* ssl.c */ = {isa = PBXFileReference; fileEncoding = 4; lastKnownFileType = sourcecode.c.c; path = ssl.c; sourceTree = "<group>"; };
		107D4D4D1B58970D004A9B21 /* ssl.c */ = {isa = PBXFileReference; fileEncoding = 4; lastKnownFileType = sourcecode.c.c; path = ssl.c; sourceTree = "<group>"; };
		107D4D501B58B342004A9B21 /* 40session-ticket.t */ = {isa = PBXFileReference; lastKnownFileType = text; path = "40session-ticket.t"; sourceTree = "<group>"; xcLanguageSpecificationIdentifier = xcode.lang.perl; };
		107D4D521B5B2412004A9B21 /* file.h */ = {isa = PBXFileReference; fileEncoding = 4; lastKnownFileType = sourcecode.c.h; path = file.h; sourceTree = "<group>"; };
		107D4D541B5B30EE004A9B21 /* file.c */ = {isa = PBXFileReference; fileEncoding = 4; lastKnownFileType = sourcecode.c.c; path = file.c; sourceTree = "<group>"; };
		107D4D5D1B5F143B004A9B21 /* setuidgid.c */ = {isa = PBXFileReference; lastKnownFileType = sourcecode.c.c; path = setuidgid.c; sourceTree = "<group>"; };
		107E340F1C7EB13F00AEF5F8 /* gzip.c */ = {isa = PBXFileReference; fileEncoding = 4; lastKnownFileType = sourcecode.c.c; path = gzip.c; sourceTree = "<group>"; };
		107E34111C7EE0D200AEF5F8 /* brotli.c */ = {isa = PBXFileReference; fileEncoding = 4; lastKnownFileType = sourcecode.c.c; path = brotli.c; sourceTree = "<group>"; };
		107E34231C86801E00AEF5F8 /* 50file-file.t */ = {isa = PBXFileReference; lastKnownFileType = text; path = "50file-file.t"; sourceTree = "<group>"; xcLanguageSpecificationIdentifier = xcode.lang.perl; };
		108102151C3DB05100C024CD /* 50reverse-proxy-disconnected-keepalive.t */ = {isa = PBXFileReference; lastKnownFileType = text; path = "50reverse-proxy-disconnected-keepalive.t"; sourceTree = "<group>"; xcLanguageSpecificationIdentifier = xcode.lang.perl; };
		108214FE1AAD34DD00D27E66 /* 50reverse-proxy-0.t */ = {isa = PBXFileReference; lastKnownFileType = text; path = "50reverse-proxy-0.t"; sourceTree = "<group>"; xcLanguageSpecificationIdentifier = xcode.lang.perl; };
		108215071AAD41CE00D27E66 /* test.pl */ = {isa = PBXFileReference; lastKnownFileType = text.script.perl; name = test.pl; path = "50reverse-proxy/test.pl"; sourceTree = "<group>"; };
		108215081AB14B1100D27E66 /* 40server-push.t */ = {isa = PBXFileReference; lastKnownFileType = text; path = "40server-push.t"; sourceTree = "<group>"; xcLanguageSpecificationIdentifier = xcode.lang.perl; };
		1082150A1AB26F2A00D27E66 /* CMakeLists.txt */ = {isa = PBXFileReference; lastKnownFileType = text; path = CMakeLists.txt; sourceTree = "<group>"; };
		1082150C1AB26F4700D27E66 /* FindWslay.cmake */ = {isa = PBXFileReference; lastKnownFileType = text; path = FindWslay.cmake; sourceTree = "<group>"; };
		1082150D1AB26F4700D27E66 /* FindLibYAML.cmake */ = {isa = PBXFileReference; lastKnownFileType = text; path = FindLibYAML.cmake; sourceTree = "<group>"; };
		1082150E1AB26F4700D27E66 /* FindLibUV.cmake */ = {isa = PBXFileReference; lastKnownFileType = text; path = FindLibUV.cmake; sourceTree = "<group>"; };
		10835E001C9A6C2400197E59 /* logconf.c */ = {isa = PBXFileReference; fileEncoding = 4; lastKnownFileType = sourcecode.c.c; path = logconf.c; sourceTree = "<group>"; };
		10835E021C9A860000197E59 /* status.c */ = {isa = PBXFileReference; fileEncoding = 4; lastKnownFileType = sourcecode.c.c; path = status.c; sourceTree = "<group>"; };
		10835E041C9B3C6200197E59 /* status.c */ = {isa = PBXFileReference; fileEncoding = 4; lastKnownFileType = sourcecode.c.c; path = status.c; sourceTree = "<group>"; };
		10835E071C9B8EA700197E59 /* index.html */ = {isa = PBXFileReference; lastKnownFileType = text.html; path = index.html; sourceTree = "<group>"; };
		10835E081CA2204E00197E59 /* status_directives.mt */ = {isa = PBXFileReference; fileEncoding = 4; lastKnownFileType = text; path = status_directives.mt; sourceTree = "<group>"; };
		108867741AD9069900987967 /* defaults.c.h */ = {isa = PBXFileReference; fileEncoding = 4; lastKnownFileType = sourcecode.c.h; path = defaults.c.h; sourceTree = "<group>"; };
		1092E0011BEB1DDC001074BF /* 80issues579.t */ = {isa = PBXFileReference; lastKnownFileType = text; path = 80issues579.t; sourceTree = "<group>"; xcLanguageSpecificationIdentifier = xcode.lang.perl; };
		109428AB1CC6C4C700E676CB /* openssl_hostname_validation.c */ = {isa = PBXFileReference; lastKnownFileType = sourcecode.c.c; path = openssl_hostname_validation.c; sourceTree = "<group>"; };
		109428AC1CC6C4C700E676CB /* openssl_hostname_validation.h */ = {isa = PBXFileReference; lastKnownFileType = sourcecode.c.h; path = openssl_hostname_validation.h; sourceTree = "<group>"; };
		10952D591C5082F7000D664C /* 80issues-from-proxy-reproxy-to-different-host.t */ = {isa = PBXFileReference; lastKnownFileType = text; path = "80issues-from-proxy-reproxy-to-different-host.t"; sourceTree = "<group>"; xcLanguageSpecificationIdentifier = xcode.lang.perl; };
		10952D5B1C608A6B000D664C /* cgi.mt */ = {isa = PBXFileReference; lastKnownFileType = text; path = cgi.mt; sourceTree = "<group>"; };
		10952D5C1C608D19000D664C /* basic_auth.mt */ = {isa = PBXFileReference; lastKnownFileType = text; path = basic_auth.mt; sourceTree = "<group>"; };
		10952D5D1C62D4DC000D664C /* mruby.mt */ = {isa = PBXFileReference; lastKnownFileType = text; path = mruby.mt; sourceTree = "<group>"; };
		10955C2C1D1BA47100935796 /* throttle_response_directives.mt */ = {isa = PBXFileReference; fileEncoding = 4; lastKnownFileType = text; path = throttle_response_directives.mt; sourceTree = "<group>"; };
		109EEFD81D77B336001F11D1 /* 80one-byte-window.t */ = {isa = PBXFileReference; fileEncoding = 4; lastKnownFileType = text; path = "80one-byte-window.t"; sourceTree = "<group>"; xcLanguageSpecificationIdentifier = xcode.lang.perl; };
		109EEFD91D77B336001F11D1 /* 50chunked-encoding-proxying.t */ = {isa = PBXFileReference; fileEncoding = 4; lastKnownFileType = text; path = "50chunked-encoding-proxying.t"; sourceTree = "<group>"; xcLanguageSpecificationIdentifier = xcode.lang.perl; };
		109EEFDB1D77B336001F11D1 /* 50http2_debug_state.t */ = {isa = PBXFileReference; fileEncoding = 4; lastKnownFileType = text; path = 50http2_debug_state.t; sourceTree = "<group>"; xcLanguageSpecificationIdentifier = xcode.lang.perl; };
		109EEFDC1D77B350001F11D1 /* 00unit.mruby.t */ = {isa = PBXFileReference; fileEncoding = 4; lastKnownFileType = text; path = 00unit.mruby.t; sourceTree = "<group>"; xcLanguageSpecificationIdentifier = xcode.lang.perl; };
		109EEFDD1D77B350001F11D1 /* 50mruby-acl.t */ = {isa = PBXFileReference; fileEncoding = 4; lastKnownFileType = text; path = "50mruby-acl.t"; sourceTree = "<group>"; xcLanguageSpecificationIdentifier = xcode.lang.perl; };
		109EEFDE1D77B350001F11D1 /* 40server-push-multiple.t */ = {isa = PBXFileReference; fileEncoding = 4; lastKnownFileType = text; path = "40server-push-multiple.t"; sourceTree = "<group>"; xcLanguageSpecificationIdentifier = xcode.lang.perl; };
		109EEFDF1D77B350001F11D1 /* 50mruby-dos-detector.t */ = {isa = PBXFileReference; fileEncoding = 4; lastKnownFileType = text; path = "50mruby-dos-detector.t"; sourceTree = "<group>"; xcLanguageSpecificationIdentifier = xcode.lang.perl; };
		109EEFE11D77B350001F11D1 /* 80dup-host-headers.t */ = {isa = PBXFileReference; fileEncoding = 4; lastKnownFileType = text; path = "80dup-host-headers.t"; sourceTree = "<group>"; xcLanguageSpecificationIdentifier = xcode.lang.perl; };
		109EEFE21D77B350001F11D1 /* 80invalid-h2-chars-in-headers.t */ = {isa = PBXFileReference; fileEncoding = 4; lastKnownFileType = text; path = "80invalid-h2-chars-in-headers.t"; sourceTree = "<group>"; xcLanguageSpecificationIdentifier = xcode.lang.perl; };
		109EEFE31D77B350001F11D1 /* 90live-sni.t */ = {isa = PBXFileReference; fileEncoding = 4; lastKnownFileType = text; path = "90live-sni.t"; sourceTree = "<group>"; xcLanguageSpecificationIdentifier = xcode.lang.perl; };
		109EEFE41D77B360001F11D1 /* 50file.t */ = {isa = PBXFileReference; fileEncoding = 4; lastKnownFileType = text; path = 50file.t; sourceTree = "<group>"; xcLanguageSpecificationIdentifier = xcode.lang.perl; };
		109EEFE51D77B36C001F11D1 /* 50servername.t */ = {isa = PBXFileReference; fileEncoding = 4; lastKnownFileType = text; path = 50servername.t; sourceTree = "<group>"; xcLanguageSpecificationIdentifier = xcode.lang.perl; };
		109EEFE61D77B376001F11D1 /* README.md */ = {isa = PBXFileReference; fileEncoding = 4; lastKnownFileType = net.daringfireball.markdown; path = README.md; sourceTree = "<group>"; };
		10A3D3D01B4CDBC700327CF9 /* memcached.h */ = {isa = PBXFileReference; lastKnownFileType = sourcecode.c.h; path = memcached.h; sourceTree = "<group>"; };
		10A3D3D11B4CDBDC00327CF9 /* memcached.c */ = {isa = PBXFileReference; fileEncoding = 4; lastKnownFileType = sourcecode.c.c; path = memcached.c; sourceTree = "<group>"; };
		10A3D3D61B4F1E3200327CF9 /* 50mruby.t */ = {isa = PBXFileReference; lastKnownFileType = text; path = 50mruby.t; sourceTree = "<group>"; xcLanguageSpecificationIdentifier = xcode.lang.perl; };
		10A3D3D71B4F4D0900327CF9 /* 40memcached-session-resumption.t */ = {isa = PBXFileReference; lastKnownFileType = text; path = "40memcached-session-resumption.t"; sourceTree = "<group>"; xcLanguageSpecificationIdentifier = xcode.lang.perl; };
		10A3D3ED1B4FAAEC00327CF9 /* close.c */ = {isa = PBXFileReference; fileEncoding = 4; lastKnownFileType = sourcecode.c.c; path = close.c; sourceTree = "<group>"; };
		10A3D3EE1B4FAAEC00327CF9 /* connect.c */ = {isa = PBXFileReference; fileEncoding = 4; lastKnownFileType = sourcecode.c.c; path = connect.c; sourceTree = "<group>"; };
		10A3D3F61B4FAAF500327CF9 /* recv.c */ = {isa = PBXFileReference; fileEncoding = 4; lastKnownFileType = sourcecode.c.c; path = recv.c; sourceTree = "<group>"; };
		10A3D3F71B4FAAF500327CF9 /* send.c */ = {isa = PBXFileReference; fileEncoding = 4; lastKnownFileType = sourcecode.c.c; path = send.c; sourceTree = "<group>"; };
		10A3D3F91B4FAAF500327CF9 /* socket.c */ = {isa = PBXFileReference; fileEncoding = 4; lastKnownFileType = sourcecode.c.c; path = socket.c; sourceTree = "<group>"; };
		10A3D3FA1B4FAAF500327CF9 /* strerror.c */ = {isa = PBXFileReference; fileEncoding = 4; lastKnownFileType = sourcecode.c.c; path = strerror.c; sourceTree = "<group>"; };
		10A3D3FE1B4FAAF500327CF9 /* yrmcds.h */ = {isa = PBXFileReference; fileEncoding = 4; lastKnownFileType = sourcecode.c.h; path = yrmcds.h; sourceTree = "<group>"; };
		10A3D40E1B584BEC00327CF9 /* standalone.h */ = {isa = PBXFileReference; fileEncoding = 4; lastKnownFileType = sourcecode.c.h; path = standalone.h; sourceTree = "<group>"; };
		10A60DE91B0D87FE006E38EC /* annotate-backtrace-symbols */ = {isa = PBXFileReference; lastKnownFileType = text; path = "annotate-backtrace-symbols"; sourceTree = "<group>"; };
		10AA2E931A80A592004322AC /* time_.h */ = {isa = PBXFileReference; fileEncoding = 4; lastKnownFileType = sourcecode.c.h; path = time_.h; sourceTree = "<group>"; };
		10AA2E951A80A612004322AC /* time.c */ = {isa = PBXFileReference; fileEncoding = 4; lastKnownFileType = sourcecode.c.c; path = time.c; sourceTree = "<group>"; };
		10AA2E981A81F68A004322AC /* time.c */ = {isa = PBXFileReference; fileEncoding = 4; lastKnownFileType = sourcecode.c.c; path = time.c; sourceTree = "<group>"; };
		10AA2E9E1A8807CF004322AC /* url.h */ = {isa = PBXFileReference; fileEncoding = 4; lastKnownFileType = sourcecode.c.h; path = url.h; sourceTree = "<group>"; };
		10AA2EA01A88082E004322AC /* url.c */ = {isa = PBXFileReference; fileEncoding = 4; lastKnownFileType = sourcecode.c.c; path = url.c; sourceTree = "<group>"; };
		10AA2EA21A88090B004322AC /* url.c */ = {isa = PBXFileReference; fileEncoding = 4; lastKnownFileType = sourcecode.c.c; path = url.c; sourceTree = "<group>"; };
		10AA2EA41A8D9999004322AC /* redirect.c */ = {isa = PBXFileReference; fileEncoding = 4; lastKnownFileType = sourcecode.c.c; path = redirect.c; sourceTree = "<group>"; };
		10AA2EA61A8DA93C004322AC /* redirect.c */ = {isa = PBXFileReference; fileEncoding = 4; lastKnownFileType = sourcecode.c.c; path = redirect.c; sourceTree = "<group>"; };
		10AA2EA81A8DAFD4004322AC /* 50redirect.t */ = {isa = PBXFileReference; lastKnownFileType = text; path = 50redirect.t; sourceTree = "<group>"; xcLanguageSpecificationIdentifier = xcode.lang.perl; };
		10AA2EA91A8DDC57004322AC /* multithread.h */ = {isa = PBXFileReference; fileEncoding = 4; lastKnownFileType = sourcecode.c.h; path = multithread.h; sourceTree = "<group>"; };
		10AA2EAB1A8DE0AE004322AC /* multithread.c */ = {isa = PBXFileReference; fileEncoding = 4; lastKnownFileType = sourcecode.c.c; path = multithread.c; sourceTree = "<group>"; };
		10AA2EAD1A8E22DA004322AC /* multithread.c */ = {isa = PBXFileReference; fileEncoding = 4; lastKnownFileType = sourcecode.c.c; path = multithread.c; sourceTree = "<group>"; };
		10AA2EB11A931409004322AC /* 50access-log.t */ = {isa = PBXFileReference; fileEncoding = 4; lastKnownFileType = text; path = "50access-log.t"; sourceTree = "<group>"; xcLanguageSpecificationIdentifier = xcode.lang.perl; };
		10AA2EB21A9479B4004322AC /* 50reverse-proxy-upstream-down.t */ = {isa = PBXFileReference; lastKnownFileType = text; path = "50reverse-proxy-upstream-down.t"; sourceTree = "<group>"; xcLanguageSpecificationIdentifier = xcode.lang.perl; };
		10AA2EB31A94B66D004322AC /* 40virtual-host.t */ = {isa = PBXFileReference; lastKnownFileType = text; path = "40virtual-host.t"; sourceTree = "<group>"; xcLanguageSpecificationIdentifier = xcode.lang.perl; };
		10AA2EB61A970EFC004322AC /* http2_internal.h */ = {isa = PBXFileReference; fileEncoding = 4; lastKnownFileType = sourcecode.c.h; path = http2_internal.h; sourceTree = "<group>"; };
		10AA2EB81A971280004322AC /* http2_scheduler.h */ = {isa = PBXFileReference; fileEncoding = 4; lastKnownFileType = sourcecode.c.h; path = http2_scheduler.h; sourceTree = "<group>"; };
		10AA2EBB1A9EEDF8004322AC /* proxy.c */ = {isa = PBXFileReference; fileEncoding = 4; lastKnownFileType = sourcecode.c.c; path = proxy.c; sourceTree = "<group>"; };
		10AA2EBD1AA019D8004322AC /* headers.c */ = {isa = PBXFileReference; fileEncoding = 4; lastKnownFileType = sourcecode.c.c; path = headers.c; sourceTree = "<group>"; };
		10AA2EBF1AA019FC004322AC /* headers.c */ = {isa = PBXFileReference; fileEncoding = 4; lastKnownFileType = sourcecode.c.c; path = headers.c; sourceTree = "<group>"; };
		10AA2EC11AA0402E004322AC /* reproxy.c */ = {isa = PBXFileReference; fileEncoding = 4; lastKnownFileType = sourcecode.c.c; path = reproxy.c; sourceTree = "<group>"; };
		10AA2EC31AA0403A004322AC /* reproxy.c */ = {isa = PBXFileReference; fileEncoding = 4; lastKnownFileType = sourcecode.c.c; path = reproxy.c; sourceTree = "<group>"; };
		10AA2EC61AA05598004322AC /* upstream.psgi */ = {isa = PBXFileReference; lastKnownFileType = text; path = upstream.psgi; sourceTree = "<group>"; xcLanguageSpecificationIdentifier = xcode.lang.perl; };
		10AAAC621B6C7A7D004487C3 /* http2_casper.h */ = {isa = PBXFileReference; fileEncoding = 4; lastKnownFileType = sourcecode.c.h; path = http2_casper.h; sourceTree = "<group>"; };
		10AAAC641B6C9275004487C3 /* casper.c */ = {isa = PBXFileReference; fileEncoding = 4; lastKnownFileType = sourcecode.c.c; path = casper.c; sourceTree = "<group>"; };
		10B38A651B8D345D007DC191 /* mruby.c */ = {isa = PBXFileReference; fileEncoding = 4; lastKnownFileType = sourcecode.c.c; path = mruby.c; sourceTree = "<group>"; };
		10B38A711B8D34BB007DC191 /* mruby_.h */ = {isa = PBXFileReference; fileEncoding = 4; lastKnownFileType = sourcecode.c.h; path = mruby_.h; sourceTree = "<group>"; };
		10B38A731B8D3544007DC191 /* mruby.c */ = {isa = PBXFileReference; fileEncoding = 4; lastKnownFileType = sourcecode.c.c; path = mruby.c; sourceTree = "<group>"; };
		10B6D4501C727315005F0CF8 /* 80yaml-merge.t */ = {isa = PBXFileReference; fileEncoding = 4; lastKnownFileType = text; path = "80yaml-merge.t"; sourceTree = "<group>"; xcLanguageSpecificationIdentifier = xcode.lang.perl; };
		10BA72A919AAD6300059392A /* stream.c */ = {isa = PBXFileReference; fileEncoding = 4; lastKnownFileType = sourcecode.c.c; path = stream.c; sourceTree = "<group>"; };
		10BCF2FC1B168CAE0076939D /* fastcgi.c */ = {isa = PBXFileReference; fileEncoding = 4; lastKnownFileType = sourcecode.c.c; path = fastcgi.c; sourceTree = "<group>"; };
		10BCF2FE1B1A892F0076939D /* fastcgi.c */ = {isa = PBXFileReference; fileEncoding = 4; lastKnownFileType = sourcecode.c.c; path = fastcgi.c; sourceTree = "<group>"; };
		10BCF3001B214C460076939D /* fastcgi.c */ = {isa = PBXFileReference; fileEncoding = 4; lastKnownFileType = sourcecode.c.c; path = fastcgi.c; sourceTree = "<group>"; };
		10C2117C1B8164B1005A9D02 /* 90root-fastcgi-php.t */ = {isa = PBXFileReference; fileEncoding = 4; lastKnownFileType = text; path = "90root-fastcgi-php.t"; sourceTree = "<group>"; xcLanguageSpecificationIdentifier = xcode.lang.perl; };
		10C45D4D1CFD15890096DB06 /* 50throttle-response.t */ = {isa = PBXFileReference; fileEncoding = 4; lastKnownFileType = text; path = "50throttle-response.t"; sourceTree = "<group>"; xcLanguageSpecificationIdentifier = xcode.lang.perl; };
		10C45D4E1CFD15FA0096DB06 /* throttle_resp.c */ = {isa = PBXFileReference; fileEncoding = 4; lastKnownFileType = sourcecode.c.c; path = throttle_resp.c; sourceTree = "<group>"; };
		10C45D501CFD160A0096DB06 /* throttle_resp.c */ = {isa = PBXFileReference; fileEncoding = 4; lastKnownFileType = sourcecode.c.c; path = throttle_resp.c; sourceTree = "<group>"; };
		10C45D531CFE9B300096DB06 /* events.c */ = {isa = PBXFileReference; fileEncoding = 4; lastKnownFileType = sourcecode.c.c; path = events.c; sourceTree = "<group>"; };
		10C45D541CFE9B300096DB06 /* requests.c */ = {isa = PBXFileReference; fileEncoding = 4; lastKnownFileType = sourcecode.c.c; path = requests.c; sourceTree = "<group>"; };
		10C45D571CFE9BB60096DB06 /* 50status.t */ = {isa = PBXFileReference; fileEncoding = 4; lastKnownFileType = text; path = 50status.t; sourceTree = "<group>"; xcLanguageSpecificationIdentifier = xcode.lang.perl; };
		10C5A6311B268632006094A6 /* 50fastcgi.t */ = {isa = PBXFileReference; lastKnownFileType = text; path = 50fastcgi.t; sourceTree = "<group>"; xcLanguageSpecificationIdentifier = xcode.lang.perl; };
		10D0903919F0A51C0043D458 /* memory.h */ = {isa = PBXFileReference; fileEncoding = 4; lastKnownFileType = sourcecode.c.h; path = memory.h; sourceTree = "<group>"; };
		10D0903D19F0A8190043D458 /* socket.h */ = {isa = PBXFileReference; fileEncoding = 4; lastKnownFileType = sourcecode.c.h; path = socket.h; sourceTree = "<group>"; };
		10D0904219F0BA780043D458 /* linklist.h */ = {isa = PBXFileReference; fileEncoding = 4; lastKnownFileType = sourcecode.c.h; path = linklist.h; sourceTree = "<group>"; };
		10D0905119F0CA9C0043D458 /* examples-socket-server */ = {isa = PBXFileReference; explicitFileType = "compiled.mach-o.executable"; includeInIndex = 0; path = "examples-socket-server"; sourceTree = BUILT_PRODUCTS_DIR; };
		10D0905219F0CB130043D458 /* socket-client.c */ = {isa = PBXFileReference; fileEncoding = 4; lastKnownFileType = sourcecode.c.c; path = "socket-client.c"; sourceTree = "<group>"; };
		10D0905419F102C70043D458 /* http1client.c */ = {isa = PBXFileReference; fileEncoding = 4; lastKnownFileType = sourcecode.c.c; path = http1client.c; sourceTree = "<group>"; };
		10D0905819F22FA10043D458 /* string_.h */ = {isa = PBXFileReference; fileEncoding = 4; lastKnownFileType = sourcecode.c.h; path = string_.h; sourceTree = "<group>"; };
		10D0905A19F230280043D458 /* string.c */ = {isa = PBXFileReference; fileEncoding = 4; lastKnownFileType = sourcecode.c.c; path = string.c; sourceTree = "<group>"; };
		10D0906919F38B2E0043D458 /* examples-httpclient */ = {isa = PBXFileReference; explicitFileType = "compiled.mach-o.executable"; includeInIndex = 0; path = "examples-httpclient"; sourceTree = BUILT_PRODUCTS_DIR; };
		10D0906A19F38B850043D458 /* httpclient.c */ = {isa = PBXFileReference; fileEncoding = 4; lastKnownFileType = sourcecode.c.c; path = httpclient.c; sourceTree = "<group>"; };
		10D0906E19F494CC0043D458 /* test.c */ = {isa = PBXFileReference; fileEncoding = 4; lastKnownFileType = sourcecode.c.c; path = test.c; sourceTree = "<group>"; };
		10D0906F19F494CC0043D458 /* test.h */ = {isa = PBXFileReference; fileEncoding = 4; lastKnownFileType = sourcecode.c.h; path = test.h; sourceTree = "<group>"; };
		10D0907219F633B00043D458 /* proxy.c */ = {isa = PBXFileReference; fileEncoding = 4; lastKnownFileType = sourcecode.c.c; path = proxy.c; sourceTree = "<group>"; };
		10DA969A1CCEF2C200679165 /* 50reverse-proxy-https.t */ = {isa = PBXFileReference; fileEncoding = 4; lastKnownFileType = text; path = "50reverse-proxy-https.t"; sourceTree = "<group>"; xcLanguageSpecificationIdentifier = xcode.lang.perl; };
		10DA969B1CD2BF9000679165 /* cache.h */ = {isa = PBXFileReference; fileEncoding = 4; lastKnownFileType = sourcecode.c.h; path = cache.h; sourceTree = "<group>"; };
		10DA969D1CD2BFAC00679165 /* cache.c */ = {isa = PBXFileReference; fileEncoding = 4; lastKnownFileType = sourcecode.c.c; path = cache.c; sourceTree = "<group>"; };
		10DA969F1CD2BFEE00679165 /* cache.c */ = {isa = PBXFileReference; fileEncoding = 4; lastKnownFileType = sourcecode.c.c; path = cache.c; sourceTree = "<group>"; };
		10E299571A67E68500701AA6 /* scheduler.c */ = {isa = PBXFileReference; fileEncoding = 4; lastKnownFileType = sourcecode.c.c; path = scheduler.c; sourceTree = "<group>"; };
		10E299591A68D03100701AA6 /* scheduler.c */ = {isa = PBXFileReference; fileEncoding = 4; lastKnownFileType = sourcecode.c.c; path = scheduler.c; sourceTree = "<group>"; };
		10EA45DF1D0949BF00769A2B /* examples-latency-optimization */ = {isa = PBXFileReference; explicitFileType = "compiled.mach-o.executable"; includeInIndex = 0; path = "examples-latency-optimization"; sourceTree = BUILT_PRODUCTS_DIR; };
		10EA45E01D094A1200769A2B /* latency-optimization.c */ = {isa = PBXFileReference; fileEncoding = 4; lastKnownFileType = sourcecode.c.c; path = "latency-optimization.c"; sourceTree = "<group>"; };
		10EC2A351A0B4D370083514F /* socketpool.h */ = {isa = PBXFileReference; fileEncoding = 4; lastKnownFileType = sourcecode.c.h; path = socketpool.h; sourceTree = "<group>"; };
		10EC2A371A0B4DC70083514F /* socketpool.c */ = {isa = PBXFileReference; fileEncoding = 4; lastKnownFileType = sourcecode.c.c; path = socketpool.c; sourceTree = "<group>"; };
		10F417D319C1907B00B6E31A /* h2o */ = {isa = PBXFileReference; explicitFileType = "compiled.mach-o.executable"; includeInIndex = 0; path = h2o; sourceTree = BUILT_PRODUCTS_DIR; };
		10F417D519C190F800B6E31A /* main.c */ = {isa = PBXFileReference; fileEncoding = 4; lastKnownFileType = sourcecode.c.c; path = main.c; sourceTree = "<group>"; };
		10F417FD19C2D2F800B6E31A /* picotest.c */ = {isa = PBXFileReference; fileEncoding = 4; lastKnownFileType = sourcecode.c.c; path = picotest.c; sourceTree = "<group>"; };
		10F417FE19C2D2F800B6E31A /* picotest.h */ = {isa = PBXFileReference; fileEncoding = 4; lastKnownFileType = sourcecode.c.h; path = picotest.h; sourceTree = "<group>"; };
		10F4180019C2D31600B6E31A /* yoml.h */ = {isa = PBXFileReference; fileEncoding = 4; lastKnownFileType = sourcecode.c.h; name = yoml.h; path = yoml/yoml.h; sourceTree = "<group>"; };
		10F4180219C2D32100B6E31A /* yoml-parser.h */ = {isa = PBXFileReference; fileEncoding = 4; lastKnownFileType = sourcecode.c.h; name = "yoml-parser.h"; path = "yoml/yoml-parser.h"; sourceTree = "<group>"; };
		10F4180419CA75C500B6E31A /* configurator.c */ = {isa = PBXFileReference; fileEncoding = 4; lastKnownFileType = sourcecode.c.c; path = configurator.c; sourceTree = "<group>"; };
		10F4197F1B64E70D00BEAEAC /* golombset.h */ = {isa = PBXFileReference; fileEncoding = 4; lastKnownFileType = sourcecode.c.h; path = golombset.h; sourceTree = "<group>"; };
		10F4EB831C165B92003DA150 /* fastcgi-cgi.pl */ = {isa = PBXFileReference; lastKnownFileType = text.script.perl; path = "fastcgi-cgi.pl"; sourceTree = "<group>"; };
		10F4EB841C16BADD003DA150 /* 50fastcgi-cgi.t */ = {isa = PBXFileReference; lastKnownFileType = text; path = "50fastcgi-cgi.t"; sourceTree = "<group>"; xcLanguageSpecificationIdentifier = xcode.lang.perl; };
		10F4EB861C177A12003DA150 /* hello.cgi */ = {isa = PBXFileReference; lastKnownFileType = text; path = hello.cgi; sourceTree = "<group>"; xcLanguageSpecificationIdentifier = xcode.lang.perl; };
		10F4EB891C195B9E003DA150 /* htpasswd.rb */ = {isa = PBXFileReference; lastKnownFileType = text.script.ruby; path = htpasswd.rb; sourceTree = "<group>"; };
		10F9F2641AF4795D0056F26B /* redirect.c */ = {isa = PBXFileReference; fileEncoding = 4; lastKnownFileType = sourcecode.c.c; path = redirect.c; sourceTree = "<group>"; };
		10F9F2661AFC5F550056F26B /* hostinfo.c */ = {isa = PBXFileReference; fileEncoding = 4; lastKnownFileType = sourcecode.c.c; path = hostinfo.c; sourceTree = "<group>"; };
		10FCC13C1B2E4A4500F13674 /* cloexec.c */ = {isa = PBXFileReference; fileEncoding = 4; lastKnownFileType = sourcecode.c.c; path = cloexec.c; sourceTree = "<group>"; };
		10FCC13D1B2E4A4500F13674 /* cloexec.h */ = {isa = PBXFileReference; fileEncoding = 4; lastKnownFileType = sourcecode.c.h; path = cloexec.h; sourceTree = "<group>"; };
		10FCC1411B2FCC6B00F13674 /* kill-on-close */ = {isa = PBXFileReference; fileEncoding = 4; lastKnownFileType = text.script.perl; path = "kill-on-close"; sourceTree = "<group>"; };
		10FCC1421B300A6800F13674 /* 50fastcgi-php.t */ = {isa = PBXFileReference; lastKnownFileType = text; path = "50fastcgi-php.t"; sourceTree = "<group>"; xcLanguageSpecificationIdentifier = xcode.lang.perl; };
		10FCC1431B31408B00F13674 /* fastcgi_directives.mt */ = {isa = PBXFileReference; fileEncoding = 4; lastKnownFileType = text; path = fastcgi_directives.mt; sourceTree = "<group>"; };
		10FEF2441D6444E900E11B1D /* 50reverse-proxy-proxy-protocol.t */ = {isa = PBXFileReference; fileEncoding = 4; lastKnownFileType = text; path = "50reverse-proxy-proxy-protocol.t"; sourceTree = "<group>"; xcLanguageSpecificationIdentifier = xcode.lang.perl; };
		10FEF2481D6EC30800E11B1D /* 40bad-request.t */ = {isa = PBXFileReference; fileEncoding = 4; lastKnownFileType = text; path = "40bad-request.t"; sourceTree = "<group>"; xcLanguageSpecificationIdentifier = xcode.lang.perl; };
		10FEF2491D6FC6F600E11B1D /* durations.c */ = {isa = PBXFileReference; fileEncoding = 4; lastKnownFileType = sourcecode.c.c; path = durations.c; sourceTree = "<group>"; };
		10FEF24C1D6FC8E200E11B1D /* gkc.c */ = {isa = PBXFileReference; fileEncoding = 4; lastKnownFileType = sourcecode.c.c; path = gkc.c; sourceTree = "<group>"; };
		10FEF24D1D6FC8E200E11B1D /* gkc.h */ = {isa = PBXFileReference; fileEncoding = 4; lastKnownFileType = sourcecode.c.h; path = gkc.h; sourceTree = "<group>"; };
		10FFEE081BB23A8C0087AD75 /* neverbleed.c */ = {isa = PBXFileReference; fileEncoding = 4; lastKnownFileType = sourcecode.c.c; path = neverbleed.c; sourceTree = "<group>"; };
		10FFEE091BB23A8C0087AD75 /* neverbleed.h */ = {isa = PBXFileReference; fileEncoding = 4; lastKnownFileType = sourcecode.c.h; path = neverbleed.h; sourceTree = "<group>"; };
		7D027BEE2242283B007ACE09 /* send_state.h */ = {isa = PBXFileReference; lastKnownFileType = sourcecode.c.h; path = send_state.h; sourceTree = "<group>"; };
		7D0285C81EF422D40094292B /* sleep.c */ = {isa = PBXFileReference; fileEncoding = 4; lastKnownFileType = sourcecode.c.c; path = sleep.c; sourceTree = "<group>"; };
		7D0341FA1FE4D5B60052E0A1 /* http2client.c */ = {isa = PBXFileReference; fileEncoding = 4; lastKnownFileType = sourcecode.c.c; path = http2client.c; sourceTree = "<group>"; };
		7D25E33B20B270BA0092C982 /* http2_common.h */ = {isa = PBXFileReference; lastKnownFileType = sourcecode.c.h; path = http2_common.h; sourceTree = "<group>"; };
		7D2DF4ED20297EE0004AD361 /* header.h */ = {isa = PBXFileReference; lastKnownFileType = sourcecode.c.h; path = header.h; sourceTree = "<group>"; };
		7D67C720204F8C0E0049E935 /* httpclient.c */ = {isa = PBXFileReference; fileEncoding = 4; lastKnownFileType = sourcecode.c.c; path = httpclient.c; sourceTree = "<group>"; };
		7D67C723204F8C9B0049E935 /* httpclient.h */ = {isa = PBXFileReference; lastKnownFileType = sourcecode.c.h; path = httpclient.h; sourceTree = "<group>"; };
		7D9372FD202AC70F005FE6AB /* server_timing.c */ = {isa = PBXFileReference; fileEncoding = 4; lastKnownFileType = sourcecode.c.c; path = server_timing.c; sourceTree = "<group>"; };
		7D937301202AC7BA005FE6AB /* server_timing.c */ = {isa = PBXFileReference; fileEncoding = 4; lastKnownFileType = sourcecode.c.c; path = server_timing.c; sourceTree = "<group>"; };
		7D9FA5381FC323AC00189F88 /* channel.c */ = {isa = PBXFileReference; fileEncoding = 4; lastKnownFileType = sourcecode.c.c; path = channel.c; sourceTree = "<group>"; };
		7DA3F5AE20E0B03F0000222F /* token_table.h */ = {isa = PBXFileReference; fileEncoding = 4; lastKnownFileType = sourcecode.c.h; path = token_table.h; sourceTree = "<group>"; };
		7DC64F521FEB78AD00587150 /* sender.c */ = {isa = PBXFileReference; fileEncoding = 4; lastKnownFileType = sourcecode.c.c; path = sender.c; sourceTree = "<group>"; };
		7DD70D77210F2EC400727A17 /* httpclient.c */ = {isa = PBXFileReference; lastKnownFileType = sourcecode.c.c; path = httpclient.c; sourceTree = "<group>"; };
		7DE1DB35212B1CC00055F500 /* ssl.c */ = {isa = PBXFileReference; lastKnownFileType = sourcecode.c.c; path = ssl.c; sourceTree = "<group>"; };
		7DF26B071FBC020600FBE2E7 /* middleware.c */ = {isa = PBXFileReference; fileEncoding = 4; lastKnownFileType = sourcecode.c.c; path = middleware.c; sourceTree = "<group>"; };
		7DF88EF820761972005DB8D8 /* hiredis_.h */ = {isa = PBXFileReference; lastKnownFileType = sourcecode.c.h; path = hiredis_.h; sourceTree = "<group>"; };
		D08137381FD400F4004679DF /* least_conn.c */ = {isa = PBXFileReference; fileEncoding = 4; lastKnownFileType = sourcecode.c.c; path = least_conn.c; sourceTree = "<group>"; };
		D08137391FD400F4004679DF /* roundrobin.c */ = {isa = PBXFileReference; fileEncoding = 4; lastKnownFileType = sourcecode.c.c; path = roundrobin.c; sourceTree = "<group>"; };
		D081373D1FD40431004679DF /* least_conn.c */ = {isa = PBXFileReference; fileEncoding = 4; lastKnownFileType = sourcecode.c.c; path = least_conn.c; sourceTree = "<group>"; };
		D081373E1FD40431004679DF /* roundrobin.c */ = {isa = PBXFileReference; fileEncoding = 4; lastKnownFileType = sourcecode.c.c; path = roundrobin.c; sourceTree = "<group>"; };
		D08137411FD408C1004679DF /* balancer.h */ = {isa = PBXFileReference; fileEncoding = 4; lastKnownFileType = sourcecode.c.h; path = balancer.h; sourceTree = "<group>"; };
		E901C3D9213E1C2E00D17C93 /* quicly.h */ = {isa = PBXFileReference; fileEncoding = 4; lastKnownFileType = sourcecode.c.h; path = quicly.h; sourceTree = "<group>"; };
		E901C3DB213E1C3600D17C93 /* maxsender.h */ = {isa = PBXFileReference; fileEncoding = 4; lastKnownFileType = sourcecode.c.h; path = maxsender.h; sourceTree = "<group>"; };
		E901C3DC213E1C3600D17C93 /* ranges.h */ = {isa = PBXFileReference; fileEncoding = 4; lastKnownFileType = sourcecode.c.h; path = ranges.h; sourceTree = "<group>"; };
		E901C3DE213E1C3600D17C93 /* loss.h */ = {isa = PBXFileReference; fileEncoding = 4; lastKnownFileType = sourcecode.c.h; path = loss.h; sourceTree = "<group>"; };
		E901C3E1213E1C3600D17C93 /* frame.h */ = {isa = PBXFileReference; fileEncoding = 4; lastKnownFileType = sourcecode.c.h; path = frame.h; sourceTree = "<group>"; };
		E901C3E3213E1C3600D17C93 /* constants.h */ = {isa = PBXFileReference; fileEncoding = 4; lastKnownFileType = sourcecode.c.h; path = constants.h; sourceTree = "<group>"; };
		E901C3E4213E1C3600D17C93 /* linklist.h */ = {isa = PBXFileReference; fileEncoding = 4; lastKnownFileType = sourcecode.c.h; path = linklist.h; sourceTree = "<group>"; };
		E901C3F0213E1C4000D17C93 /* frame.c */ = {isa = PBXFileReference; fileEncoding = 4; lastKnownFileType = sourcecode.c.c; path = frame.c; sourceTree = "<group>"; };
		E901C3F2213E1C4000D17C93 /* ranges.c */ = {isa = PBXFileReference; fileEncoding = 4; lastKnownFileType = sourcecode.c.c; path = ranges.c; sourceTree = "<group>"; };
		E901C3F3213E1C4000D17C93 /* quicly.c */ = {isa = PBXFileReference; fileEncoding = 4; lastKnownFileType = sourcecode.c.c; path = quicly.c; sourceTree = "<group>"; };
		E901C439213E59A000D17C93 /* qpack.c */ = {isa = PBXFileReference; lastKnownFileType = sourcecode.c.c; path = qpack.c; sourceTree = "<group>"; };
		E901C43C213FAE0300D17C93 /* qpack.h */ = {isa = PBXFileReference; lastKnownFileType = sourcecode.c.h; path = qpack.h; sourceTree = "<group>"; };
		E901C43F2140CCB500D17C93 /* qpack.c */ = {isa = PBXFileReference; lastKnownFileType = sourcecode.c.c; path = qpack.c; sourceTree = "<group>"; };
		E904232E24AB2C9B0072C5B7 /* json.cc */ = {isa = PBXFileReference; lastKnownFileType = sourcecode.cpp.cpp; path = json.cc; sourceTree = "<group>"; };
		E904233024AB2C9C0072C5B7 /* json.h */ = {isa = PBXFileReference; lastKnownFileType = sourcecode.c.h; path = json.h; sourceTree = "<group>"; };
		E904233224AB2C9C0072C5B7 /* h2olog.cc */ = {isa = PBXFileReference; lastKnownFileType = sourcecode.cpp.cpp; path = h2olog.cc; sourceTree = "<group>"; };
		E904233424AB2C9C0072C5B7 /* h2olog.h */ = {isa = PBXFileReference; lastKnownFileType = sourcecode.c.h; path = h2olog.h; sourceTree = "<group>"; };
		E904233524AB2C9C0072C5B7 /* pyproject.toml */ = {isa = PBXFileReference; lastKnownFileType = text; path = pyproject.toml; sourceTree = "<group>"; };
		E908A2A923163CB70039BCEE /* ebpf.h */ = {isa = PBXFileReference; fileEncoding = 4; lastKnownFileType = sourcecode.c.h; path = ebpf.h; sourceTree = "<group>"; };
		E908A2AB231CF3D10039BCEE /* 50reverse-proxy-chunked-post-termination.t */ = {isa = PBXFileReference; fileEncoding = 4; lastKnownFileType = text; path = "50reverse-proxy-chunked-post-termination.t"; sourceTree = "<group>"; xcLanguageSpecificationIdentifier = xcode.lang.perl; };
		E908A2AD2320AE4C0039BCEE /* Dockerfile */ = {isa = PBXFileReference; fileEncoding = 4; lastKnownFileType = text; path = Dockerfile; sourceTree = "<group>"; };
		E908A2AE2320AE4C0039BCEE /* check.mk */ = {isa = PBXFileReference; fileEncoding = 4; lastKnownFileType = text; path = check.mk; sourceTree = "<group>"; };
		E908A2AF2320AE4D0039BCEE /* Dockerfile.ubuntu1904 */ = {isa = PBXFileReference; fileEncoding = 4; lastKnownFileType = text; path = Dockerfile.ubuntu1904; sourceTree = "<group>"; };
		E90A95F21E30795100483D6C /* headers_util.c */ = {isa = PBXFileReference; fileEncoding = 4; lastKnownFileType = sourcecode.c.c; path = headers_util.c; sourceTree = "<group>"; };
		E90A95F41E30797D00483D6C /* headers_util.c */ = {isa = PBXFileReference; fileEncoding = 4; lastKnownFileType = sourcecode.c.c; path = headers_util.c; sourceTree = "<group>"; };
		E90BB43924F369E4006507EA /* server.c */ = {isa = PBXFileReference; lastKnownFileType = sourcecode.c.c; path = server.c; sourceTree = "<group>"; };
		E90BB43B24F38937006507EA /* 40http3-concurrency.t */ = {isa = PBXFileReference; lastKnownFileType = text; path = "40http3-concurrency.t"; sourceTree = "<group>"; xcLanguageSpecificationIdentifier = xcode.lang.perl; };
		E90BB43C24F4834D006507EA /* 40http3-forward.t */ = {isa = PBXFileReference; lastKnownFileType = text; path = "40http3-forward.t"; sourceTree = "<group>"; xcLanguageSpecificationIdentifier = xcode.lang.perl; };
		E90C514D230BB28800D6AD8E /* 90dtrace.t */ = {isa = PBXFileReference; fileEncoding = 4; lastKnownFileType = text; path = 90dtrace.t; sourceTree = "<group>"; xcLanguageSpecificationIdentifier = xcode.lang.perl; };
		E915E87325D4A88D00FB20F7 /* http_tracer.cc */ = {isa = PBXFileReference; lastKnownFileType = sourcecode.cpp.cpp; path = http_tracer.cc; sourceTree = "<group>"; };
		E915E87425D4A89700FB20F7 /* generated_raw_tracer.cc */ = {isa = PBXFileReference; lastKnownFileType = sourcecode.cpp.cpp; path = generated_raw_tracer.cc; sourceTree = "<group>"; };
		E915E87525D4A89700FB20F7 /* raw_tracer.h.cc */ = {isa = PBXFileReference; lastKnownFileType = sourcecode.cpp.cpp; path = raw_tracer.h.cc; sourceTree = "<group>"; };
		E915E87625D4A8B700FB20F7 /* gen_raw_tracer.py */ = {isa = PBXFileReference; lastKnownFileType = text.script.python; path = gen_raw_tracer.py; sourceTree = "<group>"; };
		E918FC392136583F00CCB252 /* proptest */ = {isa = PBXFileReference; explicitFileType = "compiled.mach-o.executable"; includeInIndex = 0; path = proptest; sourceTree = BUILT_PRODUCTS_DIR; };
		E918FC3B213658BE00CCB252 /* prop.c */ = {isa = PBXFileReference; fileEncoding = 4; lastKnownFileType = sourcecode.c.c; path = prop.c; sourceTree = "<group>"; };
		E918FC412136597200CCB252 /* theft.h */ = {isa = PBXFileReference; fileEncoding = 4; lastKnownFileType = sourcecode.c.h; path = theft.h; sourceTree = "<group>"; };
		E918FC422136597200CCB252 /* theft_types.h */ = {isa = PBXFileReference; fileEncoding = 4; lastKnownFileType = sourcecode.c.h; path = theft_types.h; sourceTree = "<group>"; };
		E918FC452136598300CCB252 /* theft_aux_builtin.c */ = {isa = PBXFileReference; fileEncoding = 4; lastKnownFileType = sourcecode.c.c; path = theft_aux_builtin.c; sourceTree = "<group>"; };
		E918FC462136598300CCB252 /* theft_random.c */ = {isa = PBXFileReference; fileEncoding = 4; lastKnownFileType = sourcecode.c.c; path = theft_random.c; sourceTree = "<group>"; };
		E918FC472136598300CCB252 /* theft_random.h */ = {isa = PBXFileReference; fileEncoding = 4; lastKnownFileType = sourcecode.c.h; path = theft_random.h; sourceTree = "<group>"; };
		E918FC482136598300CCB252 /* theft_run_internal.h */ = {isa = PBXFileReference; fileEncoding = 4; lastKnownFileType = sourcecode.c.h; path = theft_run_internal.h; sourceTree = "<group>"; };
		E918FC492136598300CCB252 /* theft.c */ = {isa = PBXFileReference; fileEncoding = 4; lastKnownFileType = sourcecode.c.c; path = theft.c; sourceTree = "<group>"; };
		E918FC4A2136598300CCB252 /* theft_call_internal.h */ = {isa = PBXFileReference; fileEncoding = 4; lastKnownFileType = sourcecode.c.h; path = theft_call_internal.h; sourceTree = "<group>"; };
		E918FC4B2136598300CCB252 /* theft_aux.c */ = {isa = PBXFileReference; fileEncoding = 4; lastKnownFileType = sourcecode.c.c; path = theft_aux.c; sourceTree = "<group>"; };
		E918FC4C2136598400CCB252 /* theft_types_internal.h */ = {isa = PBXFileReference; fileEncoding = 4; lastKnownFileType = sourcecode.c.h; path = theft_types_internal.h; sourceTree = "<group>"; };
		E918FC4D2136598400CCB252 /* theft_hash.c */ = {isa = PBXFileReference; fileEncoding = 4; lastKnownFileType = sourcecode.c.c; path = theft_hash.c; sourceTree = "<group>"; };
		E918FC4E2136598400CCB252 /* theft_shrink.c */ = {isa = PBXFileReference; fileEncoding = 4; lastKnownFileType = sourcecode.c.c; path = theft_shrink.c; sourceTree = "<group>"; };
		E918FC4F2136598400CCB252 /* theft_call.c */ = {isa = PBXFileReference; fileEncoding = 4; lastKnownFileType = sourcecode.c.c; path = theft_call.c; sourceTree = "<group>"; };
		E918FC502136598400CCB252 /* theft_rng.c */ = {isa = PBXFileReference; fileEncoding = 4; lastKnownFileType = sourcecode.c.c; path = theft_rng.c; sourceTree = "<group>"; };
		E918FC512136598400CCB252 /* theft_run.c */ = {isa = PBXFileReference; fileEncoding = 4; lastKnownFileType = sourcecode.c.c; path = theft_run.c; sourceTree = "<group>"; };
		E918FC522136598400CCB252 /* theft_shrink.h */ = {isa = PBXFileReference; fileEncoding = 4; lastKnownFileType = sourcecode.c.h; path = theft_shrink.h; sourceTree = "<group>"; };
		E918FC532136598400CCB252 /* theft_bloom.c */ = {isa = PBXFileReference; fileEncoding = 4; lastKnownFileType = sourcecode.c.c; path = theft_bloom.c; sourceTree = "<group>"; };
		E918FC542136598400CCB252 /* theft_autoshrink.c */ = {isa = PBXFileReference; fileEncoding = 4; lastKnownFileType = sourcecode.c.c; path = theft_autoshrink.c; sourceTree = "<group>"; };
		E918FC552136598400CCB252 /* theft_trial.c */ = {isa = PBXFileReference; fileEncoding = 4; lastKnownFileType = sourcecode.c.c; path = theft_trial.c; sourceTree = "<group>"; };
		E918FC562136598500CCB252 /* theft_rng.h */ = {isa = PBXFileReference; fileEncoding = 4; lastKnownFileType = sourcecode.c.h; path = theft_rng.h; sourceTree = "<group>"; };
		E918FC572136598500CCB252 /* theft_autoshrink.h */ = {isa = PBXFileReference; fileEncoding = 4; lastKnownFileType = sourcecode.c.h; path = theft_autoshrink.h; sourceTree = "<group>"; };
		E918FC582136598500CCB252 /* theft_call.h */ = {isa = PBXFileReference; fileEncoding = 4; lastKnownFileType = sourcecode.c.h; path = theft_call.h; sourceTree = "<group>"; };
		E918FC592136598500CCB252 /* theft_trial_internal.h */ = {isa = PBXFileReference; fileEncoding = 4; lastKnownFileType = sourcecode.c.h; path = theft_trial_internal.h; sourceTree = "<group>"; };
		E918FC5A2136598500CCB252 /* theft_bloom.h */ = {isa = PBXFileReference; fileEncoding = 4; lastKnownFileType = sourcecode.c.h; path = theft_bloom.h; sourceTree = "<group>"; };
		E918FC5B2136598500CCB252 /* theft_run.h */ = {isa = PBXFileReference; fileEncoding = 4; lastKnownFileType = sourcecode.c.h; path = theft_run.h; sourceTree = "<group>"; };
		E918FC5C2136598500CCB252 /* theft_trial.h */ = {isa = PBXFileReference; fileEncoding = 4; lastKnownFileType = sourcecode.c.h; path = theft_trial.h; sourceTree = "<group>"; };
		E918FC5D2136598500CCB252 /* theft_autoshrink_internal.h */ = {isa = PBXFileReference; fileEncoding = 4; lastKnownFileType = sourcecode.c.h; path = theft_autoshrink_internal.h; sourceTree = "<group>"; };
		E918FC5E2136598600CCB252 /* theft_shrink_internal.h */ = {isa = PBXFileReference; fileEncoding = 4; lastKnownFileType = sourcecode.c.h; path = theft_shrink_internal.h; sourceTree = "<group>"; };
		E919227625C9447D00C2D79B /* connect.c */ = {isa = PBXFileReference; fileEncoding = 4; lastKnownFileType = sourcecode.c.c; path = connect.c; sourceTree = "<group>"; };
		E9316ED724417E0A00C9C127 /* certificate_compression.c */ = {isa = PBXFileReference; fileEncoding = 4; lastKnownFileType = sourcecode.c.c; path = certificate_compression.c; sourceTree = "<group>"; };
		E9316EDB24417EA900C9C127 /* bit_reader.c */ = {isa = PBXFileReference; fileEncoding = 4; lastKnownFileType = sourcecode.c.c; path = bit_reader.c; sourceTree = "<group>"; };
		E9316EDC24417EA900C9C127 /* decode.c */ = {isa = PBXFileReference; fileEncoding = 4; lastKnownFileType = sourcecode.c.c; path = decode.c; sourceTree = "<group>"; };
		E9316EDD24417EA900C9C127 /* huffman.h */ = {isa = PBXFileReference; fileEncoding = 4; lastKnownFileType = sourcecode.c.h; path = huffman.h; sourceTree = "<group>"; };
		E9316EDE24417EA900C9C127 /* port.h */ = {isa = PBXFileReference; fileEncoding = 4; lastKnownFileType = sourcecode.c.h; path = port.h; sourceTree = "<group>"; };
		E9316EDF24417EA900C9C127 /* huffman.c */ = {isa = PBXFileReference; fileEncoding = 4; lastKnownFileType = sourcecode.c.c; path = huffman.c; sourceTree = "<group>"; };
		E9316EE024417EA900C9C127 /* context.h */ = {isa = PBXFileReference; fileEncoding = 4; lastKnownFileType = sourcecode.c.h; path = context.h; sourceTree = "<group>"; };
		E9316EE124417EA900C9C127 /* prefix.h */ = {isa = PBXFileReference; fileEncoding = 4; lastKnownFileType = sourcecode.c.h; path = prefix.h; sourceTree = "<group>"; };
		E9316EE224417EA900C9C127 /* bit_reader.h */ = {isa = PBXFileReference; fileEncoding = 4; lastKnownFileType = sourcecode.c.h; path = bit_reader.h; sourceTree = "<group>"; };
		E9316EE324417EA900C9C127 /* state.c */ = {isa = PBXFileReference; fileEncoding = 4; lastKnownFileType = sourcecode.c.c; path = state.c; sourceTree = "<group>"; };
		E9316EE424417EAA00C9C127 /* state.h */ = {isa = PBXFileReference; fileEncoding = 4; lastKnownFileType = sourcecode.c.h; path = state.h; sourceTree = "<group>"; };
		E9316EE524417EAA00C9C127 /* transform.h */ = {isa = PBXFileReference; fileEncoding = 4; lastKnownFileType = sourcecode.c.h; path = transform.h; sourceTree = "<group>"; };
		E9316EEE2441C08100C9C127 /* certificate_compression.h */ = {isa = PBXFileReference; fileEncoding = 4; lastKnownFileType = sourcecode.c.h; path = certificate_compression.h; sourceTree = "<group>"; };
		E93BB45025DA530E009C24D8 /* 50connect.t */ = {isa = PBXFileReference; lastKnownFileType = text; path = 50connect.t; sourceTree = "<group>"; xcLanguageSpecificationIdentifier = xcode.lang.perl; };
		E93BB45C25DA5792009C24D8 /* connect.c */ = {isa = PBXFileReference; lastKnownFileType = sourcecode.c.c; path = connect.c; sourceTree = "<group>"; };
		E93BB58D25DE3987009C24D8 /* pembase64.c */ = {isa = PBXFileReference; fileEncoding = 4; lastKnownFileType = sourcecode.c.c; path = pembase64.c; sourceTree = "<group>"; };
		E93BB6D025E09504009C24D8 /* 40tls-raw-pubkey.t */ = {isa = PBXFileReference; lastKnownFileType = text; path = "40tls-raw-pubkey.t"; sourceTree = "<group>"; xcLanguageSpecificationIdentifier = xcode.lang.perl; };
		E93C7F95226EBEC9007BF39A /* frame.c */ = {isa = PBXFileReference; lastKnownFileType = sourcecode.c.c; path = frame.c; sourceTree = "<group>"; };
		E93C7F9922701806007BF39A /* frame.c */ = {isa = PBXFileReference; lastKnownFileType = sourcecode.c.c; path = frame.c; sourceTree = "<group>"; };
		E9414F8D24EBFBDA00273C59 /* 40http3-reconnect.t */ = {isa = PBXFileReference; lastKnownFileType = text; path = "40http3-reconnect.t"; sourceTree = "<group>"; xcLanguageSpecificationIdentifier = xcode.lang.perl; };
		E9414F8E24ED1CD700273C59 /* 40http3-shutdown.t */ = {isa = PBXFileReference; fileEncoding = 4; lastKnownFileType = text; path = "40http3-shutdown.t"; sourceTree = "<group>"; xcLanguageSpecificationIdentifier = xcode.lang.perl; };
		E9414F8F24ED1D5300273C59 /* 80reverse-proxy-truncated-chunked.t */ = {isa = PBXFileReference; fileEncoding = 4; lastKnownFileType = text; path = "80reverse-proxy-truncated-chunked.t"; sourceTree = "<group>"; xcLanguageSpecificationIdentifier = xcode.lang.perl; };
		E9414F9024ED1D7400273C59 /* 50proxy-forward-close-connection.t */ = {isa = PBXFileReference; lastKnownFileType = text; path = "50proxy-forward-close-connection.t"; sourceTree = "<group>"; xcLanguageSpecificationIdentifier = xcode.lang.perl; };
		E9414F9124ED1D7400273C59 /* 50reverse-proxy-header-filtering.t */ = {isa = PBXFileReference; lastKnownFileType = text; path = "50reverse-proxy-header-filtering.t"; sourceTree = "<group>"; xcLanguageSpecificationIdentifier = xcode.lang.perl; };
		E9414F9224ED1D7500273C59 /* 50priority-headers.t */ = {isa = PBXFileReference; lastKnownFileType = text; path = "50priority-headers.t"; sourceTree = "<group>"; xcLanguageSpecificationIdentifier = xcode.lang.perl; };
		E9414F9324ED1D7500273C59 /* 50reverse-proxy-http2.t */ = {isa = PBXFileReference; lastKnownFileType = text; path = "50reverse-proxy-http2.t"; sourceTree = "<group>"; xcLanguageSpecificationIdentifier = xcode.lang.perl; };
		E9414F9424ED1D7500273C59 /* 40error-log-escape.t */ = {isa = PBXFileReference; lastKnownFileType = text; path = "40error-log-escape.t"; sourceTree = "<group>"; xcLanguageSpecificationIdentifier = xcode.lang.perl; };
		E9414F9524ED1D7500273C59 /* 50reverse-proxy-response-bytes.t */ = {isa = PBXFileReference; lastKnownFileType = text; path = "50reverse-proxy-response-bytes.t"; sourceTree = "<group>"; xcLanguageSpecificationIdentifier = xcode.lang.perl; };
		E9414F9624ED1D7500273C59 /* 50reverse-proxy-early-response.t */ = {isa = PBXFileReference; lastKnownFileType = text; path = "50reverse-proxy-early-response.t"; sourceTree = "<group>"; xcLanguageSpecificationIdentifier = xcode.lang.perl; };
		E9414F9724ED1D7500273C59 /* 40http2-h2spec-client.t */ = {isa = PBXFileReference; lastKnownFileType = text; path = "40http2-h2spec-client.t"; sourceTree = "<group>"; xcLanguageSpecificationIdentifier = xcode.lang.perl; };
		E9414F9824ED1D7500273C59 /* 50reverse-proxy-request-bytes.t */ = {isa = PBXFileReference; lastKnownFileType = text; path = "50reverse-proxy-request-bytes.t"; sourceTree = "<group>"; xcLanguageSpecificationIdentifier = xcode.lang.perl; };
		E9414F9924ED1D7500273C59 /* 40http1-timeouts.t */ = {isa = PBXFileReference; lastKnownFileType = text; path = "40http1-timeouts.t"; sourceTree = "<group>"; xcLanguageSpecificationIdentifier = xcode.lang.perl; };
		E9414F9A24ED1D7600273C59 /* 50mruby-prometheus.t */ = {isa = PBXFileReference; lastKnownFileType = text; path = "50mruby-prometheus.t"; sourceTree = "<group>"; xcLanguageSpecificationIdentifier = xcode.lang.perl; };
		E9414F9B24ED1D7600273C59 /* 50priority-overwrite.t */ = {isa = PBXFileReference; lastKnownFileType = text; path = "50priority-overwrite.t"; sourceTree = "<group>"; xcLanguageSpecificationIdentifier = xcode.lang.perl; };
		E9414F9C24ED1D7600273C59 /* 50reverse-proxy-multiline-header.t */ = {isa = PBXFileReference; lastKnownFileType = text; path = "50reverse-proxy-multiline-header.t"; sourceTree = "<group>"; xcLanguageSpecificationIdentifier = xcode.lang.perl; };
		E9414F9D24ED4DD300273C59 /* 40http3-shutdown-reject-conn.t */ = {isa = PBXFileReference; fileEncoding = 4; lastKnownFileType = text; path = "40http3-shutdown-reject-conn.t"; sourceTree = "<group>"; xcLanguageSpecificationIdentifier = xcode.lang.perl; };
		E9581B9922F001EB00299E8A /* x25519.c */ = {isa = PBXFileReference; fileEncoding = 4; lastKnownFileType = sourcecode.c.c; path = x25519.c; sourceTree = "<group>"; };
		E9581B9C22F0022900299E8A /* random.c */ = {isa = PBXFileReference; fileEncoding = 4; lastKnownFileType = sourcecode.c.c; path = random.c; sourceTree = "<group>"; };
		E95E953F22914F0600215ACD /* picotls-probes.d */ = {isa = PBXFileReference; fileEncoding = 4; lastKnownFileType = sourcecode.dtrace; path = "picotls-probes.d"; sourceTree = "<group>"; };
		E95EBCD72281148C0022C32D /* h2o-probes.d */ = {isa = PBXFileReference; fileEncoding = 4; lastKnownFileType = sourcecode.dtrace; path = "h2o-probes.d"; sourceTree = "<group>"; };
		E95EBCD9228117620022C32D /* probes_.h */ = {isa = PBXFileReference; lastKnownFileType = sourcecode.c.h; path = probes_.h; sourceTree = "<group>"; };
		E96A24CC23E673F400CA970A /* absprio.h */ = {isa = PBXFileReference; fileEncoding = 4; lastKnownFileType = sourcecode.c.h; path = absprio.h; sourceTree = "<group>"; };
		E96A24CE23E6743600CA970A /* absprio.c */ = {isa = PBXFileReference; fileEncoding = 4; lastKnownFileType = sourcecode.c.c; path = absprio.c; sourceTree = "<group>"; };
		E96A24D123E6747500CA970A /* absprio.c */ = {isa = PBXFileReference; fileEncoding = 4; lastKnownFileType = sourcecode.c.c; path = absprio.c; sourceTree = "<group>"; };
		E9708AD91E499E040029E0A5 /* openssl.c */ = {isa = PBXFileReference; fileEncoding = 4; lastKnownFileType = sourcecode.c.c; path = openssl.c; sourceTree = "<group>"; };
		E9708ADA1E499E040029E0A5 /* picotls.c */ = {isa = PBXFileReference; fileEncoding = 4; lastKnownFileType = sourcecode.c.c; path = picotls.c; sourceTree = "<group>"; };
		E9708ADF1E49A2120029E0A5 /* picotls.h */ = {isa = PBXFileReference; fileEncoding = 4; lastKnownFileType = sourcecode.c.h; path = picotls.h; sourceTree = "<group>"; };
		E9708AE21E49A2260029E0A5 /* minicrypto.h */ = {isa = PBXFileReference; fileEncoding = 4; lastKnownFileType = sourcecode.c.h; path = minicrypto.h; sourceTree = "<group>"; };
		E9708AE31E49A2260029E0A5 /* openssl.h */ = {isa = PBXFileReference; fileEncoding = 4; lastKnownFileType = sourcecode.c.h; path = openssl.h; sourceTree = "<group>"; };
		E9708AF01E49A2B90029E0A5 /* bitops.h */ = {isa = PBXFileReference; fileEncoding = 4; lastKnownFileType = sourcecode.c.h; path = bitops.h; sourceTree = "<group>"; };
		E9708AF11E49A2B90029E0A5 /* blockwise.c */ = {isa = PBXFileReference; fileEncoding = 4; lastKnownFileType = sourcecode.c.c; path = blockwise.c; sourceTree = "<group>"; };
		E9708AF21E49A2B90029E0A5 /* blockwise.h */ = {isa = PBXFileReference; fileEncoding = 4; lastKnownFileType = sourcecode.c.h; path = blockwise.h; sourceTree = "<group>"; };
		E9708AF61E49A3130029E0A5 /* cf_config.h */ = {isa = PBXFileReference; fileEncoding = 4; lastKnownFileType = sourcecode.c.h; path = cf_config.h; sourceTree = "<group>"; };
		E9708AF71E49A3130029E0A5 /* chash.c */ = {isa = PBXFileReference; fileEncoding = 4; lastKnownFileType = sourcecode.c.c; path = chash.c; sourceTree = "<group>"; };
		E9708AF81E49A3130029E0A5 /* chash.h */ = {isa = PBXFileReference; fileEncoding = 4; lastKnownFileType = sourcecode.c.h; path = chash.h; sourceTree = "<group>"; };
		E9708AF91E49A3130029E0A5 /* curve25519.c */ = {isa = PBXFileReference; fileEncoding = 4; lastKnownFileType = sourcecode.c.c; path = curve25519.c; sourceTree = "<group>"; };
		E9708AFA1E49A3130029E0A5 /* curve25519.h */ = {isa = PBXFileReference; fileEncoding = 4; lastKnownFileType = sourcecode.c.h; path = curve25519.h; sourceTree = "<group>"; };
		E9708AFC1E49A3130029E0A5 /* drbg.c */ = {isa = PBXFileReference; fileEncoding = 4; lastKnownFileType = sourcecode.c.c; path = drbg.c; sourceTree = "<group>"; };
		E9708AFD1E49A3130029E0A5 /* drbg.h */ = {isa = PBXFileReference; fileEncoding = 4; lastKnownFileType = sourcecode.c.h; path = drbg.h; sourceTree = "<group>"; };
		E9708B011E49A3130029E0A5 /* hmac.c */ = {isa = PBXFileReference; fileEncoding = 4; lastKnownFileType = sourcecode.c.c; path = hmac.c; sourceTree = "<group>"; };
		E9708B021E49A3130029E0A5 /* hmac.h */ = {isa = PBXFileReference; fileEncoding = 4; lastKnownFileType = sourcecode.c.h; path = hmac.h; sourceTree = "<group>"; };
		E9708B051E49A3130029E0A5 /* sha2.h */ = {isa = PBXFileReference; fileEncoding = 4; lastKnownFileType = sourcecode.c.h; path = sha2.h; sourceTree = "<group>"; };
		E9708B061E49A3130029E0A5 /* sha256.c */ = {isa = PBXFileReference; fileEncoding = 4; lastKnownFileType = sourcecode.c.c; path = sha256.c; sourceTree = "<group>"; };
		E9708B071E49A3130029E0A5 /* tassert.h */ = {isa = PBXFileReference; fileEncoding = 4; lastKnownFileType = sourcecode.c.h; path = tassert.h; sourceTree = "<group>"; };
		E9708B1B1E49A3480029E0A5 /* handy.h */ = {isa = PBXFileReference; fileEncoding = 4; lastKnownFileType = sourcecode.c.h; path = handy.h; sourceTree = "<group>"; };
		E9757708221BB78C00D1EF74 /* http3_internal.h */ = {isa = PBXFileReference; lastKnownFileType = sourcecode.c.h; path = http3_internal.h; sourceTree = "<group>"; };
		E97EC88C213CE3130086AD64 /* hpack.h */ = {isa = PBXFileReference; lastKnownFileType = sourcecode.c.h; path = hpack.h; sourceTree = "<group>"; };
		E98041C22230C45E008B9745 /* 40http3.t */ = {isa = PBXFileReference; lastKnownFileType = text; path = 40http3.t; sourceTree = "<group>"; xcLanguageSpecificationIdentifier = xcode.lang.perl; };
		E98042152238D35B008B9745 /* cc-reno.c */ = {isa = PBXFileReference; fileEncoding = 4; lastKnownFileType = sourcecode.c.c; path = "cc-reno.c"; sourceTree = "<group>"; };
		E980423822463044008B9745 /* defaults.h */ = {isa = PBXFileReference; fileEncoding = 4; lastKnownFileType = sourcecode.c.h; path = defaults.h; sourceTree = "<group>"; };
		E980423922463044008B9745 /* cc.h */ = {isa = PBXFileReference; fileEncoding = 4; lastKnownFileType = sourcecode.c.h; path = cc.h; sourceTree = "<group>"; };
		E980423C2246304F008B9745 /* defaults.c */ = {isa = PBXFileReference; fileEncoding = 4; lastKnownFileType = sourcecode.c.c; path = defaults.c; sourceTree = "<group>"; };
		E98403C62485172E00E3A6B1 /* local_cid.c */ = {isa = PBXFileReference; fileEncoding = 4; lastKnownFileType = sourcecode.c.c; path = local_cid.c; sourceTree = "<group>"; };
		E98403C72485172E00E3A6B1 /* remote_cid.c */ = {isa = PBXFileReference; fileEncoding = 4; lastKnownFileType = sourcecode.c.c; path = remote_cid.c; sourceTree = "<group>"; };
		E98403C82485172E00E3A6B1 /* retire_cid.c */ = {isa = PBXFileReference; fileEncoding = 4; lastKnownFileType = sourcecode.c.c; path = retire_cid.c; sourceTree = "<group>"; };
		E98403D22485174A00E3A6B1 /* remote_cid.h */ = {isa = PBXFileReference; fileEncoding = 4; lastKnownFileType = sourcecode.c.h; path = remote_cid.h; sourceTree = "<group>"; };
		E98403D32485174A00E3A6B1 /* cid.h */ = {isa = PBXFileReference; fileEncoding = 4; lastKnownFileType = sourcecode.c.h; path = cid.h; sourceTree = "<group>"; };
		E98403D42485174B00E3A6B1 /* local_cid.h */ = {isa = PBXFileReference; fileEncoding = 4; lastKnownFileType = sourcecode.c.h; path = local_cid.h; sourceTree = "<group>"; };
		E98403D52485174B00E3A6B1 /* retire_cid.h */ = {isa = PBXFileReference; fileEncoding = 4; lastKnownFileType = sourcecode.c.h; path = retire_cid.h; sourceTree = "<group>"; };
		E987E5551FD7BE1D00DE4346 /* bit_cost.c */ = {isa = PBXFileReference; fileEncoding = 4; lastKnownFileType = sourcecode.c.c; path = bit_cost.c; sourceTree = "<group>"; };
		E987E5561FD7BE1D00DE4346 /* memory.h */ = {isa = PBXFileReference; fileEncoding = 4; lastKnownFileType = sourcecode.c.h; path = memory.h; sourceTree = "<group>"; };
		E987E5571FD7BE1D00DE4346 /* brotli_bit_stream.h */ = {isa = PBXFileReference; fileEncoding = 4; lastKnownFileType = sourcecode.c.h; path = brotli_bit_stream.h; sourceTree = "<group>"; };
		E987E5581FD7BE1D00DE4346 /* command.h */ = {isa = PBXFileReference; fileEncoding = 4; lastKnownFileType = sourcecode.c.h; path = command.h; sourceTree = "<group>"; };
		E987E5591FD7BE1D00DE4346 /* context.h */ = {isa = PBXFileReference; fileEncoding = 4; lastKnownFileType = sourcecode.c.h; path = context.h; sourceTree = "<group>"; };
		E987E55A1FD7BE1D00DE4346 /* dictionary_hash.c */ = {isa = PBXFileReference; fileEncoding = 4; lastKnownFileType = sourcecode.c.c; path = dictionary_hash.c; sourceTree = "<group>"; };
		E987E55B1FD7BE1E00DE4346 /* hash_to_binary_tree_inc.h */ = {isa = PBXFileReference; fileEncoding = 4; lastKnownFileType = sourcecode.c.h; path = hash_to_binary_tree_inc.h; sourceTree = "<group>"; };
		E987E55C1FD7BE1E00DE4346 /* histogram_inc.h */ = {isa = PBXFileReference; fileEncoding = 4; lastKnownFileType = sourcecode.c.h; path = histogram_inc.h; sourceTree = "<group>"; };
		E987E55D1FD7BE1E00DE4346 /* metablock_inc.h */ = {isa = PBXFileReference; fileEncoding = 4; lastKnownFileType = sourcecode.c.h; path = metablock_inc.h; sourceTree = "<group>"; };
		E987E55E1FD7BE1E00DE4346 /* hash_longest_match_inc.h */ = {isa = PBXFileReference; fileEncoding = 4; lastKnownFileType = sourcecode.c.h; path = hash_longest_match_inc.h; sourceTree = "<group>"; };
		E987E55F1FD7BE1E00DE4346 /* bit_cost.h */ = {isa = PBXFileReference; fileEncoding = 4; lastKnownFileType = sourcecode.c.h; path = bit_cost.h; sourceTree = "<group>"; };
		E987E5601FD7BE1E00DE4346 /* bit_cost_inc.h */ = {isa = PBXFileReference; fileEncoding = 4; lastKnownFileType = sourcecode.c.h; path = bit_cost_inc.h; sourceTree = "<group>"; };
		E987E5611FD7BE1E00DE4346 /* backward_references.h */ = {isa = PBXFileReference; fileEncoding = 4; lastKnownFileType = sourcecode.c.h; path = backward_references.h; sourceTree = "<group>"; };
		E987E5621FD7BE1E00DE4346 /* cluster_inc.h */ = {isa = PBXFileReference; fileEncoding = 4; lastKnownFileType = sourcecode.c.h; path = cluster_inc.h; sourceTree = "<group>"; };
		E987E5631FD7BE1E00DE4346 /* literal_cost.c */ = {isa = PBXFileReference; fileEncoding = 4; lastKnownFileType = sourcecode.c.c; path = literal_cost.c; sourceTree = "<group>"; };
		E987E5641FD7BE1E00DE4346 /* static_dict_lut.h */ = {isa = PBXFileReference; fileEncoding = 4; lastKnownFileType = sourcecode.c.h; path = static_dict_lut.h; sourceTree = "<group>"; };
		E987E5651FD7BE1E00DE4346 /* compress_fragment_two_pass.c */ = {isa = PBXFileReference; fileEncoding = 4; lastKnownFileType = sourcecode.c.c; path = compress_fragment_two_pass.c; sourceTree = "<group>"; };
		E987E5661FD7BE1E00DE4346 /* entropy_encode.c */ = {isa = PBXFileReference; fileEncoding = 4; lastKnownFileType = sourcecode.c.c; path = entropy_encode.c; sourceTree = "<group>"; };
		E987E5671FD7BE1E00DE4346 /* ringbuffer.h */ = {isa = PBXFileReference; fileEncoding = 4; lastKnownFileType = sourcecode.c.h; path = ringbuffer.h; sourceTree = "<group>"; };
		E987E5681FD7BE1F00DE4346 /* hash.h */ = {isa = PBXFileReference; fileEncoding = 4; lastKnownFileType = sourcecode.c.h; path = hash.h; sourceTree = "<group>"; };
		E987E5691FD7BE1F00DE4346 /* compress_fragment_two_pass.h */ = {isa = PBXFileReference; fileEncoding = 4; lastKnownFileType = sourcecode.c.h; path = compress_fragment_two_pass.h; sourceTree = "<group>"; };
		E987E56A1FD7BE1F00DE4346 /* utf8_util.h */ = {isa = PBXFileReference; fileEncoding = 4; lastKnownFileType = sourcecode.c.h; path = utf8_util.h; sourceTree = "<group>"; };
		E987E56B1FD7BE1F00DE4346 /* entropy_encode_static.h */ = {isa = PBXFileReference; fileEncoding = 4; lastKnownFileType = sourcecode.c.h; path = entropy_encode_static.h; sourceTree = "<group>"; };
		E987E56C1FD7BE1F00DE4346 /* memory.c */ = {isa = PBXFileReference; fileEncoding = 4; lastKnownFileType = sourcecode.c.c; path = memory.c; sourceTree = "<group>"; };
		E987E56D1FD7BE1F00DE4346 /* find_match_length.h */ = {isa = PBXFileReference; fileEncoding = 4; lastKnownFileType = sourcecode.c.h; path = find_match_length.h; sourceTree = "<group>"; };
		E987E56E1FD7BE1F00DE4346 /* prefix.h */ = {isa = PBXFileReference; fileEncoding = 4; lastKnownFileType = sourcecode.c.h; path = prefix.h; sourceTree = "<group>"; };
		E987E56F1FD7BE1F00DE4346 /* backward_references.c */ = {isa = PBXFileReference; fileEncoding = 4; lastKnownFileType = sourcecode.c.c; path = backward_references.c; sourceTree = "<group>"; };
		E987E5701FD7BE1F00DE4346 /* cluster.h */ = {isa = PBXFileReference; fileEncoding = 4; lastKnownFileType = sourcecode.c.h; path = cluster.h; sourceTree = "<group>"; };
		E987E5711FD7BE1F00DE4346 /* hash_longest_match64_inc.h */ = {isa = PBXFileReference; fileEncoding = 4; lastKnownFileType = sourcecode.c.h; path = hash_longest_match64_inc.h; sourceTree = "<group>"; };
		E987E5721FD7BE2000DE4346 /* backward_references_hq.h */ = {isa = PBXFileReference; fileEncoding = 4; lastKnownFileType = sourcecode.c.h; path = backward_references_hq.h; sourceTree = "<group>"; };
		E987E5731FD7BE2000DE4346 /* block_splitter.c */ = {isa = PBXFileReference; fileEncoding = 4; lastKnownFileType = sourcecode.c.c; path = block_splitter.c; sourceTree = "<group>"; };
		E987E5741FD7BE2000DE4346 /* histogram.c */ = {isa = PBXFileReference; fileEncoding = 4; lastKnownFileType = sourcecode.c.c; path = histogram.c; sourceTree = "<group>"; };
		E987E5751FD7BE2000DE4346 /* metablock.h */ = {isa = PBXFileReference; fileEncoding = 4; lastKnownFileType = sourcecode.c.h; path = metablock.h; sourceTree = "<group>"; };
		E987E5761FD7BE2000DE4346 /* block_encoder_inc.h */ = {isa = PBXFileReference; fileEncoding = 4; lastKnownFileType = sourcecode.c.h; path = block_encoder_inc.h; sourceTree = "<group>"; };
		E987E5771FD7BE2000DE4346 /* compress_fragment.h */ = {isa = PBXFileReference; fileEncoding = 4; lastKnownFileType = sourcecode.c.h; path = compress_fragment.h; sourceTree = "<group>"; };
		E987E5781FD7BE2000DE4346 /* quality.h */ = {isa = PBXFileReference; fileEncoding = 4; lastKnownFileType = sourcecode.c.h; path = quality.h; sourceTree = "<group>"; };
		E987E5791FD7BE2000DE4346 /* hash_forgetful_chain_inc.h */ = {isa = PBXFileReference; fileEncoding = 4; lastKnownFileType = sourcecode.c.h; path = hash_forgetful_chain_inc.h; sourceTree = "<group>"; };
		E987E57A1FD7BE2000DE4346 /* backward_references_hq.c */ = {isa = PBXFileReference; fileEncoding = 4; lastKnownFileType = sourcecode.c.c; path = backward_references_hq.c; sourceTree = "<group>"; };
		E987E57B1FD7BE2000DE4346 /* entropy_encode.h */ = {isa = PBXFileReference; fileEncoding = 4; lastKnownFileType = sourcecode.c.h; path = entropy_encode.h; sourceTree = "<group>"; };
		E987E57C1FD7BE2100DE4346 /* static_dict.h */ = {isa = PBXFileReference; fileEncoding = 4; lastKnownFileType = sourcecode.c.h; path = static_dict.h; sourceTree = "<group>"; };
		E987E57D1FD7BE2100DE4346 /* compress_fragment.c */ = {isa = PBXFileReference; fileEncoding = 4; lastKnownFileType = sourcecode.c.c; path = compress_fragment.c; sourceTree = "<group>"; };
		E987E57E1FD7BE2100DE4346 /* encode.c */ = {isa = PBXFileReference; fileEncoding = 4; lastKnownFileType = sourcecode.c.c; path = encode.c; sourceTree = "<group>"; };
		E987E57F1FD7BE2100DE4346 /* write_bits.h */ = {isa = PBXFileReference; fileEncoding = 4; lastKnownFileType = sourcecode.c.h; path = write_bits.h; sourceTree = "<group>"; };
		E987E5801FD7BE2100DE4346 /* metablock.c */ = {isa = PBXFileReference; fileEncoding = 4; lastKnownFileType = sourcecode.c.c; path = metablock.c; sourceTree = "<group>"; };
		E987E5811FD7BE2100DE4346 /* block_splitter.h */ = {isa = PBXFileReference; fileEncoding = 4; lastKnownFileType = sourcecode.c.h; path = block_splitter.h; sourceTree = "<group>"; };
		E987E5821FD7BE2100DE4346 /* dictionary_hash.h */ = {isa = PBXFileReference; fileEncoding = 4; lastKnownFileType = sourcecode.c.h; path = dictionary_hash.h; sourceTree = "<group>"; };
		E987E5831FD7BE2200DE4346 /* histogram.h */ = {isa = PBXFileReference; fileEncoding = 4; lastKnownFileType = sourcecode.c.h; path = histogram.h; sourceTree = "<group>"; };
		E987E5841FD7BE2200DE4346 /* block_splitter_inc.h */ = {isa = PBXFileReference; fileEncoding = 4; lastKnownFileType = sourcecode.c.h; path = block_splitter_inc.h; sourceTree = "<group>"; };
		E987E5851FD7BE2200DE4346 /* hash_longest_match_quickly_inc.h */ = {isa = PBXFileReference; fileEncoding = 4; lastKnownFileType = sourcecode.c.h; path = hash_longest_match_quickly_inc.h; sourceTree = "<group>"; };
		E987E5861FD7BE2200DE4346 /* utf8_util.c */ = {isa = PBXFileReference; fileEncoding = 4; lastKnownFileType = sourcecode.c.c; path = utf8_util.c; sourceTree = "<group>"; };
		E987E5871FD7BE2200DE4346 /* brotli_bit_stream.c */ = {isa = PBXFileReference; fileEncoding = 4; lastKnownFileType = sourcecode.c.c; path = brotli_bit_stream.c; sourceTree = "<group>"; };
		E987E5881FD7BE2200DE4346 /* literal_cost.h */ = {isa = PBXFileReference; fileEncoding = 4; lastKnownFileType = sourcecode.c.h; path = literal_cost.h; sourceTree = "<group>"; };
		E987E5891FD7BE2200DE4346 /* port.h */ = {isa = PBXFileReference; fileEncoding = 4; lastKnownFileType = sourcecode.c.h; path = port.h; sourceTree = "<group>"; };
		E987E58A1FD7BE2300DE4346 /* fast_log.h */ = {isa = PBXFileReference; fileEncoding = 4; lastKnownFileType = sourcecode.c.h; path = fast_log.h; sourceTree = "<group>"; };
		E987E58B1FD7BE2300DE4346 /* cluster.c */ = {isa = PBXFileReference; fileEncoding = 4; lastKnownFileType = sourcecode.c.c; path = cluster.c; sourceTree = "<group>"; };
		E987E58C1FD7BE2300DE4346 /* static_dict.c */ = {isa = PBXFileReference; fileEncoding = 4; lastKnownFileType = sourcecode.c.c; path = static_dict.c; sourceTree = "<group>"; };
		E987E58D1FD7BE2300DE4346 /* backward_references_inc.h */ = {isa = PBXFileReference; fileEncoding = 4; lastKnownFileType = sourcecode.c.h; path = backward_references_inc.h; sourceTree = "<group>"; };
		E987E5C91FD7BE5700DE4346 /* types.h */ = {isa = PBXFileReference; fileEncoding = 4; lastKnownFileType = sourcecode.c.h; path = types.h; sourceTree = "<group>"; };
		E987E5CA1FD7BE5700DE4346 /* encode.h */ = {isa = PBXFileReference; fileEncoding = 4; lastKnownFileType = sourcecode.c.h; path = encode.h; sourceTree = "<group>"; };
		E987E5CB1FD7BE5700DE4346 /* port.h */ = {isa = PBXFileReference; fileEncoding = 4; lastKnownFileType = sourcecode.c.h; path = port.h; sourceTree = "<group>"; };
		E987E5E01FD7EB7800DE4346 /* constants.h */ = {isa = PBXFileReference; fileEncoding = 4; lastKnownFileType = sourcecode.c.h; path = constants.h; sourceTree = "<group>"; };
		E987E5E21FD7EB7E00DE4346 /* version.h */ = {isa = PBXFileReference; fileEncoding = 4; lastKnownFileType = sourcecode.c.h; path = version.h; sourceTree = "<group>"; };
		E987E5E31FD7EB7E00DE4346 /* dictionary.c */ = {isa = PBXFileReference; fileEncoding = 4; lastKnownFileType = sourcecode.c.c; path = dictionary.c; sourceTree = "<group>"; };
		E987E5E41FD7EB7F00DE4346 /* dictionary.h */ = {isa = PBXFileReference; fileEncoding = 4; lastKnownFileType = sourcecode.c.h; path = dictionary.h; sourceTree = "<group>"; };
		E98884C321E7F3AE0060F010 /* recvstate.h */ = {isa = PBXFileReference; fileEncoding = 4; lastKnownFileType = sourcecode.c.h; path = recvstate.h; sourceTree = "<group>"; };
		E98884C421E7F3AE0060F010 /* sendstate.h */ = {isa = PBXFileReference; fileEncoding = 4; lastKnownFileType = sourcecode.c.h; path = sendstate.h; sourceTree = "<group>"; };
		E98884C521E7F3AF0060F010 /* streambuf.h */ = {isa = PBXFileReference; fileEncoding = 4; lastKnownFileType = sourcecode.c.h; path = streambuf.h; sourceTree = "<group>"; };
		E98884C621E7F3AF0060F010 /* sentmap.h */ = {isa = PBXFileReference; fileEncoding = 4; lastKnownFileType = sourcecode.c.h; path = sentmap.h; sourceTree = "<group>"; };
		E98884CB21E7F3C80060F010 /* streambuf.c */ = {isa = PBXFileReference; fileEncoding = 4; lastKnownFileType = sourcecode.c.c; path = streambuf.c; sourceTree = "<group>"; };
		E98884CC21E7F3C80060F010 /* sentmap.c */ = {isa = PBXFileReference; fileEncoding = 4; lastKnownFileType = sourcecode.c.c; path = sentmap.c; sourceTree = "<group>"; };
		E98884CD21E7F3C80060F010 /* sendstate.c */ = {isa = PBXFileReference; fileEncoding = 4; lastKnownFileType = sourcecode.c.c; path = sendstate.c; sourceTree = "<group>"; };
		E98884CE21E7F3C80060F010 /* recvstate.c */ = {isa = PBXFileReference; fileEncoding = 4; lastKnownFileType = sourcecode.c.c; path = recvstate.c; sourceTree = "<group>"; };
		E9A410951F9EA2E400D9B0FB /* 50reverse-proxy-multiple-backends-with-down.t */ = {isa = PBXFileReference; fileEncoding = 4; lastKnownFileType = text; path = "50reverse-proxy-multiple-backends-with-down.t"; sourceTree = "<group>"; xcLanguageSpecificationIdentifier = xcode.lang.perl; };
		E9A410961F9EA2F100D9B0FB /* 50reverse-proxy-multiple-backends.t */ = {isa = PBXFileReference; fileEncoding = 4; lastKnownFileType = text; path = "50reverse-proxy-multiple-backends.t"; sourceTree = "<group>"; xcLanguageSpecificationIdentifier = xcode.lang.perl; };
		E9A410971F9EA2F200D9B0FB /* 50reverse-proxy-round-robin.t */ = {isa = PBXFileReference; fileEncoding = 4; lastKnownFileType = text; path = "50reverse-proxy-round-robin.t"; sourceTree = "<group>"; xcLanguageSpecificationIdentifier = xcode.lang.perl; };
		E9A8351424B1340C007D06C2 /* loss.c */ = {isa = PBXFileReference; fileEncoding = 4; lastKnownFileType = sourcecode.c.c; path = loss.c; sourceTree = "<group>"; };
		E9AFBF10212A97AD000F5DB8 /* 50mruby-redis.t */ = {isa = PBXFileReference; fileEncoding = 4; lastKnownFileType = text; path = "50mruby-redis.t"; sourceTree = "<group>"; xcLanguageSpecificationIdentifier = xcode.lang.perl; };
		E9AFBF11212A9801000F5DB8 /* 50date-header.t */ = {isa = PBXFileReference; fileEncoding = 4; lastKnownFileType = text; path = "50date-header.t"; sourceTree = "<group>"; xcLanguageSpecificationIdentifier = xcode.lang.perl; };
		E9AFBF12212A9801000F5DB8 /* 50file-custom-handler.t */ = {isa = PBXFileReference; fileEncoding = 4; lastKnownFileType = text; path = "50file-custom-handler.t"; sourceTree = "<group>"; xcLanguageSpecificationIdentifier = xcode.lang.perl; };
		E9AFBF13212A9801000F5DB8 /* 50graceful-shutdown.t */ = {isa = PBXFileReference; fileEncoding = 4; lastKnownFileType = text; path = "50graceful-shutdown.t"; sourceTree = "<group>"; xcLanguageSpecificationIdentifier = xcode.lang.perl; };
		E9AFBF14212A9801000F5DB8 /* 50mruby-error-log.t */ = {isa = PBXFileReference; fileEncoding = 4; lastKnownFileType = text; path = "50mruby-error-log.t"; sourceTree = "<group>"; xcLanguageSpecificationIdentifier = xcode.lang.perl; };
		E9AFBF15212A9801000F5DB8 /* 50mruby-middleware.t */ = {isa = PBXFileReference; fileEncoding = 4; lastKnownFileType = text; path = "50mruby-middleware.t"; sourceTree = "<group>"; xcLanguageSpecificationIdentifier = xcode.lang.perl; };
		E9AFBF16212A9801000F5DB8 /* 50origin-frame.t */ = {isa = PBXFileReference; fileEncoding = 4; lastKnownFileType = text; path = "50origin-frame.t"; sourceTree = "<group>"; xcLanguageSpecificationIdentifier = xcode.lang.perl; };
		E9AFBF17212A9802000F5DB8 /* 40chunked.t */ = {isa = PBXFileReference; fileEncoding = 4; lastKnownFileType = text; path = 40chunked.t; sourceTree = "<group>"; xcLanguageSpecificationIdentifier = xcode.lang.perl; };
		E9AFBF18212A9802000F5DB8 /* 50config.t */ = {isa = PBXFileReference; fileEncoding = 4; lastKnownFileType = text; path = 50config.t; sourceTree = "<group>"; xcLanguageSpecificationIdentifier = xcode.lang.perl; };
		E9AFBF19212A9813000F5DB8 /* 50suspend-body.t */ = {isa = PBXFileReference; fileEncoding = 4; lastKnownFileType = text; path = "50suspend-body.t"; sourceTree = "<group>"; xcLanguageSpecificationIdentifier = xcode.lang.perl; };
		E9AFBF1A212A9813000F5DB8 /* 50reverse-proxy-round-robin-weighted.t */ = {isa = PBXFileReference; fileEncoding = 4; lastKnownFileType = text; path = "50reverse-proxy-round-robin-weighted.t"; sourceTree = "<group>"; xcLanguageSpecificationIdentifier = xcode.lang.perl; };
		E9AFBF1B212A9814000F5DB8 /* 50reverse-proxy-informational.t */ = {isa = PBXFileReference; fileEncoding = 4; lastKnownFileType = text; path = "50reverse-proxy-informational.t"; sourceTree = "<group>"; xcLanguageSpecificationIdentifier = xcode.lang.perl; };
		E9AFBF1C212A9814000F5DB8 /* 50unexpected-upstream-body.t */ = {isa = PBXFileReference; fileEncoding = 4; lastKnownFileType = text; path = "50unexpected-upstream-body.t"; sourceTree = "<group>"; xcLanguageSpecificationIdentifier = xcode.lang.perl; };
		E9AFBF1D212A9814000F5DB8 /* 50reverse-proxy-invalid-transfer-encoding.t */ = {isa = PBXFileReference; fileEncoding = 4; lastKnownFileType = text; path = "50reverse-proxy-invalid-transfer-encoding.t"; sourceTree = "<group>"; xcLanguageSpecificationIdentifier = xcode.lang.perl; };
		E9AFBF1E212A9814000F5DB8 /* 50stop-opening-new-push-streams.t */ = {isa = PBXFileReference; fileEncoding = 4; lastKnownFileType = text; path = "50stop-opening-new-push-streams.t"; sourceTree = "<group>"; xcLanguageSpecificationIdentifier = xcode.lang.perl; };
		E9AFBF1F212A9814000F5DB8 /* 50server-timing.t */ = {isa = PBXFileReference; fileEncoding = 4; lastKnownFileType = text; path = "50server-timing.t"; sourceTree = "<group>"; xcLanguageSpecificationIdentifier = xcode.lang.perl; };
		E9AFBF20212A9814000F5DB8 /* 50reverse-proxy-multiple-balancers.t */ = {isa = PBXFileReference; fileEncoding = 4; lastKnownFileType = text; path = "50reverse-proxy-multiple-balancers.t"; sourceTree = "<group>"; xcLanguageSpecificationIdentifier = xcode.lang.perl; };
		E9AFBF21212A9814000F5DB8 /* 50reverse-proxy-timings.t */ = {isa = PBXFileReference; fileEncoding = 4; lastKnownFileType = text; path = "50reverse-proxy-timings.t"; sourceTree = "<group>"; xcLanguageSpecificationIdentifier = xcode.lang.perl; };
		E9AFBF22212A982D000F5DB8 /* 50internal-redirect.t */ = {isa = PBXFileReference; fileEncoding = 4; lastKnownFileType = text; path = "50internal-redirect.t"; sourceTree = "<group>"; xcLanguageSpecificationIdentifier = xcode.lang.perl; };
		E9AFBF23212A982E000F5DB8 /* 50mruby-task.t */ = {isa = PBXFileReference; fileEncoding = 4; lastKnownFileType = text; path = "50mruby-task.t"; sourceTree = "<group>"; xcLanguageSpecificationIdentifier = xcode.lang.perl; };
		E9AFBF24212A984B000F5DB8 /* 50mruby-sleep.t */ = {isa = PBXFileReference; fileEncoding = 4; lastKnownFileType = text; path = "50mruby-sleep.t"; sourceTree = "<group>"; xcLanguageSpecificationIdentifier = xcode.lang.perl; };
		E9AFBF26212A984B000F5DB8 /* 50proxy-max-buffer-size.t */ = {isa = PBXFileReference; fileEncoding = 4; lastKnownFileType = text; path = "50proxy-max-buffer-size.t"; sourceTree = "<group>"; xcLanguageSpecificationIdentifier = xcode.lang.perl; };
		E9AFBF27212A985D000F5DB8 /* 50zero-sized-streaming-body.t */ = {isa = PBXFileReference; fileEncoding = 4; lastKnownFileType = text; path = "50zero-sized-streaming-body.t"; sourceTree = "<group>"; xcLanguageSpecificationIdentifier = xcode.lang.perl; };
		E9AFBF28212A985E000F5DB8 /* 50reverse-proxy-timeouts.t */ = {isa = PBXFileReference; fileEncoding = 4; lastKnownFileType = text; path = "50reverse-proxy-timeouts.t"; sourceTree = "<group>"; xcLanguageSpecificationIdentifier = xcode.lang.perl; };
		E9AFBF29212A985E000F5DB8 /* 50uncompressed-headers.t */ = {isa = PBXFileReference; fileEncoding = 4; lastKnownFileType = text; path = "50uncompressed-headers.t"; sourceTree = "<group>"; xcLanguageSpecificationIdentifier = xcode.lang.perl; };
		E9AFBF2A212A985E000F5DB8 /* 50too-much-data.t */ = {isa = PBXFileReference; fileEncoding = 4; lastKnownFileType = text; path = "50too-much-data.t"; sourceTree = "<group>"; xcLanguageSpecificationIdentifier = xcode.lang.perl; };
		E9AFBF2B212A985E000F5DB8 /* 50too-much-headers.t */ = {isa = PBXFileReference; fileEncoding = 4; lastKnownFileType = text; path = "50too-much-headers.t"; sourceTree = "<group>"; xcLanguageSpecificationIdentifier = xcode.lang.perl; };
		E9AFBF2C212A985E000F5DB8 /* 80http2-idle-timeout-for-zero-window.t */ = {isa = PBXFileReference; fileEncoding = 4; lastKnownFileType = text; path = "80http2-idle-timeout-for-zero-window.t"; sourceTree = "<group>"; xcLanguageSpecificationIdentifier = xcode.lang.perl; };
		E9BC76BF1EE3D71000EB7A09 /* 40redis-session-resumption.t */ = {isa = PBXFileReference; fileEncoding = 4; lastKnownFileType = text; path = "40redis-session-resumption.t"; sourceTree = "<group>"; xcLanguageSpecificationIdentifier = xcode.lang.perl; };
		E9BC76C01EE3D8A100EB7A09 /* 40server-push-attrs.t */ = {isa = PBXFileReference; fileEncoding = 4; lastKnownFileType = text; path = "40server-push-attrs.t"; sourceTree = "<group>"; xcLanguageSpecificationIdentifier = xcode.lang.perl; };
		E9BC76C11EE3D9A900EB7A09 /* 50compress-hint.t */ = {isa = PBXFileReference; fileEncoding = 4; lastKnownFileType = text; path = "50compress-hint.t"; sourceTree = "<group>"; xcLanguageSpecificationIdentifier = xcode.lang.perl; };
		E9BC76C21EE3DAA900EB7A09 /* 50reverse-proxy-added-headers.t */ = {isa = PBXFileReference; fileEncoding = 4; lastKnownFileType = text; path = "50reverse-proxy-added-headers.t"; sourceTree = "<group>"; xcLanguageSpecificationIdentifier = xcode.lang.perl; };
		E9BC76C31EE4AA4600EB7A09 /* 50reverse-proxy-preserve-case.t */ = {isa = PBXFileReference; fileEncoding = 4; lastKnownFileType = text; path = "50reverse-proxy-preserve-case.t"; sourceTree = "<group>"; xcLanguageSpecificationIdentifier = xcode.lang.perl; };
		E9BC76C41EE4AA9700EB7A09 /* 50reverse-proxy-session-resumption.t */ = {isa = PBXFileReference; fileEncoding = 4; lastKnownFileType = text; path = "50reverse-proxy-session-resumption.t"; sourceTree = "<group>"; xcLanguageSpecificationIdentifier = xcode.lang.perl; };
		E9BC76C51EE4AB6C00EB7A09 /* 80graceful-shutdown.t */ = {isa = PBXFileReference; fileEncoding = 4; lastKnownFileType = text; path = "80graceful-shutdown.t"; sourceTree = "<group>"; xcLanguageSpecificationIdentifier = xcode.lang.perl; };
		E9BCE6891FF0CF84003CEA11 /* timerwheel.h */ = {isa = PBXFileReference; fileEncoding = 4; lastKnownFileType = sourcecode.c.h; path = timerwheel.h; sourceTree = "<group>"; };
		E9BCE68B1FF0CF98003CEA11 /* timerwheel.c */ = {isa = PBXFileReference; fileEncoding = 4; lastKnownFileType = sourcecode.c.c; path = timerwheel.c; sourceTree = "<group>"; };
		E9BCE68E1FF0CFE4003CEA11 /* timerwheel.c */ = {isa = PBXFileReference; fileEncoding = 4; lastKnownFileType = sourcecode.c.c; path = timerwheel.c; sourceTree = "<group>"; };
		E9BCE6911FF326AC003CEA11 /* 80no-handler-vs-h2-post.t */ = {isa = PBXFileReference; fileEncoding = 4; lastKnownFileType = text; path = "80no-handler-vs-h2-post.t"; sourceTree = "<group>"; xcLanguageSpecificationIdentifier = xcode.lang.perl; };
		E9BCE6921FF344D4003CEA11 /* 40http2-request-window-size.t */ = {isa = PBXFileReference; fileEncoding = 4; lastKnownFileType = text; path = "40http2-request-window-size.t"; sourceTree = "<group>"; xcLanguageSpecificationIdentifier = xcode.lang.perl; };
		E9BCE6931FF35502003CEA11 /* 50mruby-channel.t */ = {isa = PBXFileReference; fileEncoding = 4; lastKnownFileType = text; path = "50mruby-channel.t"; sourceTree = "<group>"; xcLanguageSpecificationIdentifier = xcode.lang.perl; };
		E9CD04271F8F1D5D00524877 /* Changes */ = {isa = PBXFileReference; fileEncoding = 4; lastKnownFileType = text; path = Changes; sourceTree = "<group>"; };
		E9CD04281F8F1D7500524877 /* CONTRIBUTING.md */ = {isa = PBXFileReference; fileEncoding = 4; lastKnownFileType = net.daringfireball.markdown; path = CONTRIBUTING.md; sourceTree = "<group>"; };
		E9CD04291F8F1D7F00524877 /* README.md */ = {isa = PBXFileReference; fileEncoding = 4; lastKnownFileType = net.daringfireball.markdown; path = README.md; sourceTree = "<group>"; };
		E9CD042A1F8F1D8A00524877 /* LICENSE */ = {isa = PBXFileReference; fileEncoding = 4; lastKnownFileType = text; path = LICENSE; sourceTree = "<group>"; };
		E9D4978E25E49FCA00F4A80D /* 40http1-pipeline.t */ = {isa = PBXFileReference; lastKnownFileType = text; path = "40http1-pipeline.t"; sourceTree = "<group>"; xcLanguageSpecificationIdentifier = xcode.lang.perl; };
		E9D497C625E4DE1E00F4A80D /* 80chunked.t */ = {isa = PBXFileReference; lastKnownFileType = text; path = 80chunked.t; sourceTree = "<group>"; xcLanguageSpecificationIdentifier = xcode.lang.perl; };
		E9D498B725EE684500F4A80D /* 50reverse-proxy-h3-early-response.t */ = {isa = PBXFileReference; lastKnownFileType = text; path = "50reverse-proxy-h3-early-response.t"; sourceTree = "<group>"; xcLanguageSpecificationIdentifier = xcode.lang.perl; };
		E9D49A4F25FB561A00F4A80D /* 40http1-streaming-framing.t */ = {isa = PBXFileReference; lastKnownFileType = text; path = "40http1-streaming-framing.t"; sourceTree = "<group>"; };
		E9D49A5025FB561A00F4A80D /* 40http3-forward-initial.t */ = {isa = PBXFileReference; lastKnownFileType = text; path = "40http3-forward-initial.t"; sourceTree = "<group>"; };
		E9D49A5125FB562800F4A80D /* 50http1-proxy-full-uri.t */ = {isa = PBXFileReference; lastKnownFileType = text; path = "50http1-proxy-full-uri.t"; sourceTree = "<group>"; };
		E9D49A5225FB562800F4A80D /* 90h2olog.t */ = {isa = PBXFileReference; lastKnownFileType = text; path = 90h2olog.t; sourceTree = "<group>"; };
		E9D49A5325FB562800F4A80D /* quic-ndec-initial-gen.c */ = {isa = PBXFileReference; lastKnownFileType = sourcecode.c.c; path = "quic-ndec-initial-gen.c"; sourceTree = "<group>"; };
		E9DF012724E4CDEE0002EEC7 /* cc-cubic.c */ = {isa = PBXFileReference; fileEncoding = 4; lastKnownFileType = sourcecode.c.c; path = "cc-cubic.c"; sourceTree = "<group>"; };
		E9E50472214A5B8A004DC170 /* http3client.c */ = {isa = PBXFileReference; lastKnownFileType = sourcecode.c.c; path = http3client.c; sourceTree = "<group>"; };
		E9E50475214B3D28004DC170 /* http3_common.h */ = {isa = PBXFileReference; lastKnownFileType = sourcecode.c.h; path = http3_common.h; sourceTree = "<group>"; };
		E9E50476214C0385004DC170 /* common.c */ = {isa = PBXFileReference; lastKnownFileType = sourcecode.c.c; path = common.c; sourceTree = "<group>"; };
		E9E5048F21501BBA004DC170 /* server.c */ = {isa = PBXFileReference; lastKnownFileType = sourcecode.c.c; path = server.c; sourceTree = "<group>"; };
		E9E5049321501CA5004DC170 /* http3_server.h */ = {isa = PBXFileReference; lastKnownFileType = sourcecode.c.h; path = http3_server.h; sourceTree = "<group>"; };
		E9F677CA1FF47BD0006476D3 /* 40http2-h2spec.t */ = {isa = PBXFileReference; fileEncoding = 4; lastKnownFileType = text; path = "40http2-h2spec.t"; sourceTree = "<group>"; xcLanguageSpecificationIdentifier = xcode.lang.perl; };
		E9F677CB1FF62216006476D3 /* 50reverse-proxy-chunk-trailing-headers.t */ = {isa = PBXFileReference; fileEncoding = 4; lastKnownFileType = text; path = "50reverse-proxy-chunk-trailing-headers.t"; sourceTree = "<group>"; xcLanguageSpecificationIdentifier = xcode.lang.perl; };
		E9F677CC1FF62216006476D3 /* 50reverse-proxy-chunk-timeout-2.t */ = {isa = PBXFileReference; fileEncoding = 4; lastKnownFileType = text; path = "50reverse-proxy-chunk-timeout-2.t"; sourceTree = "<group>"; xcLanguageSpecificationIdentifier = xcode.lang.perl; };
		E9F677CD1FF62216006476D3 /* 50reverse-proxy-drop-headers.t */ = {isa = PBXFileReference; fileEncoding = 4; lastKnownFileType = text; path = "50reverse-proxy-drop-headers.t"; sourceTree = "<group>"; xcLanguageSpecificationIdentifier = xcode.lang.perl; };
		E9F677CE1FF62217006476D3 /* 50reverse-proxy-chunk-sizes.t */ = {isa = PBXFileReference; fileEncoding = 4; lastKnownFileType = text; path = "50reverse-proxy-chunk-sizes.t"; sourceTree = "<group>"; xcLanguageSpecificationIdentifier = xcode.lang.perl; };
		E9F677CF1FF62217006476D3 /* 50reverse-proxy-chunk-timeout-1.t */ = {isa = PBXFileReference; fileEncoding = 4; lastKnownFileType = text; path = "50reverse-proxy-chunk-timeout-1.t"; sourceTree = "<group>"; xcLanguageSpecificationIdentifier = xcode.lang.perl; };
		E9F677D01FF62228006476D3 /* 50reverse-proxy-serialize-posts-3.t */ = {isa = PBXFileReference; fileEncoding = 4; lastKnownFileType = text; path = "50reverse-proxy-serialize-posts-3.t"; sourceTree = "<group>"; xcLanguageSpecificationIdentifier = xcode.lang.perl; };
		E9F677D11FF62228006476D3 /* 50reverse-proxy-serialize-posts.t */ = {isa = PBXFileReference; fileEncoding = 4; lastKnownFileType = text; path = "50reverse-proxy-serialize-posts.t"; sourceTree = "<group>"; xcLanguageSpecificationIdentifier = xcode.lang.perl; };
		E9F677D21FF62228006476D3 /* 50reverse-proxy-serialize-posts-2.t */ = {isa = PBXFileReference; fileEncoding = 4; lastKnownFileType = text; path = "50reverse-proxy-serialize-posts-2.t"; sourceTree = "<group>"; xcLanguageSpecificationIdentifier = xcode.lang.perl; };
		E9F677D32004CCCA006476D3 /* 50zero-sized-timeout.t */ = {isa = PBXFileReference; fileEncoding = 4; lastKnownFileType = text; path = "50zero-sized-timeout.t"; sourceTree = "<group>"; xcLanguageSpecificationIdentifier = xcode.lang.perl; };
		E9F677D82008686B006476D3 /* 40tls13-early-data.t */ = {isa = PBXFileReference; fileEncoding = 4; lastKnownFileType = text; path = "40tls13-early-data.t"; sourceTree = "<group>"; xcLanguageSpecificationIdentifier = xcode.lang.perl; };
		E9FC525C234B0A630076F35D /* 40http3-retry.t */ = {isa = PBXFileReference; fileEncoding = 4; lastKnownFileType = text; path = "40http3-retry.t"; sourceTree = "<group>"; xcLanguageSpecificationIdentifier = xcode.lang.perl; };
		E9FF84BB24C5AA46002577CA /* quicly-probes.d */ = {isa = PBXFileReference; fileEncoding = 4; lastKnownFileType = sourcecode.dtrace; path = "quicly-probes.d"; sourceTree = "<group>"; };
/* End PBXFileReference section */

/* Begin PBXFrameworksBuildPhase section */
		08790E081D8BD7F100A04BC1 /* Frameworks */ = {
			isa = PBXFrameworksBuildPhase;
			buildActionMask = 2147483647;
			files = (
				08790E091D8BD7F100A04BC1 /* libh2o.a in Frameworks */,
			);
			runOnlyForDeploymentPostprocessing = 0;
		};
		08819C24218C9FA90057ED23 /* Frameworks */ = {
			isa = PBXFrameworksBuildPhase;
			buildActionMask = 2147483647;
			files = (
				08819C25218C9FA90057ED23 /* libh2o.a in Frameworks */,
			);
			runOnlyForDeploymentPostprocessing = 0;
		};
		1079231219A320A700C52AD6 /* Frameworks */ = {
			isa = PBXFrameworksBuildPhase;
			buildActionMask = 2147483647;
			files = (
			);
			runOnlyForDeploymentPostprocessing = 0;
		};
		107923D619A321F400C52AD6 /* Frameworks */ = {
			isa = PBXFrameworksBuildPhase;
			buildActionMask = 2147483647;
			files = (
				1079240119A3241A00C52AD6 /* libh2o.a in Frameworks */,
			);
			runOnlyForDeploymentPostprocessing = 0;
		};
		1079240719A3247A00C52AD6 /* Frameworks */ = {
			isa = PBXFrameworksBuildPhase;
			buildActionMask = 2147483647;
			files = (
				1079240819A3247A00C52AD6 /* libh2o.a in Frameworks */,
			);
			runOnlyForDeploymentPostprocessing = 0;
		};
		1079242F19A3260E00C52AD6 /* Frameworks */ = {
			isa = PBXFrameworksBuildPhase;
			buildActionMask = 2147483647;
			files = (
				1079243019A3260E00C52AD6 /* libh2o.a in Frameworks */,
			);
			runOnlyForDeploymentPostprocessing = 0;
		};
		10D0904919F0CA9C0043D458 /* Frameworks */ = {
			isa = PBXFrameworksBuildPhase;
			buildActionMask = 2147483647;
			files = (
				10D0904A19F0CA9C0043D458 /* libh2o.a in Frameworks */,
			);
			runOnlyForDeploymentPostprocessing = 0;
		};
		10D0906119F38B2E0043D458 /* Frameworks */ = {
			isa = PBXFrameworksBuildPhase;
			buildActionMask = 2147483647;
			files = (
				10D0906219F38B2E0043D458 /* libh2o.a in Frameworks */,
			);
			runOnlyForDeploymentPostprocessing = 0;
		};
		10EA45D71D0949BF00769A2B /* Frameworks */ = {
			isa = PBXFrameworksBuildPhase;
			buildActionMask = 2147483647;
			files = (
				10EA45D81D0949BF00769A2B /* libh2o.a in Frameworks */,
			);
			runOnlyForDeploymentPostprocessing = 0;
		};
		10F417CB19C1907B00B6E31A /* Frameworks */ = {
			isa = PBXFrameworksBuildPhase;
			buildActionMask = 2147483647;
			files = (
			);
			runOnlyForDeploymentPostprocessing = 0;
		};
		E918FC312136583F00CCB252 /* Frameworks */ = {
			isa = PBXFrameworksBuildPhase;
			buildActionMask = 2147483647;
			files = (
				E918FC322136583F00CCB252 /* libh2o.a in Frameworks */,
			);
			runOnlyForDeploymentPostprocessing = 0;
		};
/* End PBXFrameworksBuildPhase section */

/* Begin PBXGroup section */
		08B4D4391D75A2950079DFB5 /* hiredis */ = {
			isa = PBXGroup;
			children = (
				0812AB1C1D7FCFEB00004F23 /* async.c */,
				0812AB1D1D7FCFEB00004F23 /* async.h */,
				0812AB1E1D7FCFEB00004F23 /* hiredis.c */,
				0812AB1F1D7FCFEB00004F23 /* hiredis.h */,
				08790DD91D80153600A04BC1 /* net.c */,
				08790DDD1D8015A400A04BC1 /* net.h */,
				0812AB291D7FD54700004F23 /* read.c */,
				0812AB2A1D7FD54700004F23 /* read.h */,
				08790DDB1D80154C00A04BC1 /* sds.c */,
				08790DDE1D8015A400A04BC1 /* sds.h */,
			);
			path = hiredis;
			sourceTree = "<group>";
		};
		100A550D1C2BB12A00C4E3E0 /* mruby */ = {
			isa = PBXGroup;
			children = (
				7DC64F521FEB78AD00587150 /* sender.c */,
				08E9CC4D1E41F6660049DD26 /* embedded.c.h */,
				100A550E1C2BB15100C4E3E0 /* http_request.c */,
				0812174C1E07B89600712F36 /* redis.c */,
				7D0285C81EF422D40094292B /* sleep.c */,
				7DF26B071FBC020600FBE2E7 /* middleware.c */,
				7D9FA5381FC323AC00189F88 /* channel.c */,
			);
			path = mruby;
			sourceTree = "<group>";
		};
		104B9A3F1A5CD684009EEE64 /* share */ = {
			isa = PBXGroup;
			children = (
				104B9A431A5D0028009EEE64 /* h2o */,
			);
			path = share;
			sourceTree = "<group>";
		};
		104B9A431A5D0028009EEE64 /* h2o */ = {
			isa = PBXGroup;
			children = (
				10F4EB881C195B5C003DA150 /* mruby */,
				10835E061C9B8E8000197E59 /* status */,
				10A60DE91B0D87FE006E38EC /* annotate-backtrace-symbols */,
				104B9A401A5CD69B009EEE64 /* fetch-ocsp-response */,
				10FCC1411B2FCC6B00F13674 /* kill-on-close */,
			);
			path = h2o;
			sourceTree = "<group>";
		};
		104B9A4A1A5FA7E5009EEE64 /* common */ = {
			isa = PBXGroup;
			children = (
				E96A24CE23E6743600CA970A /* absprio.c */,
				D08137371FD400F4004679DF /* balancer */,
				10DA969D1CD2BFAC00679165 /* cache.c */,
				107D4D541B5B30EE004A9B21 /* file.c */,
				1044812F1BFD10450007863F /* filecache.c */,
				1058C8891AA6E5E3008D6180 /* hostinfo.c */,
				7D67C720204F8C0E0049E935 /* httpclient.c */,
				10D0905419F102C70043D458 /* http1client.c */,
				7D0341FA1FE4D5B60052E0A1 /* http2client.c */,
				E9E50472214A5B8A004DC170 /* http3client.c */,
				10A3D3D11B4CDBDC00327CF9 /* memcached.c */,
				08790DE31D8276EA00A04BC1 /* redis.c */,
				107923BA19A3217300C52AD6 /* memory.c */,
				10AA2EAB1A8DE0AE004322AC /* multithread.c */,
				104B9A241A4A4FEE009EEE64 /* serverutil.c */,
				101788B119B561AA0084C6D8 /* socket.c */,
				107923BF19A3217300C52AD6 /* token.c */,
				1079245319A32C0800C52AD6 /* token_table.h */,
				1065E70919BF18A600686E72 /* socket */,
				10EC2A371A0B4DC70083514F /* socketpool.c */,
				10D0905A19F230280043D458 /* string.c */,
				10AA2E951A80A612004322AC /* time.c */,
				E9BCE68B1FF0CF98003CEA11 /* timerwheel.c */,
				10AA2EA01A88082E004322AC /* url.c */,
			);
			path = common;
			sourceTree = "<group>";
		};
		104B9A4B1A5FA804009EEE64 /* handler */ = {
			isa = PBXGroup;
			children = (
				105534D91A3C7A2000627ECB /* configurator */,
				101B670B19ADD3380084A351 /* access_log.c */,
				7D9372FD202AC70F005FE6AB /* server_timing.c */,
				1070866B1B787D06002B8F18 /* compress.c */,
				107E340E1C7EB10700AEF5F8 /* compress */,
				E919227625C9447D00C2D79B /* connect.c */,
				106C22FE1C05436100405689 /* errordoc.c */,
				104B9A501A5FB096009EEE64 /* expires.c */,
				10BCF2FC1B168CAE0076939D /* fastcgi.c */,
				107923AF19A3217300C52AD6 /* file.c */,
				105534E91A42A83700627ECB /* file */,
				10AA2EBD1AA019D8004322AC /* headers.c */,
				E90A95F21E30795100483D6C /* headers_util.c */,
				107923BB19A3217300C52AD6 /* mimemap.c */,
				108867731AD9061100987967 /* mimemap */,
				10B38A651B8D345D007DC191 /* mruby.c */,
				100A550D1C2BB12A00C4E3E0 /* mruby */,
				10D0907219F633B00043D458 /* proxy.c */,
				10AA2EA41A8D9999004322AC /* redirect.c */,
				10AA2EC31AA0403A004322AC /* reproxy.c */,
				10835E021C9A860000197E59 /* status.c */,
				10C45D521CFE9B180096DB06 /* status */,
				10C45D501CFD160A0096DB06 /* throttle_resp.c */,
				084FC7C01D54B90D00E89F66 /* http2_debug_state.c */,
			);
			path = handler;
			sourceTree = "<group>";
		};
		104B9A4C1A5FA8B5009EEE64 /* core */ = {
			isa = PBXGroup;
			children = (
				105534EE1A440FC800627ECB /* config.c */,
				10F4180419CA75C500B6E31A /* configurator.c */,
				107923B919A3217300C52AD6 /* context.c */,
				107923B019A3217300C52AD6 /* headers.c */,
				10835E001C9A6C2400197E59 /* logconf.c */,
				10AA2EBB1A9EEDF8004322AC /* proxy.c */,
				107923BC19A3217300C52AD6 /* request.c */,
				107923C019A3217300C52AD6 /* util.c */,
			);
			path = core;
			sourceTree = "<group>";
		};
		104B9A4D1A5FAA7B009EEE64 /* common */ = {
			isa = PBXGroup;
			children = (
				E96A24D123E6747500CA970A /* absprio.c */,
				D081373C1FD40431004679DF /* balancer */,
				10DA969F1CD2BFEE00679165 /* cache.c */,
				10F9F2661AFC5F550056F26B /* hostinfo.c */,
				10AA2EAD1A8E22DA004322AC /* multithread.c */,
				104B9A271A4A5139009EEE64 /* serverutil.c */,
				103BAB351B130666000694F4 /* socket.c */,
				105534C61A3BB29100627ECB /* string.c */,
				10AA2E981A81F68A004322AC /* time.c */,
				E9BCE68E1FF0CFE4003CEA11 /* timerwheel.c */,
				10AA2EA21A88090B004322AC /* url.c */,
				7DD70D77210F2EC400727A17 /* httpclient.c */,
			);
			path = common;
			sourceTree = "<group>";
		};
		104B9A4E1A5FAA91009EEE64 /* core */ = {
			isa = PBXGroup;
			children = (
				104B9A471A5F9472009EEE64 /* headers.c */,
				105534C81A3BB41C00627ECB /* proxy.c */,
				1070E1621B4508B0001CCAFA /* util.c */,
			);
			path = core;
			sourceTree = "<group>";
		};
		104B9A4F1A5FAAA5009EEE64 /* handler */ = {
			isa = PBXGroup;
			children = (
				1070866F1B7925D5002B8F18 /* compress.c */,
				E93BB45C25DA5792009C24D8 /* connect.c */,
				10BCF3001B214C460076939D /* fastcgi.c */,
				105534BD1A3B8F7700627ECB /* file.c */,
				105534C21A3B917000627ECB /* mimemap.c */,
				1058C87C1AA41789008D6180 /* headers.c */,
				10F9F2641AF4795D0056F26B /* redirect.c */,
			);
			path = handler;
			sourceTree = "<group>";
		};
		105534BF1A3B90E600627ECB /* http2 */ = {
			isa = PBXGroup;
			children = (
				1024A3FF1D23606300EB13F1 /* cache_digests.c */,
				107086691B70A00F002B8F18 /* casper.c */,
				105534C01A3B911300627ECB /* hpack.c */,
				10E299591A68D03100701AA6 /* scheduler.c */,
			);
			path = http2;
			sourceTree = "<group>";
		};
		105534C41A3BB1C300627ECB /* 00unit */ = {
			isa = PBXGroup;
			children = (
				10583BFE1AEF3652004A3AD6 /* issues */,
				105534C51A3BB1E700627ECB /* lib */,
				107D4D421B587ED6004A9B21 /* src */,
				10D0906F19F494CC0043D458 /* test.h */,
				10D0906E19F494CC0043D458 /* test.c */,
			);
			path = 00unit;
			sourceTree = "<group>";
		};
		105534C51A3BB1E700627ECB /* lib */ = {
			isa = PBXGroup;
			children = (
				104B9A4D1A5FAA7B009EEE64 /* common */,
				104B9A4E1A5FAA91009EEE64 /* core */,
				104B9A4F1A5FAAA5009EEE64 /* handler */,
				105534BF1A3B90E600627ECB /* http2 */,
				E901C43E2140CC9000D17C93 /* http3 */,
			);
			path = lib;
			sourceTree = "<group>";
		};
		105534D91A3C7A2000627ECB /* configurator */ = {
			isa = PBXGroup;
			children = (
				105534DA1A3C7A5400627ECB /* access_log.c */,
				107086711B798487002B8F18 /* compress.c */,
				104B9A521A5FC7C4009EEE64 /* expires.c */,
				106C23001C0544CE00405689 /* errordoc.c */,
				10BCF2FE1B1A892F0076939D /* fastcgi.c */,
				105534DC1A3C7AA900627ECB /* file.c */,
				10AA2EBF1AA019FC004322AC /* headers.c */,
				E90A95F41E30797D00483D6C /* headers_util.c */,
				10B38A731B8D3544007DC191 /* mruby.c */,
				105534DE1A3C7B9800627ECB /* proxy.c */,
				10AA2EA61A8DA93C004322AC /* redirect.c */,
				10AA2EC11AA0402E004322AC /* reproxy.c */,
				10835E041C9B3C6200197E59 /* status.c */,
				10C45D4E1CFD15FA0096DB06 /* throttle_resp.c */,
				084FC7C31D54BB9200E89F66 /* http2_debug_state.c */,
				7D937301202AC7BA005FE6AB /* server_timing.c */,
			);
			path = configurator;
			sourceTree = "<group>";
		};
		105534E91A42A83700627ECB /* file */ = {
			isa = PBXGroup;
			children = (
				105534EC1A42AD5E00627ECB /* templates.c.h */,
				105534EA1A42A87E00627ECB /* _templates.c.h */,
			);
			path = file;
			sourceTree = "<group>";
		};
		10583BDB1AE5A1E3004A3AD6 /* srcdoc */ = {
			isa = PBXGroup;
			children = (
				10583BF31AE764A7004A3AD6 /* configure */,
				1054DF471BBBB038008347C9 /* benchmarks.mt */,
				10583BE11AE5A22D004A3AD6 /* configure.mt */,
				10583BE21AE5A22D004A3AD6 /* faq.mt */,
				10583BE31AE5A22D004A3AD6 /* index.mt */,
				10583BE41AE5A22D004A3AD6 /* install.mt */,
				10583BDC1AE5A20A004A3AD6 /* snippets */,
			);
			path = srcdoc;
			sourceTree = "<group>";
		};
		10583BDC1AE5A20A004A3AD6 /* snippets */ = {
			isa = PBXGroup;
			children = (
				10583BE01AE5A222004A3AD6 /* wrapper.mt */,
				10583BFD1AE8A7E1004A3AD6 /* directive.mt */,
			);
			path = snippets;
			sourceTree = "<group>";
		};
		10583BEC1AE5A353004A3AD6 /* doc */ = {
			isa = PBXGroup;
			children = (
				10583BF71AE783AB004A3AD6 /* assets */,
				10583BED1AE5A37B004A3AD6 /* Makefile */,
				10583BEE1AE5A37B004A3AD6 /* README.md */,
			);
			path = doc;
			sourceTree = "<group>";
		};
		10583BF31AE764A7004A3AD6 /* configure */ = {
			isa = PBXGroup;
			children = (
				10583BFB1AE78DCC004A3AD6 /* syntax_and_structure.mt */,
				10583BF51AE765E0004A3AD6 /* command_options.mt */,
				10583BF61AE765E0004A3AD6 /* quick_start.mt */,
				10583BFC1AE88782004A3AD6 /* base_directives.mt */,
				10583C011AEF86E6004A3AD6 /* http1_directives.mt */,
				10583C021AEF8C7D004A3AD6 /* http2_directives.mt */,
				10583C031AF1D7D5004A3AD6 /* access_log_directives.mt */,
				106C23041C1132E000405689 /* errordoc_directives.mt */,
				10583C041AF1F315004A3AD6 /* expires_directives.mt */,
				10FCC1431B31408B00F13674 /* fastcgi_directives.mt */,
				10583C051AF1F893004A3AD6 /* file_directives.mt */,
				1063FE901BB291300064D9C7 /* compress_directives.mt */,
				10583C061AF20BE5004A3AD6 /* headers_directives.mt */,
				1039A20A1BB89531005D3B8F /* mruby_directives.mt */,
				10583C071AF21539004A3AD6 /* proxy_directives.mt */,
				10583C081AF2188E004A3AD6 /* redirect_directives.mt */,
				10583C091AF2D302004A3AD6 /* reproxy_directives.mt */,
				10835E081CA2204E00197E59 /* status_directives.mt */,
				10955C2C1D1BA47100935796 /* throttle_response_directives.mt */,
				10952D5C1C608D19000D664C /* basic_auth.mt */,
				10952D5B1C608A6B000D664C /* cgi.mt */,
				10952D5D1C62D4DC000D664C /* mruby.mt */,
			);
			path = configure;
			sourceTree = "<group>";
		};
		10583BF71AE783AB004A3AD6 /* assets */ = {
			isa = PBXGroup;
			children = (
				10583BF81AE783BE004A3AD6 /* remotebench.png */,
				10583BF91AE783BE004A3AD6 /* searchstyle.css */,
				10583BFA1AE783BE004A3AD6 /* style.css */,
			);
			name = assets;
			sourceTree = "<group>";
		};
		10583BFE1AEF3652004A3AD6 /* issues */ = {
			isa = PBXGroup;
			children = (
				10583BFF1AEF368A004A3AD6 /* 293.c */,
				106530A51D82C09E005B2C60 /* percent-encode-zero-byte.c */,
			);
			path = issues;
			sourceTree = "<group>";
		};
		1065E6F319B9969000686E72 /* evloop */ = {
			isa = PBXGroup;
			children = (
				1070E15C1B438E8F001CCAFA /* poll.c.h */,
				1065E6F619B99E6D00686E72 /* kqueue.c.h */,
				1065E6F719B9B1AC00686E72 /* epoll.c.h */,
			);
			path = evloop;
			sourceTree = "<group>";
		};
		1065E70919BF18A600686E72 /* socket */ = {
			isa = PBXGroup;
			children = (
				1065E6EF19B8C64200686E72 /* evloop.c.h */,
				1065E6F319B9969000686E72 /* evloop */,
				1065E70719BF17FE00686E72 /* uv-binding.c.h */,
			);
			path = socket;
			sourceTree = "<group>";
		};
		10756E221AC125E00009BF57 /* yaml */ = {
			isa = PBXGroup;
			children = (
				10756E231AC126020009BF57 /* include */,
				10756E241AC126080009BF57 /* src */,
			);
			path = yaml;
			sourceTree = "<group>";
		};
		10756E231AC126020009BF57 /* include */ = {
			isa = PBXGroup;
			children = (
				10756E251AC126250009BF57 /* yaml.h */,
			);
			path = include;
			sourceTree = "<group>";
		};
		10756E241AC126080009BF57 /* src */ = {
			isa = PBXGroup;
			children = (
				10756E261AC126420009BF57 /* api.c */,
				10756E271AC126420009BF57 /* dumper.c */,
				10756E281AC126420009BF57 /* emitter.c */,
				10756E291AC126420009BF57 /* loader.c */,
				10756E2E1AC1264D0009BF57 /* parser.c */,
				10756E2F1AC1264D0009BF57 /* reader.c */,
				10756E301AC1264D0009BF57 /* scanner.c */,
				10756E311AC1264D0009BF57 /* writer.c */,
				10756E321AC1264D0009BF57 /* yaml_private.h */,
			);
			path = src;
			sourceTree = "<group>";
		};
		1079230C19A320A700C52AD6 = {
			isa = PBXGroup;
			children = (
				E9CD04271F8F1D5D00524877 /* Changes */,
				1082150B1AB26F2F00D27E66 /* cmake */,
				1082150A1AB26F2A00D27E66 /* CMakeLists.txt */,
				E9CD04281F8F1D7500524877 /* CONTRIBUTING.md */,
				E9CD042A1F8F1D8A00524877 /* LICENSE */,
				E9CD04291F8F1D7F00524877 /* README.md */,
				E95EBCD72281148C0022C32D /* h2o-probes.d */,
				1079231E19A3210D00C52AD6 /* deps */,
				10583BEC1AE5A353004A3AD6 /* doc */,
				1079239E19A3215F00C52AD6 /* include */,
				107923AD19A3217300C52AD6 /* lib */,
				107923AA19A3216B00C52AD6 /* misc */,
				104B9A3F1A5CD684009EEE64 /* share */,
				10F417D419C190DD00B6E31A /* src */,
				10583BDB1AE5A1E3004A3AD6 /* srcdoc */,
				10D0906D19F494990043D458 /* t */,
				107923FE19A3239200C52AD6 /* examples */,
				1079231619A320A700C52AD6 /* Products */,
			);
			sourceTree = "<group>";
		};
		1079231619A320A700C52AD6 /* Products */ = {
			isa = PBXGroup;
			children = (
				1079231519A320A700C52AD6 /* libh2o.a */,
				107923D919A321F400C52AD6 /* examples-simple */,
				1079240D19A3247A00C52AD6 /* websocket */,
				1079243519A3260E00C52AD6 /* unittest */,
				10F417D319C1907B00B6E31A /* h2o */,
				10D0905119F0CA9C0043D458 /* examples-socket-server */,
				10D0906919F38B2E0043D458 /* examples-httpclient */,
				10EA45DF1D0949BF00769A2B /* examples-latency-optimization */,
				08790E101D8BD7F100A04BC1 /* examples-redis-client */,
				E918FC392136583F00CCB252 /* proptest */,
				08819C2C218C9FA90057ED23 /* qif */,
			);
			name = Products;
			sourceTree = "<group>";
		};
		1079231E19A3210D00C52AD6 /* deps */ = {
			isa = PBXGroup;
			children = (
				107E33ED1C7EAECD00AEF5F8 /* brotli */,
				10FCC13B1B2E4A2C00F13674 /* cloexec */,
				10F4197E1B64E6C300BEAEAC /* golombset */,
				08B4D4391D75A2950079DFB5 /* hiredis */,
				10FEF24B1D6FC8C800E11B1D /* libgkc */,
				1079231F19A3210D00C52AD6 /* klib */,
				10A3D3DC1B4FAA5900327CF9 /* libyrmcds */,
				10FFEE071BB23A730087AD75 /* neverbleed */,
				1079235619A3210D00C52AD6 /* picohttpparser */,
				10F417FB19C2D2B400B6E31A /* picotest */,
				E9708AD01E499D8B0029E0A5 /* picotls */,
				E901C3D5213E1BAF00D17C93 /* quicly */,
				109428A91CC6C48C00E676CB /* ssl-conservatory */,
				E918FC3E2136592500CCB252 /* theft */,
				10756E221AC125E00009BF57 /* yaml */,
				10F417FC19C2D2BA00B6E31A /* yoml */,
			);
			path = deps;
			sourceTree = "<group>";
		};
		1079231F19A3210D00C52AD6 /* klib */ = {
			isa = PBXGroup;
			children = (
				1079232619A3210D00C52AD6 /* khash.h */,
			);
			path = klib;
			sourceTree = "<group>";
		};
		1079235619A3210D00C52AD6 /* picohttpparser */ = {
			isa = PBXGroup;
			children = (
				1079235A19A3210D00C52AD6 /* picohttpparser.c */,
				1079235B19A3210D00C52AD6 /* picohttpparser.h */,
			);
			path = picohttpparser;
			sourceTree = "<group>";
		};
		1079239E19A3215F00C52AD6 /* include */ = {
			isa = PBXGroup;
			children = (
				107923A419A3215F00C52AD6 /* h2o.h */,
				1079239F19A3215F00C52AD6 /* h2o */,
			);
			path = include;
			sourceTree = "<group>";
		};
		1079239F19A3215F00C52AD6 /* h2o */ = {
			isa = PBXGroup;
			children = (
				E96A24CC23E673F400CA970A /* absprio.h */,
				D08137411FD408C1004679DF /* balancer.h */,
				10DA969B1CD2BF9000679165 /* cache.h */,
				1024A3FD1D22546800EB13F1 /* cache_digests.h */,
				105534D71A3C785000627ECB /* configurator.h */,
				E908A2A923163CB70039BCEE /* ebpf.h */,
				107D4D521B5B2412004A9B21 /* file.h */,
				1044812D1BFD0FBE0007863F /* filecache.h */,
				7D2DF4ED20297EE0004AD361 /* header.h */,
				7DF88EF820761972005DB8D8 /* hiredis_.h */,
				1058C8871AA6DE4B008D6180 /* hostinfo.h */,
				E97EC88C213CE3130086AD64 /* hpack.h */,
				107923A019A3215F00C52AD6 /* http1.h */,
				7D67C723204F8C9B0049E935 /* httpclient.h */,
				107923A119A3215F00C52AD6 /* http2.h */,
				7D25E33B20B270BA0092C982 /* http2_common.h */,
				10AAAC621B6C7A7D004487C3 /* http2_casper.h */,
				10AA2EB61A970EFC004322AC /* http2_internal.h */,
				10AA2EB81A971280004322AC /* http2_scheduler.h */,
				E9E50475214B3D28004DC170 /* http3_common.h */,
				E9757708221BB78C00D1EF74 /* http3_internal.h */,
				E9E5049321501CA5004DC170 /* http3_server.h */,
				10A3D3D01B4CDBC700327CF9 /* memcached.h */,
				10D0904219F0BA780043D458 /* linklist.h */,
				10D0903919F0A51C0043D458 /* memory.h */,
				10AA2EA91A8DDC57004322AC /* multithread.h */,
				10B38A711B8D34BB007DC191 /* mruby_.h */,
				1058F6EC1D7CC81E00FFFFA3 /* openssl_backport.h */,
				E901C43C213FAE0300D17C93 /* qpack.h */,
				1047A9FE1D0E6D5900CC4BCE /* rand.h */,
				08790DE11D8275C100A04BC1 /* redis.h */,
				7D027BEE2242283B007ACE09 /* send_state.h */,
				104B9A231A4A4FAF009EEE64 /* serverutil.h */,
				10D0903F19F0B90A0043D458 /* socket */,
				10D0903D19F0A8190043D458 /* socket.h */,
				10EC2A351A0B4D370083514F /* socketpool.h */,
				10D0905819F22FA10043D458 /* string_.h */,
				10AA2E931A80A592004322AC /* time_.h */,
				E9BCE6891FF0CF84003CEA11 /* timerwheel.h */,
				107923A219A3215F00C52AD6 /* token.h */,
				7DA3F5AE20E0B03F0000222F /* token_table.h */,
				10AA2E9E1A8807CF004322AC /* url.h */,
				107923A319A3215F00C52AD6 /* websocket.h */,
				104B9A2C1A4BE029009EEE64 /* version.h */,
			);
			path = h2o;
			sourceTree = "<group>";
		};
		107923AA19A3216B00C52AD6 /* misc */ = {
			isa = PBXGroup;
			children = (
				10583BE61AE5A322004A3AD6 /* clang-format-all.sh */,
				E908A2AC2320AE210039BCEE /* docker-ci */,
				104960151B9D3F9100FF136D /* dump-github-repository.pl */,
				10F4EB831C165B92003DA150 /* fastcgi-cgi.pl */,
				10583BE71AE5A322004A3AD6 /* install-perl-module.pl */,
				10583BE91AE5A330004A3AD6 /* makedoc.pl */,
				10583BEA1AE5A341004A3AD6 /* picotemplate-conf.pl */,
				10583BEB1AE5A341004A3AD6 /* regen.mk */,
				107923AB19A3216B00C52AD6 /* tokens.pl */,
			);
			path = misc;
			sourceTree = "<group>";
		};
		107923AD19A3217300C52AD6 /* lib */ = {
			isa = PBXGroup;
			children = (
				104B9A4A1A5FA7E5009EEE64 /* common */,
				104B9A4C1A5FA8B5009EEE64 /* core */,
				104B9A4B1A5FA804009EEE64 /* handler */,
				107923B119A3217300C52AD6 /* http1.c */,
				107923B219A3217300C52AD6 /* http2 */,
				E901C438213E593D00D17C93 /* http3 */,
				E95EBCD9228117620022C32D /* probes_.h */,
				107923C119A3217300C52AD6 /* websocket.c */,
			);
			path = lib;
			sourceTree = "<group>";
		};
		107923B219A3217300C52AD6 /* http2 */ = {
			isa = PBXGroup;
			children = (
				107923B519A3217300C52AD6 /* hpack_huffman_table.h */,
				1024A3FB1D22315000EB13F1 /* cache_digests.c */,
				10AAAC641B6C9275004487C3 /* casper.c */,
				107923B319A3217300C52AD6 /* connection.c */,
				107923B819A3217300C52AD6 /* frame.c */,
				107923B419A3217300C52AD6 /* hpack.c */,
				10BA72A919AAD6300059392A /* stream.c */,
				10E299571A67E68500701AA6 /* scheduler.c */,
				080D35EA1D5E060D0029B7E5 /* http2_debug_state.c */,
			);
			path = http2;
			sourceTree = "<group>";
		};
		107923FE19A3239200C52AD6 /* examples */ = {
			isa = PBXGroup;
			children = (
				10BF213E1A087CDF008F7129 /* libh2o */,
			);
			path = examples;
			sourceTree = "<group>";
		};
		107D4D421B587ED6004A9B21 /* src */ = {
			isa = PBXGroup;
			children = (
				107D4D431B588021004A9B21 /* ssl.c */,
			);
			path = src;
			sourceTree = "<group>";
		};
		107E33ED1C7EAECD00AEF5F8 /* brotli */ = {
			isa = PBXGroup;
			children = (
				E987E5531FD7BDBB00DE4346 /* c */,
			);
			path = brotli;
			sourceTree = "<group>";
		};
		107E340E1C7EB10700AEF5F8 /* compress */ = {
			isa = PBXGroup;
			children = (
				107E340F1C7EB13F00AEF5F8 /* gzip.c */,
				107E34111C7EE0D200AEF5F8 /* brotli.c */,
			);
			path = compress;
			sourceTree = "<group>";
		};
		108215061AAD41A000D27E66 /* 50reverse-proxy */ = {
			isa = PBXGroup;
			children = (
				108215071AAD41CE00D27E66 /* test.pl */,
			);
			name = "50reverse-proxy";
			sourceTree = "<group>";
		};
		1082150B1AB26F2F00D27E66 /* cmake */ = {
			isa = PBXGroup;
			children = (
				1082150C1AB26F4700D27E66 /* FindWslay.cmake */,
				1082150D1AB26F4700D27E66 /* FindLibYAML.cmake */,
				1082150E1AB26F4700D27E66 /* FindLibUV.cmake */,
			);
			path = cmake;
			sourceTree = "<group>";
		};
		10835E061C9B8E8000197E59 /* status */ = {
			isa = PBXGroup;
			children = (
				10835E071C9B8EA700197E59 /* index.html */,
			);
			path = status;
			sourceTree = "<group>";
		};
		108867731AD9061100987967 /* mimemap */ = {
			isa = PBXGroup;
			children = (
				108867741AD9069900987967 /* defaults.c.h */,
			);
			path = mimemap;
			sourceTree = "<group>";
		};
		109428A91CC6C48C00E676CB /* ssl-conservatory */ = {
			isa = PBXGroup;
			children = (
				109428AA1CC6C4B600E676CB /* openssl */,
			);
			path = "ssl-conservatory";
			sourceTree = "<group>";
		};
		109428AA1CC6C4B600E676CB /* openssl */ = {
			isa = PBXGroup;
			children = (
				109428AB1CC6C4C700E676CB /* openssl_hostname_validation.c */,
				109428AC1CC6C4C700E676CB /* openssl_hostname_validation.h */,
			);
			path = openssl;
			sourceTree = "<group>";
		};
		10A3D3DC1B4FAA5900327CF9 /* libyrmcds */ = {
			isa = PBXGroup;
			children = (
				10A3D3FE1B4FAAF500327CF9 /* yrmcds.h */,
				1022E7C41CA8BCEB00CE2A05 /* yrmcds_portability.h */,
				1022E7C51CA8BCEB00CE2A05 /* yrmcds_text.h */,
				10A3D3ED1B4FAAEC00327CF9 /* close.c */,
				10A3D3EE1B4FAAEC00327CF9 /* connect.c */,
				10A3D3F61B4FAAF500327CF9 /* recv.c */,
				10A3D3F71B4FAAF500327CF9 /* send.c */,
				1022E7C01CA8BC9E00CE2A05 /* send_text.c */,
				10A3D3F91B4FAAF500327CF9 /* socket.c */,
				10A3D3FA1B4FAAF500327CF9 /* strerror.c */,
				1022E7C21CA8BCCE00CE2A05 /* text_mode.c */,
			);
			path = libyrmcds;
			sourceTree = "<group>";
		};
		10AA2EC51AA0557A004322AC /* assets */ = {
			isa = PBXGroup;
			children = (
				10F4EB851C1779F8003DA150 /* doc_root */,
				10AA2EC61AA05598004322AC /* upstream.psgi */,
			);
			path = assets;
			sourceTree = "<group>";
		};
		10BF213E1A087CDF008F7129 /* libh2o */ = {
			isa = PBXGroup;
			children = (
				10D0905219F0CB130043D458 /* socket-client.c */,
				08790DF41D8BD72500A04BC1 /* redis-client.c */,
				107923FC19A3238500C52AD6 /* simple.c */,
				1079241319A324B400C52AD6 /* websocket.c */,
				10EA45E01D094A1200769A2B /* latency-optimization.c */,
			);
			path = libh2o;
			sourceTree = "<group>";
		};
		10C45D521CFE9B180096DB06 /* status */ = {
			isa = PBXGroup;
			children = (
				10FEF2491D6FC6F600E11B1D /* durations.c */,
				10C45D531CFE9B300096DB06 /* events.c */,
				10C45D541CFE9B300096DB06 /* requests.c */,
				7DE1DB35212B1CC00055F500 /* ssl.c */,
			);
			path = status;
			sourceTree = "<group>";
		};
		10D0903F19F0B90A0043D458 /* socket */ = {
			isa = PBXGroup;
			children = (
				1065E70419BF145700686E72 /* evloop.h */,
				1065E70619BF14E500686E72 /* uv-binding.h */,
			);
			path = socket;
			sourceTree = "<group>";
		};
		10D0906D19F494990043D458 /* t */ = {
			isa = PBXGroup;
			children = (
				109EEFE61D77B376001F11D1 /* README.md */,
				E918FC3A2136589900CCB252 /* 00prop */,
				105534C41A3BB1C300627ECB /* 00unit */,
				105534F21A460EF600627ECB /* 00unit.evloop.t */,
				105534F31A460EF600627ECB /* 00unit.libuv.t */,
				109EEFDC1D77B350001F11D1 /* 00unit.mruby.t */,
				105534F41A460EF600627ECB /* 10httpclient.t */,
				10FEF2481D6EC30800E11B1D /* 40bad-request.t */,
				E9AFBF17212A9802000F5DB8 /* 40chunked.t */,
				104CD5021CC465AF0057C62F /* 40env.t */,
				E9414F9424ED1D7500273C59 /* 40error-log-escape.t */,
				E9D4978E25E49FCA00F4A80D /* 40http1-pipeline.t */,
				E9414F9924ED1D7500273C59 /* 40http1-timeouts.t */,
				E9D49A4F25FB561A00F4A80D /* 40http1-streaming-framing.t */,
				E9414F9724ED1D7500273C59 /* 40http2-h2spec-client.t */,
				E9F677CA1FF47BD0006476D3 /* 40http2-h2spec.t */,
				E9BCE6921FF344D4003CEA11 /* 40http2-request-window-size.t */,
				E98041C22230C45E008B9745 /* 40http3.t */,
				E90BB43B24F38937006507EA /* 40http3-concurrency.t */,
				E90BB43C24F4834D006507EA /* 40http3-forward.t */,
				E9D49A5025FB561A00F4A80D /* 40http3-forward-initial.t */,
				E9414F8D24EBFBDA00273C59 /* 40http3-reconnect.t */,
				E9FC525C234B0A630076F35D /* 40http3-retry.t */,
				E9414F8E24ED1CD700273C59 /* 40http3-shutdown.t */,
				E9414F9D24ED4DD300273C59 /* 40http3-shutdown-reject-conn.t */,
				104B9A301A58F55E009EEE64 /* 40max-connections.t */,
				10A3D3D71B4F4D0900327CF9 /* 40memcached-session-resumption.t */,
				08C7C365262AB30F009C944C /* 40mtls.t */,
				105534F51A460EF600627ECB /* 40protocol.t */,
				1070E1641B451D43001CCAFA /* 40proxy-protocol.t */,
				E9BC76BF1EE3D71000EB7A09 /* 40redis-session-resumption.t */,
				104B9A311A59D7A2009EEE64 /* 40running-user.t */,
				108215081AB14B1100D27E66 /* 40server-push.t */,
				E9BC76C01EE3D8A100EB7A09 /* 40server-push-attrs.t */,
				109EEFDE1D77B350001F11D1 /* 40server-push-multiple.t */,
				107D4D501B58B342004A9B21 /* 40session-ticket.t */,
				104B9A321A59E27A009EEE64 /* 40ssl-cipher-suite.t */,
				E93BB6D025E09504009C24D8 /* 40tls-raw-pubkey.t */,
				E9F677D82008686B006476D3 /* 40tls13-early-data.t */,
				106C22FB1C0413DA00405689 /* 40tunnel.t */,
				104B9A221A47BBA1009EEE64 /* 40unix-socket.t */,
				10AA2EB31A94B66D004322AC /* 40virtual-host.t */,
				10AA2EB11A931409004322AC /* 50access-log.t */,
				109EEFD91D77B336001F11D1 /* 50chunked-encoding-proxying.t */,
				107086741B79A08D002B8F18 /* 50compress.t */,
				E9BC76C11EE3D9A900EB7A09 /* 50compress-hint.t */,
				E9AFBF18212A9802000F5DB8 /* 50config.t */,
				E93BB45025DA530E009C24D8 /* 50connect.t */,
				08B3D43A26042CAF002F195C /* 50connect-deadlock.t */,
				E9AFBF11212A9801000F5DB8 /* 50date-header.t */,
				106C23021C06AB2F00405689 /* 50errordoc.t */,
				104B9A541A60773E009EEE64 /* 50expires.t */,
				10C5A6311B268632006094A6 /* 50fastcgi.t */,
				10F4EB841C16BADD003DA150 /* 50fastcgi-cgi.t */,
				10FCC1421B300A6800F13674 /* 50fastcgi-php.t */,
				109EEFE41D77B360001F11D1 /* 50file.t */,
				105534F61A460EF600627ECB /* 50file-config.t */,
				E9AFBF12212A9801000F5DB8 /* 50file-custom-handler.t */,
				107E34231C86801E00AEF5F8 /* 50file-file.t */,
				100AE41A1B27D74800CE18BB /* 50file-range.t */,
				E9AFBF13212A9801000F5DB8 /* 50graceful-shutdown.t */,
				1058C87F1AA42568008D6180 /* 50headers.t */,
				E9D49A5125FB562800F4A80D /* 50http1-proxy-full-uri.t */,
				109EEFDB1D77B336001F11D1 /* 50http2_debug_state.t */,
				E9AFBF22212A982D000F5DB8 /* 50internal-redirect.t */,
				105534F71A460F2E00627ECB /* 50mimemap.t */,
				10A3D3D61B4F1E3200327CF9 /* 50mruby.t */,
				109EEFDD1D77B350001F11D1 /* 50mruby-acl.t */,
				E9BCE6931FF35502003CEA11 /* 50mruby-channel.t */,
				109EEFDF1D77B350001F11D1 /* 50mruby-dos-detector.t */,
				E9AFBF14212A9801000F5DB8 /* 50mruby-error-log.t */,
				100A550C1C22857B00C4E3E0 /* 50mruby-htpasswd.t */,
				100A55131C2E5FAC00C4E3E0 /* 50mruby-http-request.t */,
				E9AFBF15212A9801000F5DB8 /* 50mruby-middleware.t */,
				E9414F9A24ED1D7600273C59 /* 50mruby-prometheus.t */,
				E9AFBF10212A97AD000F5DB8 /* 50mruby-redis.t */,
				E9AFBF24212A984B000F5DB8 /* 50mruby-sleep.t */,
				E9AFBF23212A982E000F5DB8 /* 50mruby-task.t */,
				E9AFBF16212A9801000F5DB8 /* 50origin-frame.t */,
				105534F81A460F2E00627ECB /* 50post-size-limit.t */,
				E9414F9224ED1D7500273C59 /* 50priority-headers.t */,
				E9414F9B24ED1D7600273C59 /* 50priority-overwrite.t */,
				E9414F9024ED1D7400273C59 /* 50proxy-forward-close-connection.t */,
				E9AFBF26212A984B000F5DB8 /* 50proxy-max-buffer-size.t */,
				10AA2EA81A8DAFD4004322AC /* 50redirect.t */,
				108215061AAD41A000D27E66 /* 50reverse-proxy */,
				108214FE1AAD34DD00D27E66 /* 50reverse-proxy-0.t */,
				E9BC76C21EE3DAA900EB7A09 /* 50reverse-proxy-added-headers.t */,
				E9F677CE1FF62217006476D3 /* 50reverse-proxy-chunk-sizes.t */,
				E908A2AB231CF3D10039BCEE /* 50reverse-proxy-chunked-post-termination.t */,
				E9F677CF1FF62217006476D3 /* 50reverse-proxy-chunk-timeout-1.t */,
				E9F677CC1FF62216006476D3 /* 50reverse-proxy-chunk-timeout-2.t */,
				E9F677CB1FF62216006476D3 /* 50reverse-proxy-chunk-trailing-headers.t */,
				104C65021A6DF36B000AC190 /* 50reverse-proxy-config.t */,
				108102151C3DB05100C024CD /* 50reverse-proxy-disconnected-keepalive.t */,
				E9F677CD1FF62216006476D3 /* 50reverse-proxy-drop-headers.t */,
				E9414F9624ED1D7500273C59 /* 50reverse-proxy-early-response.t */,
				E9D498B725EE684500F4A80D /* 50reverse-proxy-h3-early-response.t */,
				E9414F9124ED1D7400273C59 /* 50reverse-proxy-header-filtering.t */,
				E9414F9324ED1D7500273C59 /* 50reverse-proxy-http2.t */,
				10DA969A1CCEF2C200679165 /* 50reverse-proxy-https.t */,
				E9AFBF1B212A9814000F5DB8 /* 50reverse-proxy-informational.t */,
				E9AFBF1D212A9814000F5DB8 /* 50reverse-proxy-invalid-transfer-encoding.t */,
				E9414F9C24ED1D7600273C59 /* 50reverse-proxy-multiline-header.t */,
				E9A410961F9EA2F100D9B0FB /* 50reverse-proxy-multiple-backends.t */,
				E9A410951F9EA2E400D9B0FB /* 50reverse-proxy-multiple-backends-with-down.t */,
				E9AFBF20212A9814000F5DB8 /* 50reverse-proxy-multiple-balancers.t */,
				E9BC76C31EE4AA4600EB7A09 /* 50reverse-proxy-preserve-case.t */,
				10FEF2441D6444E900E11B1D /* 50reverse-proxy-proxy-protocol.t */,
				E9414F9824ED1D7500273C59 /* 50reverse-proxy-request-bytes.t */,
				E9414F9524ED1D7500273C59 /* 50reverse-proxy-response-bytes.t */,
				E9A410971F9EA2F200D9B0FB /* 50reverse-proxy-round-robin.t */,
				E9AFBF1A212A9813000F5DB8 /* 50reverse-proxy-round-robin-weighted.t */,
				E9F677D11FF62228006476D3 /* 50reverse-proxy-serialize-posts.t */,
				E9F677D21FF62228006476D3 /* 50reverse-proxy-serialize-posts-2.t */,
				E9F677D01FF62228006476D3 /* 50reverse-proxy-serialize-posts-3.t */,
				E9BC76C41EE4AA9700EB7A09 /* 50reverse-proxy-session-resumption.t */,
				E9AFBF21212A9814000F5DB8 /* 50reverse-proxy-timings.t */,
				E9AFBF28212A985E000F5DB8 /* 50reverse-proxy-timeouts.t */,
				10AA2EB21A9479B4004322AC /* 50reverse-proxy-upstream-down.t */,
				104B9A2B1A4BBDA4009EEE64 /* 50server-starter.t */,
				E9AFBF1F212A9814000F5DB8 /* 50server-timing.t */,
				109EEFE51D77B36C001F11D1 /* 50servername.t */,
				10C45D571CFE9BB60096DB06 /* 50status.t */,
				E9AFBF1E212A9814000F5DB8 /* 50stop-opening-new-push-streams.t */,
				E9AFBF19212A9813000F5DB8 /* 50suspend-body.t */,
				10C45D4D1CFD15890096DB06 /* 50throttle-response.t */,
				E9AFBF2A212A985E000F5DB8 /* 50too-much-data.t */,
				E9AFBF2B212A985E000F5DB8 /* 50too-much-headers.t */,
				E9AFBF29212A985E000F5DB8 /* 50uncompressed-headers.t */,
				E9AFBF1C212A9814000F5DB8 /* 50unexpected-upstream-body.t */,
				E9AFBF27212A985D000F5DB8 /* 50zero-sized-streaming-body.t */,
				E9F677D32004CCCA006476D3 /* 50zero-sized-timeout.t */,
				E9D497C625E4DE1E00F4A80D /* 80chunked.t */,
				109EEFE11D77B350001F11D1 /* 80dup-host-headers.t */,
				E9BC76C51EE4AB6C00EB7A09 /* 80graceful-shutdown.t */,
				E9AFBF2C212A985E000F5DB8 /* 80http2-idle-timeout-for-zero-window.t */,
				109EEFE21D77B350001F11D1 /* 80invalid-h2-chars-in-headers.t */,
				105534FE1A46134A00627ECB /* 80issues61.t */,
				1092E0011BEB1DDC001074BF /* 80issues579.t */,
				104481271BFC05FC0007863F /* 80issues595.t */,
				10952D591C5082F7000D664C /* 80issues-from-proxy-reproxy-to-different-host.t */,
				E9BCE6911FF326AC003CEA11 /* 80no-handler-vs-h2-post.t */,
				109EEFD81D77B336001F11D1 /* 80one-byte-window.t */,
				106530A81D8A21A7005B2C60 /* 80reverse-proxy-missing-content-length-for-post.t */,
				E9414F8F24ED1D5300273C59 /* 80reverse-proxy-truncated-chunked.t */,
				10B6D4501C727315005F0CF8 /* 80yaml-merge.t */,
				E90C514D230BB28800D6AD8E /* 90dtrace.t */,
				E9D49A5225FB562800F4A80D /* 90h2olog.t */,
				104B9A451A5D1004009EEE64 /* 90live-fetch-ocsp-response.t */,
				109EEFE31D77B350001F11D1 /* 90live-sni.t */,
				10C2117C1B8164B1005A9D02 /* 90root-fastcgi-php.t */,
				10AA2EC51AA0557A004322AC /* assets */,
				105534FB1A460F4200627ECB /* Util.pm */,
				08819C2D218C9FF70057ED23 /* qif.c */,
				E9D49A5325FB562800F4A80D /* quic-ndec-initial-gen.c */,
			);
			path = t;
			sourceTree = "<group>";
		};
		10F417D419C190DD00B6E31A /* src */ = {
			isa = PBXGroup;
			children = (
				E904232D24AB2C740072C5B7 /* h2olog */,
				10D0906A19F38B850043D458 /* httpclient.c */,
				10A3D40E1B584BEC00327CF9 /* standalone.h */,
				10F417D519C190F800B6E31A /* main.c */,
				107D4D4D1B58970D004A9B21 /* ssl.c */,
				107D4D5D1B5F143B004A9B21 /* setuidgid.c */,
			);
			path = src;
			sourceTree = "<group>";
		};
		10F417FB19C2D2B400B6E31A /* picotest */ = {
			isa = PBXGroup;
			children = (
				10F417FD19C2D2F800B6E31A /* picotest.c */,
				10F417FE19C2D2F800B6E31A /* picotest.h */,
			);
			path = picotest;
			sourceTree = "<group>";
		};
		10F417FC19C2D2BA00B6E31A /* yoml */ = {
			isa = PBXGroup;
			children = (
				10F4180219C2D32100B6E31A /* yoml-parser.h */,
				10F4180019C2D31600B6E31A /* yoml.h */,
			);
			name = yoml;
			sourceTree = "<group>";
		};
		10F4197E1B64E6C300BEAEAC /* golombset */ = {
			isa = PBXGroup;
			children = (
				10F4197F1B64E70D00BEAEAC /* golombset.h */,
			);
			path = golombset;
			sourceTree = "<group>";
		};
		10F4EB851C1779F8003DA150 /* doc_root */ = {
			isa = PBXGroup;
			children = (
				10F4EB861C177A12003DA150 /* hello.cgi */,
			);
			path = doc_root;
			sourceTree = "<group>";
		};
		10F4EB881C195B5C003DA150 /* mruby */ = {
			isa = PBXGroup;
			children = (
				10F4EB891C195B9E003DA150 /* htpasswd.rb */,
			);
			path = mruby;
			sourceTree = "<group>";
		};
		10FCC13B1B2E4A2C00F13674 /* cloexec */ = {
			isa = PBXGroup;
			children = (
				10FCC13C1B2E4A4500F13674 /* cloexec.c */,
				10FCC13D1B2E4A4500F13674 /* cloexec.h */,
			);
			path = cloexec;
			sourceTree = "<group>";
		};
		10FEF24B1D6FC8C800E11B1D /* libgkc */ = {
			isa = PBXGroup;
			children = (
				10FEF24C1D6FC8E200E11B1D /* gkc.c */,
				10FEF24D1D6FC8E200E11B1D /* gkc.h */,
			);
			path = libgkc;
			sourceTree = "<group>";
		};
		10FFEE071BB23A730087AD75 /* neverbleed */ = {
			isa = PBXGroup;
			children = (
				10FFEE081BB23A8C0087AD75 /* neverbleed.c */,
				10FFEE091BB23A8C0087AD75 /* neverbleed.h */,
			);
			path = neverbleed;
			sourceTree = "<group>";
		};
		D08137371FD400F4004679DF /* balancer */ = {
			isa = PBXGroup;
			children = (
				D08137381FD400F4004679DF /* least_conn.c */,
				D08137391FD400F4004679DF /* roundrobin.c */,
			);
			path = balancer;
			sourceTree = "<group>";
		};
		D081373C1FD40431004679DF /* balancer */ = {
			isa = PBXGroup;
			children = (
				D081373D1FD40431004679DF /* least_conn.c */,
				D081373E1FD40431004679DF /* roundrobin.c */,
			);
			path = balancer;
			sourceTree = "<group>";
		};
		E901C3D5213E1BAF00D17C93 /* quicly */ = {
			isa = PBXGroup;
			children = (
				E901C3D6213E1BE700D17C93 /* include */,
				E901C3D7213E1BED00D17C93 /* lib */,
				E9FF84BB24C5AA46002577CA /* quicly-probes.d */,
			);
			path = quicly;
			sourceTree = "<group>";
		};
		E901C3D6213E1BE700D17C93 /* include */ = {
			isa = PBXGroup;
			children = (
				E901C3D9213E1C2E00D17C93 /* quicly.h */,
				E901C3D8213E1C1D00D17C93 /* quicly */,
			);
			path = include;
			sourceTree = "<group>";
		};
		E901C3D7213E1BED00D17C93 /* lib */ = {
			isa = PBXGroup;
			children = (
				E9DF012724E4CDEE0002EEC7 /* cc-cubic.c */,
				E98042152238D35B008B9745 /* cc-reno.c */,
				E980423C2246304F008B9745 /* defaults.c */,
				E901C3F0213E1C4000D17C93 /* frame.c */,
				E98403C62485172E00E3A6B1 /* local_cid.c */,
				E9A8351424B1340C007D06C2 /* loss.c */,
				E901C3F3213E1C4000D17C93 /* quicly.c */,
				E901C3F2213E1C4000D17C93 /* ranges.c */,
				E98884CE21E7F3C80060F010 /* recvstate.c */,
				E98403C72485172E00E3A6B1 /* remote_cid.c */,
				E98403C82485172E00E3A6B1 /* retire_cid.c */,
				E98884CD21E7F3C80060F010 /* sendstate.c */,
				E98884CC21E7F3C80060F010 /* sentmap.c */,
				E98884CB21E7F3C80060F010 /* streambuf.c */,
			);
			path = lib;
			sourceTree = "<group>";
		};
		E901C3D8213E1C1D00D17C93 /* quicly */ = {
			isa = PBXGroup;
			children = (
				E980423922463044008B9745 /* cc.h */,
				E98403D32485174A00E3A6B1 /* cid.h */,
				E901C3E3213E1C3600D17C93 /* constants.h */,
				E980423822463044008B9745 /* defaults.h */,
				E901C3E1213E1C3600D17C93 /* frame.h */,
				E901C3E4213E1C3600D17C93 /* linklist.h */,
				E98403D42485174B00E3A6B1 /* local_cid.h */,
				E901C3DE213E1C3600D17C93 /* loss.h */,
				E901C3DB213E1C3600D17C93 /* maxsender.h */,
				E901C3DC213E1C3600D17C93 /* ranges.h */,
				E98884C321E7F3AE0060F010 /* recvstate.h */,
				E98403D22485174A00E3A6B1 /* remote_cid.h */,
				E98403D52485174B00E3A6B1 /* retire_cid.h */,
				E98884C421E7F3AE0060F010 /* sendstate.h */,
				E98884C621E7F3AF0060F010 /* sentmap.h */,
				E98884C521E7F3AF0060F010 /* streambuf.h */,
			);
			path = quicly;
			sourceTree = "<group>";
		};
		E901C438213E593D00D17C93 /* http3 */ = {
			isa = PBXGroup;
			children = (
				E93C7F95226EBEC9007BF39A /* frame.c */,
				E901C439213E59A000D17C93 /* qpack.c */,
				E9E50476214C0385004DC170 /* common.c */,
				E9E5048F21501BBA004DC170 /* server.c */,
			);
			path = http3;
			sourceTree = "<group>";
		};
		E901C43E2140CC9000D17C93 /* http3 */ = {
			isa = PBXGroup;
			children = (
				E901C43F2140CCB500D17C93 /* qpack.c */,
				E93C7F9922701806007BF39A /* frame.c */,
				E90BB43924F369E4006507EA /* server.c */,
			);
			path = http3;
			sourceTree = "<group>";
		};
		E904232D24AB2C740072C5B7 /* h2olog */ = {
			isa = PBXGroup;
			children = (
				E915E87425D4A89700FB20F7 /* generated_raw_tracer.cc */,
				E904233224AB2C9C0072C5B7 /* h2olog.cc */,
				E904233424AB2C9C0072C5B7 /* h2olog.h */,
				E915E87325D4A88D00FB20F7 /* http_tracer.cc */,
				E904232E24AB2C9B0072C5B7 /* json.cc */,
				E904233024AB2C9C0072C5B7 /* json.h */,
				E904233624AB2CA80072C5B7 /* misc */,
				E915E87525D4A89700FB20F7 /* raw_tracer.h.cc */,
				E904233524AB2C9C0072C5B7 /* pyproject.toml */,
			);
			path = h2olog;
			sourceTree = "<group>";
		};
		E904233624AB2CA80072C5B7 /* misc */ = {
			isa = PBXGroup;
			children = (
				E915E87625D4A8B700FB20F7 /* gen_raw_tracer.py */,
			);
			path = misc;
			sourceTree = "<group>";
		};
		E908A2AC2320AE210039BCEE /* docker-ci */ = {
			isa = PBXGroup;
			children = (
				E908A2AE2320AE4C0039BCEE /* check.mk */,
				E908A2AD2320AE4C0039BCEE /* Dockerfile */,
				E908A2AF2320AE4D0039BCEE /* Dockerfile.ubuntu1904 */,
			);
			path = "docker-ci";
			sourceTree = "<group>";
		};
		E918FC3A2136589900CCB252 /* 00prop */ = {
			isa = PBXGroup;
			children = (
				E918FC3B213658BE00CCB252 /* prop.c */,
			);
			path = 00prop;
			sourceTree = "<group>";
		};
		E918FC3E2136592500CCB252 /* theft */ = {
			isa = PBXGroup;
			children = (
				E918FC3F2136594900CCB252 /* inc */,
				E918FC402136594E00CCB252 /* src */,
			);
			path = theft;
			sourceTree = "<group>";
		};
		E918FC3F2136594900CCB252 /* inc */ = {
			isa = PBXGroup;
			children = (
				E918FC422136597200CCB252 /* theft_types.h */,
				E918FC412136597200CCB252 /* theft.h */,
			);
			path = inc;
			sourceTree = "<group>";
		};
		E918FC402136594E00CCB252 /* src */ = {
			isa = PBXGroup;
			children = (
				E918FC5D2136598500CCB252 /* theft_autoshrink_internal.h */,
				E918FC542136598400CCB252 /* theft_autoshrink.c */,
				E918FC572136598500CCB252 /* theft_autoshrink.h */,
				E918FC452136598300CCB252 /* theft_aux_builtin.c */,
				E918FC4B2136598300CCB252 /* theft_aux.c */,
				E918FC532136598400CCB252 /* theft_bloom.c */,
				E918FC5A2136598500CCB252 /* theft_bloom.h */,
				E918FC4A2136598300CCB252 /* theft_call_internal.h */,
				E918FC4F2136598400CCB252 /* theft_call.c */,
				E918FC582136598500CCB252 /* theft_call.h */,
				E918FC4D2136598400CCB252 /* theft_hash.c */,
				E918FC462136598300CCB252 /* theft_random.c */,
				E918FC472136598300CCB252 /* theft_random.h */,
				E918FC502136598400CCB252 /* theft_rng.c */,
				E918FC562136598500CCB252 /* theft_rng.h */,
				E918FC482136598300CCB252 /* theft_run_internal.h */,
				E918FC512136598400CCB252 /* theft_run.c */,
				E918FC5B2136598500CCB252 /* theft_run.h */,
				E918FC5E2136598600CCB252 /* theft_shrink_internal.h */,
				E918FC4E2136598400CCB252 /* theft_shrink.c */,
				E918FC522136598400CCB252 /* theft_shrink.h */,
				E918FC592136598500CCB252 /* theft_trial_internal.h */,
				E918FC552136598400CCB252 /* theft_trial.c */,
				E918FC5C2136598500CCB252 /* theft_trial.h */,
				E918FC4C2136598400CCB252 /* theft_types_internal.h */,
				E918FC492136598300CCB252 /* theft.c */,
			);
			path = src;
			sourceTree = "<group>";
		};
		E9316EDA24417E8000C9C127 /* dec */ = {
			isa = PBXGroup;
			children = (
				E9316EDB24417EA900C9C127 /* bit_reader.c */,
				E9316EE224417EA900C9C127 /* bit_reader.h */,
				E9316EE024417EA900C9C127 /* context.h */,
				E9316EDC24417EA900C9C127 /* decode.c */,
				E9316EDF24417EA900C9C127 /* huffman.c */,
				E9316EDD24417EA900C9C127 /* huffman.h */,
				E9316EDE24417EA900C9C127 /* port.h */,
				E9316EE124417EA900C9C127 /* prefix.h */,
				E9316EE324417EA900C9C127 /* state.c */,
				E9316EE424417EAA00C9C127 /* state.h */,
				E9316EE524417EAA00C9C127 /* transform.h */,
			);
			path = dec;
			sourceTree = "<group>";
		};
		E9581B9822F001C000299E8A /* cifra */ = {
			isa = PBXGroup;
			children = (
				E9581B9C22F0022900299E8A /* random.c */,
				E9581B9922F001EB00299E8A /* x25519.c */,
			);
			path = cifra;
			sourceTree = "<group>";
		};
		E9708AD01E499D8B0029E0A5 /* picotls */ = {
			isa = PBXGroup;
			children = (
				E9708AE91E49A2610029E0A5 /* deps */,
				E9708ADE1E499E100029E0A5 /* include */,
				E9708AD71E499DEA0029E0A5 /* lib */,
				E95E953F22914F0600215ACD /* picotls-probes.d */,
			);
			path = picotls;
			sourceTree = "<group>";
		};
		E9708AD71E499DEA0029E0A5 /* lib */ = {
			isa = PBXGroup;
			children = (
				E9316ED724417E0A00C9C127 /* certificate_compression.c */,
				E9581B9822F001C000299E8A /* cifra */,
				E9708AD91E499E040029E0A5 /* openssl.c */,
				E93BB58D25DE3987009C24D8 /* pembase64.c */,
				E9708ADA1E499E040029E0A5 /* picotls.c */,
			);
			path = lib;
			sourceTree = "<group>";
		};
		E9708ADE1E499E100029E0A5 /* include */ = {
			isa = PBXGroup;
			children = (
				E9708AE11E49A2160029E0A5 /* picotls */,
				E9708ADF1E49A2120029E0A5 /* picotls.h */,
			);
			path = include;
			sourceTree = "<group>";
		};
		E9708AE11E49A2160029E0A5 /* picotls */ = {
			isa = PBXGroup;
			children = (
				E9316EEE2441C08100C9C127 /* certificate_compression.h */,
				E9708AE21E49A2260029E0A5 /* minicrypto.h */,
				E9708AE31E49A2260029E0A5 /* openssl.h */,
			);
			path = picotls;
			sourceTree = "<group>";
		};
		E9708AE91E49A2610029E0A5 /* deps */ = {
			isa = PBXGroup;
			children = (
				E9708AEA1E49A26E0029E0A5 /* cifra */,
			);
			path = deps;
			sourceTree = "<group>";
		};
		E9708AEA1E49A26E0029E0A5 /* cifra */ = {
			isa = PBXGroup;
			children = (
				E9708AEB1E49A2800029E0A5 /* src */,
			);
			path = cifra;
			sourceTree = "<group>";
		};
		E9708AEB1E49A2800029E0A5 /* src */ = {
			isa = PBXGroup;
			children = (
				E9708B1A1E49A3380029E0A5 /* ext */,
				E9708AF01E49A2B90029E0A5 /* bitops.h */,
				E9708AF11E49A2B90029E0A5 /* blockwise.c */,
				E9708AF21E49A2B90029E0A5 /* blockwise.h */,
				E9708AF61E49A3130029E0A5 /* cf_config.h */,
				E9708AF71E49A3130029E0A5 /* chash.c */,
				E9708AF81E49A3130029E0A5 /* chash.h */,
				E9708AF91E49A3130029E0A5 /* curve25519.c */,
				E9708AFA1E49A3130029E0A5 /* curve25519.h */,
				E9708AFC1E49A3130029E0A5 /* drbg.c */,
				E9708AFD1E49A3130029E0A5 /* drbg.h */,
				E9708B011E49A3130029E0A5 /* hmac.c */,
				E9708B021E49A3130029E0A5 /* hmac.h */,
				E9708B051E49A3130029E0A5 /* sha2.h */,
				E9708B061E49A3130029E0A5 /* sha256.c */,
				E9708B071E49A3130029E0A5 /* tassert.h */,
			);
			path = src;
			sourceTree = "<group>";
		};
		E9708B1A1E49A3380029E0A5 /* ext */ = {
			isa = PBXGroup;
			children = (
				E9708B1B1E49A3480029E0A5 /* handy.h */,
			);
			path = ext;
			sourceTree = "<group>";
		};
		E987E5531FD7BDBB00DE4346 /* c */ = {
			isa = PBXGroup;
			children = (
				E987E5DF1FD7EB5300DE4346 /* common */,
				E9316EDA24417E8000C9C127 /* dec */,
				E987E5541FD7BDF100DE4346 /* enc */,
				E987E5C71FD7BE3400DE4346 /* include */,
			);
			path = c;
			sourceTree = "<group>";
		};
		E987E5541FD7BDF100DE4346 /* enc */ = {
			isa = PBXGroup;
			children = (
				E987E57A1FD7BE2000DE4346 /* backward_references_hq.c */,
				E987E5721FD7BE2000DE4346 /* backward_references_hq.h */,
				E987E58D1FD7BE2300DE4346 /* backward_references_inc.h */,
				E987E56F1FD7BE1F00DE4346 /* backward_references.c */,
				E987E5611FD7BE1E00DE4346 /* backward_references.h */,
				E987E5601FD7BE1E00DE4346 /* bit_cost_inc.h */,
				E987E5551FD7BE1D00DE4346 /* bit_cost.c */,
				E987E55F1FD7BE1E00DE4346 /* bit_cost.h */,
				E987E5761FD7BE2000DE4346 /* block_encoder_inc.h */,
				E987E5841FD7BE2200DE4346 /* block_splitter_inc.h */,
				E987E5731FD7BE2000DE4346 /* block_splitter.c */,
				E987E5811FD7BE2100DE4346 /* block_splitter.h */,
				E987E5871FD7BE2200DE4346 /* brotli_bit_stream.c */,
				E987E5571FD7BE1D00DE4346 /* brotli_bit_stream.h */,
				E987E5621FD7BE1E00DE4346 /* cluster_inc.h */,
				E987E58B1FD7BE2300DE4346 /* cluster.c */,
				E987E5701FD7BE1F00DE4346 /* cluster.h */,
				E987E5581FD7BE1D00DE4346 /* command.h */,
				E987E5651FD7BE1E00DE4346 /* compress_fragment_two_pass.c */,
				E987E5691FD7BE1F00DE4346 /* compress_fragment_two_pass.h */,
				E987E57D1FD7BE2100DE4346 /* compress_fragment.c */,
				E987E5771FD7BE2000DE4346 /* compress_fragment.h */,
				E987E5591FD7BE1D00DE4346 /* context.h */,
				E987E55A1FD7BE1D00DE4346 /* dictionary_hash.c */,
				E987E5821FD7BE2100DE4346 /* dictionary_hash.h */,
				E987E57E1FD7BE2100DE4346 /* encode.c */,
				E987E56B1FD7BE1F00DE4346 /* entropy_encode_static.h */,
				E987E5661FD7BE1E00DE4346 /* entropy_encode.c */,
				E987E57B1FD7BE2000DE4346 /* entropy_encode.h */,
				E987E58A1FD7BE2300DE4346 /* fast_log.h */,
				E987E56D1FD7BE1F00DE4346 /* find_match_length.h */,
				E987E5791FD7BE2000DE4346 /* hash_forgetful_chain_inc.h */,
				E987E55E1FD7BE1E00DE4346 /* hash_longest_match_inc.h */,
				E987E5851FD7BE2200DE4346 /* hash_longest_match_quickly_inc.h */,
				E987E5711FD7BE1F00DE4346 /* hash_longest_match64_inc.h */,
				E987E55B1FD7BE1E00DE4346 /* hash_to_binary_tree_inc.h */,
				E987E5681FD7BE1F00DE4346 /* hash.h */,
				E987E55C1FD7BE1E00DE4346 /* histogram_inc.h */,
				E987E5741FD7BE2000DE4346 /* histogram.c */,
				E987E5831FD7BE2200DE4346 /* histogram.h */,
				E987E5631FD7BE1E00DE4346 /* literal_cost.c */,
				E987E5881FD7BE2200DE4346 /* literal_cost.h */,
				E987E56C1FD7BE1F00DE4346 /* memory.c */,
				E987E5561FD7BE1D00DE4346 /* memory.h */,
				E987E55D1FD7BE1E00DE4346 /* metablock_inc.h */,
				E987E5801FD7BE2100DE4346 /* metablock.c */,
				E987E5751FD7BE2000DE4346 /* metablock.h */,
				E987E5891FD7BE2200DE4346 /* port.h */,
				E987E56E1FD7BE1F00DE4346 /* prefix.h */,
				E987E5781FD7BE2000DE4346 /* quality.h */,
				E987E5671FD7BE1E00DE4346 /* ringbuffer.h */,
				E987E5641FD7BE1E00DE4346 /* static_dict_lut.h */,
				E987E58C1FD7BE2300DE4346 /* static_dict.c */,
				E987E57C1FD7BE2100DE4346 /* static_dict.h */,
				E987E5861FD7BE2200DE4346 /* utf8_util.c */,
				E987E56A1FD7BE1F00DE4346 /* utf8_util.h */,
				E987E57F1FD7BE2100DE4346 /* write_bits.h */,
			);
			path = enc;
			sourceTree = "<group>";
		};
		E987E5C71FD7BE3400DE4346 /* include */ = {
			isa = PBXGroup;
			children = (
				E987E5C81FD7BE4400DE4346 /* brotli */,
			);
			path = include;
			sourceTree = "<group>";
		};
		E987E5C81FD7BE4400DE4346 /* brotli */ = {
			isa = PBXGroup;
			children = (
				E987E5CA1FD7BE5700DE4346 /* encode.h */,
				E987E5CB1FD7BE5700DE4346 /* port.h */,
				E987E5C91FD7BE5700DE4346 /* types.h */,
			);
			path = brotli;
			sourceTree = "<group>";
		};
		E987E5DF1FD7EB5300DE4346 /* common */ = {
			isa = PBXGroup;
			children = (
				E987E5E01FD7EB7800DE4346 /* constants.h */,
				E987E5E31FD7EB7E00DE4346 /* dictionary.c */,
				E987E5E41FD7EB7F00DE4346 /* dictionary.h */,
				E987E5E21FD7EB7E00DE4346 /* version.h */,
			);
			path = common;
			sourceTree = "<group>";
		};
/* End PBXGroup section */

/* Begin PBXHeadersBuildPhase section */
		1079231319A320A700C52AD6 /* Headers */ = {
			isa = PBXHeadersBuildPhase;
			buildActionMask = 2147483647;
			files = (
				10AAAC631B6C7A7D004487C3 /* http2_casper.h in Headers */,
				08E9CC4E1E41F6660049DD26 /* embedded.c.h in Headers */,
				1022E7C61CA8BCEB00CE2A05 /* yrmcds_portability.h in Headers */,
				10D0904319F0BA780043D458 /* linklist.h in Headers */,
				10EC2A361A0B4D370083514F /* socketpool.h in Headers */,
				105534EB1A42A87E00627ECB /* _templates.c.h in Headers */,
				7D67C724204F8CA50049E935 /* httpclient.h in Headers */,
				E98403D92485174B00E3A6B1 /* retire_cid.h in Headers */,
				1079236A19A3210E00C52AD6 /* khash.h in Headers */,
				E98884C721E7F3AF0060F010 /* recvstate.h in Headers */,
				E98403D62485174B00E3A6B1 /* remote_cid.h in Headers */,
				1022E7C71CA8BCEB00CE2A05 /* yrmcds_text.h in Headers */,
				105534D81A3C791B00627ECB /* configurator.h in Headers */,
				10AA2EAA1A8DDC57004322AC /* multithread.h in Headers */,
				E901C3E5213E1C3600D17C93 /* maxsender.h in Headers */,
				10AA2E9F1A8807CF004322AC /* url.h in Headers */,
				E9F20BDD22E03FD00018D260 /* send_state.h in Headers */,
				10B38A721B8D34BB007DC191 /* mruby_.h in Headers */,
				10FCC13F1B2E4A4500F13674 /* cloexec.h in Headers */,
				E9708B1C1E49A3480029E0A5 /* handy.h in Headers */,
				D08137421FD408C2004679DF /* balancer.h in Headers */,
				E901C3EE213E1C3600D17C93 /* linklist.h in Headers */,
				E98403D82485174B00E3A6B1 /* local_cid.h in Headers */,
				E98884C921E7F3AF0060F010 /* streambuf.h in Headers */,
				1024A3FE1D22546800EB13F1 /* cache_digests.h in Headers */,
				10DA969C1CD2BF9000679165 /* cache.h in Headers */,
				E901C43D213FAE0300D17C93 /* qpack.h in Headers */,
				1044812E1BFD0FBE0007863F /* filecache.h in Headers */,
				107923A619A3215F00C52AD6 /* http2.h in Headers */,
				107923A719A3215F00C52AD6 /* token.h in Headers */,
				E901C3E8213E1C3600D17C93 /* loss.h in Headers */,
				107923A919A3215F00C52AD6 /* h2o.h in Headers */,
				E96A24CD23E673F400CA970A /* absprio.h in Headers */,
				108867751AD9069900987967 /* defaults.c.h in Headers */,
				1058C8881AA6DE4B008D6180 /* hostinfo.h in Headers */,
				7D2DF4EE20297EEF004AD361 /* header.h in Headers */,
				1047A9FF1D0E6D5900CC4BCE /* rand.h in Headers */,
				E9BCE68A1FF0CF85003CEA11 /* timerwheel.h in Headers */,
				10AA2E941A80A592004322AC /* time_.h in Headers */,
				0812AB2C1D7FD54700004F23 /* read.h in Headers */,
				107923A519A3215F00C52AD6 /* http1.h in Headers */,
				E901C3E6213E1C3600D17C93 /* ranges.h in Headers */,
				E98884CA21E7F3AF0060F010 /* sentmap.h in Headers */,
				E9FB8DC423991D08007BFC59 /* ebpf.h in Headers */,
				10A3D3D31B4CDF1200327CF9 /* memcached.h in Headers */,
				E901C3ED213E1C3600D17C93 /* constants.h in Headers */,
				08790DE01D8015A400A04BC1 /* sds.h in Headers */,
				7D0E5D5A20761BD800DA3E5A /* hiredis_.h in Headers */,
				08790DE21D8275DE00A04BC1 /* redis.h in Headers */,
				0812AB211D7FCFEB00004F23 /* async.h in Headers */,
				10D0903A19F0A51C0043D458 /* memory.h in Headers */,
				7DA3F5AF20E0B0400000222F /* token_table.h in Headers */,
				104B9A2D1A4BE029009EEE64 /* version.h in Headers */,
				E980423B22463044008B9745 /* cc.h in Headers */,
				E9E5049421501CA5004DC170 /* http3_server.h in Headers */,
				1058F6ED1D7CC99B00FFFFA3 /* openssl_backport.h in Headers */,
				E98884C821E7F3AF0060F010 /* sendstate.h in Headers */,
				E901C3DA213E1C2E00D17C93 /* quicly.h in Headers */,
				E901C3EB213E1C3600D17C93 /* frame.h in Headers */,
				10D0905919F22FA10043D458 /* string_.h in Headers */,
				E95EBCDA228117620022C32D /* probes_.h in Headers */,
				E98403D72485174B00E3A6B1 /* cid.h in Headers */,
				10FEF24F1D6FC8E200E11B1D /* gkc.h in Headers */,
				E9757709221BB7DC00D1EF74 /* http3_internal.h in Headers */,
				08790DDF1D8015A400A04BC1 /* net.h in Headers */,
				10AA2EB71A970EFC004322AC /* http2_internal.h in Headers */,
				E97EC88D213CE3130086AD64 /* hpack.h in Headers */,
				10F419801B64E70D00BEAEAC /* golombset.h in Headers */,
				104B9A261A4A5041009EEE64 /* serverutil.h in Headers */,
				1079239719A3210E00C52AD6 /* picohttpparser.h in Headers */,
				1065E70C19BF664300686E72 /* evloop.h in Headers */,
				E9E5047A214EB26D004DC170 /* http3_common.h in Headers */,
				107923C819A3217300C52AD6 /* hpack_huffman_table.h in Headers */,
				107D4D531B5B2412004A9B21 /* file.h in Headers */,
				E9708AE01E49A2120029E0A5 /* picotls.h in Headers */,
				105534ED1A42AD5E00627ECB /* templates.c.h in Headers */,
				7D25E33C20B288710092C982 /* http2_common.h in Headers */,
				10AA2EB91A971280004322AC /* http2_scheduler.h in Headers */,
				10D0903E19F0A8190043D458 /* socket.h in Headers */,
				10F4180119C2D31600B6E31A /* yoml.h in Headers */,
				1065E6EE19B7BA5A00686E72 /* websocket.h in Headers */,
				0812AB231D7FCFEB00004F23 /* hiredis.h in Headers */,
				1079245419A32C0800C52AD6 /* token_table.h in Headers */,
				E980423A22463044008B9745 /* defaults.h in Headers */,
				1065E70D19BF6D4600686E72 /* uv-binding.h in Headers */,
				1065E70E19BF6D9400686E72 /* uv-binding.c.h in Headers */,
			);
			runOnlyForDeploymentPostprocessing = 0;
		};
/* End PBXHeadersBuildPhase section */

/* Begin PBXNativeTarget section */
		08790E031D8BD7F100A04BC1 /* examples-redis-client */ = {
			isa = PBXNativeTarget;
			buildConfigurationList = 08790E0B1D8BD7F100A04BC1 /* Build configuration list for PBXNativeTarget "examples-redis-client" */;
			buildPhases = (
				08790E061D8BD7F100A04BC1 /* Sources */,
				08790E081D8BD7F100A04BC1 /* Frameworks */,
				08790E0A1D8BD7F100A04BC1 /* CopyFiles */,
			);
			buildRules = (
			);
			dependencies = (
				08790E041D8BD7F100A04BC1 /* PBXTargetDependency */,
			);
			name = "examples-redis-client";
			productName = simple;
			productReference = 08790E101D8BD7F100A04BC1 /* examples-redis-client */;
			productType = "com.apple.product-type.tool";
		};
		08819C1F218C9FA90057ED23 /* qif */ = {
			isa = PBXNativeTarget;
			buildConfigurationList = 08819C27218C9FA90057ED23 /* Build configuration list for PBXNativeTarget "qif" */;
			buildPhases = (
				08819C22218C9FA90057ED23 /* Sources */,
				08819C24218C9FA90057ED23 /* Frameworks */,
				08819C26218C9FA90057ED23 /* CopyFiles */,
			);
			buildRules = (
			);
			dependencies = (
				08819C20218C9FA90057ED23 /* PBXTargetDependency */,
			);
			name = qif;
			productName = simple;
			productReference = 08819C2C218C9FA90057ED23 /* qif */;
			productType = "com.apple.product-type.tool";
		};
		1079231419A320A700C52AD6 /* h2o */ = {
			isa = PBXNativeTarget;
			buildConfigurationList = 1079231919A320A700C52AD6 /* Build configuration list for PBXNativeTarget "h2o" */;
			buildPhases = (
				1079231119A320A700C52AD6 /* Sources */,
				1079231219A320A700C52AD6 /* Frameworks */,
				1079231319A320A700C52AD6 /* Headers */,
			);
			buildRules = (
			);
			dependencies = (
			);
			name = h2o;
			productName = h2o;
			productReference = 1079231519A320A700C52AD6 /* libh2o.a */;
			productType = "com.apple.product-type.library.static";
		};
		107923D819A321F400C52AD6 /* examples-simple */ = {
			isa = PBXNativeTarget;
			buildConfigurationList = 107923DF19A321F400C52AD6 /* Build configuration list for PBXNativeTarget "examples-simple" */;
			buildPhases = (
				107923D519A321F400C52AD6 /* Sources */,
				107923D619A321F400C52AD6 /* Frameworks */,
				107923D719A321F400C52AD6 /* CopyFiles */,
			);
			buildRules = (
			);
			dependencies = (
				1079240019A3241000C52AD6 /* PBXTargetDependency */,
			);
			name = "examples-simple";
			productName = simple;
			productReference = 107923D919A321F400C52AD6 /* examples-simple */;
			productType = "com.apple.product-type.tool";
		};
		1079240219A3247A00C52AD6 /* examples-websocket */ = {
			isa = PBXNativeTarget;
			buildConfigurationList = 1079240A19A3247A00C52AD6 /* Build configuration list for PBXNativeTarget "examples-websocket" */;
			buildPhases = (
				1079240519A3247A00C52AD6 /* Sources */,
				1079240719A3247A00C52AD6 /* Frameworks */,
				1079240919A3247A00C52AD6 /* CopyFiles */,
			);
			buildRules = (
			);
			dependencies = (
			);
			name = "examples-websocket";
			productName = simple;
			productReference = 1079240D19A3247A00C52AD6 /* websocket */;
			productType = "com.apple.product-type.tool";
		};
		1079242A19A3260E00C52AD6 /* unittest */ = {
			isa = PBXNativeTarget;
			buildConfigurationList = 1079243219A3260E00C52AD6 /* Build configuration list for PBXNativeTarget "unittest" */;
			buildPhases = (
				1079242D19A3260E00C52AD6 /* Sources */,
				1079242F19A3260E00C52AD6 /* Frameworks */,
				1079243119A3260E00C52AD6 /* CopyFiles */,
			);
			buildRules = (
			);
			dependencies = (
			);
			name = unittest;
			productName = simple;
			productReference = 1079243519A3260E00C52AD6 /* unittest */;
			productType = "com.apple.product-type.tool";
		};
		10D0904419F0CA9C0043D458 /* examples-socket-client */ = {
			isa = PBXNativeTarget;
			buildConfigurationList = 10D0904C19F0CA9C0043D458 /* Build configuration list for PBXNativeTarget "examples-socket-client" */;
			buildPhases = (
				10D0904719F0CA9C0043D458 /* Sources */,
				10D0904919F0CA9C0043D458 /* Frameworks */,
				10D0904B19F0CA9C0043D458 /* CopyFiles */,
			);
			buildRules = (
			);
			dependencies = (
				10D0904519F0CA9C0043D458 /* PBXTargetDependency */,
			);
			name = "examples-socket-client";
			productName = simple;
			productReference = 10D0905119F0CA9C0043D458 /* examples-socket-server */;
			productType = "com.apple.product-type.tool";
		};
		10D0905C19F38B2E0043D458 /* examples-httpclient */ = {
			isa = PBXNativeTarget;
			buildConfigurationList = 10D0906419F38B2E0043D458 /* Build configuration list for PBXNativeTarget "examples-httpclient" */;
			buildPhases = (
				10D0905F19F38B2E0043D458 /* Sources */,
				10D0906119F38B2E0043D458 /* Frameworks */,
				10D0906319F38B2E0043D458 /* CopyFiles */,
			);
			buildRules = (
			);
			dependencies = (
				10D0905D19F38B2E0043D458 /* PBXTargetDependency */,
			);
			name = "examples-httpclient";
			productName = simple;
			productReference = 10D0906919F38B2E0043D458 /* examples-httpclient */;
			productType = "com.apple.product-type.tool";
		};
		10EA45D21D0949BF00769A2B /* examples-latency-optimization */ = {
			isa = PBXNativeTarget;
			buildConfigurationList = 10EA45DA1D0949BF00769A2B /* Build configuration list for PBXNativeTarget "examples-latency-optimization" */;
			buildPhases = (
				10EA45D51D0949BF00769A2B /* Sources */,
				10EA45D71D0949BF00769A2B /* Frameworks */,
				10EA45D91D0949BF00769A2B /* CopyFiles */,
			);
			buildRules = (
			);
			dependencies = (
				10EA45D31D0949BF00769A2B /* PBXTargetDependency */,
			);
			name = "examples-latency-optimization";
			productName = simple;
			productReference = 10EA45DF1D0949BF00769A2B /* examples-latency-optimization */;
			productType = "com.apple.product-type.tool";
		};
		10F417C619C1907B00B6E31A /* server */ = {
			isa = PBXNativeTarget;
			buildConfigurationList = 10F417CE19C1907B00B6E31A /* Build configuration list for PBXNativeTarget "server" */;
			buildPhases = (
				10F417C919C1907B00B6E31A /* Sources */,
				10F417CB19C1907B00B6E31A /* Frameworks */,
				10F417CD19C1907B00B6E31A /* CopyFiles */,
			);
			buildRules = (
			);
			dependencies = (
			);
			name = server;
			productName = simple;
			productReference = 10F417D319C1907B00B6E31A /* h2o */;
			productType = "com.apple.product-type.tool";
		};
		E918FBED2136583F00CCB252 /* proptest */ = {
			isa = PBXNativeTarget;
			buildConfigurationList = E918FC342136583F00CCB252 /* Build configuration list for PBXNativeTarget "proptest" */;
			buildPhases = (
				E918FBEE2136583F00CCB252 /* Sources */,
				E918FC312136583F00CCB252 /* Frameworks */,
				E918FC332136583F00CCB252 /* CopyFiles */,
			);
			buildRules = (
			);
			dependencies = (
				E918FC8621365A8C00CCB252 /* PBXTargetDependency */,
			);
			name = proptest;
			productName = simple;
			productReference = E918FC392136583F00CCB252 /* proptest */;
			productType = "com.apple.product-type.tool";
		};
/* End PBXNativeTarget section */

/* Begin PBXProject section */
		1079230D19A320A700C52AD6 /* Project object */ = {
			isa = PBXProject;
			attributes = {
				LastUpgradeCheck = 0610;
				ORGANIZATIONNAME = "Kazuho Oku";
			};
			buildConfigurationList = 1079231019A320A700C52AD6 /* Build configuration list for PBXProject "h2o" */;
			compatibilityVersion = "Xcode 3.2";
			developmentRegion = English;
			hasScannedForEncodings = 0;
			knownRegions = (
				English,
				en,
			);
			mainGroup = 1079230C19A320A700C52AD6;
			productRefGroup = 1079231619A320A700C52AD6 /* Products */;
			projectDirPath = "";
			projectRoot = "";
			targets = (
				1079231419A320A700C52AD6 /* h2o */,
				1079242A19A3260E00C52AD6 /* unittest */,
				E918FBED2136583F00CCB252 /* proptest */,
				10F417C619C1907B00B6E31A /* server */,
				107923D819A321F400C52AD6 /* examples-simple */,
				1079240219A3247A00C52AD6 /* examples-websocket */,
				10D0904419F0CA9C0043D458 /* examples-socket-client */,
				08790E031D8BD7F100A04BC1 /* examples-redis-client */,
				10D0905C19F38B2E0043D458 /* examples-httpclient */,
				10EA45D21D0949BF00769A2B /* examples-latency-optimization */,
				08819C1F218C9FA90057ED23 /* qif */,
			);
		};
/* End PBXProject section */

/* Begin PBXSourcesBuildPhase section */
		08790E061D8BD7F100A04BC1 /* Sources */ = {
			isa = PBXSourcesBuildPhase;
			buildActionMask = 2147483647;
			files = (
				08790E111D8BD85700A04BC1 /* redis-client.c in Sources */,
			);
			runOnlyForDeploymentPostprocessing = 0;
		};
		08819C22218C9FA90057ED23 /* Sources */ = {
			isa = PBXSourcesBuildPhase;
			buildActionMask = 2147483647;
			files = (
				08819C2E218C9FF70057ED23 /* qif.c in Sources */,
			);
			runOnlyForDeploymentPostprocessing = 0;
		};
		1079231119A320A700C52AD6 /* Sources */ = {
			isa = PBXSourcesBuildPhase;
			buildActionMask = 2147483647;
			files = (
				D081373A1FD400F4004679DF /* least_conn.c in Sources */,
				08790DDC1D80154C00A04BC1 /* sds.c in Sources */,
				107E34101C7EB13F00AEF5F8 /* gzip.c in Sources */,
				E95E954222914F1600215ACD /* h2o-probes.d in Sources */,
				107923C719A3217300C52AD6 /* hpack.c in Sources */,
				10A3D40A1B50DAB700327CF9 /* recv.c in Sources */,
				101788B219B561AA0084C6D8 /* socket.c in Sources */,
				1024A3FC1D22315000EB13F1 /* cache_digests.c in Sources */,
				E9E50473214A5B8A004DC170 /* http3client.c in Sources */,
				E90A95F51E30797D00483D6C /* headers_util.c in Sources */,
				10D0905519F102C70043D458 /* http1client.c in Sources */,
				E98403CC2485172E00E3A6B1 /* remote_cid.c in Sources */,
				E98884D121E7F3C80060F010 /* sendstate.c in Sources */,
				10DA969E1CD2BFAC00679165 /* cache.c in Sources */,
				107923D219A3217300C52AD6 /* token.c in Sources */,
				10C45D551CFE9B300096DB06 /* events.c in Sources */,
				E9FF84BC24C5AA47002577CA /* quicly-probes.d in Sources */,
				1058C88A1AA6E5E3008D6180 /* hostinfo.c in Sources */,
				10AA2EBC1A9EEDF8004322AC /* proxy.c in Sources */,
				7D67C721204F8C0E0049E935 /* httpclient.c in Sources */,
				10AA2EC01AA019FC004322AC /* headers.c in Sources */,
				E901C3FC213E1C4000D17C93 /* quicly.c in Sources */,
				104B9A511A5FB096009EEE64 /* expires.c in Sources */,
				105534DB1A3C7A5400627ECB /* access_log.c in Sources */,
				107923CE19A3217300C52AD6 /* mimemap.c in Sources */,
				107923C619A3217300C52AD6 /* connection.c in Sources */,
				1022E7C31CA8BCCE00CE2A05 /* text_mode.c in Sources */,
				080D35EB1D5E060D0029B7E5 /* http2_debug_state.c in Sources */,
				10835E051C9B3C6200197E59 /* status.c in Sources */,
				7D937302202AC7BA005FE6AB /* server_timing.c in Sources */,
				E901C3F9213E1C4000D17C93 /* frame.c in Sources */,
				1058C87E1AA41A1F008D6180 /* headers.c in Sources */,
				E9E5048B214EC57A004DC170 /* common.c in Sources */,
				D081373B1FD400F4004679DF /* roundrobin.c in Sources */,
				10835E031C9A860000197E59 /* status.c in Sources */,
				084FC7C51D54BB9200E89F66 /* http2_debug_state.c in Sources */,
				E9E5048D214EC5DE004DC170 /* openssl.c in Sources */,
				10AA2E961A80A612004322AC /* time.c in Sources */,
				0812AB2B1D7FD54700004F23 /* read.c in Sources */,
				107923C319A3217300C52AD6 /* file.c in Sources */,
				E9A8351524B1340D007D06C2 /* loss.c in Sources */,
				107923CD19A3217300C52AD6 /* memory.c in Sources */,
				107923CC19A3217300C52AD6 /* context.c in Sources */,
				10C45D561CFE9B300096DB06 /* requests.c in Sources */,
				10A3D40C1B50DAB700327CF9 /* socket.c in Sources */,
				10AA2EC21AA0402E004322AC /* reproxy.c in Sources */,
				7D9372FF202AC717005FE6AB /* server_timing.c in Sources */,
				10835E011C9A6C2400197E59 /* logconf.c in Sources */,
				107923C519A3217300C52AD6 /* http1.c in Sources */,
				10AA2EA71A8DA93C004322AC /* redirect.c in Sources */,
				10FEF24A1D6FC6F600E11B1D /* durations.c in Sources */,
				10AA2EA11A88082E004322AC /* url.c in Sources */,
				0812AB201D7FCFEB00004F23 /* async.c in Sources */,
				E9BCE68C1FF0CF98003CEA11 /* timerwheel.c in Sources */,
				E919227725C9447D00C2D79B /* connect.c in Sources */,
				10EC2A381A0B4DC70083514F /* socketpool.c in Sources */,
				1079239619A3210E00C52AD6 /* picohttpparser.c in Sources */,
				E98403C92485172E00E3A6B1 /* local_cid.c in Sources */,
				10AAAC651B6C9275004487C3 /* casper.c in Sources */,
				E98403CF2485172E00E3A6B1 /* retire_cid.c in Sources */,
				10AA2EC41AA0403A004322AC /* reproxy.c in Sources */,
				E96A24CF23E6743600CA970A /* absprio.c in Sources */,
				10AA2EAC1A8DE0AE004322AC /* multithread.c in Sources */,
				08790DDA1D80153600A04BC1 /* net.c in Sources */,
				10F4180519CA75C500B6E31A /* configurator.c in Sources */,
				E98042162238D35B008B9745 /* cc-reno.c in Sources */,
				10FEF24E1D6FC8E200E11B1D /* gkc.c in Sources */,
				E95E954022914F0600215ACD /* picotls-probes.d in Sources */,
				E901C3FB213E1C4000D17C93 /* ranges.c in Sources */,
				104B9A461A5F608A009EEE64 /* serverutil.c in Sources */,
				1065E6ED19B7B9CB00686E72 /* websocket.c in Sources */,
				10C45D511CFD160A0096DB06 /* throttle_resp.c in Sources */,
				10AA2EA51A8D9999004322AC /* redirect.c in Sources */,
				E98884CF21E7F3C80060F010 /* streambuf.c in Sources */,
				E93C7F96226EBEC9007BF39A /* frame.c in Sources */,
				E980423D2246304F008B9745 /* defaults.c in Sources */,
				101B670C19ADD3380084A351 /* access_log.c in Sources */,
				10BA72AA19AAD6300059392A /* stream.c in Sources */,
				E98884D221E7F3C80060F010 /* recvstate.c in Sources */,
				E9E5048E214EC5E2004DC170 /* picotls.c in Sources */,
				107D4D551B5B30EE004A9B21 /* file.c in Sources */,
				10D0907319F633B00043D458 /* proxy.c in Sources */,
				10A3D3D21B4CDBDC00327CF9 /* memcached.c in Sources */,
				0812AB221D7FCFEB00004F23 /* hiredis.c in Sources */,
				7D0341FB1FE4D5B60052E0A1 /* http2client.c in Sources */,
				107923CF19A3217300C52AD6 /* request.c in Sources */,
				E9E5048C214EC57D004DC170 /* qpack.c in Sources */,
				1070866C1B787D06002B8F18 /* compress.c in Sources */,
				107086721B798488002B8F18 /* compress.c in Sources */,
				10BCF2FF1B1A892F0076939D /* fastcgi.c in Sources */,
				E90A95F31E30795100483D6C /* headers_util.c in Sources */,
				104B9A531A5FC7C4009EEE64 /* expires.c in Sources */,
				10A3D40D1B50DAB700327CF9 /* strerror.c in Sources */,
				107923CB19A3217300C52AD6 /* frame.c in Sources */,
				104B9A491A5F9638009EEE64 /* headers.c in Sources */,
				106C22FF1C05436100405689 /* errordoc.c in Sources */,
				10C45D4F1CFD15FA0096DB06 /* throttle_resp.c in Sources */,
				E9E5049021501BBA004DC170 /* server.c in Sources */,
				10A3D4081B50DAB700327CF9 /* close.c in Sources */,
				105534EF1A440FC800627ECB /* config.c in Sources */,
				10E299581A67E68500701AA6 /* scheduler.c in Sources */,
				107923D319A3217300C52AD6 /* util.c in Sources */,
				105534CA1A3BB46900627ECB /* string.c in Sources */,
				1022E7C11CA8BC9E00CE2A05 /* send_text.c in Sources */,
				104481301BFD10450007863F /* filecache.c in Sources */,
				10BCF2FD1B168CAE0076939D /* fastcgi.c in Sources */,
				084FC7C11D54B90D00E89F66 /* http2_debug_state.c in Sources */,
				10A3D40B1B50DAB700327CF9 /* send.c in Sources */,
				08790DE51D82782900A04BC1 /* redis.c in Sources */,
				7DE1DB37212B1CC00055F500 /* ssl.c in Sources */,
				E98884D021E7F3C80060F010 /* sentmap.c in Sources */,
				106C23011C0544CE00405689 /* errordoc.c in Sources */,
				E93BB58E25DE3988009C24D8 /* pembase64.c in Sources */,
				E9DF012824E4CDEE0002EEC7 /* cc-cubic.c in Sources */,
				10FCC13E1B2E4A4500F13674 /* cloexec.c in Sources */,
				105534DF1A3C7B9800627ECB /* proxy.c in Sources */,
				10A3D4091B50DAB700327CF9 /* connect.c in Sources */,
				105534DD1A3C7AA900627ECB /* file.c in Sources */,
			);
			runOnlyForDeploymentPostprocessing = 0;
		};
		107923D519A321F400C52AD6 /* Sources */ = {
			isa = PBXSourcesBuildPhase;
			buildActionMask = 2147483647;
			files = (
				1079242919A325BE00C52AD6 /* simple.c in Sources */,
			);
			runOnlyForDeploymentPostprocessing = 0;
		};
		1079240519A3247A00C52AD6 /* Sources */ = {
			isa = PBXSourcesBuildPhase;
			buildActionMask = 2147483647;
			files = (
				1079241619A324B400C52AD6 /* websocket.c in Sources */,
			);
			runOnlyForDeploymentPostprocessing = 0;
		};
		1079242D19A3260E00C52AD6 /* Sources */ = {
			isa = PBXSourcesBuildPhase;
			buildActionMask = 2147483647;
			files = (
				E98403D02485172E00E3A6B1 /* retire_cid.c in Sources */,
				107D4D441B588021004A9B21 /* ssl.c in Sources */,
				E98403CA2485172E00E3A6B1 /* local_cid.c in Sources */,
				E9316EEC24417EAA00C9C127 /* state.c in Sources */,
				1079244A19A3266700C52AD6 /* frame.c in Sources */,
				E9F677D720077603006476D3 /* roundrobin.c in Sources */,
				1079244B19A3266700C52AD6 /* context.c in Sources */,
				E9F677D6200775FF006476D3 /* least_conn.c in Sources */,
				E987E5EE1FD8C04D00DE4346 /* bit_cost.c in Sources */,
				E98884D421E7F3D80060F010 /* sendstate.c in Sources */,
				E901C42D213E52AB00D17C93 /* drbg.c in Sources */,
				E93BB45D25DA5792009C24D8 /* connect.c in Sources */,
				E987E5FA1FD8C04D00DE4346 /* metablock.c in Sources */,
				E987E5FB1FD8C04D00DE4346 /* static_dict.c in Sources */,
				1079244C19A3266700C52AD6 /* memory.c in Sources */,
				10FCC1401B2E59E600F13674 /* cloexec.c in Sources */,
				105534C71A3BB29100627ECB /* string.c in Sources */,
				E9316EE824417EAA00C9C127 /* decode.c in Sources */,
				E98403CD2485172E00E3A6B1 /* remote_cid.c in Sources */,
				E987E5ED1FD8C04D00DE4346 /* backward_references.c in Sources */,
				107D4D4B1B5880BC004A9B21 /* scanner.c in Sources */,
				1079244E19A3266700C52AD6 /* request.c in Sources */,
				10D0907019F494CC0043D458 /* test.c in Sources */,
				107D4D481B5880BC004A9B21 /* loader.c in Sources */,
				E901C406213E1C5400D17C93 /* quicly.c in Sources */,
				105534C11A3B911300627ECB /* hpack.c in Sources */,
				E98042172238D362008B9745 /* cc-reno.c in Sources */,
				E987E5EB1FD8C01E00DE4346 /* dictionary.c in Sources */,
				E987E5F01FD8C04D00DE4346 /* brotli_bit_stream.c in Sources */,
				107E34221C7FEE2200AEF5F8 /* brotli.c in Sources */,
				E901C403213E1C5400D17C93 /* frame.c in Sources */,
				105534C31A3B917000627ECB /* mimemap.c in Sources */,
				E9BCE6901FF0CFEC003CEA11 /* timerwheel.c in Sources */,
				10AA2E991A81F68A004322AC /* time.c in Sources */,
				10F417FF19C2D2F800B6E31A /* picotest.c in Sources */,
				107D4D471B5880BC004A9B21 /* emitter.c in Sources */,
				10BCF3011B214C460076939D /* fastcgi.c in Sources */,
				104B9A281A4A5139009EEE64 /* serverutil.c in Sources */,
				E901C430213E52B500D17C93 /* hmac.c in Sources */,
				E9FF84BE24C5AA52002577CA /* quicly-probes.d in Sources */,
				E987E5F91FD8C04D00DE4346 /* memory.c in Sources */,
				10AA2EA31A88090B004322AC /* url.c in Sources */,
				E9316EEA24417EAA00C9C127 /* huffman.c in Sources */,
				1024A4001D23606300EB13F1 /* cache_digests.c in Sources */,
				E987E5F61FD8C04D00DE4346 /* entropy_encode.c in Sources */,
				105534C91A3BB41C00627ECB /* proxy.c in Sources */,
				E93C7F9A22701806007BF39A /* frame.c in Sources */,
				107D4D461B5880BC004A9B21 /* dumper.c in Sources */,
				107D4D451B5880BC004A9B21 /* api.c in Sources */,
				E98884D521E7F3D80060F010 /* sentmap.c in Sources */,
				E987E5F31FD8C04D00DE4346 /* compress_fragment.c in Sources */,
				E9316EE624417EAA00C9C127 /* bit_reader.c in Sources */,
				1079245119A3266700C52AD6 /* token.c in Sources */,
				E901C42B213E52A500D17C93 /* chash.c in Sources */,
				E98884D321E7F3D80060F010 /* recvstate.c in Sources */,
				1070866A1B70A00F002B8F18 /* casper.c in Sources */,
				E987E5F51FD8C04D00DE4346 /* encode.c in Sources */,
				E901C429213E529F00D17C93 /* blockwise.c in Sources */,
				E987E5FC1FD8C04D00DE4346 /* utf8_util.c in Sources */,
				E93BB58F25DE3988009C24D8 /* pembase64.c in Sources */,
				107D4D491B5880BC004A9B21 /* parser.c in Sources */,
				104B9A481A5F9472009EEE64 /* headers.c in Sources */,
				E987E5F11FD8C04D00DE4346 /* cluster.c in Sources */,
				E987E5F81FD8C04D00DE4346 /* literal_cost.c in Sources */,
				E987E5F71FD8C04D00DE4346 /* histogram.c in Sources */,
				E901C42C213E52A800D17C93 /* curve25519.c in Sources */,
				E90BB43A24F369E4006507EA /* server.c in Sources */,
				107086701B7925D5002B8F18 /* compress.c in Sources */,
				E987E5F41FD8C04D00DE4346 /* dictionary_hash.c in Sources */,
				E96A24D323E6747A00CA970A /* absprio.c in Sources */,
				7D937300202AC717005FE6AB /* server_timing.c in Sources */,
				E9DF012924E4CDF60002EEC7 /* cc-cubic.c in Sources */,
				107D4D4C1B5880BC004A9B21 /* writer.c in Sources */,
				E987E5EC1FD8C04D00DE4346 /* backward_references_hq.c in Sources */,
				10E2995A1A68D03100701AA6 /* scheduler.c in Sources */,
				E901C437213E52CD00D17C93 /* picotls.c in Sources */,
				E98884D621E7F3D80060F010 /* streambuf.c in Sources */,
				103BAB361B130666000694F4 /* socket.c in Sources */,
				10583C001AEF368A004A3AD6 /* 293.c in Sources */,
				E901C4402140CCB500D17C93 /* qpack.c in Sources */,
				105534BE1A3B8F7700627ECB /* file.c in Sources */,
				E901C433213E52BF00D17C93 /* sha256.c in Sources */,
				E987E5EF1FD8C04D00DE4346 /* block_splitter.c in Sources */,
				10F9F2671AFC5F550056F26B /* hostinfo.c in Sources */,
				1079244719A3265C00C52AD6 /* http1.c in Sources */,
				10F9F2651AF4795D0056F26B /* redirect.c in Sources */,
				E987E5F21FD8C04D00DE4346 /* compress_fragment_two_pass.c in Sources */,
				E901C436213E52CA00D17C93 /* openssl.c in Sources */,
				E901C407213E1C5400D17C93 /* ranges.c in Sources */,
				107D4D4A1B5880BC004A9B21 /* reader.c in Sources */,
				E980423E22463057008B9745 /* defaults.c in Sources */,
				1079244819A3265C00C52AD6 /* connection.c in Sources */,
				E9A8351624B13417007D06C2 /* loss.c in Sources */,
				1079244119A3264300C52AD6 /* picohttpparser.c in Sources */,
				106530A71D82C0A6005B2C60 /* percent-encode-zero-byte.c in Sources */,
				7DD70D79210F2EC400727A17 /* httpclient.c in Sources */,
				10DA96A01CD2BFEE00679165 /* cache.c in Sources */,
				1070E1631B4508B0001CCAFA /* util.c in Sources */,
				1058C87D1AA41789008D6180 /* headers.c in Sources */,
				10AA2EAE1A8E22DA004322AC /* multithread.c in Sources */,
			);
			runOnlyForDeploymentPostprocessing = 0;
		};
		10D0904719F0CA9C0043D458 /* Sources */ = {
			isa = PBXSourcesBuildPhase;
			buildActionMask = 2147483647;
			files = (
				10D0906C19F395FC0043D458 /* socket-client.c in Sources */,
			);
			runOnlyForDeploymentPostprocessing = 0;
		};
		10D0905F19F38B2E0043D458 /* Sources */ = {
			isa = PBXSourcesBuildPhase;
			buildActionMask = 2147483647;
			files = (
				10D0906B19F38B850043D458 /* httpclient.c in Sources */,
			);
			runOnlyForDeploymentPostprocessing = 0;
		};
		10EA45D51D0949BF00769A2B /* Sources */ = {
			isa = PBXSourcesBuildPhase;
			buildActionMask = 2147483647;
			files = (
				10EA45E11D094A1200769A2B /* latency-optimization.c in Sources */,
			);
			runOnlyForDeploymentPostprocessing = 0;
		};
		10F417C919C1907B00B6E31A /* Sources */ = {
			isa = PBXSourcesBuildPhase;
			buildActionMask = 2147483647;
			files = (
				7D0285C91EF422D40094292B /* sleep.c in Sources */,
				E9708B7C1E52C83D0029E0A5 /* status.c in Sources */,
				E96A24D023E6744900CA970A /* absprio.c in Sources */,
				E987E5D81FD7BEB500DE4346 /* block_splitter.c in Sources */,
				E9708B7D1E52C8430029E0A5 /* durations.c in Sources */,
				E9708B3F1E52C7860029E0A5 /* send_text.c in Sources */,
				E9708B221E49BAD00029E0A5 /* drbg.c in Sources */,
				E9708B641E52C80F0029E0A5 /* proxy.c in Sources */,
				E9708B471E52C7DF0029E0A5 /* hostinfo.c in Sources */,
				E987E5D01FD7BE8D00DE4346 /* static_dict.c in Sources */,
				E987E5DB1FD7BEB500DE4346 /* compress_fragment.c in Sources */,
				E9708B481E52C7DF0029E0A5 /* http1client.c in Sources */,
				E9708B4E1E52C7E50029E0A5 /* socketpool.c in Sources */,
				E9708B731E52C82A0029E0A5 /* expires.c in Sources */,
				E987E5D91FD7BEB500DE4346 /* brotli_bit_stream.c in Sources */,
				E9708B591E52C7EE0029E0A5 /* request.c in Sources */,
				E95E954322914F1C00215ACD /* picotls-probes.d in Sources */,
				E9708B861E52C8560029E0A5 /* frame.c in Sources */,
				E9708B201E49BACA0029E0A5 /* curve25519.c in Sources */,
				E987E5EA1FD7EBD100DE4346 /* dictionary.c in Sources */,
				E9FF84BD24C5AA47002577CA /* quicly-probes.d in Sources */,
				E9E5049121501BBA004DC170 /* server.c in Sources */,
				7DE1DB38212B1CC00055F500 /* ssl.c in Sources */,
				E9316ED824417E0A00C9C127 /* certificate_compression.c in Sources */,
				7D937303202AC7BA005FE6AB /* server_timing.c in Sources */,
				E9708B531E52C7EE0029E0A5 /* config.c in Sources */,
				08F320E11E7A9CBF0038FA5A /* read.c in Sources */,
				E9708B801E52C84A0029E0A5 /* throttle_resp.c in Sources */,
				107D4D4F1B58970D004A9B21 /* ssl.c in Sources */,
				E9708B501E52C7E50029E0A5 /* time.c in Sources */,
				E9708B4C1E52C7DF0029E0A5 /* serverutil.c in Sources */,
				E987E5D51FD7BEB500DE4346 /* backward_references_hq.c in Sources */,
				E987E5D71FD7BEB500DE4346 /* bit_cost.c in Sources */,
				E9708B631E52C80F0029E0A5 /* headers_util.c in Sources */,
				E9316EE924417EAA00C9C127 /* decode.c in Sources */,
				E9708B541E52C7EE0029E0A5 /* configurator.c in Sources */,
				E93C7F98226EBEC9007BF39A /* frame.c in Sources */,
				E9708B6D1E52C8250029E0A5 /* gzip.c in Sources */,
				E98884DA21E7F3D90060F010 /* streambuf.c in Sources */,
				10756E2C1AC126420009BF57 /* emitter.c in Sources */,
				E9708B3D1E52C7860029E0A5 /* recv.c in Sources */,
				E98884D721E7F3D90060F010 /* recvstate.c in Sources */,
				0812174E1E07B89600712F36 /* redis.c in Sources */,
				E9708B691E52C80F0029E0A5 /* http2_debug_state.c in Sources */,
				E9708B3E1E52C7860029E0A5 /* send.c in Sources */,
				E9708B461E52C7DF0029E0A5 /* filecache.c in Sources */,
				E9708B5F1E52C80F0029E0A5 /* errordoc.c in Sources */,
				E9708B3C1E52C7860029E0A5 /* connect.c in Sources */,
				E9BCE68D1FF0CFBB003CEA11 /* timerwheel.c in Sources */,
				E9316EE724417EAA00C9C127 /* bit_reader.c in Sources */,
				08F320E01E7A9CBD0038FA5A /* net.c in Sources */,
				E9708B611E52C80F0029E0A5 /* file.c in Sources */,
				E98884D821E7F3D90060F010 /* sendstate.c in Sources */,
				E98884D921E7F3D90060F010 /* sentmap.c in Sources */,
				E9708B7B1E52C83D0029E0A5 /* reproxy.c in Sources */,
				08F320DF1E7A9CBB0038FA5A /* hiredis.c in Sources */,
				E9708B5C1E52C80F0029E0A5 /* access_log.c in Sources */,
				E919227925C9447D00C2D79B /* connect.c in Sources */,
				E98042182238D363008B9745 /* cc-reno.c in Sources */,
				100A55101C2BB15600C4E3E0 /* http_request.c in Sources */,
				E987E5D61FD7BEB500DE4346 /* backward_references.c in Sources */,
				E9708B1E1E49BAC10029E0A5 /* blockwise.c in Sources */,
				E9581B9E22F0022D00299E8A /* random.c in Sources */,
				E987E5D41FD7BE9F00DE4346 /* histogram.c in Sources */,
				08F320DE1E7A9CB80038FA5A /* async.c in Sources */,
				E987E5DA1FD7BEB500DE4346 /* compress_fragment_two_pass.c in Sources */,
				E987E5D11FD7BE9200DE4346 /* metablock.c in Sources */,
				E9708B651E52C80F0029E0A5 /* redirect.c in Sources */,
				7D0341FC1FE4D5BD0052E0A1 /* http2client.c in Sources */,
				08F320DD1E7A9CA60038FA5A /* redis.c in Sources */,
				E9E50479214C0385004DC170 /* common.c in Sources */,
				E9316EED24417EAA00C9C127 /* state.c in Sources */,
				10756E2A1AC126420009BF57 /* api.c in Sources */,
				7D9372FE202AC70F005FE6AB /* server_timing.c in Sources */,
				10756E2B1AC126420009BF57 /* dumper.c in Sources */,
				E9708B721E52C82A0029E0A5 /* errordoc.c in Sources */,
				7D9FA53A1FC323B200189F88 /* channel.c in Sources */,
				E9708B4B1E52C7DF0029E0A5 /* multithread.c in Sources */,
				7DC64F541FEB78B000587150 /* sender.c in Sources */,
				E987E5E91FD7EBC700DE4346 /* cluster.c in Sources */,
				E9708B421E52C7860029E0A5 /* text_mode.c in Sources */,
				10756E2D1AC126420009BF57 /* loader.c in Sources */,
				E9708B561E52C7EE0029E0A5 /* headers.c in Sources */,
				E9708B661E52C80F0029E0A5 /* reproxy.c in Sources */,
				E9708B391E52C75A0029E0A5 /* cloexec.c in Sources */,
				7DF26B091FBC020600FBE2E7 /* middleware.c in Sources */,
				E9708B451E52C7DF0029E0A5 /* file.c in Sources */,
				E93BB59025DE3988009C24D8 /* pembase64.c in Sources */,
				E9708B6C1E52C81D0029E0A5 /* compress.c in Sources */,
				E9708B1F1E49BAC60029E0A5 /* chash.c in Sources */,
				E9708B821E52C84E0029E0A5 /* http1.c in Sources */,
				E9708B7E1E52C8430029E0A5 /* events.c in Sources */,
				E9708B771E52C8330029E0A5 /* headers_util.c in Sources */,
				E9708B781E52C8330029E0A5 /* mimemap.c in Sources */,
				E9708B5D1E52C80F0029E0A5 /* compress.c in Sources */,
				E9DF012A24E4CDF60002EEC7 /* cc-cubic.c in Sources */,
				10FFEE0A1BB23A8C0087AD75 /* neverbleed.c in Sources */,
				E9708B811E52C84A0029E0A5 /* http2_debug_state.c in Sources */,
				E9708B7A1E52C83D0029E0A5 /* redirect.c in Sources */,
				E9316EEB24417EAA00C9C127 /* huffman.c in Sources */,
				E9708B4D1E52C7DF0029E0A5 /* socket.c in Sources */,
				E987E5DC1FD7BEB500DE4346 /* dictionary_hash.c in Sources */,
				E98403D12485172E00E3A6B1 /* retire_cid.c in Sources */,
				10E598011CE1683A000D7B94 /* mruby.c in Sources */,
				E9708B6A1E52C81D0029E0A5 /* access_log.c in Sources */,
				E9F677D520074770006476D3 /* roundrobin.c in Sources */,
				E9708AE81E49A2420029E0A5 /* picotls.c in Sources */,
				10756E361AC1264D0009BF57 /* writer.c in Sources */,
				E987E5D31FD7BE9C00DE4346 /* literal_cost.c in Sources */,
				E9708B851E52C8560029E0A5 /* connection.c in Sources */,
				E9708B601E52C80F0029E0A5 /* fastcgi.c in Sources */,
				E9708B621E52C80F0029E0A5 /* headers.c in Sources */,
				E980423F22463058008B9745 /* defaults.c in Sources */,
				E9708B581E52C7EE0029E0A5 /* proxy.c in Sources */,
				E9708B881E52C8560029E0A5 /* stream.c in Sources */,
				E9708B401E52C7860029E0A5 /* socket.c in Sources */,
				E98403CB2485172E00E3A6B1 /* local_cid.c in Sources */,
				10756E351AC1264D0009BF57 /* scanner.c in Sources */,
				E9708B5A1E52C7EE0029E0A5 /* token.c in Sources */,
				E9F677D42007476D006476D3 /* least_conn.c in Sources */,
				E9708B441E52C7DF0029E0A5 /* cache.c in Sources */,
				E9708B831E52C8560029E0A5 /* cache_digests.c in Sources */,
				E901C43B213E59A000D17C93 /* qpack.c in Sources */,
				E9708B7F1E52C8430029E0A5 /* requests.c in Sources */,
				E9708B431E52C7AA0029E0A5 /* picohttpparser.c in Sources */,
				E9708B671E52C80F0029E0A5 /* status.c in Sources */,
				08F320E21E7A9CC20038FA5A /* sds.c in Sources */,
				E9708B411E52C7860029E0A5 /* strerror.c in Sources */,
				E9708B3A1E52C7640029E0A5 /* gkc.c in Sources */,
				E9708B5E1E52C80F0029E0A5 /* expires.c in Sources */,
				E9708B491E52C7DF0029E0A5 /* memcached.c in Sources */,
				10756E331AC1264D0009BF57 /* parser.c in Sources */,
				E9708B761E52C8330029E0A5 /* headers.c in Sources */,
				E9708B871E52C8560029E0A5 /* hpack.c in Sources */,
				E95E954122914F1500215ACD /* h2o-probes.d in Sources */,
				E9708B8A1E52C8560029E0A5 /* http2_debug_state.c in Sources */,
				E9708B841E52C8560029E0A5 /* casper.c in Sources */,
				E9581B9B22F001F300299E8A /* x25519.c in Sources */,
				E987E5CF1FD7BE8800DE4346 /* utf8_util.c in Sources */,
				107E34131C7FAC2000AEF5F8 /* brotli.c in Sources */,
				E9708B4F1E52C7E50029E0A5 /* string.c in Sources */,
				E98403CE2485172E00E3A6B1 /* remote_cid.c in Sources */,
				108DD0861BA22E46004167DC /* mruby.c in Sources */,
				E9708B5B1E52C7F30029E0A5 /* util.c in Sources */,
				E9708B681E52C80F0029E0A5 /* throttle_resp.c in Sources */,
				E9708B251E49BADA0029E0A5 /* hmac.c in Sources */,
				E901C410213E1C5500D17C93 /* ranges.c in Sources */,
				E9708B791E52C83D0029E0A5 /* proxy.c in Sources */,
				7D67C722204F8C0E0049E935 /* httpclient.c in Sources */,
				E9708B551E52C7EE0029E0A5 /* context.c in Sources */,
				E901C40C213E1C5500D17C93 /* frame.c in Sources */,
				E9708B3B1E52C7730029E0A5 /* close.c in Sources */,
				E901C40F213E1C5500D17C93 /* quicly.c in Sources */,
				10F417D619C190F800B6E31A /* main.c in Sources */,
				10756E341AC1264D0009BF57 /* reader.c in Sources */,
				E9708B4A1E52C7DF0029E0A5 /* memory.c in Sources */,
				E9708B741E52C82A0029E0A5 /* fastcgi.c in Sources */,
				E9708AE71E49A2420029E0A5 /* openssl.c in Sources */,
				E9708B751E52C82A0029E0A5 /* file.c in Sources */,
				E9708B891E52C8560029E0A5 /* scheduler.c in Sources */,
				E987E5D21FD7BE9500DE4346 /* memory.c in Sources */,
				E987E5DE1FD7BEB500DE4346 /* entropy_encode.c in Sources */,
				E987E5DD1FD7BEB500DE4346 /* encode.c in Sources */,
				E9A8351724B13417007D06C2 /* loss.c in Sources */,
				E9708B521E52C7E50029E0A5 /* url.c in Sources */,
				E9708B271E49BAE10029E0A5 /* sha256.c in Sources */,
				E9708B571E52C7EE0029E0A5 /* logconf.c in Sources */,
				E9E50474214A5B9D004DC170 /* http3client.c in Sources */,
			);
			runOnlyForDeploymentPostprocessing = 0;
		};
		E918FBEE2136583F00CCB252 /* Sources */ = {
			isa = PBXSourcesBuildPhase;
			buildActionMask = 2147483647;
			files = (
				E918FC9321365ABC00CCB252 /* prop.c in Sources */,
				E918FC8821365AB700CCB252 /* theft_aux_builtin.c in Sources */,
				E918FC8F21365AB700CCB252 /* theft_run.c in Sources */,
				E918FC8A21365AB700CCB252 /* theft_bloom.c in Sources */,
				E918FC9221365AB700CCB252 /* theft.c in Sources */,
				E918FC8921365AB700CCB252 /* theft_aux.c in Sources */,
				E918FC8C21365AB700CCB252 /* theft_hash.c in Sources */,
				E918FC9121365AB700CCB252 /* theft_trial.c in Sources */,
				E918FC8D21365AB700CCB252 /* theft_random.c in Sources */,
				E918FC8E21365AB700CCB252 /* theft_rng.c in Sources */,
				E918FC8B21365AB700CCB252 /* theft_call.c in Sources */,
				E918FC9021365AB700CCB252 /* theft_shrink.c in Sources */,
				E918FC8721365AB700CCB252 /* theft_autoshrink.c in Sources */,
			);
			runOnlyForDeploymentPostprocessing = 0;
		};
/* End PBXSourcesBuildPhase section */

/* Begin PBXTargetDependency section */
		08790E041D8BD7F100A04BC1 /* PBXTargetDependency */ = {
			isa = PBXTargetDependency;
			target = 1079231419A320A700C52AD6 /* h2o */;
			targetProxy = 08790E051D8BD7F100A04BC1 /* PBXContainerItemProxy */;
		};
		08819C20218C9FA90057ED23 /* PBXTargetDependency */ = {
			isa = PBXTargetDependency;
			target = 1079231419A320A700C52AD6 /* h2o */;
			targetProxy = 08819C21218C9FA90057ED23 /* PBXContainerItemProxy */;
		};
		1079240019A3241000C52AD6 /* PBXTargetDependency */ = {
			isa = PBXTargetDependency;
			target = 1079231419A320A700C52AD6 /* h2o */;
			targetProxy = 107923FF19A3241000C52AD6 /* PBXContainerItemProxy */;
		};
		10D0904519F0CA9C0043D458 /* PBXTargetDependency */ = {
			isa = PBXTargetDependency;
			target = 1079231419A320A700C52AD6 /* h2o */;
			targetProxy = 10D0904619F0CA9C0043D458 /* PBXContainerItemProxy */;
		};
		10D0905D19F38B2E0043D458 /* PBXTargetDependency */ = {
			isa = PBXTargetDependency;
			target = 1079231419A320A700C52AD6 /* h2o */;
			targetProxy = 10D0905E19F38B2E0043D458 /* PBXContainerItemProxy */;
		};
		10EA45D31D0949BF00769A2B /* PBXTargetDependency */ = {
			isa = PBXTargetDependency;
			target = 1079231419A320A700C52AD6 /* h2o */;
			targetProxy = 10EA45D41D0949BF00769A2B /* PBXContainerItemProxy */;
		};
		E918FC8621365A8C00CCB252 /* PBXTargetDependency */ = {
			isa = PBXTargetDependency;
			target = 1079231419A320A700C52AD6 /* h2o */;
			targetProxy = E918FC8521365A8C00CCB252 /* PBXContainerItemProxy */;
		};
/* End PBXTargetDependency section */

/* Begin XCBuildConfiguration section */
		08790E0C1D8BD7F100A04BC1 /* evloop-debug */ = {
			isa = XCBuildConfiguration;
			buildSettings = {
				GCC_PREPROCESSOR_DEFINITIONS = (
					"DEBUG=1",
					"$(inherited)",
				);
				HEADER_SEARCH_PATHS = (
					/usr/local/opt/openssl/include,
					"$(inherited)",
					/Applications/Xcode.app/Contents/Developer/Toolchains/XcodeDefault.xctoolchain/usr/include,
					/usr/local/include,
					include,
				);
				LIBRARY_SEARCH_PATHS = (
					/usr/local/opt/openssl/lib,
					/usr/local/lib,
				);
				OTHER_CFLAGS = "";
				OTHER_LDFLAGS = (
					"-lssl",
					"-lcrypto",
					"-lz",
				);
				PRODUCT_NAME = "$(TARGET_NAME)";
			};
			name = "evloop-debug";
		};
		08790E0D1D8BD7F100A04BC1 /* libuv-debug */ = {
			isa = XCBuildConfiguration;
			buildSettings = {
				GCC_PREPROCESSOR_DEFINITIONS = (
					"DEBUG=1",
					"$(inherited)",
				);
				HEADER_SEARCH_PATHS = (
					/usr/local/opt/openssl/include,
					"$(inherited)",
					/Applications/Xcode.app/Contents/Developer/Toolchains/XcodeDefault.xctoolchain/usr/include,
					/usr/local/include,
					include,
				);
				LIBRARY_SEARCH_PATHS = (
					/usr/local/opt/openssl/lib,
					/usr/local/lib,
				);
				OTHER_CFLAGS = "";
				OTHER_LDFLAGS = (
					"-lssl",
					"-lcrypto",
					"-luv",
					"-lz",
				);
				PRODUCT_NAME = "$(TARGET_NAME)";
			};
			name = "libuv-debug";
		};
		08790E0E1D8BD7F100A04BC1 /* evloop-release */ = {
			isa = XCBuildConfiguration;
			buildSettings = {
				HEADER_SEARCH_PATHS = (
					/usr/local/opt/openssl/include,
					"$(inherited)",
					/Applications/Xcode.app/Contents/Developer/Toolchains/XcodeDefault.xctoolchain/usr/include,
					/usr/local/include,
					include,
				);
				LIBRARY_SEARCH_PATHS = (
					/usr/local/opt/openssl/lib,
					/usr/local/lib,
				);
				OTHER_CFLAGS = "";
				OTHER_LDFLAGS = (
					"-lssl",
					"-lcrypto",
					"-lz",
				);
				PRODUCT_NAME = "$(TARGET_NAME)";
			};
			name = "evloop-release";
		};
		08790E0F1D8BD7F100A04BC1 /* libuv-release */ = {
			isa = XCBuildConfiguration;
			buildSettings = {
				HEADER_SEARCH_PATHS = (
					/usr/local/opt/openssl/include,
					"$(inherited)",
					/Applications/Xcode.app/Contents/Developer/Toolchains/XcodeDefault.xctoolchain/usr/include,
					/usr/local/include,
					include,
				);
				LIBRARY_SEARCH_PATHS = (
					/usr/local/opt/openssl/lib,
					/usr/local/lib,
				);
				OTHER_CFLAGS = "";
				OTHER_LDFLAGS = (
					"-lssl",
					"-lcrypto",
					"-luv",
					"-lz",
				);
				PRODUCT_NAME = "$(TARGET_NAME)";
			};
			name = "libuv-release";
		};
		08819C28218C9FA90057ED23 /* evloop-debug */ = {
			isa = XCBuildConfiguration;
			buildSettings = {
				GCC_PREPROCESSOR_DEFINITIONS = (
					"DEBUG=1",
					"$(inherited)",
				);
				HEADER_SEARCH_PATHS = (
					/usr/local/opt/openssl/include,
					"$(inherited)",
					/Applications/Xcode.app/Contents/Developer/Toolchains/XcodeDefault.xctoolchain/usr/include,
					/usr/local/include,
					include,
				);
				LIBRARY_SEARCH_PATHS = (
					/usr/local/opt/openssl/lib,
					/usr/local/lib,
				);
				OTHER_CFLAGS = "";
				OTHER_LDFLAGS = (
					"-lssl",
					"-lcrypto",
					"-lz",
				);
				PRODUCT_NAME = "$(TARGET_NAME)";
			};
			name = "evloop-debug";
		};
		08819C29218C9FA90057ED23 /* libuv-debug */ = {
			isa = XCBuildConfiguration;
			buildSettings = {
				GCC_PREPROCESSOR_DEFINITIONS = (
					"DEBUG=1",
					"$(inherited)",
				);
				HEADER_SEARCH_PATHS = (
					/usr/local/opt/openssl/include,
					"$(inherited)",
					/Applications/Xcode.app/Contents/Developer/Toolchains/XcodeDefault.xctoolchain/usr/include,
					/usr/local/include,
					include,
				);
				LIBRARY_SEARCH_PATHS = (
					/usr/local/opt/openssl/lib,
					/usr/local/lib,
				);
				OTHER_CFLAGS = "";
				OTHER_LDFLAGS = (
					"-lssl",
					"-lcrypto",
					"-luv",
					"-lz",
				);
				PRODUCT_NAME = "$(TARGET_NAME)";
			};
			name = "libuv-debug";
		};
		08819C2A218C9FA90057ED23 /* evloop-release */ = {
			isa = XCBuildConfiguration;
			buildSettings = {
				HEADER_SEARCH_PATHS = (
					/usr/local/opt/openssl/include,
					"$(inherited)",
					/Applications/Xcode.app/Contents/Developer/Toolchains/XcodeDefault.xctoolchain/usr/include,
					/usr/local/include,
					include,
				);
				LIBRARY_SEARCH_PATHS = (
					/usr/local/opt/openssl/lib,
					/usr/local/lib,
				);
				OTHER_CFLAGS = "";
				OTHER_LDFLAGS = (
					"-lssl",
					"-lcrypto",
					"-lz",
				);
				PRODUCT_NAME = "$(TARGET_NAME)";
			};
			name = "evloop-release";
		};
		08819C2B218C9FA90057ED23 /* libuv-release */ = {
			isa = XCBuildConfiguration;
			buildSettings = {
				HEADER_SEARCH_PATHS = (
					/usr/local/opt/openssl/include,
					"$(inherited)",
					/Applications/Xcode.app/Contents/Developer/Toolchains/XcodeDefault.xctoolchain/usr/include,
					/usr/local/include,
					include,
				);
				LIBRARY_SEARCH_PATHS = (
					/usr/local/opt/openssl/lib,
					/usr/local/lib,
				);
				OTHER_CFLAGS = "";
				OTHER_LDFLAGS = (
					"-lssl",
					"-lcrypto",
					"-luv",
					"-lz",
				);
				PRODUCT_NAME = "$(TARGET_NAME)";
			};
			name = "libuv-release";
		};
		1065E70F19BF752300686E72 /* libuv-debug */ = {
			isa = XCBuildConfiguration;
			buildSettings = {
				ALWAYS_SEARCH_USER_PATHS = NO;
				CLANG_ANALYZER_DEADCODE_DEADSTORES = NO;
				CLANG_CXX_LANGUAGE_STANDARD = "gnu++0x";
				CLANG_CXX_LIBRARY = "libc++";
				CLANG_ENABLE_MODULES = NO;
				CLANG_ENABLE_OBJC_ARC = YES;
				CLANG_WARN_BOOL_CONVERSION = YES;
				CLANG_WARN_CONSTANT_CONVERSION = YES;
				CLANG_WARN_DIRECT_OBJC_ISA_USAGE = YES_ERROR;
				CLANG_WARN_EMPTY_BODY = YES;
				CLANG_WARN_ENUM_CONVERSION = YES;
				CLANG_WARN_INT_CONVERSION = YES;
				CLANG_WARN_OBJC_ROOT_CLASS = YES_ERROR;
				CLANG_WARN__DUPLICATE_METHOD_MATCH = YES;
				COPY_PHASE_STRIP = NO;
				GCC_C_LANGUAGE_STANDARD = gnu99;
				GCC_DYNAMIC_NO_PIC = NO;
				GCC_ENABLE_OBJC_EXCEPTIONS = YES;
				GCC_OPTIMIZATION_LEVEL = 0;
				GCC_PREPROCESSOR_DEFINITIONS = (
					"DEBUG=1",
					"H2O_USE_MRUBY=1",
					"H2O_ROOT=/mydev/h2o",
					"$(inherited)",
				);
				GCC_SYMBOLS_PRIVATE_EXTERN = NO;
				GCC_WARN_64_TO_32_BIT_CONVERSION = YES;
				GCC_WARN_ABOUT_RETURN_TYPE = YES_ERROR;
				GCC_WARN_UNDECLARED_SELECTOR = YES;
				GCC_WARN_UNINITIALIZED_AUTOS = YES_AGGRESSIVE;
				GCC_WARN_UNUSED_FUNCTION = YES;
				GCC_WARN_UNUSED_VARIABLE = YES;
				HEADER_SEARCH_PATHS = (
					deps/dcc/include,
					deps/picotls/include,
					deps/quicly/include,
				);
				MACOSX_DEPLOYMENT_TARGET = 10.9;
				ONLY_ACTIVE_ARCH = YES;
				SDKROOT = macosx;
			};
			name = "libuv-debug";
		};
		1065E71019BF752300686E72 /* libuv-debug */ = {
			isa = XCBuildConfiguration;
			buildSettings = {
				COMBINE_HIDPI_IMAGES = YES;
				EXECUTABLE_PREFIX = lib;
				GCC_PREPROCESSOR_DEFINITIONS = (
					"$(inherited)",
					"PICOTLS_USE_DTRACE=1",
					"QUICLY_USE_DTRACE=1",
					"H2O_USE_DTRACE=1",
				);
				HEADER_SEARCH_PATHS = (
					"$(inherited)",
					/usr/local/opt/openssl/include,
					/Applications/Xcode.app/Contents/Developer/Toolchains/XcodeDefault.xctoolchain/usr/include,
					/usr/local/include,
				);
				LIBRARY_SEARCH_PATHS = /usr/local/opt/openssl/lib;
				PRODUCT_NAME = "$(TARGET_NAME)";
			};
			name = "libuv-debug";
		};
		1065E71119BF752300686E72 /* libuv-debug */ = {
			isa = XCBuildConfiguration;
			buildSettings = {
				GCC_PREPROCESSOR_DEFINITIONS = (
					"DEBUG=1",
					"H2O_UNITTEST=1",
					"$(inherited)",
					"H2O_USE_BROTLI=1",
				);
				HEADER_SEARCH_PATHS = (
					/usr/local/opt/openssl/include,
					deps/brotli/c/include,
					deps/yaml/include,
					"$(inherited)",
					/Applications/Xcode.app/Contents/Developer/Toolchains/XcodeDefault.xctoolchain/usr/include,
					/usr/local/include,
					include,
				);
				LIBRARY_SEARCH_PATHS = (
					/usr/local/opt/openssl/lib,
					/usr/local/lib,
				);
				OTHER_LDFLAGS = (
					"-lssl",
					"-lcrypto",
					"-luv",
					"-lz",
				);
				PRODUCT_NAME = unittest;
			};
			name = "libuv-debug";
		};
		1065E71219BF752300686E72 /* libuv-debug */ = {
			isa = XCBuildConfiguration;
			buildSettings = {
				GCC_PREPROCESSOR_DEFINITIONS = (
					"DEBUG=1",
					"$(inherited)",
				);
				HEADER_SEARCH_PATHS = (
					/usr/local/opt/openssl/include,
					"$(inherited)",
					/Applications/Xcode.app/Contents/Developer/Toolchains/XcodeDefault.xctoolchain/usr/include,
					/usr/local/include,
					include,
				);
				LIBRARY_SEARCH_PATHS = (
					/usr/local/opt/openssl/lib,
					/usr/local/lib,
				);
				OTHER_CFLAGS = "";
				OTHER_LDFLAGS = (
					"-lssl",
					"-lcrypto",
					"-luv",
					"-lz",
				);
				PRODUCT_NAME = "$(TARGET_NAME)";
			};
			name = "libuv-debug";
		};
		1065E71319BF752300686E72 /* libuv-debug */ = {
			isa = XCBuildConfiguration;
			buildSettings = {
				GCC_PREPROCESSOR_DEFINITIONS = (
					"DEBUG=1",
					"$(inherited)",
				);
				HEADER_SEARCH_PATHS = (
					/usr/local/opt/openssl/include,
					"$(inherited)",
					/Applications/Xcode.app/Contents/Developer/Toolchains/XcodeDefault.xctoolchain/usr/include,
					/usr/local/include,
					include,
				);
				LIBRARY_SEARCH_PATHS = (
					/usr/local/opt/openssl/lib,
					/usr/local/lib,
				);
				OTHER_LDFLAGS = (
					"-lwslay",
					"-lssl",
					"-lcrypto",
					"-luv",
					"-lz",
				);
				PRODUCT_NAME = websocket;
			};
			name = "libuv-debug";
		};
		1065E71419BF754100686E72 /* libuv-release */ = {
			isa = XCBuildConfiguration;
			buildSettings = {
				ALWAYS_SEARCH_USER_PATHS = NO;
				CLANG_ANALYZER_DEADCODE_DEADSTORES = NO;
				CLANG_CXX_LANGUAGE_STANDARD = "gnu++0x";
				CLANG_CXX_LIBRARY = "libc++";
				CLANG_ENABLE_MODULES = NO;
				CLANG_ENABLE_OBJC_ARC = YES;
				CLANG_WARN_BOOL_CONVERSION = YES;
				CLANG_WARN_CONSTANT_CONVERSION = YES;
				CLANG_WARN_DIRECT_OBJC_ISA_USAGE = YES_ERROR;
				CLANG_WARN_EMPTY_BODY = YES;
				CLANG_WARN_ENUM_CONVERSION = YES;
				CLANG_WARN_INT_CONVERSION = YES;
				CLANG_WARN_OBJC_ROOT_CLASS = YES_ERROR;
				CLANG_WARN__DUPLICATE_METHOD_MATCH = YES;
				COPY_PHASE_STRIP = YES;
				DEBUG_INFORMATION_FORMAT = "dwarf-with-dsym";
				ENABLE_NS_ASSERTIONS = NO;
				GCC_C_LANGUAGE_STANDARD = gnu99;
				GCC_ENABLE_OBJC_EXCEPTIONS = YES;
				GCC_PREPROCESSOR_DEFINITIONS = (
					"H2O_USE_MRUBY=1",
					"H2O_ROOT=/mydev/h2o",
					"$(inherited)",
				);
				GCC_WARN_64_TO_32_BIT_CONVERSION = YES;
				GCC_WARN_ABOUT_RETURN_TYPE = YES_ERROR;
				GCC_WARN_UNDECLARED_SELECTOR = YES;
				GCC_WARN_UNINITIALIZED_AUTOS = YES_AGGRESSIVE;
				GCC_WARN_UNUSED_FUNCTION = YES;
				GCC_WARN_UNUSED_VARIABLE = YES;
				HEADER_SEARCH_PATHS = (
					deps/dcc/include,
					deps/picotls/include,
					deps/quicly/include,
				);
				MACOSX_DEPLOYMENT_TARGET = 10.9;
				SDKROOT = macosx;
			};
			name = "libuv-release";
		};
		1065E71519BF754100686E72 /* libuv-release */ = {
			isa = XCBuildConfiguration;
			buildSettings = {
				COMBINE_HIDPI_IMAGES = YES;
				EXECUTABLE_PREFIX = lib;
				GCC_PREPROCESSOR_DEFINITIONS = (
					"$(inherited)",
					"PICOTLS_USE_DTRACE=1",
					"QUICLY_USE_DTRACE=1",
					"H2O_USE_DTRACE=1",
				);
				HEADER_SEARCH_PATHS = (
					"$(inherited)",
					/usr/local/opt/openssl/include,
					/Applications/Xcode.app/Contents/Developer/Toolchains/XcodeDefault.xctoolchain/usr/include,
					/usr/local/include,
				);
				LIBRARY_SEARCH_PATHS = /usr/local/opt/openssl/lib;
				PRODUCT_NAME = "$(TARGET_NAME)";
			};
			name = "libuv-release";
		};
		1065E71619BF754100686E72 /* libuv-release */ = {
			isa = XCBuildConfiguration;
			buildSettings = {
				GCC_PREPROCESSOR_DEFINITIONS = (
					"H2O_UNITTEST=1",
					"H2O_USE_BROTLI=1",
				);
				HEADER_SEARCH_PATHS = (
					/usr/local/opt/openssl/include,
					deps/brotli/c/include,
					deps/yaml/include,
					"$(inherited)",
					/Applications/Xcode.app/Contents/Developer/Toolchains/XcodeDefault.xctoolchain/usr/include,
					/usr/local/include,
					include,
				);
				LIBRARY_SEARCH_PATHS = (
					/usr/local/opt/openssl/lib,
					/usr/local/lib,
				);
				OTHER_LDFLAGS = (
					"-lssl",
					"-lcrypto",
					"-luv",
					"-lz",
				);
				PRODUCT_NAME = unittest;
			};
			name = "libuv-release";
		};
		1065E71719BF754100686E72 /* libuv-release */ = {
			isa = XCBuildConfiguration;
			buildSettings = {
				HEADER_SEARCH_PATHS = (
					/usr/local/opt/openssl/include,
					"$(inherited)",
					/Applications/Xcode.app/Contents/Developer/Toolchains/XcodeDefault.xctoolchain/usr/include,
					/usr/local/include,
					include,
				);
				LIBRARY_SEARCH_PATHS = (
					/usr/local/opt/openssl/lib,
					/usr/local/lib,
				);
				OTHER_CFLAGS = "";
				OTHER_LDFLAGS = (
					"-lssl",
					"-lcrypto",
					"-luv",
					"-lz",
				);
				PRODUCT_NAME = "$(TARGET_NAME)";
			};
			name = "libuv-release";
		};
		1065E71819BF754100686E72 /* libuv-release */ = {
			isa = XCBuildConfiguration;
			buildSettings = {
				HEADER_SEARCH_PATHS = (
					/usr/local/opt/openssl/include,
					"$(inherited)",
					/Applications/Xcode.app/Contents/Developer/Toolchains/XcodeDefault.xctoolchain/usr/include,
					/usr/local/include,
					include,
				);
				LIBRARY_SEARCH_PATHS = (
					/usr/local/opt/openssl/lib,
					/usr/local/lib,
				);
				OTHER_LDFLAGS = (
					"-lwslay",
					"-lssl",
					"-lcrypto",
					"-luv",
					"-lz",
				);
				PRODUCT_NAME = websocket;
			};
			name = "libuv-release";
		};
		1079231719A320A700C52AD6 /* evloop-debug */ = {
			isa = XCBuildConfiguration;
			buildSettings = {
				ALWAYS_SEARCH_USER_PATHS = NO;
				CLANG_ANALYZER_DEADCODE_DEADSTORES = NO;
				CLANG_CXX_LANGUAGE_STANDARD = "gnu++0x";
				CLANG_CXX_LIBRARY = "libc++";
				CLANG_ENABLE_MODULES = NO;
				CLANG_ENABLE_OBJC_ARC = YES;
				CLANG_WARN_BOOL_CONVERSION = YES;
				CLANG_WARN_CONSTANT_CONVERSION = YES;
				CLANG_WARN_DIRECT_OBJC_ISA_USAGE = YES_ERROR;
				CLANG_WARN_EMPTY_BODY = YES;
				CLANG_WARN_ENUM_CONVERSION = YES;
				CLANG_WARN_INT_CONVERSION = YES;
				CLANG_WARN_OBJC_ROOT_CLASS = YES_ERROR;
				CLANG_WARN__DUPLICATE_METHOD_MATCH = YES;
				COPY_PHASE_STRIP = NO;
				GCC_C_LANGUAGE_STANDARD = gnu99;
				GCC_DYNAMIC_NO_PIC = NO;
				GCC_ENABLE_OBJC_EXCEPTIONS = YES;
				GCC_OPTIMIZATION_LEVEL = 0;
				GCC_PREPROCESSOR_DEFINITIONS = (
					"DEBUG=1",
					"H2O_USE_MRUBY=1",
					"H2O_USE_LIBUV=0",
					"H2O_ROOT=/mydev/h2o",
					"$(inherited)",
				);
				GCC_SYMBOLS_PRIVATE_EXTERN = NO;
				GCC_WARN_64_TO_32_BIT_CONVERSION = YES;
				GCC_WARN_ABOUT_RETURN_TYPE = YES_ERROR;
				GCC_WARN_UNDECLARED_SELECTOR = YES;
				GCC_WARN_UNINITIALIZED_AUTOS = YES_AGGRESSIVE;
				GCC_WARN_UNUSED_FUNCTION = YES;
				GCC_WARN_UNUSED_VARIABLE = YES;
				HEADER_SEARCH_PATHS = (
					deps/dcc/include,
					deps/picotls/include,
					deps/quicly/include,
				);
				MACOSX_DEPLOYMENT_TARGET = 10.9;
				ONLY_ACTIVE_ARCH = YES;
				SDKROOT = macosx;
			};
			name = "evloop-debug";
		};
		1079231819A320A700C52AD6 /* evloop-release */ = {
			isa = XCBuildConfiguration;
			buildSettings = {
				ALWAYS_SEARCH_USER_PATHS = NO;
				CLANG_ANALYZER_DEADCODE_DEADSTORES = NO;
				CLANG_CXX_LANGUAGE_STANDARD = "gnu++0x";
				CLANG_CXX_LIBRARY = "libc++";
				CLANG_ENABLE_MODULES = NO;
				CLANG_ENABLE_OBJC_ARC = YES;
				CLANG_WARN_BOOL_CONVERSION = YES;
				CLANG_WARN_CONSTANT_CONVERSION = YES;
				CLANG_WARN_DIRECT_OBJC_ISA_USAGE = YES_ERROR;
				CLANG_WARN_EMPTY_BODY = YES;
				CLANG_WARN_ENUM_CONVERSION = YES;
				CLANG_WARN_INT_CONVERSION = YES;
				CLANG_WARN_OBJC_ROOT_CLASS = YES_ERROR;
				CLANG_WARN__DUPLICATE_METHOD_MATCH = YES;
				COPY_PHASE_STRIP = YES;
				DEBUG_INFORMATION_FORMAT = "dwarf-with-dsym";
				ENABLE_NS_ASSERTIONS = NO;
				GCC_C_LANGUAGE_STANDARD = gnu99;
				GCC_ENABLE_OBJC_EXCEPTIONS = YES;
				GCC_PREPROCESSOR_DEFINITIONS = (
					"H2O_USE_MRUBY=1",
					"H2O_USE_LIBUV=0",
					"H2O_ROOT=/mydev/h2o",
					"$(inherited)",
				);
				GCC_WARN_64_TO_32_BIT_CONVERSION = YES;
				GCC_WARN_ABOUT_RETURN_TYPE = YES_ERROR;
				GCC_WARN_UNDECLARED_SELECTOR = YES;
				GCC_WARN_UNINITIALIZED_AUTOS = YES_AGGRESSIVE;
				GCC_WARN_UNUSED_FUNCTION = YES;
				GCC_WARN_UNUSED_VARIABLE = YES;
				HEADER_SEARCH_PATHS = (
					deps/dcc/include,
					deps/picotls/include,
					deps/quicly/include,
				);
				MACOSX_DEPLOYMENT_TARGET = 10.9;
				SDKROOT = macosx;
			};
			name = "evloop-release";
		};
		1079231A19A320A700C52AD6 /* evloop-debug */ = {
			isa = XCBuildConfiguration;
			buildSettings = {
				COMBINE_HIDPI_IMAGES = YES;
				EXECUTABLE_PREFIX = lib;
				GCC_PREPROCESSOR_DEFINITIONS = (
					"$(inherited)",
					"PICOTLS_USE_DTRACE=1",
					"QUICLY_USE_DTRACE=1",
					"H2O_USE_DTRACE=1",
				);
				HEADER_SEARCH_PATHS = (
					"$(inherited)",
					/usr/local/opt/openssl/include,
					/Applications/Xcode.app/Contents/Developer/Toolchains/XcodeDefault.xctoolchain/usr/include,
					/usr/local/include,
				);
				LIBRARY_SEARCH_PATHS = /usr/local/opt/openssl/lib;
				PRODUCT_NAME = "$(TARGET_NAME)";
			};
			name = "evloop-debug";
		};
		1079231B19A320A700C52AD6 /* evloop-release */ = {
			isa = XCBuildConfiguration;
			buildSettings = {
				COMBINE_HIDPI_IMAGES = YES;
				EXECUTABLE_PREFIX = lib;
				GCC_PREPROCESSOR_DEFINITIONS = (
					"$(inherited)",
					"PICOTLS_USE_DTRACE=1",
					"QUICLY_USE_DTRACE=1",
					"H2O_USE_DTRACE=1",
				);
				HEADER_SEARCH_PATHS = (
					"$(inherited)",
					/usr/local/opt/openssl/include,
					/Applications/Xcode.app/Contents/Developer/Toolchains/XcodeDefault.xctoolchain/usr/include,
					/usr/local/include,
				);
				LIBRARY_SEARCH_PATHS = /usr/local/opt/openssl/lib;
				PRODUCT_NAME = "$(TARGET_NAME)";
			};
			name = "evloop-release";
		};
		107923E019A321F400C52AD6 /* evloop-debug */ = {
			isa = XCBuildConfiguration;
			buildSettings = {
				GCC_PREPROCESSOR_DEFINITIONS = (
					"DEBUG=1",
					"$(inherited)",
				);
				HEADER_SEARCH_PATHS = (
					/usr/local/opt/openssl/include,
					"$(inherited)",
					/Applications/Xcode.app/Contents/Developer/Toolchains/XcodeDefault.xctoolchain/usr/include,
					/usr/local/include,
					include,
				);
				LIBRARY_SEARCH_PATHS = (
					/usr/local/opt/openssl/lib,
					/usr/local/lib,
				);
				OTHER_CFLAGS = "";
				OTHER_LDFLAGS = (
					"-lssl",
					"-lcrypto",
					"-lz",
				);
				PRODUCT_NAME = "$(TARGET_NAME)";
			};
			name = "evloop-debug";
		};
		107923E119A321F400C52AD6 /* evloop-release */ = {
			isa = XCBuildConfiguration;
			buildSettings = {
				HEADER_SEARCH_PATHS = (
					/usr/local/opt/openssl/include,
					"$(inherited)",
					/Applications/Xcode.app/Contents/Developer/Toolchains/XcodeDefault.xctoolchain/usr/include,
					/usr/local/include,
					include,
				);
				LIBRARY_SEARCH_PATHS = (
					/usr/local/opt/openssl/lib,
					/usr/local/lib,
				);
				OTHER_CFLAGS = "";
				OTHER_LDFLAGS = (
					"-lssl",
					"-lcrypto",
					"-lz",
				);
				PRODUCT_NAME = "$(TARGET_NAME)";
			};
			name = "evloop-release";
		};
		1079240B19A3247A00C52AD6 /* evloop-debug */ = {
			isa = XCBuildConfiguration;
			buildSettings = {
				GCC_PREPROCESSOR_DEFINITIONS = (
					"DEBUG=1",
					"$(inherited)",
				);
				HEADER_SEARCH_PATHS = (
					/usr/local/opt/openssl/include,
					"$(inherited)",
					/Applications/Xcode.app/Contents/Developer/Toolchains/XcodeDefault.xctoolchain/usr/include,
					/usr/local/include,
					include,
				);
				LIBRARY_SEARCH_PATHS = (
					/usr/local/opt/openssl/lib,
					/usr/local/lib,
				);
				OTHER_LDFLAGS = (
					"-lwslay",
					"-lssl",
					"-lcrypto",
					"-lz",
				);
				PRODUCT_NAME = websocket;
			};
			name = "evloop-debug";
		};
		1079240C19A3247A00C52AD6 /* evloop-release */ = {
			isa = XCBuildConfiguration;
			buildSettings = {
				HEADER_SEARCH_PATHS = (
					/usr/local/opt/openssl/include,
					"$(inherited)",
					/Applications/Xcode.app/Contents/Developer/Toolchains/XcodeDefault.xctoolchain/usr/include,
					/usr/local/include,
					include,
				);
				LIBRARY_SEARCH_PATHS = (
					/usr/local/opt/openssl/lib,
					/usr/local/lib,
				);
				OTHER_LDFLAGS = (
					"-lwslay",
					"-lssl",
					"-lcrypto",
					"-lz",
				);
				PRODUCT_NAME = websocket;
			};
			name = "evloop-release";
		};
		1079243319A3260E00C52AD6 /* evloop-debug */ = {
			isa = XCBuildConfiguration;
			buildSettings = {
				GCC_PREPROCESSOR_DEFINITIONS = (
					"DEBUG=1",
					"H2O_UNITTEST=1",
					"$(inherited)",
					"H2O_USE_BROTLI=1",
				);
				HEADER_SEARCH_PATHS = (
					/usr/local/opt/openssl/include,
					deps/brotli/c/include,
					deps/yaml/include,
					"$(inherited)",
					/Applications/Xcode.app/Contents/Developer/Toolchains/XcodeDefault.xctoolchain/usr/include,
					/usr/local/include,
					include,
				);
				LIBRARY_SEARCH_PATHS = (
					/usr/local/opt/openssl/lib,
					/usr/local/lib,
				);
				OTHER_LDFLAGS = (
					"-lssl",
					"-lcrypto",
					"-lz",
				);
				PRODUCT_NAME = unittest;
			};
			name = "evloop-debug";
		};
		1079243419A3260E00C52AD6 /* evloop-release */ = {
			isa = XCBuildConfiguration;
			buildSettings = {
				GCC_PREPROCESSOR_DEFINITIONS = (
					"H2O_UNITTEST=1",
					"H2O_USE_LIBUV=0",
					"H2O_USE_BROTLI=1",
				);
				HEADER_SEARCH_PATHS = (
					/usr/local/opt/openssl/include,
					deps/brotli/c/include,
					deps/yaml/include,
					"$(inherited)",
					/Applications/Xcode.app/Contents/Developer/Toolchains/XcodeDefault.xctoolchain/usr/include,
					/usr/local/include,
					include,
				);
				LIBRARY_SEARCH_PATHS = (
					/usr/local/opt/openssl/lib,
					/usr/local/lib,
				);
				OTHER_LDFLAGS = (
					"-lssl",
					"-lcrypto",
					"-lz",
				);
				PRODUCT_NAME = unittest;
			};
			name = "evloop-release";
		};
		10D0904D19F0CA9C0043D458 /* evloop-debug */ = {
			isa = XCBuildConfiguration;
			buildSettings = {
				GCC_PREPROCESSOR_DEFINITIONS = (
					"DEBUG=1",
					"$(inherited)",
				);
				HEADER_SEARCH_PATHS = (
					/usr/local/opt/openssl/include,
					"$(inherited)",
					/Applications/Xcode.app/Contents/Developer/Toolchains/XcodeDefault.xctoolchain/usr/include,
					/usr/local/include,
					include,
				);
				LIBRARY_SEARCH_PATHS = (
					/usr/local/opt/openssl/lib,
					/usr/local/lib,
				);
				OTHER_CFLAGS = "";
				OTHER_LDFLAGS = (
					"-lssl",
					"-lcrypto",
					"-lz",
				);
				PRODUCT_NAME = "examples-socket-server";
			};
			name = "evloop-debug";
		};
		10D0904E19F0CA9C0043D458 /* libuv-debug */ = {
			isa = XCBuildConfiguration;
			buildSettings = {
				GCC_PREPROCESSOR_DEFINITIONS = (
					"DEBUG=1",
					"$(inherited)",
				);
				HEADER_SEARCH_PATHS = (
					/usr/local/opt/openssl/include,
					"$(inherited)",
					/Applications/Xcode.app/Contents/Developer/Toolchains/XcodeDefault.xctoolchain/usr/include,
					/usr/local/include,
					include,
				);
				LIBRARY_SEARCH_PATHS = (
					/usr/local/opt/openssl/lib,
					/usr/local/lib,
				);
				OTHER_CFLAGS = "";
				OTHER_LDFLAGS = (
					"-lssl",
					"-lcrypto",
					"-luv",
					"-lz",
				);
				PRODUCT_NAME = "examples-socket-server";
			};
			name = "libuv-debug";
		};
		10D0904F19F0CA9C0043D458 /* evloop-release */ = {
			isa = XCBuildConfiguration;
			buildSettings = {
				HEADER_SEARCH_PATHS = (
					/usr/local/opt/openssl/include,
					"$(inherited)",
					/Applications/Xcode.app/Contents/Developer/Toolchains/XcodeDefault.xctoolchain/usr/include,
					/usr/local/include,
					include,
				);
				LIBRARY_SEARCH_PATHS = (
					/usr/local/opt/openssl/lib,
					/usr/local/lib,
				);
				OTHER_CFLAGS = "";
				OTHER_LDFLAGS = (
					"-lssl",
					"-lcrypto",
					"-lz",
				);
				PRODUCT_NAME = "examples-socket-server";
			};
			name = "evloop-release";
		};
		10D0905019F0CA9C0043D458 /* libuv-release */ = {
			isa = XCBuildConfiguration;
			buildSettings = {
				HEADER_SEARCH_PATHS = (
					/usr/local/opt/openssl/include,
					"$(inherited)",
					/Applications/Xcode.app/Contents/Developer/Toolchains/XcodeDefault.xctoolchain/usr/include,
					/usr/local/include,
					include,
				);
				LIBRARY_SEARCH_PATHS = (
					/usr/local/opt/openssl/lib,
					/usr/local/lib,
				);
				OTHER_CFLAGS = "";
				OTHER_LDFLAGS = (
					"-lssl",
					"-lcrypto",
					"-luv",
					"-lz",
				);
				PRODUCT_NAME = "examples-socket-server";
			};
			name = "libuv-release";
		};
		10D0906519F38B2E0043D458 /* evloop-debug */ = {
			isa = XCBuildConfiguration;
			buildSettings = {
				GCC_PREPROCESSOR_DEFINITIONS = (
					"DEBUG=1",
					"$(inherited)",
				);
				HEADER_SEARCH_PATHS = (
					/usr/local/opt/openssl/include,
					"$(inherited)",
					/Applications/Xcode.app/Contents/Developer/Toolchains/XcodeDefault.xctoolchain/usr/include,
					/usr/local/include,
					include,
				);
				LIBRARY_SEARCH_PATHS = (
					/usr/local/opt/openssl/lib,
					/usr/local/lib,
				);
				OTHER_CFLAGS = "";
				OTHER_LDFLAGS = (
					"-lssl",
					"-lcrypto",
					"-lz",
				);
				PRODUCT_NAME = "examples-httpclient";
			};
			name = "evloop-debug";
		};
		10D0906619F38B2E0043D458 /* libuv-debug */ = {
			isa = XCBuildConfiguration;
			buildSettings = {
				GCC_PREPROCESSOR_DEFINITIONS = (
					"DEBUG=1",
					"$(inherited)",
				);
				HEADER_SEARCH_PATHS = (
					/usr/local/opt/openssl/include,
					"$(inherited)",
					/Applications/Xcode.app/Contents/Developer/Toolchains/XcodeDefault.xctoolchain/usr/include,
					/usr/local/include,
					include,
				);
				LIBRARY_SEARCH_PATHS = (
					/usr/local/opt/openssl/lib,
					/usr/local/lib,
				);
				OTHER_CFLAGS = "";
				OTHER_LDFLAGS = (
					"-lssl",
					"-lcrypto",
					"-luv",
					"-lz",
				);
				PRODUCT_NAME = "examples-httpclient";
			};
			name = "libuv-debug";
		};
		10D0906719F38B2E0043D458 /* evloop-release */ = {
			isa = XCBuildConfiguration;
			buildSettings = {
				HEADER_SEARCH_PATHS = (
					/usr/local/opt/openssl/include,
					"$(inherited)",
					/Applications/Xcode.app/Contents/Developer/Toolchains/XcodeDefault.xctoolchain/usr/include,
					/usr/local/include,
					include,
				);
				LIBRARY_SEARCH_PATHS = (
					/usr/local/opt/openssl/lib,
					/usr/local/lib,
				);
				OTHER_CFLAGS = "";
				OTHER_LDFLAGS = (
					"-lssl",
					"-lcrypto",
					"-lz",
				);
				PRODUCT_NAME = "examples-httpclient";
			};
			name = "evloop-release";
		};
		10D0906819F38B2E0043D458 /* libuv-release */ = {
			isa = XCBuildConfiguration;
			buildSettings = {
				HEADER_SEARCH_PATHS = (
					/usr/local/opt/openssl/include,
					"$(inherited)",
					/Applications/Xcode.app/Contents/Developer/Toolchains/XcodeDefault.xctoolchain/usr/include,
					/usr/local/include,
					include,
				);
				LIBRARY_SEARCH_PATHS = (
					/usr/local/opt/openssl/lib,
					/usr/local/lib,
				);
				OTHER_CFLAGS = "";
				OTHER_LDFLAGS = (
					"-lssl",
					"-lcrypto",
					"-luv",
					"-lz",
				);
				PRODUCT_NAME = "examples-httpclient";
			};
			name = "libuv-release";
		};
		10EA45DB1D0949BF00769A2B /* evloop-debug */ = {
			isa = XCBuildConfiguration;
			buildSettings = {
				GCC_PREPROCESSOR_DEFINITIONS = (
					"DEBUG=1",
					"$(inherited)",
				);
				HEADER_SEARCH_PATHS = (
					"$(inherited)",
					/usr/local/opt/openssl/include,
					/Applications/Xcode.app/Contents/Developer/Toolchains/XcodeDefault.xctoolchain/usr/include,
					/usr/local/include,
					include,
				);
				LIBRARY_SEARCH_PATHS = (
					/usr/local/opt/openssl/lib,
					/usr/local/lib,
				);
				OTHER_CFLAGS = "";
				OTHER_LDFLAGS = (
					"-lssl",
					"-lcrypto",
					"-lz",
				);
				PRODUCT_NAME = "$(TARGET_NAME)";
			};
			name = "evloop-debug";
		};
		10EA45DC1D0949BF00769A2B /* libuv-debug */ = {
			isa = XCBuildConfiguration;
			buildSettings = {
				GCC_PREPROCESSOR_DEFINITIONS = (
					"DEBUG=1",
					"$(inherited)",
				);
				HEADER_SEARCH_PATHS = (
					"$(inherited)",
					/usr/local/opt/openssl/include,
					/Applications/Xcode.app/Contents/Developer/Toolchains/XcodeDefault.xctoolchain/usr/include,
					/usr/local/include,
					include,
				);
				LIBRARY_SEARCH_PATHS = (
					/usr/local/opt/openssl/lib,
					/usr/local/lib,
				);
				OTHER_CFLAGS = "";
				OTHER_LDFLAGS = (
					"-lssl",
					"-lcrypto",
					"-luv",
					"-lz",
				);
				PRODUCT_NAME = "$(TARGET_NAME)";
			};
			name = "libuv-debug";
		};
		10EA45DD1D0949BF00769A2B /* evloop-release */ = {
			isa = XCBuildConfiguration;
			buildSettings = {
				HEADER_SEARCH_PATHS = (
					"$(inherited)",
					/usr/local/opt/openssl/include,
					/Applications/Xcode.app/Contents/Developer/Toolchains/XcodeDefault.xctoolchain/usr/include,
					/usr/local/include,
					include,
				);
				LIBRARY_SEARCH_PATHS = (
					/usr/local/opt/openssl/lib,
					/usr/local/lib,
				);
				OTHER_CFLAGS = "";
				OTHER_LDFLAGS = (
					"-lssl",
					"-lcrypto",
					"-lz",
				);
				PRODUCT_NAME = "$(TARGET_NAME)";
			};
			name = "evloop-release";
		};
		10EA45DE1D0949BF00769A2B /* libuv-release */ = {
			isa = XCBuildConfiguration;
			buildSettings = {
				HEADER_SEARCH_PATHS = (
					"$(inherited)",
					/usr/local/opt/openssl/include,
					/Applications/Xcode.app/Contents/Developer/Toolchains/XcodeDefault.xctoolchain/usr/include,
					/usr/local/include,
					include,
				);
				LIBRARY_SEARCH_PATHS = (
					/usr/local/opt/openssl/lib,
					/usr/local/lib,
				);
				OTHER_CFLAGS = "";
				OTHER_LDFLAGS = (
					"-lssl",
					"-lcrypto",
					"-luv",
					"-lz",
				);
				PRODUCT_NAME = "$(TARGET_NAME)";
			};
			name = "libuv-release";
		};
		10F417CF19C1907B00B6E31A /* evloop-debug */ = {
			isa = XCBuildConfiguration;
			buildSettings = {
				GCC_PREPROCESSOR_DEFINITIONS = (
					"$(inherited)",
					"H2O_USE_PICOTLS=1",
					"PICOTLS_USE_DTRACE=1",
					"QUICLY_USE_DTRACE=1",
					"H2O_USE_DTRACE=1",
					"H2O_USE_BROTLI=1",
				);
				HEADER_SEARCH_PATHS = (
					"$(inherited)",
					/Applications/Xcode.app/Contents/Developer/Toolchains/XcodeDefault.xctoolchain/usr/include,
					deps/brotli/c/include,
					"deps/hiredis/**",
					deps/yaml/include,
					deps/mruby/include,
					"deps/mruby-input-stream/src",
					/usr/local/opt/openssl/include,
					/usr/local/include,
					include,
				);
				LIBRARY_SEARCH_PATHS = (
					build/default/mruby/host/lib,
					/usr/local/opt/openssl/lib,
					/usr/local/lib,
				);
				OTHER_CFLAGS = "";
				OTHER_LDFLAGS = (
					"-lmruby",
					"-lssl",
					"-lcrypto",
					"-lz",
				);
				PRODUCT_NAME = h2o;
			};
			name = "evloop-debug";
		};
		10F417D019C1907B00B6E31A /* libuv-debug */ = {
			isa = XCBuildConfiguration;
			buildSettings = {
				GCC_PREPROCESSOR_DEFINITIONS = (
					"DEBUG=1",
					"$(inherited)",
				);
				HEADER_SEARCH_PATHS = (
					"$(inherited)",
					/Applications/Xcode.app/Contents/Developer/Toolchains/XcodeDefault.xctoolchain/usr/include,
					deps/brotli/c/include,
					"deps/hiredis/**",
					deps/yaml/include,
					deps/mruby/include,
					"deps/mruby-input-stream/src",
					/usr/local/opt/openssl/include,
					/usr/local/include,
					include,
				);
				LIBRARY_SEARCH_PATHS = (
					build/default/mruby/host/lib,
					/usr/local/opt/openssl/lib,
					/usr/local/lib,
				);
				OTHER_CFLAGS = "";
				OTHER_LDFLAGS = (
					"-lssl",
					"-lcrypto",
					"-luv",
					"-lz",
				);
				PRODUCT_NAME = h2o;
			};
			name = "libuv-debug";
		};
		10F417D119C1907B00B6E31A /* evloop-release */ = {
			isa = XCBuildConfiguration;
			buildSettings = {
				GCC_PREPROCESSOR_DEFINITIONS = (
					"$(inherited)",
					"H2O_USE_PICOTLS=1",
					"PICOTLS_USE_DTRACE=1",
					"QUICLY_USE_DTRACE=1",
					"H2O_USE_DTRACE=1",
					"H2O_USE_BROTLI=1",
				);
				HEADER_SEARCH_PATHS = (
					"$(inherited)",
					/Applications/Xcode.app/Contents/Developer/Toolchains/XcodeDefault.xctoolchain/usr/include,
					deps/brotli/c/include,
					"deps/hiredis/**",
					deps/yaml/include,
					deps/mruby/include,
					"deps/mruby-input-stream/src",
					/usr/local/opt/openssl/include,
					/usr/local/include,
					include,
				);
				LIBRARY_SEARCH_PATHS = (
					build/default/mruby/host/lib,
					/usr/local/opt/openssl/lib,
					/usr/local/lib,
				);
				OTHER_CFLAGS = "";
				OTHER_LDFLAGS = (
					"-lmruby",
					"-lssl",
					"-lcrypto",
					"-lz",
				);
				PRODUCT_NAME = h2o;
			};
			name = "evloop-release";
		};
		10F417D219C1907B00B6E31A /* libuv-release */ = {
			isa = XCBuildConfiguration;
			buildSettings = {
				HEADER_SEARCH_PATHS = (
					"$(inherited)",
					/Applications/Xcode.app/Contents/Developer/Toolchains/XcodeDefault.xctoolchain/usr/include,
					deps/brotli/c/include,
					"deps/hiredis/**",
					deps/yaml/include,
					deps/mruby/include,
					"deps/mruby-input-stream/src",
					/usr/local/opt/openssl/include,
					/usr/local/include,
					include,
				);
				LIBRARY_SEARCH_PATHS = (
					build/default/mruby/host/lib,
					/usr/local/opt/openssl/lib,
					/usr/local/lib,
				);
				OTHER_CFLAGS = "";
				OTHER_LDFLAGS = (
					"-lssl",
					"-lcrypto",
					"-luv",
					"-lz",
				);
				PRODUCT_NAME = h2o;
			};
			name = "libuv-release";
		};
		E918FC352136583F00CCB252 /* evloop-debug */ = {
			isa = XCBuildConfiguration;
			buildSettings = {
				GCC_PREPROCESSOR_DEFINITIONS = (
					"DEBUG=1",
					"$(inherited)",
				);
				HEADER_SEARCH_PATHS = (
					/usr/local/opt/openssl/include,
					deps/yaml/include,
					"$(inherited)",
					/Applications/Xcode.app/Contents/Developer/Toolchains/XcodeDefault.xctoolchain/usr/include,
					/usr/local/include,
					include,
				);
				LIBRARY_SEARCH_PATHS = (
					/usr/local/opt/openssl/lib,
					/usr/local/lib,
				);
				OTHER_LDFLAGS = (
					"-lssl",
					"-lcrypto",
					"-lz",
				);
				PRODUCT_NAME = "$(TARGET_NAME)";
			};
			name = "evloop-debug";
		};
		E918FC362136583F00CCB252 /* libuv-debug */ = {
			isa = XCBuildConfiguration;
			buildSettings = {
				GCC_PREPROCESSOR_DEFINITIONS = (
					"DEBUG=1",
					"$(inherited)",
				);
				HEADER_SEARCH_PATHS = (
					/usr/local/opt/openssl/include,
					deps/yaml/include,
					"$(inherited)",
					/Applications/Xcode.app/Contents/Developer/Toolchains/XcodeDefault.xctoolchain/usr/include,
					/usr/local/include,
					include,
				);
				LIBRARY_SEARCH_PATHS = (
					/usr/local/opt/openssl/lib,
					/usr/local/lib,
				);
				OTHER_LDFLAGS = (
					"-lssl",
					"-lcrypto",
					"-luv",
					"-lz",
				);
				PRODUCT_NAME = "$(TARGET_NAME)";
			};
			name = "libuv-debug";
		};
		E918FC372136583F00CCB252 /* evloop-release */ = {
			isa = XCBuildConfiguration;
			buildSettings = {
				GCC_PREPROCESSOR_DEFINITIONS = "H2O_USE_LIBUV=0";
				HEADER_SEARCH_PATHS = (
					/usr/local/opt/openssl/include,
					deps/yaml/include,
					"$(inherited)",
					/Applications/Xcode.app/Contents/Developer/Toolchains/XcodeDefault.xctoolchain/usr/include,
					/usr/local/include,
					include,
				);
				LIBRARY_SEARCH_PATHS = (
					/usr/local/opt/openssl/lib,
					/usr/local/lib,
				);
				OTHER_LDFLAGS = (
					"-lssl",
					"-lcrypto",
					"-lz",
				);
				PRODUCT_NAME = "$(TARGET_NAME)";
			};
			name = "evloop-release";
		};
		E918FC382136583F00CCB252 /* libuv-release */ = {
			isa = XCBuildConfiguration;
			buildSettings = {
				GCC_PREPROCESSOR_DEFINITIONS = "";
				HEADER_SEARCH_PATHS = (
					/usr/local/opt/openssl/include,
					deps/yaml/include,
					"$(inherited)",
					/Applications/Xcode.app/Contents/Developer/Toolchains/XcodeDefault.xctoolchain/usr/include,
					/usr/local/include,
					include,
				);
				LIBRARY_SEARCH_PATHS = (
					/usr/local/opt/openssl/lib,
					/usr/local/lib,
				);
				OTHER_LDFLAGS = (
					"-lssl",
					"-lcrypto",
					"-luv",
					"-lz",
				);
				PRODUCT_NAME = "$(TARGET_NAME)";
			};
			name = "libuv-release";
		};
/* End XCBuildConfiguration section */

/* Begin XCConfigurationList section */
		08790E0B1D8BD7F100A04BC1 /* Build configuration list for PBXNativeTarget "examples-redis-client" */ = {
			isa = XCConfigurationList;
			buildConfigurations = (
				08790E0C1D8BD7F100A04BC1 /* evloop-debug */,
				08790E0D1D8BD7F100A04BC1 /* libuv-debug */,
				08790E0E1D8BD7F100A04BC1 /* evloop-release */,
				08790E0F1D8BD7F100A04BC1 /* libuv-release */,
			);
			defaultConfigurationIsVisible = 0;
			defaultConfigurationName = "evloop-release";
		};
		08819C27218C9FA90057ED23 /* Build configuration list for PBXNativeTarget "qif" */ = {
			isa = XCConfigurationList;
			buildConfigurations = (
				08819C28218C9FA90057ED23 /* evloop-debug */,
				08819C29218C9FA90057ED23 /* libuv-debug */,
				08819C2A218C9FA90057ED23 /* evloop-release */,
				08819C2B218C9FA90057ED23 /* libuv-release */,
			);
			defaultConfigurationIsVisible = 0;
			defaultConfigurationName = "evloop-release";
		};
		1079231019A320A700C52AD6 /* Build configuration list for PBXProject "h2o" */ = {
			isa = XCConfigurationList;
			buildConfigurations = (
				1079231719A320A700C52AD6 /* evloop-debug */,
				1065E70F19BF752300686E72 /* libuv-debug */,
				1079231819A320A700C52AD6 /* evloop-release */,
				1065E71419BF754100686E72 /* libuv-release */,
			);
			defaultConfigurationIsVisible = 0;
			defaultConfigurationName = "evloop-release";
		};
		1079231919A320A700C52AD6 /* Build configuration list for PBXNativeTarget "h2o" */ = {
			isa = XCConfigurationList;
			buildConfigurations = (
				1079231A19A320A700C52AD6 /* evloop-debug */,
				1065E71019BF752300686E72 /* libuv-debug */,
				1079231B19A320A700C52AD6 /* evloop-release */,
				1065E71519BF754100686E72 /* libuv-release */,
			);
			defaultConfigurationIsVisible = 0;
			defaultConfigurationName = "evloop-release";
		};
		107923DF19A321F400C52AD6 /* Build configuration list for PBXNativeTarget "examples-simple" */ = {
			isa = XCConfigurationList;
			buildConfigurations = (
				107923E019A321F400C52AD6 /* evloop-debug */,
				1065E71219BF752300686E72 /* libuv-debug */,
				107923E119A321F400C52AD6 /* evloop-release */,
				1065E71719BF754100686E72 /* libuv-release */,
			);
			defaultConfigurationIsVisible = 0;
			defaultConfigurationName = "evloop-release";
		};
		1079240A19A3247A00C52AD6 /* Build configuration list for PBXNativeTarget "examples-websocket" */ = {
			isa = XCConfigurationList;
			buildConfigurations = (
				1079240B19A3247A00C52AD6 /* evloop-debug */,
				1065E71319BF752300686E72 /* libuv-debug */,
				1079240C19A3247A00C52AD6 /* evloop-release */,
				1065E71819BF754100686E72 /* libuv-release */,
			);
			defaultConfigurationIsVisible = 0;
			defaultConfigurationName = "evloop-release";
		};
		1079243219A3260E00C52AD6 /* Build configuration list for PBXNativeTarget "unittest" */ = {
			isa = XCConfigurationList;
			buildConfigurations = (
				1079243319A3260E00C52AD6 /* evloop-debug */,
				1065E71119BF752300686E72 /* libuv-debug */,
				1079243419A3260E00C52AD6 /* evloop-release */,
				1065E71619BF754100686E72 /* libuv-release */,
			);
			defaultConfigurationIsVisible = 0;
			defaultConfigurationName = "evloop-release";
		};
		10D0904C19F0CA9C0043D458 /* Build configuration list for PBXNativeTarget "examples-socket-client" */ = {
			isa = XCConfigurationList;
			buildConfigurations = (
				10D0904D19F0CA9C0043D458 /* evloop-debug */,
				10D0904E19F0CA9C0043D458 /* libuv-debug */,
				10D0904F19F0CA9C0043D458 /* evloop-release */,
				10D0905019F0CA9C0043D458 /* libuv-release */,
			);
			defaultConfigurationIsVisible = 0;
			defaultConfigurationName = "evloop-release";
		};
		10D0906419F38B2E0043D458 /* Build configuration list for PBXNativeTarget "examples-httpclient" */ = {
			isa = XCConfigurationList;
			buildConfigurations = (
				10D0906519F38B2E0043D458 /* evloop-debug */,
				10D0906619F38B2E0043D458 /* libuv-debug */,
				10D0906719F38B2E0043D458 /* evloop-release */,
				10D0906819F38B2E0043D458 /* libuv-release */,
			);
			defaultConfigurationIsVisible = 0;
			defaultConfigurationName = "evloop-release";
		};
		10EA45DA1D0949BF00769A2B /* Build configuration list for PBXNativeTarget "examples-latency-optimization" */ = {
			isa = XCConfigurationList;
			buildConfigurations = (
				10EA45DB1D0949BF00769A2B /* evloop-debug */,
				10EA45DC1D0949BF00769A2B /* libuv-debug */,
				10EA45DD1D0949BF00769A2B /* evloop-release */,
				10EA45DE1D0949BF00769A2B /* libuv-release */,
			);
			defaultConfigurationIsVisible = 0;
			defaultConfigurationName = "evloop-release";
		};
		10F417CE19C1907B00B6E31A /* Build configuration list for PBXNativeTarget "server" */ = {
			isa = XCConfigurationList;
			buildConfigurations = (
				10F417CF19C1907B00B6E31A /* evloop-debug */,
				10F417D019C1907B00B6E31A /* libuv-debug */,
				10F417D119C1907B00B6E31A /* evloop-release */,
				10F417D219C1907B00B6E31A /* libuv-release */,
			);
			defaultConfigurationIsVisible = 0;
			defaultConfigurationName = "evloop-release";
		};
		E918FC342136583F00CCB252 /* Build configuration list for PBXNativeTarget "proptest" */ = {
			isa = XCConfigurationList;
			buildConfigurations = (
				E918FC352136583F00CCB252 /* evloop-debug */,
				E918FC362136583F00CCB252 /* libuv-debug */,
				E918FC372136583F00CCB252 /* evloop-release */,
				E918FC382136583F00CCB252 /* libuv-release */,
			);
			defaultConfigurationIsVisible = 0;
			defaultConfigurationName = "evloop-release";
		};
/* End XCConfigurationList section */
	};
	rootObject = 1079230D19A320A700C52AD6 /* Project object */;
}<|MERGE_RESOLUTION|>--- conflicted
+++ resolved
@@ -676,11 +676,8 @@
 		08790E101D8BD7F100A04BC1 /* examples-redis-client */ = {isa = PBXFileReference; explicitFileType = "compiled.mach-o.executable"; includeInIndex = 0; path = "examples-redis-client"; sourceTree = BUILT_PRODUCTS_DIR; };
 		08819C2C218C9FA90057ED23 /* qif */ = {isa = PBXFileReference; explicitFileType = "compiled.mach-o.executable"; includeInIndex = 0; path = qif; sourceTree = BUILT_PRODUCTS_DIR; };
 		08819C2D218C9FF70057ED23 /* qif.c */ = {isa = PBXFileReference; lastKnownFileType = sourcecode.c.c; path = qif.c; sourceTree = "<group>"; };
-<<<<<<< HEAD
 		08B3D43A26042CAF002F195C /* 50connect-deadlock.t */ = {isa = PBXFileReference; lastKnownFileType = text; path = "50connect-deadlock.t"; sourceTree = "<group>"; xcLanguageSpecificationIdentifier = xcode.lang.perl; };
-=======
 		08C7C365262AB30F009C944C /* 40mtls.t */ = {isa = PBXFileReference; lastKnownFileType = text; path = 40mtls.t; sourceTree = "<group>"; xcLanguageSpecificationIdentifier = xcode.lang.perl; };
->>>>>>> 2c5b4151
 		08E9CC4D1E41F6660049DD26 /* embedded.c.h */ = {isa = PBXFileReference; fileEncoding = 4; lastKnownFileType = sourcecode.c.h; path = embedded.c.h; sourceTree = "<group>"; };
 		100A550C1C22857B00C4E3E0 /* 50mruby-htpasswd.t */ = {isa = PBXFileReference; lastKnownFileType = text; path = "50mruby-htpasswd.t"; sourceTree = "<group>"; xcLanguageSpecificationIdentifier = xcode.lang.perl; };
 		100A550E1C2BB15100C4E3E0 /* http_request.c */ = {isa = PBXFileReference; fileEncoding = 4; lastKnownFileType = sourcecode.c.c; path = http_request.c; sourceTree = "<group>"; };
