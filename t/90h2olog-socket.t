--- conflicted
+++ resolved
@@ -124,14 +124,6 @@
 
 subtest "lost messages", sub {
   my $server = spawn_h2o({ conf => <<"EOT" });
-<<<<<<< HEAD
-=======
-h2olog:
-  path: $h2olog_socket
-  permission: 666
-  # Set the min value (it's doubled. See socket(7)) to trigger the event lost
-  sndbuf: 1024
->>>>>>> 5395530a
 listen:
   type: quic
   port: $quic_port
@@ -150,7 +142,8 @@
     listen:
       - type: unix
         port: $h2olog_socket
-        sndbuf: 512
+        # Set the min value (it's doubled. See socket(7)) to trigger the event lost
+        sndbuf: 1024
     paths: {}
 EOT
 
