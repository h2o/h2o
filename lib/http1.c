--- conflicted
+++ resolved
@@ -831,11 +831,7 @@
     tunnel->server->proceed_read(tunnel->server);
 }
 
-<<<<<<< HEAD
-static void tunnel_on_server_read(h2o_httpclient_tunnel_t *_tunnel, const char *err, h2o_iovec_t *iovs, size_t iovlen)
-=======
-static void tunnel_on_server_read(h2o_tunnel_t *_tunnel, const char *err, const void *bytes, size_t len)
->>>>>>> 7214dc76
+static void tunnel_on_server_read(h2o_tunnel_t *_tunnel, const char *err, h2o_iovec_t *iovs, size_t iovlen)
 {
     struct st_h2o_http1_tunnel_t *tunnel = _tunnel->data;
     assert(tunnel->server == _tunnel);
