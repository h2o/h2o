/*
 * Copyright (c) 2018 Fastly, Kazuho Oku
 *
 * Permission is hereby granted, free of charge, to any person obtaining a copy
 * of this software and associated documentation files (the "Software"), to
 * deal in the Software without restriction, including without limitation the
 * rights to use, copy, modify, merge, publish, distribute, sublicense, and/or
 * sell copies of the Software, and to permit persons to whom the Software is
 * furnished to do so, subject to the following conditions:
 *
 * The above copyright notice and this permission notice shall be included in
 * all copies or substantial portions of the Software.
 *
 * THE SOFTWARE IS PROVIDED "AS IS", WITHOUT WARRANTY OF ANY KIND, EXPRESS OR
 * IMPLIED, INCLUDING BUT NOT LIMITED TO THE WARRANTIES OF MERCHANTABILITY,
 * FITNESS FOR A PARTICULAR PURPOSE AND NONINFRINGEMENT. IN NO EVENT SHALL THE
 * AUTHORS OR COPYRIGHT HOLDERS BE LIABLE FOR ANY CLAIM, DAMAGES OR OTHER
 * LIABILITY, WHETHER IN AN ACTION OF CONTRACT, TORT OR OTHERWISE, ARISING
 * FROM, OUT OF OR IN CONNECTION WITH THE SOFTWARE OR THE USE OR OTHER DEALINGS
 * IN THE SOFTWARE.
 */
#include <sys/socket.h>
#include "khash.h"
#include "h2o/absprio.h"
#include "h2o/http3_common.h"
#include "h2o/http3_server.h"
#include "h2o/http3_internal.h"
#include "./../probes_.h"

/**
 * the scheduler
 */
struct st_h2o_http3_req_scheduler_t {
    struct {
        struct {
            h2o_linklist_t high;
            h2o_linklist_t low;
        } urgencies[H2O_ABSPRIO_NUM_URGENCY_LEVELS];
        size_t smallest_urgency;
    } active;
    h2o_linklist_t conn_blocked;
};

/**
 *
 */
struct st_h2o_http3_req_scheduler_node_t {
    h2o_linklist_t link;
    h2o_absprio_t priority;
    uint64_t call_cnt;
};

/**
 * callback used to compare precedence of the entries within the same urgency level (e.g., by comparing stream IDs)
 */
typedef int (*h2o_http3_req_scheduler_compare_cb)(struct st_h2o_http3_req_scheduler_t *sched,
                                                  const struct st_h2o_http3_req_scheduler_node_t *x,
                                                  const struct st_h2o_http3_req_scheduler_node_t *y);

/**
 * Once the size of the request body being received exceeds thit limit, streaming mode will be used (if possible), and the
 * concurrency of such requests would be limited to one per connection.
 */
#define H2O_HTTP3_REQUEST_BODY_MIN_BYTES_TO_BLOCK 10240

enum h2o_http3_server_stream_state {
    /**
     * receiving headers
     */
    H2O_HTTP3_SERVER_STREAM_STATE_RECV_HEADERS,
    /**
     * receiving request body (runs concurrently)
     */
    H2O_HTTP3_SERVER_STREAM_STATE_RECV_BODY_BEFORE_BLOCK,
    /**
     * blocked, waiting to be unblocked one by one (either in streaming mode or in non-streaming mode)
     */
    H2O_HTTP3_SERVER_STREAM_STATE_RECV_BODY_BLOCKED,
    /**
     * in non-streaming mode, receiving body
     */
    H2O_HTTP3_SERVER_STREAM_STATE_RECV_BODY_UNBLOCKED,
    /**
     * in non-streaming mode, waiting for the request to be processed
     */
    H2O_HTTP3_SERVER_STREAM_STATE_REQ_PENDING,
    /**
     * request has been processed, waiting for the response headers
     */
    H2O_HTTP3_SERVER_STREAM_STATE_SEND_HEADERS,
    /**
     * sending body (the generator MAY have closed, but the transmission to the client is still ongoing)
     */
    H2O_HTTP3_SERVER_STREAM_STATE_SEND_BODY,
    /**
     * all data has been sent and ACKed, waiting for the transport stream to close (`req` is disposed when entering this state)
     */
    H2O_HTTP3_SERVER_STREAM_STATE_CLOSE_WAIT
};

struct st_h2o_http3_server_conn_t {
    h2o_conn_t super;
    h2o_http3_conn_t h3;
    ptls_handshake_properties_t handshake_properties;
    h2o_linklist_t _conns; /* linklist to h2o_context_t::http3._conns */
    /**
     * link-list of pending requests using st_h2o_http3_server_stream_t::link
     */
    struct {
        /**
         * holds streams in RECV_BODY_BLOCKED state. They are promoted one by one to the POST_BLOCK State.
         */
        h2o_linklist_t recv_body_blocked;
        /**
         * holds streams that are in request streaming mode.
         */
        h2o_linklist_t req_streaming;
        /**
         * holds streams in REQ_PENDING state or RECV_BODY_POST_BLOCK state (that is using streaming; i.e., write_req.cb != NULL).
         */
        h2o_linklist_t pending;
    } delayed_streams;
    /**
     * next application-level timeout
     */
    h2o_timer_t timeout;
    /**
     * counter (the order MUST match that of h2o_http3_server_stream_state; it is accessed by index via the use of counters[])
     */
    union {
        struct {
            uint32_t recv_headers;
            uint32_t recv_body_before_block;
            uint32_t recv_body_blocked;
            uint32_t recv_body_unblocked;
            uint32_t req_pending;
            uint32_t send_headers;
            uint32_t send_body;
            uint32_t close_wait;
        };
        uint32_t counters[1];
    } num_streams;
    /**
     * Number of streams that is request streaming. The state can be in either one of SEND_HEADERS, SEND_BODY, CLOSE_WAIT.
     */
    uint32_t num_streams_req_streaming;
    /**
     * scheduler
     */
    struct {
        /**
         * States for request streams.
         */
        struct st_h2o_http3_req_scheduler_t reqs;
        /**
         * States for unidirectional streams. Each element is a bit vector where slot for each stream is defined as: 1 << stream_id.
         */
        struct {
            uint16_t active;
            uint16_t conn_blocked;
        } uni;
    } scheduler;
};

/**
 * sendvec, with additional field that contains the starting offset of the content
 */
struct st_h2o_http3_server_sendvec_t {
    h2o_sendvec_t vec;
    /**
     * Starting offset of the content carried by the vector, or UINT64_MAX if it is not carrying body
     */
    uint64_t entity_offset;
};

struct st_h2o_http3_server_stream_t {
    quicly_stream_t *quic;
    struct {
        h2o_buffer_t *buf;
        int (*handle_input)(struct st_h2o_http3_server_stream_t *stream, const uint8_t **src, const uint8_t *src_end,
                            const char **err_desc);
        uint64_t bytes_left_in_data_frame;
    } recvbuf;
    struct {
        H2O_VECTOR(struct st_h2o_http3_server_sendvec_t) vecs;
        size_t off_within_first_vec;
        size_t min_index_to_addref;
        uint64_t final_size, final_body_size;
        uint8_t data_frame_header_buf[9];
    } sendbuf;
    enum h2o_http3_server_stream_state state;
    h2o_linklist_t link;
    h2o_ostream_t ostr_final;
    struct st_h2o_http3_req_scheduler_node_t scheduler;
    /**
     * if read is blocked
     */
    uint8_t read_blocked : 1;
    /**
     * if h2o_proceed_response has been invoked, or if the invocation has been requested
     */
    uint8_t proceed_requested : 1;
    /**
     * this flag is set by on_send_emit, triggers the invocation h2o_proceed_response in scheduler_do_send, used by do_send to
     * take different actions based on if it has been called while scheduler_do_send is running.
     */
    uint8_t proceed_while_sending : 1;
    /**
     * if a PRIORITY_UPDATE frame has been received
     */
    uint8_t received_priority_update : 1;
    /**
     * buffer to hold the request body (or a chunk of, if in streaming mode), or CONNECT payload
     */
    h2o_buffer_t *req_body;
    /**
     * tunnel, if used. This object is instantiated when the request is being processed, whereas `tunnel->tunnel` is assigned when
     * a tunnel is established (i.e. when 2xx response is being received).
     */
    struct st_h2o_http3_server_tunnel_t {
        h2o_tunnel_t *tunnel;
        struct st_h2o_http3_server_stream_t *stream;
        struct {
            h2o_timer_t delayed_write;
            char bytes_inflight[16384];
            unsigned is_inflight : 1;
        } up;
    } * tunnel;
    /**
     * the request. Placed at the end, as it holds the pool.
     */
    h2o_req_t req;
};

static void on_stream_destroy(quicly_stream_t *qs, int err);
static int handle_input_post_trailers(struct st_h2o_http3_server_stream_t *stream, const uint8_t **src, const uint8_t *src_end,
                                      const char **err_desc);
static int handle_input_expect_data(struct st_h2o_http3_server_stream_t *stream, const uint8_t **src, const uint8_t *src_end,
                                    const char **err_desc);
static void tunnel_write(struct st_h2o_http3_server_stream_t *stream);
static void tunnel_write_delayed(h2o_timer_t *timer);

static void req_scheduler_init(struct st_h2o_http3_req_scheduler_t *sched)
{
    size_t i;

    for (i = 0; i < H2O_ABSPRIO_NUM_URGENCY_LEVELS; ++i) {
        h2o_linklist_init_anchor(&sched->active.urgencies[i].high);
        h2o_linklist_init_anchor(&sched->active.urgencies[i].low);
    }
    sched->active.smallest_urgency = i;
    h2o_linklist_init_anchor(&sched->conn_blocked);
}

static void req_scheduler_activate(struct st_h2o_http3_req_scheduler_t *sched, struct st_h2o_http3_req_scheduler_node_t *node,
                                   h2o_http3_req_scheduler_compare_cb comp)
{
    /* unlink if necessary */
    if (h2o_linklist_is_linked(&node->link))
        h2o_linklist_unlink(&node->link);

    if (!node->priority.incremental || node->call_cnt == 0) {
        /* non-incremental streams and the first emission of incremental streams go in strict order */
        h2o_linklist_t *anchor = &sched->active.urgencies[node->priority.urgency].high, *pos;
        for (pos = anchor->prev; pos != anchor; pos = pos->prev) {
            struct st_h2o_http3_req_scheduler_node_t *node_at_pos =
                H2O_STRUCT_FROM_MEMBER(struct st_h2o_http3_req_scheduler_node_t, link, pos);
            if (comp(sched, node_at_pos, node) < 0)
                break;
        }
        h2o_linklist_insert(pos->next, &node->link);
    } else {
        /* once sent, incremental streams go into a lower list */
        h2o_linklist_insert(&sched->active.urgencies[node->priority.urgency].low, &node->link);
    }

    /* book keeping */
    if (node->priority.urgency < sched->active.smallest_urgency)
        sched->active.smallest_urgency = node->priority.urgency;
}

static void req_scheduler_update_smallest_urgency_post_removal(struct st_h2o_http3_req_scheduler_t *sched, size_t changed)
{
    if (sched->active.smallest_urgency < changed)
        return;

    /* search from the location that *might* have changed */
    sched->active.smallest_urgency = changed;
    while (h2o_linklist_is_empty(&sched->active.urgencies[sched->active.smallest_urgency].high) &&
           h2o_linklist_is_empty(&sched->active.urgencies[sched->active.smallest_urgency].low)) {
        ++sched->active.smallest_urgency;
        if (sched->active.smallest_urgency >= H2O_ABSPRIO_NUM_URGENCY_LEVELS)
            break;
    }
}

static void req_scheduler_deactivate(struct st_h2o_http3_req_scheduler_t *sched, struct st_h2o_http3_req_scheduler_node_t *node)
{
    if (h2o_linklist_is_linked(&node->link))
        h2o_linklist_unlink(&node->link);

    req_scheduler_update_smallest_urgency_post_removal(sched, node->priority.urgency);
}

static void req_scheduler_setup_for_next(struct st_h2o_http3_req_scheduler_t *sched, struct st_h2o_http3_req_scheduler_node_t *node,
                                         h2o_http3_req_scheduler_compare_cb comp)
{
    assert(h2o_linklist_is_linked(&node->link));

    /* reschedule to achieve round-robin behavior */
    if (node->priority.incremental)
        req_scheduler_activate(sched, node, comp);
}

static void req_scheduler_conn_blocked(struct st_h2o_http3_req_scheduler_t *sched, struct st_h2o_http3_req_scheduler_node_t *node)
{
    if (h2o_linklist_is_linked(&node->link))
        h2o_linklist_unlink(&node->link);

    h2o_linklist_insert(&sched->conn_blocked, &node->link);

    req_scheduler_update_smallest_urgency_post_removal(sched, node->priority.urgency);
}

static void req_scheduler_unblock_conn_blocked(struct st_h2o_http3_req_scheduler_t *sched, h2o_http3_req_scheduler_compare_cb comp)
{
    while (!h2o_linklist_is_empty(&sched->conn_blocked)) {
        struct st_h2o_http3_req_scheduler_node_t *node =
            H2O_STRUCT_FROM_MEMBER(struct st_h2o_http3_req_scheduler_node_t, link, sched->conn_blocked.next);
        req_scheduler_activate(sched, node, comp);
    }
}

static int req_scheduler_compare_stream_id(struct st_h2o_http3_req_scheduler_t *sched,
                                           const struct st_h2o_http3_req_scheduler_node_t *x,
                                           const struct st_h2o_http3_req_scheduler_node_t *y)
{
    struct st_h2o_http3_server_stream_t *sx = H2O_STRUCT_FROM_MEMBER(struct st_h2o_http3_server_stream_t, scheduler, x),
                                        *sy = H2O_STRUCT_FROM_MEMBER(struct st_h2o_http3_server_stream_t, scheduler, y);
    if (sx->quic->stream_id < sy->quic->stream_id) {
        return -1;
    } else if (sx->quic->stream_id > sy->quic->stream_id) {
        return 1;
    } else {
        return 0;
    }
}

static struct st_h2o_http3_server_conn_t *get_conn(struct st_h2o_http3_server_stream_t *stream)
{
    return (void *)stream->req.conn;
}

static uint32_t *get_state_counter(struct st_h2o_http3_server_conn_t *conn, enum h2o_http3_server_stream_state state)
{
    return conn->num_streams.counters + (size_t)state;
}

static void request_run_delayed(struct st_h2o_http3_server_conn_t *conn)
{
    if (!h2o_timer_is_linked(&conn->timeout))
        h2o_timer_link(conn->super.ctx->loop, 0, &conn->timeout);
}

static void check_run_blocked(struct st_h2o_http3_server_conn_t *conn)
{
    if (conn->num_streams.recv_body_unblocked + conn->num_streams_req_streaming == 0 &&
        !h2o_linklist_is_empty(&conn->delayed_streams.recv_body_blocked))
        request_run_delayed(conn);
}

static void dispose_request(struct st_h2o_http3_server_stream_t *stream)
{
    size_t i;

    /* release vectors */
    for (i = 0; i != stream->sendbuf.vecs.size; ++i) {
        struct st_h2o_http3_server_sendvec_t *vec = stream->sendbuf.vecs.entries + i;
        if (vec->vec.callbacks->update_refcnt != NULL)
            vec->vec.callbacks->update_refcnt(&vec->vec, &stream->req, 0);
    }

    /* dispose request body buffer */
    if (stream->req_body != NULL)
        h2o_buffer_dispose(&stream->req_body);

    /* clean up request streaming */
    if (stream->req.write_req.cb != NULL) {
        struct st_h2o_http3_server_conn_t *conn = get_conn(stream);
        assert(conn->num_streams_req_streaming != 0);
        --conn->num_streams_req_streaming;
        check_run_blocked(conn);
    }

    /* clean up tunnel */
    if (stream->tunnel != NULL) {
        if (stream->tunnel->tunnel != NULL) {
            stream->tunnel->tunnel->destroy(stream->tunnel->tunnel);
            stream->tunnel->tunnel = NULL;
        }
        if (h2o_timer_is_linked(&stream->tunnel->up.delayed_write))
            h2o_timer_unlink(&stream->tunnel->up.delayed_write);
        free(stream->tunnel);
    }

    /* dispose the request */
    h2o_dispose_request(&stream->req);
}

static void set_state(struct st_h2o_http3_server_stream_t *stream, enum h2o_http3_server_stream_state state)
{
    struct st_h2o_http3_server_conn_t *conn = get_conn(stream);
    enum h2o_http3_server_stream_state old_state = stream->state;

    H2O_PROBE_CONN(H3S_STREAM_SET_STATE, &conn->super, stream->quic->stream_id, (unsigned)state);

    --*get_state_counter(conn, old_state);
    stream->state = state;
    ++*get_state_counter(conn, stream->state);

    switch (state) {
    case H2O_HTTP3_SERVER_STREAM_STATE_RECV_BODY_BLOCKED:
        assert(conn->delayed_streams.recv_body_blocked.prev == &stream->link || !"stream is not registered to the recv_body list?");
        break;
    case H2O_HTTP3_SERVER_STREAM_STATE_CLOSE_WAIT: {
        dispose_request(stream);
        static const quicly_stream_callbacks_t close_wait_callbacks = {on_stream_destroy,
                                                                       quicly_stream_noop_on_send_shift,
                                                                       quicly_stream_noop_on_send_emit,
                                                                       quicly_stream_noop_on_send_stop,
                                                                       quicly_stream_noop_on_receive,
                                                                       quicly_stream_noop_on_receive_reset};
        stream->quic->callbacks = &close_wait_callbacks;
    } break;
    default:
        break;
    }
}

/**
 * Shutdowns a stream. Note that a request stream should not be shut down until receiving some QUIC frame that refers to that
 * stream, but we might might have created stream state due to receiving a PRIORITY_UPDATE frame prior to that (see
 * handle_priority_update_frame).
 */
static void shutdown_stream(struct st_h2o_http3_server_stream_t *stream, int stop_sending_code, int reset_code)
{
    assert(stream->state < H2O_HTTP3_SERVER_STREAM_STATE_CLOSE_WAIT);
    if (h2o_linklist_is_linked(&stream->link))
        h2o_linklist_unlink(&stream->link);
    if (quicly_stream_has_receive_side(0, stream->quic->stream_id))
        quicly_request_stop(stream->quic, stop_sending_code);
    if (quicly_stream_has_send_side(0, stream->quic->stream_id) && !quicly_sendstate_transfer_complete(&stream->quic->sendstate))
        quicly_reset_stream(stream->quic, reset_code);
    set_state(stream, H2O_HTTP3_SERVER_STREAM_STATE_CLOSE_WAIT);
}

static socklen_t get_sockname(h2o_conn_t *_conn, struct sockaddr *sa)
{
    struct st_h2o_http3_server_conn_t *conn = (void *)_conn;
    struct sockaddr *src = quicly_get_sockname(conn->h3.super.quic);
    socklen_t len = src->sa_family == AF_UNSPEC ? sizeof(struct sockaddr) : quicly_get_socklen(src);
    memcpy(sa, src, len);
    return len;
}

static socklen_t get_peername(h2o_conn_t *_conn, struct sockaddr *sa)
{
    struct st_h2o_http3_server_conn_t *conn = (void *)_conn;
    struct sockaddr *src = quicly_get_peername(conn->h3.super.quic);
    socklen_t len = quicly_get_socklen(src);
    memcpy(sa, src, len);
    return len;
}

static ptls_t *get_ptls(h2o_conn_t *_conn)
{
    struct st_h2o_http3_server_conn_t *conn = (void *)_conn;
    return quicly_get_tls(conn->h3.super.quic);
}

static int get_skip_tracing(h2o_conn_t *conn)
{
    ptls_t *ptls = get_ptls(conn);
    return ptls_skip_tracing(ptls);
}

static h2o_iovec_t log_cc_name(h2o_req_t *req)
{
    struct st_h2o_http3_server_conn_t *conn = (struct st_h2o_http3_server_conn_t *)req->conn;
    quicly_stats_t stats;

    if (quicly_get_stats(conn->h3.super.quic, &stats) == 0) {
        switch (stats.cc.impl->type) {
        case CC_RENO_MODIFIED:
            return h2o_iovec_init(H2O_STRLIT("reno"));
        case CC_CUBIC:
            return h2o_iovec_init(H2O_STRLIT("cubic"));
        }
    }
    return h2o_iovec_init(NULL, 0);
}

static h2o_iovec_t log_tls_protocol_version(h2o_req_t *_req)
{
    return h2o_iovec_init(H2O_STRLIT("TLSv1.3"));
}

static h2o_iovec_t log_session_reused(h2o_req_t *req)
{
    struct st_h2o_http3_server_conn_t *conn = (struct st_h2o_http3_server_conn_t *)req->conn;
    ptls_t *tls = quicly_get_tls(conn->h3.super.quic);
    return ptls_is_psk_handshake(tls) ? h2o_iovec_init(H2O_STRLIT("1")) : h2o_iovec_init(H2O_STRLIT("0"));
}

static h2o_iovec_t log_cipher(h2o_req_t *req)
{
    struct st_h2o_http3_server_conn_t *conn = (struct st_h2o_http3_server_conn_t *)req->conn;
    ptls_t *tls = quicly_get_tls(conn->h3.super.quic);
    ptls_cipher_suite_t *cipher = ptls_get_cipher(tls);
    return cipher != NULL ? h2o_iovec_init(cipher->aead->name, strlen(cipher->aead->name)) : h2o_iovec_init(NULL, 0);
}

static h2o_iovec_t log_cipher_bits(h2o_req_t *req)
{
    struct st_h2o_http3_server_conn_t *conn = (struct st_h2o_http3_server_conn_t *)req->conn;
    ptls_t *tls = quicly_get_tls(conn->h3.super.quic);
    ptls_cipher_suite_t *cipher = ptls_get_cipher(tls);
    if (cipher == NULL)
        return h2o_iovec_init(NULL, 0);

    char *buf = h2o_mem_alloc_pool(&req->pool, char, sizeof(H2O_UINT16_LONGEST_STR));
    return h2o_iovec_init(buf, sprintf(buf, "%" PRIu16, (uint16_t)(cipher->aead->key_size * 8)));
}

static h2o_iovec_t log_session_id(h2o_req_t *_req)
{
    /* FIXME */
    return h2o_iovec_init(NULL, 0);
}

static h2o_iovec_t log_server_name(h2o_req_t *req)
{
    struct st_h2o_http3_server_conn_t *conn = (struct st_h2o_http3_server_conn_t *)req->conn;
    ptls_t *tls = quicly_get_tls(conn->h3.super.quic);
    const char *server_name = ptls_get_server_name(tls);
    return server_name != NULL ? h2o_iovec_init(server_name, strlen(server_name)) : h2o_iovec_init(NULL, 0);
}

static h2o_iovec_t log_negotiated_protocol(h2o_req_t *req)
{
    struct st_h2o_http3_server_conn_t *conn = (struct st_h2o_http3_server_conn_t *)req->conn;
    ptls_t *tls = quicly_get_tls(conn->h3.super.quic);
    const char *proto = ptls_get_negotiated_protocol(tls);
    return proto != NULL ? h2o_iovec_init(proto, strlen(proto)) : h2o_iovec_init(NULL, 0);
}

static h2o_iovec_t log_stream_id(h2o_req_t *_req)
{
    struct st_h2o_http3_server_stream_t *stream = H2O_STRUCT_FROM_MEMBER(struct st_h2o_http3_server_stream_t, req, _req);
    char *buf = h2o_mem_alloc_pool(&stream->req.pool, char, sizeof(H2O_UINT64_LONGEST_STR));
    return h2o_iovec_init(buf, sprintf(buf, "%" PRIu64, stream->quic->stream_id));
}

static h2o_iovec_t log_quic_stats(h2o_req_t *req)
{
#define APPLY_NUM_FRAMES(f, dir)                                                                                                   \
    f(padding, dir) f(ping, dir) f(ack, dir) f(reset_stream, dir) f(stop_sending, dir) f(crypto, dir) f(new_token, dir)            \
        f(stream, dir) f(max_data, dir) f(max_stream_data, dir) f(max_streams_bidi, dir) f(max_streams_uni, dir)                   \
            f(data_blocked, dir) f(stream_data_blocked, dir) f(streams_blocked, dir) f(new_connection_id, dir)                     \
                f(retire_connection_id, dir) f(path_challenge, dir) f(path_response, dir) f(transport_close, dir)                  \
                    f(application_close, dir) f(handshake_done, dir) f(ack_frequency, dir)
#define FORMAT_OF_NUM_FRAMES(n, dir) "," H2O_TO_STR(n) "-" H2O_TO_STR(dir) "=%" PRIu64
#define VALUE_OF_NUM_FRAMES(n, dir) , stats.num_frames_##dir.n

    struct st_h2o_http3_server_conn_t *conn = (struct st_h2o_http3_server_conn_t *)req->conn;
    quicly_stats_t stats;

    if (quicly_get_stats(conn->h3.super.quic, &stats) != 0)
        return h2o_iovec_init(H2O_STRLIT("-"));

    char *buf;
    size_t len, bufsize = 1400;
Redo:
    buf = h2o_mem_alloc_pool(&req->pool, char, bufsize);
    len = snprintf(buf, bufsize,
                   "packets-received=%" PRIu64 ",packets-decryption-failed=%" PRIu64 ",packets-sent=%" PRIu64
                   ",packets-lost=%" PRIu64 ",packets-ack-received=%" PRIu64 ",bytes-received=%" PRIu64 ",bytes-sent=%" PRIu64
                   ",rtt-minimum=%" PRIu32 ",rtt-smoothed=%" PRIu32 ",rtt-variance=%" PRIu32 ",rtt-latest=%" PRIu32
                   ",cwnd=%" PRIu32 APPLY_NUM_FRAMES(FORMAT_OF_NUM_FRAMES, received) APPLY_NUM_FRAMES(FORMAT_OF_NUM_FRAMES, sent),
                   stats.num_packets.received, stats.num_packets.decryption_failed, stats.num_packets.sent, stats.num_packets.lost,
                   stats.num_packets.ack_received, stats.num_bytes.received, stats.num_bytes.sent, stats.rtt.minimum,
                   stats.rtt.smoothed, stats.rtt.variance, stats.rtt.latest,
                   stats.cc.cwnd APPLY_NUM_FRAMES(VALUE_OF_NUM_FRAMES, received) APPLY_NUM_FRAMES(VALUE_OF_NUM_FRAMES, sent));
    if (len + 1 > bufsize) {
        bufsize = len + 1;
        goto Redo;
    }

    return h2o_iovec_init(buf, len);

#undef APPLY_NUM_FRAMES
#undef FORMAT_OF_NUM_FRAMES
#undef VALUE_OF_NUM_FRAMES
}

void on_stream_destroy(quicly_stream_t *qs, int err)
{
    struct st_h2o_http3_server_stream_t *stream = qs->data;
    struct st_h2o_http3_server_conn_t *conn = get_conn(stream);

    --*get_state_counter(conn, stream->state);

    req_scheduler_deactivate(&conn->scheduler.reqs, &stream->scheduler);

    if (h2o_linklist_is_linked(&stream->link))
        h2o_linklist_unlink(&stream->link);
    if (stream->state != H2O_HTTP3_SERVER_STREAM_STATE_CLOSE_WAIT)
        dispose_request(stream);
    free(stream);
}

static void allocated_vec_update_refcnt(h2o_sendvec_t *vec, h2o_req_t *req, int is_incr)
{
    assert(!is_incr);
    free(vec->raw);
}

static int retain_sendvecs(struct st_h2o_http3_server_stream_t *stream)
{
    for (; stream->sendbuf.min_index_to_addref != stream->sendbuf.vecs.size; ++stream->sendbuf.min_index_to_addref) {
        struct st_h2o_http3_server_sendvec_t *vec = stream->sendbuf.vecs.entries + stream->sendbuf.min_index_to_addref;
        /* create a copy if it does not provide update_refcnt (update_refcnt is already called in do_send, if available) */
        if (vec->vec.callbacks->update_refcnt == NULL) {
            static const h2o_sendvec_callbacks_t vec_callbacks = {h2o_sendvec_flatten_raw, allocated_vec_update_refcnt};
            size_t off_within_vec = stream->sendbuf.min_index_to_addref == 0 ? stream->sendbuf.off_within_first_vec : 0;
            h2o_iovec_t copy = h2o_iovec_init(h2o_mem_alloc(vec->vec.len - off_within_vec), vec->vec.len - off_within_vec);
            if (!(*vec->vec.callbacks->flatten)(&vec->vec, &stream->req, copy, off_within_vec)) {
                free(copy.base);
                return 0;
            }
            vec->vec = (h2o_sendvec_t){&vec_callbacks, copy.len, {copy.base}};
            if (stream->sendbuf.min_index_to_addref == 0)
                stream->sendbuf.off_within_first_vec = 0;
        }
    }

    return 1;
}

static void on_send_shift(quicly_stream_t *qs, size_t delta)
{
    struct st_h2o_http3_server_stream_t *stream = qs->data;
    size_t i;

    assert(stream->state == H2O_HTTP3_SERVER_STREAM_STATE_SEND_HEADERS || stream->state == H2O_HTTP3_SERVER_STREAM_STATE_SEND_BODY);
    assert(delta != 0);
    assert(stream->sendbuf.vecs.size != 0);

    size_t bytes_avail_in_first_vec = stream->sendbuf.vecs.entries[0].vec.len - stream->sendbuf.off_within_first_vec;
    if (delta < bytes_avail_in_first_vec) {
        stream->sendbuf.off_within_first_vec += delta;
        return;
    }
    delta -= bytes_avail_in_first_vec;
    stream->sendbuf.off_within_first_vec = 0;
    if (stream->sendbuf.vecs.entries[0].vec.callbacks->update_refcnt != NULL)
        stream->sendbuf.vecs.entries[0].vec.callbacks->update_refcnt(&stream->sendbuf.vecs.entries[0].vec, &stream->req, 0);

    for (i = 1; delta != 0; ++i) {
        assert(i < stream->sendbuf.vecs.size);
        if (delta < stream->sendbuf.vecs.entries[i].vec.len) {
            stream->sendbuf.off_within_first_vec = delta;
            break;
        }
        delta -= stream->sendbuf.vecs.entries[i].vec.len;
        if (stream->sendbuf.vecs.entries[i].vec.callbacks->update_refcnt != NULL)
            stream->sendbuf.vecs.entries[i].vec.callbacks->update_refcnt(&stream->sendbuf.vecs.entries[i].vec, &stream->req, 0);
    }
    memmove(stream->sendbuf.vecs.entries, stream->sendbuf.vecs.entries + i,
            (stream->sendbuf.vecs.size - i) * sizeof(stream->sendbuf.vecs.entries[0]));
    stream->sendbuf.vecs.size -= i;
    if (stream->sendbuf.min_index_to_addref <= i) {
        stream->sendbuf.min_index_to_addref = 0;
    } else {
        stream->sendbuf.min_index_to_addref -= i;
    }

    if (stream->sendbuf.vecs.size == 0) {
        if (quicly_sendstate_is_open(&stream->quic->sendstate)) {
            assert(stream->state == H2O_HTTP3_SERVER_STREAM_STATE_SEND_HEADERS || stream->proceed_requested);
        } else {
            set_state(stream, H2O_HTTP3_SERVER_STREAM_STATE_CLOSE_WAIT);
        }
    }
}

static void on_send_emit(quicly_stream_t *qs, size_t off, void *_dst, size_t *len, int *wrote_all)
{
    struct st_h2o_http3_server_stream_t *stream = qs->data;

    assert(stream->state == H2O_HTTP3_SERVER_STREAM_STATE_SEND_HEADERS || stream->state == H2O_HTTP3_SERVER_STREAM_STATE_SEND_BODY);

    uint8_t *dst = _dst, *dst_end = dst + *len;
    size_t vec_index = 0;

    /* find the start position identified by vec_index and off */
    off += stream->sendbuf.off_within_first_vec;
    while (off != 0) {
        assert(vec_index < stream->sendbuf.vecs.size);
        if (off < stream->sendbuf.vecs.entries[vec_index].vec.len)
            break;
        off -= stream->sendbuf.vecs.entries[vec_index].vec.len;
        ++vec_index;
    }
    assert(vec_index < stream->sendbuf.vecs.size);

    /* write */
    *wrote_all = 0;
    do {
        struct st_h2o_http3_server_sendvec_t *this_vec = stream->sendbuf.vecs.entries + vec_index;
        size_t sz = this_vec->vec.len - off;
        if (dst_end - dst < sz)
            sz = dst_end - dst;
        if (!(this_vec->vec.callbacks->flatten)(&this_vec->vec, &stream->req, h2o_iovec_init(dst, sz), off))
            goto Error;
        if (this_vec->entity_offset != UINT64_MAX && stream->req.bytes_sent < this_vec->entity_offset + off + sz)
            stream->req.bytes_sent = this_vec->entity_offset + off + sz;
        dst += sz;
        off += sz;
        /* when reaching the end of the current vector, update vec_index, wrote_all */
        if (off == this_vec->vec.len) {
            off = 0;
            ++vec_index;
            if (vec_index == stream->sendbuf.vecs.size) {
                *wrote_all = 1;
                break;
            }
        }
    } while (dst != dst_end);

    *len = dst - (uint8_t *)_dst;

    /* retain the payload of response body before calling `h2o_proceed_request`, as the generator might discard the buffer */
    if (stream->state == H2O_HTTP3_SERVER_STREAM_STATE_SEND_BODY && *wrote_all &&
        quicly_sendstate_is_open(&stream->quic->sendstate) && !stream->proceed_requested) {
        if (!retain_sendvecs(stream))
            goto Error;
        stream->proceed_requested = 1;
        stream->proceed_while_sending = 1;
    }

    return;
Error:
    *len = 0;
    *wrote_all = 1;
    shutdown_stream(stream, H2O_HTTP3_ERROR_EARLY_RESPONSE, H2O_HTTP3_ERROR_INTERNAL);
}

static void on_send_stop(quicly_stream_t *qs, int err)
{
    struct st_h2o_http3_server_stream_t *stream = qs->data;

    shutdown_stream(stream, H2O_HTTP3_ERROR_REQUEST_CANCELLED, err);
}

static void handle_buffered_input(struct st_h2o_http3_server_stream_t *stream)
{
    struct st_h2o_http3_server_conn_t *conn = get_conn(stream);
    size_t bytes_available = quicly_recvstate_bytes_available(&stream->quic->recvstate);
    assert(bytes_available <= stream->recvbuf.buf->size);
    const uint8_t *src = (const uint8_t *)stream->recvbuf.buf->bytes, *src_end = src + bytes_available;

    /* consume contiguous bytes */
    if (quicly_stop_requested(stream->quic)) {
        src = src_end;
    } else {
        while (src != src_end) {
            int err;
            const char *err_desc = NULL;
            if ((err = stream->recvbuf.handle_input(stream, &src, src_end, &err_desc)) != 0) {
                if (err == H2O_HTTP3_ERROR_INCOMPLETE) {
                    if (!quicly_recvstate_transfer_complete(&stream->quic->recvstate))
                        break;
                    err = H2O_HTTP3_ERROR_GENERAL_PROTOCOL;
                    err_desc = "incomplete frame";
                }
                h2o_quic_close_connection(&conn->h3.super, err, err_desc);
                return;
            }
            if (quicly_stop_requested(stream->quic)) {
                src = src_end;
                break;
            }
        }
    }
    size_t bytes_consumed = src - (const uint8_t *)stream->recvbuf.buf->bytes;
    h2o_buffer_consume(&stream->recvbuf.buf, bytes_consumed);
    quicly_stream_sync_recvbuf(stream->quic, bytes_consumed);
    if (quicly_stop_requested(stream->quic))
        return;

    if (stream->tunnel != NULL) {
        if (stream->tunnel->tunnel != NULL && !stream->tunnel->up.is_inflight)
            tunnel_write(stream);
        return;
    }

    if (quicly_recvstate_transfer_complete(&stream->quic->recvstate)) {
        if (stream->recvbuf.buf->size == 0 && (stream->recvbuf.handle_input == handle_input_expect_data ||
                                               stream->recvbuf.handle_input == handle_input_post_trailers)) {
            /* have complete request, advance the state and process the request */
            if (stream->req.content_length != SIZE_MAX && stream->req.content_length != stream->req.req_body_bytes_received) {
                /* the request terminated abruptly; reset the stream as we do for HTTP/2 */
                shutdown_stream(stream, H2O_HTTP3_ERROR_NONE /* ignored */,
                                stream->req.req_body_bytes_received < stream->req.content_length
                                    ? H2O_HTTP3_ERROR_REQUEST_INCOMPLETE
                                    : H2O_HTTP3_ERROR_GENERAL_PROTOCOL);
            } else {
                if (stream->req.write_req.cb != NULL) {
                    if (!h2o_linklist_is_linked(&stream->link))
                        h2o_linklist_insert(&conn->delayed_streams.req_streaming, &stream->link);
                    request_run_delayed(conn);
                } else if (!stream->req.process_called && stream->state < H2O_HTTP3_SERVER_STREAM_STATE_SEND_HEADERS) {
                    /* process the request, if we haven't called h2o_process_request nor send an error response */
                    switch (stream->state) {
                    case H2O_HTTP3_SERVER_STREAM_STATE_RECV_HEADERS:
                    case H2O_HTTP3_SERVER_STREAM_STATE_RECV_BODY_BEFORE_BLOCK:
                    case H2O_HTTP3_SERVER_STREAM_STATE_RECV_BODY_UNBLOCKED:
                        break;
                    default:
                        assert(!"unexpected state");
                        break;
                    }
                    set_state(stream, H2O_HTTP3_SERVER_STREAM_STATE_REQ_PENDING);
                    h2o_linklist_insert(&conn->delayed_streams.pending, &stream->link);
                    request_run_delayed(conn);
                }
            }
        } else {
            shutdown_stream(stream, H2O_HTTP3_ERROR_NONE /* ignored */, H2O_HTTP3_ERROR_REQUEST_INCOMPLETE);
        }
    } else {
        if (stream->state == H2O_HTTP3_SERVER_STREAM_STATE_RECV_BODY_BEFORE_BLOCK && stream->req_body != NULL &&
            stream->req_body->size >= H2O_HTTP3_REQUEST_BODY_MIN_BYTES_TO_BLOCK) {
            /* switch to blocked state if the request body is becoming large (this limits the concurrency to the backend) */
            stream->read_blocked = 1;
            h2o_linklist_insert(&conn->delayed_streams.recv_body_blocked, &stream->link);
            set_state(stream, H2O_HTTP3_SERVER_STREAM_STATE_RECV_BODY_BLOCKED);
            check_run_blocked(conn);
        } else if (stream->req.write_req.cb != NULL && stream->req_body->size != 0) {
            /* in streaming mode, let the run_delayed invoke write_req */
            if (!h2o_linklist_is_linked(&stream->link))
                h2o_linklist_insert(&conn->delayed_streams.req_streaming, &stream->link);
            request_run_delayed(conn);
        }
    }
}

static void on_receive(quicly_stream_t *qs, size_t off, const void *input, size_t len)
{
    struct st_h2o_http3_server_stream_t *stream = qs->data;

    /* save received data (FIXME avoid copying if possible; see hqclient.c) */
    h2o_http3_update_recvbuf(&stream->recvbuf.buf, off, input, len);

    if (stream->read_blocked)
        return;

    /* handle input (FIXME propage err_desc) */
    handle_buffered_input(stream);
}

static void on_receive_reset(quicly_stream_t *qs, int err)
{
    struct st_h2o_http3_server_stream_t *stream = qs->data;

    /* if we were still receiving the request, discard! */
    if (stream->state == H2O_HTTP3_SERVER_STREAM_STATE_RECV_HEADERS) {
        if (h2o_linklist_is_linked(&stream->link))
            h2o_linklist_unlink(&stream->link);
        shutdown_stream(stream, H2O_HTTP3_ERROR_NONE /* ignored */, H2O_HTTP3_ERROR_REQUEST_REJECTED);
    }
}

static void proceed_request_streaming(h2o_req_t *_req, size_t bytes_written, h2o_send_state_t state)
{
    struct st_h2o_http3_server_stream_t *stream = H2O_STRUCT_FROM_MEMBER(struct st_h2o_http3_server_stream_t, req, _req);
    struct st_h2o_http3_server_conn_t *conn = get_conn(stream);

    assert(stream->req_body != NULL);
    assert(!h2o_linklist_is_linked(&stream->link));
    assert(conn->num_streams_req_streaming != 0);

    if (state != H2O_SEND_STATE_IN_PROGRESS) {
        /* tidy up the request streaming */
        stream->req.write_req.cb = NULL;
        stream->req.write_req.ctx = NULL;
        stream->req.proceed_req = NULL;
        --conn->num_streams_req_streaming;
        check_run_blocked(conn);
        /* close the stream if an error occurred */
        if (state == H2O_SEND_STATE_ERROR) {
            shutdown_stream(stream, H2O_HTTP3_ERROR_INTERNAL, H2O_HTTP3_ERROR_INTERNAL);
            return;
        }
    }

    /* remove the bytes from the request body buffer */
    assert(stream->req_body->size == bytes_written);
    h2o_buffer_consume(&stream->req_body, bytes_written);
    stream->req.entity = h2o_iovec_init(NULL, 0);

    /* unblock read until the next invocation of write_req, or after the final invocation */
    stream->read_blocked = 0;

    /* handle input in the receive buffer */
    handle_buffered_input(stream);
}

static void run_delayed(h2o_timer_t *timer)
{
    struct st_h2o_http3_server_conn_t *conn = H2O_STRUCT_FROM_MEMBER(struct st_h2o_http3_server_conn_t, timeout, timer);
    int made_progress;

    do {
        made_progress = 0;

        /* promote blocked stream to unblocked state, if possible */
        if (conn->num_streams.recv_body_unblocked + conn->num_streams_req_streaming == 0 &&
            !h2o_linklist_is_empty(&conn->delayed_streams.recv_body_blocked)) {
            struct st_h2o_http3_server_stream_t *stream =
                H2O_STRUCT_FROM_MEMBER(struct st_h2o_http3_server_stream_t, link, conn->delayed_streams.recv_body_blocked.next);
            assert(stream->state == H2O_HTTP3_SERVER_STREAM_STATE_RECV_BODY_BLOCKED);
            assert(stream->read_blocked);
            h2o_linklist_unlink(&stream->link);
            made_progress = 1;
            quicly_stream_set_receive_window(stream->quic, conn->super.ctx->globalconf->http3.active_stream_window_size);
            if (h2o_req_can_stream_request(&stream->req)) {
                /* use streaming mode */
                ++conn->num_streams_req_streaming;
                stream->req.proceed_req = proceed_request_streaming;
                set_state(stream, H2O_HTTP3_SERVER_STREAM_STATE_SEND_HEADERS);
                h2o_process_request(&stream->req);
            } else {
                /* unblock, read the bytes in receive buffer */
                stream->read_blocked = 0;
                set_state(stream, H2O_HTTP3_SERVER_STREAM_STATE_RECV_BODY_UNBLOCKED);
                handle_buffered_input(stream);
                if (quicly_get_state(conn->h3.super.quic) >= QUICLY_STATE_CLOSING)
                    return;
            }
        }

        /* process streams using request streaming, that have new data to submit */
        while (!h2o_linklist_is_empty(&conn->delayed_streams.req_streaming)) {
            struct st_h2o_http3_server_stream_t *stream =
                H2O_STRUCT_FROM_MEMBER(struct st_h2o_http3_server_stream_t, link, conn->delayed_streams.req_streaming.next);
            assert(stream->req.process_called);
            assert(stream->req.write_req.cb != NULL);
            assert(stream->req_body != NULL);
            assert(stream->req_body->size != 0);
            assert(!stream->read_blocked);
            h2o_linklist_unlink(&stream->link);
            stream->read_blocked = 1;
            made_progress = 1;
            if (stream->req.write_req.cb(stream->req.write_req.ctx, h2o_iovec_init(stream->req_body->bytes, stream->req_body->size),
                                         quicly_recvstate_transfer_complete(&stream->quic->recvstate)) != 0) {
                shutdown_stream(stream, H2O_HTTP3_ERROR_INTERNAL, H2O_HTTP3_ERROR_INTERNAL);
            }
        }

        /* process the requests (not in streaming mode); TODO cap concurrency? */
        while (!h2o_linklist_is_empty(&conn->delayed_streams.pending)) {
            struct st_h2o_http3_server_stream_t *stream =
                H2O_STRUCT_FROM_MEMBER(struct st_h2o_http3_server_stream_t, link, conn->delayed_streams.pending.next);
            assert(stream->state == H2O_HTTP3_SERVER_STREAM_STATE_REQ_PENDING);
            assert(!stream->req.process_called);
            assert(!stream->read_blocked);
            h2o_linklist_unlink(&stream->link);
            made_progress = 1;
            set_state(stream, H2O_HTTP3_SERVER_STREAM_STATE_SEND_HEADERS);
            h2o_process_request(&stream->req);
        }

    } while (made_progress);
}

int handle_input_post_trailers(struct st_h2o_http3_server_stream_t *stream, const uint8_t **src, const uint8_t *src_end,
                               const char **err_desc)
{
    h2o_http3_read_frame_t frame;
    int ret;

    /* read and ignore unknown frames */
    if ((ret = h2o_http3_read_frame(&frame, 0, H2O_HTTP3_STREAM_TYPE_REQUEST, src, src_end, err_desc)) != 0)
        return ret;
    switch (frame.type) {
    case H2O_HTTP3_FRAME_TYPE_HEADERS:
    case H2O_HTTP3_FRAME_TYPE_DATA:
        return H2O_HTTP3_ERROR_FRAME_UNEXPECTED;
    default:
        break;
    }

    return 0;
}

static int handle_input_expect_data_payload(struct st_h2o_http3_server_stream_t *stream, const uint8_t **src,
                                            const uint8_t *src_end, const char **err_desc)
{
    size_t bytes_avail = src_end - *src;

    /* append data to body buffer */
    if (bytes_avail > stream->recvbuf.bytes_left_in_data_frame)
        bytes_avail = stream->recvbuf.bytes_left_in_data_frame;
    if (stream->req_body == NULL)
        h2o_buffer_init(&stream->req_body, &h2o_socket_buffer_prototype);
    if (!h2o_buffer_try_append(&stream->req_body, *src, bytes_avail))
        return H2O_HTTP3_ERROR_INTERNAL;
    stream->req.entity = h2o_iovec_init(stream->req_body->bytes, stream->req_body->size);
    stream->req.req_body_bytes_received += bytes_avail;
    stream->recvbuf.bytes_left_in_data_frame -= bytes_avail;
    *src += bytes_avail;

    if (stream->recvbuf.bytes_left_in_data_frame == 0)
        stream->recvbuf.handle_input = handle_input_expect_data;

    return 0;
}

int handle_input_expect_data(struct st_h2o_http3_server_stream_t *stream, const uint8_t **src, const uint8_t *src_end,
                             const char **err_desc)
{
    h2o_http3_read_frame_t frame;
    int ret;

    /* read frame */
    if ((ret = h2o_http3_read_frame(&frame, 0, H2O_HTTP3_STREAM_TYPE_REQUEST, src, src_end, err_desc)) != 0)
        return ret;
    switch (frame.type) {
    case H2O_HTTP3_FRAME_TYPE_HEADERS:
        /* when in tunnel mode, trailers forbidden */
        if (stream->tunnel != NULL) {
            *err_desc = "unexpected frame type";
            return H2O_HTTP3_ERROR_FRAME_UNEXPECTED;
        }
        /* trailers, ignore but disallow succeeding DATA or HEADERS frame */
        stream->recvbuf.handle_input = handle_input_post_trailers;
        return 0;
    case H2O_HTTP3_FRAME_TYPE_DATA:
        if (stream->req.content_length != SIZE_MAX &&
            stream->req.content_length - stream->req.req_body_bytes_received < frame.length) {
            /* The only viable option here is to reset the stream, as we might have already started streaming the request body
             * upstream. This behavior is consistent with what we do in HTTP/2. */
            shutdown_stream(stream, H2O_HTTP3_ERROR_EARLY_RESPONSE, H2O_HTTP3_ERROR_GENERAL_PROTOCOL);
            return 0;
        }
        break;
    default:
        return 0;
    }

    /* got a DATA frame */
    if (frame.length != 0) {
        stream->recvbuf.handle_input = handle_input_expect_data_payload;
        stream->recvbuf.bytes_left_in_data_frame = frame.length;
    }

    return 0;
}

static int handle_input_expect_headers_send_http_error(struct st_h2o_http3_server_stream_t *stream,
                                                       void (*sendfn)(h2o_req_t *, const char *, const char *, int),
                                                       const char *reason, const char *body, const char **err_desc)
{
    if (!quicly_recvstate_transfer_complete(&stream->quic->recvstate))
        quicly_request_stop(stream->quic, H2O_HTTP3_ERROR_EARLY_RESPONSE);

    set_state(stream, H2O_HTTP3_SERVER_STREAM_STATE_SEND_HEADERS);
    sendfn(&stream->req, reason, body, 0);
    *err_desc = NULL;

    return 0;
}

static int handle_input_expect_headers(struct st_h2o_http3_server_stream_t *stream, const uint8_t **src, const uint8_t *src_end,
                                       const char **err_desc)
{
    struct st_h2o_http3_server_conn_t *conn = get_conn(stream);
    h2o_http3_read_frame_t frame;
    int header_exists_map, ret;
    uint8_t header_ack[H2O_HPACK_ENCODE_INT_MAX_LENGTH];
    size_t header_ack_len;

    /* read the HEADERS frame (or a frame that precedes that) */
    if ((ret = h2o_http3_read_frame(&frame, 0, H2O_HTTP3_STREAM_TYPE_REQUEST, src, src_end, err_desc)) != 0)
        return ret;
    if (frame.type != H2O_HTTP3_FRAME_TYPE_HEADERS) {
        switch (frame.type) {
        case H2O_HTTP3_FRAME_TYPE_DATA:
            return H2O_HTTP3_ERROR_FRAME_UNEXPECTED;
        default:
            break;
        }
        return 0;
    }
    stream->recvbuf.handle_input = handle_input_expect_data;

    /* parse the headers, and ack */
    if ((ret = h2o_qpack_parse_request(&stream->req.pool, get_conn(stream)->h3.qpack.dec, stream->quic->stream_id,
                                       &stream->req.input.method, &stream->req.input.scheme, &stream->req.input.authority,
                                       &stream->req.input.path, &stream->req.headers, &header_exists_map,
                                       &stream->req.content_length, NULL /* TODO cache-digests */, header_ack, &header_ack_len,
                                       frame.payload, frame.length, err_desc)) != 0 &&
        ret != H2O_HTTP2_ERROR_INVALID_HEADER_CHAR)
        return ret;
    if (header_ack_len != 0)
        h2o_http3_send_qpack_header_ack(&conn->h3, header_ack, header_ack_len);

    if (stream->req.input.scheme == NULL)
        stream->req.input.scheme = &H2O_URL_SCHEME_HTTPS;

    h2o_probe_log_request(&stream->req, stream->quic->stream_id);

    /* send a 400 error when observing an invalid header character */
    if (ret == H2O_HTTP2_ERROR_INVALID_HEADER_CHAR)
        return handle_input_expect_headers_send_http_error(stream, h2o_send_error_400, "Invalid Request", *err_desc, err_desc);

    /* check if content-length is within the permitted bounds */
    if (stream->req.content_length != SIZE_MAX && stream->req.content_length > conn->super.ctx->globalconf->max_request_entity_size)
        return handle_input_expect_headers_send_http_error(stream, h2o_send_error_413, "Request Entity Too Large",
                                                           "request entity is too large", err_desc);

    /* set priority */
    assert(!h2o_linklist_is_linked(&stream->scheduler.link));
    if (!stream->received_priority_update) {
        ssize_t index;
        if ((index = h2o_find_header(&stream->req.headers, H2O_TOKEN_PRIORITY, -1)) != -1) {
            h2o_iovec_t *value = &stream->req.headers.entries[index].value;
            h2o_absprio_parse_priority(value->base, value->len, &stream->scheduler.priority);
        }
    }

    /* special handling of CONNECT method */
    if (h2o_memis(stream->req.input.method.base, stream->req.input.method.len, H2O_STRLIT("CONNECT"))) {
        if (stream->req.content_length != SIZE_MAX)
            return handle_input_expect_headers_send_http_error(stream, h2o_send_error_400, "Invalid Request",
                                                               "CONNECT request cannot have request body", err_desc);
        set_state(stream, H2O_HTTP3_SERVER_STREAM_STATE_SEND_HEADERS);
        stream->tunnel = h2o_mem_alloc(sizeof(*stream->tunnel));
        stream->tunnel->tunnel = NULL;
        stream->tunnel->stream = stream;
        stream->tunnel->up.is_inflight = 0;
        stream->tunnel->up.delayed_write = (h2o_timer_t){.cb = tunnel_write_delayed};
        h2o_process_request(&stream->req);
        return 0;
    }

    /* change state */
    set_state(stream, H2O_HTTP3_SERVER_STREAM_STATE_RECV_BODY_BEFORE_BLOCK);

    return 0;
}

static void write_response(struct st_h2o_http3_server_stream_t *stream)
{
    h2o_iovec_t frame =
        h2o_qpack_flatten_response(get_conn(stream)->h3.qpack.enc, &stream->req.pool, stream->quic->stream_id, NULL,
                                   stream->req.res.status, stream->req.res.headers.entries, stream->req.res.headers.size,
                                   &get_conn(stream)->super.ctx->globalconf->server_name, stream->req.res.content_length);

    h2o_vector_reserve(&stream->req.pool, &stream->sendbuf.vecs, stream->sendbuf.vecs.size + 1);
    struct st_h2o_http3_server_sendvec_t *vec = stream->sendbuf.vecs.entries + stream->sendbuf.vecs.size++;
    h2o_sendvec_init_immutable(&vec->vec, frame.base, frame.len);
    vec->entity_offset = UINT64_MAX;
    stream->sendbuf.final_size += frame.len;
}

static size_t flatten_data_frame_header(struct st_h2o_http3_server_stream_t *stream, struct st_h2o_http3_server_sendvec_t *dst,
                                        size_t payload_size)
{
    size_t header_size = 0;

    /* build header */
    stream->sendbuf.data_frame_header_buf[header_size++] = H2O_HTTP3_FRAME_TYPE_DATA;
    header_size =
        quicly_encodev(stream->sendbuf.data_frame_header_buf + header_size, payload_size) - stream->sendbuf.data_frame_header_buf;

    /* initilaize the vector */
    h2o_sendvec_init_raw(&dst->vec, stream->sendbuf.data_frame_header_buf, header_size);
    dst->entity_offset = UINT64_MAX;

    return header_size;
}

static void shutdown_response(struct st_h2o_http3_server_stream_t *stream)
{
    quicly_sendstate_shutdown(&stream->quic->sendstate, stream->sendbuf.final_size);
    if (stream->sendbuf.vecs.size == 0)
        set_state(stream, H2O_HTTP3_SERVER_STREAM_STATE_CLOSE_WAIT);
}

static void finalize_do_send(struct st_h2o_http3_server_stream_t *stream)
{
    quicly_stream_sync_sendbuf(stream->quic, 1);
    if (!stream->proceed_while_sending)
        h2o_quic_schedule_timer(&get_conn(stream)->h3.super);
}

static void do_send(h2o_ostream_t *_ostr, h2o_req_t *_req, h2o_sendvec_t *bufs, size_t bufcnt, h2o_send_state_t send_state)
{
    struct st_h2o_http3_server_stream_t *stream = H2O_STRUCT_FROM_MEMBER(struct st_h2o_http3_server_stream_t, ostr_final, _ostr);

    assert(&stream->req == _req);

    stream->proceed_requested = 0;

    if (stream->state == H2O_HTTP3_SERVER_STREAM_STATE_SEND_HEADERS) {
        if (!quicly_recvstate_transfer_complete(&stream->quic->recvstate) && !quicly_stop_requested(stream->quic))
            quicly_request_stop(stream->quic, H2O_HTTP3_ERROR_EARLY_RESPONSE);
        write_response(stream);
        h2o_probe_log_response(&stream->req, stream->quic->stream_id);
        set_state(stream, H2O_HTTP3_SERVER_STREAM_STATE_SEND_BODY);
    } else {
        assert(stream->state == H2O_HTTP3_SERVER_STREAM_STATE_SEND_BODY);
        assert(quicly_sendstate_is_open(&stream->quic->sendstate));
    }

    /* If vectors carrying response body are being provided, copy them, incrementing the reference count if possible (for future
     * retransmissions), as well as prepending a DATA frame header */
    if (bufcnt != 0) {
        h2o_vector_reserve(&stream->req.pool, &stream->sendbuf.vecs, stream->sendbuf.vecs.size + 1 + bufcnt);
        uint64_t prev_body_size = stream->sendbuf.final_body_size;
        for (size_t i = 0; i != bufcnt; ++i) {
            /* copy one body vector */
            struct st_h2o_http3_server_sendvec_t *dst = stream->sendbuf.vecs.entries + stream->sendbuf.vecs.size + i + 1;
            dst->vec = bufs[i];
            dst->entity_offset = stream->sendbuf.final_body_size;
            stream->sendbuf.final_body_size += bufs[i].len;
            /* retain reference count if possible */
            if (bufs[i].callbacks->update_refcnt != NULL)
                bufs[i].callbacks->update_refcnt(bufs + i, &stream->req, 1);
        }
        uint64_t payload_size = stream->sendbuf.final_body_size - prev_body_size;
        /* build DATA frame header */
        size_t header_size =
            flatten_data_frame_header(stream, stream->sendbuf.vecs.entries + stream->sendbuf.vecs.size, payload_size);
        /* update properties */
        stream->sendbuf.vecs.size += 1 + bufcnt;
        stream->sendbuf.final_size += header_size + payload_size;
    }

    switch (send_state) {
    case H2O_SEND_STATE_IN_PROGRESS:
        break;
    case H2O_SEND_STATE_FINAL:
    case H2O_SEND_STATE_ERROR:
        /* TODO consider how to forward error, pending resolution of https://github.com/quicwg/base-drafts/issues/3300 */
        shutdown_response(stream);
        break;
    }

    finalize_do_send(stream);
}

static void do_send_informational(h2o_ostream_t *_ostr, h2o_req_t *_req)
{
    struct st_h2o_http3_server_stream_t *stream = H2O_STRUCT_FROM_MEMBER(struct st_h2o_http3_server_stream_t, ostr_final, _ostr);
    assert(&stream->req == _req);

    write_response(stream);

    finalize_do_send(stream);
}

<<<<<<< HEAD
static void tunnel_on_read(h2o_httpclient_tunnel_t *_tunnel, const char *err, h2o_iovec_t *iov, size_t iovlen)
=======
static void tunnel_on_read(h2o_tunnel_t *_tunnel, const char *err, const void *bytes, size_t len)
>>>>>>> 7214dc76
{
    struct st_h2o_http3_server_stream_t *stream = _tunnel->data;

    stream->proceed_requested = 0;

    /* append DATA frames */
    for (size_t i = 0; i < iovlen; i++) {
        if (iov[i].len == 0)
            continue;
        h2o_vector_reserve(&stream->req.pool, &stream->sendbuf.vecs, stream->sendbuf.vecs.size + 2);
        /* DATA frame header */
        size_t header_size =
            flatten_data_frame_header(stream, stream->sendbuf.vecs.entries + stream->sendbuf.vecs.size++, iov[i].len);
        /* payload */
        struct st_h2o_http3_server_sendvec_t *vec = stream->sendbuf.vecs.entries + stream->sendbuf.vecs.size++;
        h2o_sendvec_init_raw(&vec->vec, iov[i].base, iov[i].len);
        vec->entity_offset = stream->sendbuf.final_body_size;
        stream->sendbuf.final_body_size += iov[i].len;
        /* update final offset */
        stream->sendbuf.final_size += header_size + iov[i].len;
    }

    /* EOS */
    if (err != NULL)
        shutdown_response(stream);

    finalize_do_send(stream);
}

void tunnel_write(struct st_h2o_http3_server_stream_t *stream)
{
    size_t bytes_to_send;

    assert(!stream->tunnel->up.is_inflight);

    if ((bytes_to_send = stream->req_body->size) == 0) {
        if (quicly_recvstate_transfer_complete(&stream->quic->recvstate)) {
            stream->tunnel->tunnel->destroy(stream->tunnel->tunnel);
            stream->tunnel->tunnel = NULL;
            shutdown_response(stream);
        }
        return;
    }

    /* move chunk of data into stream->tunnel.up.buf */
    if (bytes_to_send > sizeof(stream->tunnel->up.bytes_inflight))
        bytes_to_send = sizeof(stream->tunnel->up.bytes_inflight);
    memcpy(stream->tunnel->up.bytes_inflight, stream->req_body->bytes, bytes_to_send);
    stream->tunnel->up.is_inflight = 1;
    h2o_buffer_consume(&stream->req_body, bytes_to_send);

    /* send */
    stream->tunnel->tunnel->write_(stream->tunnel->tunnel, stream->tunnel->up.bytes_inflight, bytes_to_send);
}

void tunnel_write_delayed(h2o_timer_t *timer)
{
    struct st_h2o_http3_server_stream_t *stream =
        H2O_STRUCT_FROM_MEMBER(struct st_h2o_http3_server_tunnel_t, up.delayed_write, timer)->stream;
    tunnel_write(stream);
}

static void tunnel_on_write_complete(h2o_tunnel_t *tunnel, const char *err)
{
    struct st_h2o_http3_server_stream_t *stream = tunnel->data;

    assert(stream->tunnel->up.is_inflight);
    stream->tunnel->up.is_inflight = 0;

    tunnel_write(stream);
}

static void establish_tunnel(h2o_req_t *req, h2o_tunnel_t *tunnel, uint64_t idle_timeout)
{
    struct st_h2o_http3_server_stream_t *stream = H2O_STRUCT_FROM_MEMBER(struct st_h2o_http3_server_stream_t, req, req);

    stream->tunnel->tunnel = tunnel;
    tunnel->data = stream;
    tunnel->on_write_complete = tunnel_on_write_complete;
    tunnel->on_read = tunnel_on_read;

    write_response(stream);
    set_state(stream, H2O_HTTP3_SERVER_STREAM_STATE_SEND_BODY);

    finalize_do_send(stream);
    assert(!stream->proceed_while_sending);
    stream->proceed_requested = 1; /* suppress invocation of `tunnel->proceed_read` until `tunnel_on_read` gets called */
}

static int handle_priority_update_frame(struct st_h2o_http3_server_conn_t *conn, const h2o_http3_priority_update_frame_t *frame)
{
    if (frame->element_is_push)
        return H2O_HTTP3_ERROR_GENERAL_PROTOCOL;

    /* obtain the stream being referred to (creating one if necessary), or return if the stream has been closed already */
    quicly_stream_t *qs;
    if (quicly_get_or_open_stream(conn->h3.super.quic, frame->element, &qs) != 0)
        return H2O_HTTP3_ERROR_ID;
    if (qs == NULL)
        return 0;

    /* apply the changes */
    struct st_h2o_http3_server_stream_t *stream = qs->data;
    assert(stream != NULL);
    stream->received_priority_update = 1;
    if (h2o_linklist_is_linked(&stream->scheduler.link)) {
        req_scheduler_deactivate(&conn->scheduler.reqs, &stream->scheduler);
        stream->scheduler.priority = frame->priority; /* TODO apply only the delta? */
        req_scheduler_activate(&conn->scheduler.reqs, &stream->scheduler, req_scheduler_compare_stream_id);
    } else {
        stream->scheduler.priority = frame->priority; /* TODO apply only the delta? */
    }

    return 0;
}

static void handle_control_stream_frame(h2o_http3_conn_t *_conn, uint8_t type, const uint8_t *payload, size_t len)
{
    struct st_h2o_http3_server_conn_t *conn = H2O_STRUCT_FROM_MEMBER(struct st_h2o_http3_server_conn_t, h3, _conn);
    int err;
    const char *err_desc = NULL;

    if (!h2o_http3_has_received_settings(&conn->h3)) {
        if (type != H2O_HTTP3_FRAME_TYPE_SETTINGS) {
            err = H2O_HTTP3_ERROR_MISSING_SETTINGS;
            goto Fail;
        }
        if ((err = h2o_http3_handle_settings_frame(&conn->h3, payload, len, &err_desc)) != 0)
            goto Fail;
        assert(h2o_http3_has_received_settings(&conn->h3));
    } else {
        switch (type) {
        case H2O_HTTP3_FRAME_TYPE_SETTINGS:
            err = H2O_HTTP3_ERROR_FRAME_UNEXPECTED;
            err_desc = "unexpected SETTINGS frame";
            goto Fail;
        case H2O_HTTP3_FRAME_TYPE_PRIORITY_UPDATE: {
            h2o_http3_priority_update_frame_t frame;
            if ((err = h2o_http3_decode_priority_update_frame(&frame, payload, len, &err_desc)) != 0)
                goto Fail;
            if ((err = handle_priority_update_frame(conn, &frame)) != 0) {
                err_desc = "invalid PRIORITY_UPDATE frame";
                goto Fail;
            }
        } break;
        default:
            break;
        }
    }

    return;
Fail:
    h2o_quic_close_connection(&conn->h3.super, err, err_desc);
}

static int stream_open_cb(quicly_stream_open_t *self, quicly_stream_t *qs)
{
    static const quicly_stream_callbacks_t callbacks = {on_stream_destroy, on_send_shift, on_send_emit,
                                                        on_send_stop,      on_receive,    on_receive_reset};

    /* handling of unidirectional streams is not server-specific */
    if (quicly_stream_is_unidirectional(qs->stream_id)) {
        h2o_http3_on_create_unidirectional_stream(qs);
        return 0;
    }

    assert(quicly_stream_is_client_initiated(qs->stream_id));

    struct st_h2o_http3_server_conn_t *conn =
        H2O_STRUCT_FROM_MEMBER(struct st_h2o_http3_server_conn_t, h3, *quicly_get_data(qs->conn));

    /* create new stream and start handling the request */
    struct st_h2o_http3_server_stream_t *stream = h2o_mem_alloc(sizeof(*stream));
    stream->quic = qs;
    h2o_buffer_init(&stream->recvbuf.buf, &h2o_socket_buffer_prototype);
    stream->recvbuf.handle_input = handle_input_expect_headers;
    memset(&stream->sendbuf, 0, sizeof(stream->sendbuf));
    stream->state = H2O_HTTP3_SERVER_STREAM_STATE_RECV_HEADERS;
    stream->link = (h2o_linklist_t){NULL};
    stream->ostr_final = (h2o_ostream_t){NULL, do_send, NULL, do_send_informational};
    stream->scheduler.link = (h2o_linklist_t){NULL};
    stream->scheduler.priority = h2o_absprio_default;
    stream->scheduler.call_cnt = 0;

    stream->read_blocked = 0;
    stream->proceed_requested = 0;
    stream->proceed_while_sending = 0;
    stream->received_priority_update = 0;
    stream->req_body = NULL;

    stream->tunnel = NULL;

    h2o_init_request(&stream->req, &conn->super, NULL);
    stream->req.version = 0x0300;
    stream->req._ostr_top = &stream->ostr_final;
    stream->req.establish_tunnel = establish_tunnel;

    stream->quic->data = stream;
    stream->quic->callbacks = &callbacks;

    ++*get_state_counter(get_conn(stream), stream->state);
    return 0;
}

static quicly_stream_open_t on_stream_open = {stream_open_cb};

static void unblock_conn_blocked_streams(struct st_h2o_http3_server_conn_t *conn)
{
    conn->scheduler.uni.active |= conn->scheduler.uni.conn_blocked;
    conn->scheduler.uni.conn_blocked = 0;
    req_scheduler_unblock_conn_blocked(&conn->scheduler.reqs, req_scheduler_compare_stream_id);
}

static int scheduler_can_send(quicly_stream_scheduler_t *sched, quicly_conn_t *qc, int conn_is_saturated)
{
    struct st_h2o_http3_server_conn_t *conn = H2O_STRUCT_FROM_MEMBER(struct st_h2o_http3_server_conn_t, h3, *quicly_get_data(qc));

    if (!conn_is_saturated) {
        /* not saturated, activate streams marked as being conn-blocked */
        unblock_conn_blocked_streams(conn);
    } else {
        /* TODO lazily move the active request and unidirectional streams to conn_blocked.  Not doing so results in at most one
         * spurious call to quicly_send. */
    }

    if (conn->scheduler.uni.active != 0)
        return 1;
    if (conn->scheduler.reqs.active.smallest_urgency < H2O_ABSPRIO_NUM_URGENCY_LEVELS)
        return 1;

    return 0;
}

static int scheduler_do_send(quicly_stream_scheduler_t *sched, quicly_conn_t *qc, quicly_send_context_t *s)
{
    struct st_h2o_http3_server_conn_t *conn = H2O_STRUCT_FROM_MEMBER(struct st_h2o_http3_server_conn_t, h3, *quicly_get_data(qc));
    int ret = 0;

    while (quicly_can_send_data(conn->h3.super.quic, s)) {
        /* The strategy is:
         *
         * 1. dequeue the first active stream
         * 2. link the stream to the conn_blocked list, if nothing can be sent for the stream due to the connection being capped
         * 3. otherwise, send
         * 4. enqueue to the appropriate place
         */
        if (conn->scheduler.uni.active != 0) {
            static const ptrdiff_t stream_offsets[] = {
                offsetof(struct st_h2o_http3_server_conn_t, h3._control_streams.egress.control),
                offsetof(struct st_h2o_http3_server_conn_t, h3._control_streams.egress.qpack_encoder),
                offsetof(struct st_h2o_http3_server_conn_t, h3._control_streams.egress.qpack_decoder)};
            /* 1. obtain pointer to the offending stream */
            struct st_h2o_http3_egress_unistream_t *stream = NULL;
            size_t i;
            for (i = 0; i != sizeof(stream_offsets) / sizeof(stream_offsets[0]); ++i) {
                stream = *(void **)((char *)conn + stream_offsets[i]);
                if ((conn->scheduler.uni.active & (1 << stream->quic->stream_id)) != 0)
                    break;
            }
            assert(i != sizeof(stream_offsets) / sizeof(stream_offsets[0]) && "we should have found one stream");
            /* 2. move to the conn_blocked list if necessary */
            if (quicly_is_blocked(conn->h3.super.quic) && !quicly_stream_can_send(stream->quic, 0)) {
                conn->scheduler.uni.active &= ~(1 << stream->quic->stream_id);
                conn->scheduler.uni.conn_blocked |= 1 << stream->quic->stream_id;
                continue;
            }
            /* 3. send */
            if ((ret = quicly_send_stream(stream->quic, s)) != 0)
                goto Exit;
            /* 4. update scheduler state */
            conn->scheduler.uni.active &= ~(1 << stream->quic->stream_id);
            if (quicly_stream_can_send(stream->quic, 1)) {
                uint16_t *slot = &conn->scheduler.uni.active;
                if (quicly_is_blocked(conn->h3.super.quic) && !quicly_stream_can_send(stream->quic, 0))
                    slot = &conn->scheduler.uni.conn_blocked;
                *slot |= 1 << stream->quic->stream_id;
            }
        } else if (conn->scheduler.reqs.active.smallest_urgency < H2O_ABSPRIO_NUM_URGENCY_LEVELS) {
            /* 1. obtain pointer to the offending stream */
            h2o_linklist_t *anchor = &conn->scheduler.reqs.active.urgencies[conn->scheduler.reqs.active.smallest_urgency].high;
            if (h2o_linklist_is_empty(anchor)) {
                anchor = &conn->scheduler.reqs.active.urgencies[conn->scheduler.reqs.active.smallest_urgency].low;
                assert(!h2o_linklist_is_empty(anchor));
            }
            struct st_h2o_http3_server_stream_t *stream =
                H2O_STRUCT_FROM_MEMBER(struct st_h2o_http3_server_stream_t, scheduler.link, anchor->next);
            /* 1. link to the conn_blocked list if necessary */
            if (quicly_is_blocked(conn->h3.super.quic) && !quicly_stream_can_send(stream->quic, 0)) {
                req_scheduler_conn_blocked(&conn->scheduler.reqs, &stream->scheduler);
                continue;
            }
            /* 3. send */
            if ((ret = quicly_send_stream(stream->quic, s)) != 0)
                goto Exit;
            ++stream->scheduler.call_cnt;
            /* 4. invoke h2o_proceed_request synchronously, so that we could obtain additional data for the current (i.e. highest)
             *    stream. */
            if (stream->proceed_while_sending) {
                assert(stream->proceed_requested);
                if (stream->tunnel != NULL && stream->tunnel->tunnel != NULL) {
                    if (quicly_sendstate_is_open(&stream->quic->sendstate))
                        stream->tunnel->tunnel->proceed_read(stream->tunnel->tunnel);
                } else {
                    h2o_proceed_response(&stream->req);
                }
                stream->proceed_while_sending = 0;
            }
            /* 5. prepare for next */
            if (quicly_stream_can_send(stream->quic, 1)) {
                if (quicly_is_blocked(conn->h3.super.quic) && !quicly_stream_can_send(stream->quic, 0)) {
                    /* capped by connection-level flow control, move the stream to conn-blocked */
                    req_scheduler_conn_blocked(&conn->scheduler.reqs, &stream->scheduler);
                } else {
                    /* schedule for next emission */
                    req_scheduler_setup_for_next(&conn->scheduler.reqs, &stream->scheduler, req_scheduler_compare_stream_id);
                }
            } else {
                /* nothing to send at this moment */
                req_scheduler_deactivate(&conn->scheduler.reqs, &stream->scheduler);
            }
        } else {
            break;
        }
    }

Exit:
    return ret;
}

static int scheduler_update_state(struct st_quicly_stream_scheduler_t *sched, quicly_stream_t *qs)
{
    struct st_h2o_http3_server_conn_t *conn =
        H2O_STRUCT_FROM_MEMBER(struct st_h2o_http3_server_conn_t, h3, *quicly_get_data(qs->conn));
    enum { DEACTIVATE, ACTIVATE, CONN_BLOCKED } new_state;

    if (quicly_stream_can_send(qs, 1)) {
        if (quicly_is_blocked(conn->h3.super.quic) && !quicly_stream_can_send(qs, 0)) {
            new_state = CONN_BLOCKED;
        } else {
            new_state = ACTIVATE;
        }
    } else {
        new_state = DEACTIVATE;
    }

    if (quicly_stream_is_unidirectional(qs->stream_id)) {
        assert(qs->stream_id < sizeof(uint16_t) * 8);
        uint16_t mask = (uint16_t)1 << qs->stream_id;
        switch (new_state) {
        case DEACTIVATE:
            conn->scheduler.uni.active &= ~mask;
            conn->scheduler.uni.conn_blocked &= ~mask;
            break;
        case ACTIVATE:
            conn->scheduler.uni.active |= mask;
            conn->scheduler.uni.conn_blocked &= ~mask;
            break;
        case CONN_BLOCKED:
            conn->scheduler.uni.active &= ~mask;
            conn->scheduler.uni.conn_blocked |= mask;
            break;
        }
    } else {
        struct st_h2o_http3_server_stream_t *stream = qs->data;
        if (stream->proceed_while_sending)
            return 0;
        switch (new_state) {
        case DEACTIVATE:
            req_scheduler_deactivate(&conn->scheduler.reqs, &stream->scheduler);
            break;
        case ACTIVATE:
            req_scheduler_activate(&conn->scheduler.reqs, &stream->scheduler, req_scheduler_compare_stream_id);
            break;
        case CONN_BLOCKED:
            req_scheduler_conn_blocked(&conn->scheduler.reqs, &stream->scheduler);
            break;
        }
    }

    return 0;
}

static quicly_stream_scheduler_t scheduler = {scheduler_can_send, scheduler_do_send, scheduler_update_state};

static void on_h3_destroy(h2o_quic_conn_t *h3_)
{
    h2o_http3_conn_t *h3 = (h2o_http3_conn_t *)h3_;
    struct st_h2o_http3_server_conn_t *conn = H2O_STRUCT_FROM_MEMBER(struct st_h2o_http3_server_conn_t, h3, h3);

    H2O_PROBE_CONN0(H3S_DESTROY, &conn->super);

    /* unlink and dispose */
    h2o_linklist_unlink(&conn->_conns);
    if (h2o_timer_is_linked(&conn->timeout))
        h2o_timer_unlink(&conn->timeout);
    h2o_http3_dispose_conn(&conn->h3);

    /* check consistency post-disposal */
    assert(conn->num_streams.recv_headers == 0);
    assert(conn->num_streams.req_pending == 0);
    assert(conn->num_streams.send_headers == 0);
    assert(conn->num_streams.send_body == 0);
    assert(conn->num_streams.close_wait == 0);
    assert(conn->num_streams_req_streaming == 0);
    assert(h2o_linklist_is_empty(&conn->delayed_streams.recv_body_blocked));
    assert(h2o_linklist_is_empty(&conn->delayed_streams.req_streaming));
    assert(h2o_linklist_is_empty(&conn->delayed_streams.pending));
    assert(conn->scheduler.reqs.active.smallest_urgency >= H2O_ABSPRIO_NUM_URGENCY_LEVELS);
    assert(h2o_linklist_is_empty(&conn->scheduler.reqs.conn_blocked));

    /* free memory */
    free(conn);
}

h2o_http3_conn_t *h2o_http3_server_accept(h2o_http3_server_ctx_t *ctx, quicly_address_t *destaddr, quicly_address_t *srcaddr,
                                          quicly_decoded_packet_t *packet, quicly_address_token_plaintext_t *address_token,
                                          int skip_tracing, const h2o_http3_conn_callbacks_t *h3_callbacks)
{
    static const h2o_conn_callbacks_t conn_callbacks = {
        .get_sockname = get_sockname,
        .get_peername = get_peername,
        .get_ptls = get_ptls,
        .skip_tracing = get_skip_tracing,
        .log_ = {{
            .congestion_control =
                {
                    .name_ = log_cc_name,
                },
            .ssl =
                {
                    .protocol_version = log_tls_protocol_version,
                    .session_reused = log_session_reused,
                    .cipher = log_cipher,
                    .cipher_bits = log_cipher_bits,
                    .session_id = log_session_id,
                    .server_name = log_server_name,
                    .negotiated_protocol = log_negotiated_protocol,
                },
            .http3 =
                {
                    .stream_id = log_stream_id,
                    .quic_stats = log_quic_stats,
                },
        }},
    };

    /* setup the structure */
    struct st_h2o_http3_server_conn_t *conn = (void *)h2o_create_connection(
        sizeof(*conn), ctx->accept_ctx->ctx, ctx->accept_ctx->hosts, h2o_gettimeofday(ctx->accept_ctx->ctx->loop), &conn_callbacks);
    h2o_http3_init_conn(&conn->h3, &ctx->super, h3_callbacks, &ctx->qpack);
    conn->handshake_properties = (ptls_handshake_properties_t){{{{NULL}}}};
    h2o_linklist_init_anchor(&conn->delayed_streams.recv_body_blocked);
    h2o_linklist_init_anchor(&conn->delayed_streams.req_streaming);
    h2o_linklist_init_anchor(&conn->delayed_streams.pending);
    h2o_timer_init(&conn->timeout, run_delayed);
    memset(&conn->num_streams, 0, sizeof(conn->num_streams));
    conn->num_streams_req_streaming = 0;
    req_scheduler_init(&conn->scheduler.reqs);
    conn->scheduler.uni.active = 0;
    conn->scheduler.uni.conn_blocked = 0;
    memset(&conn->_conns, 0, sizeof(conn->_conns));

    /* accept connection */
#if PICOTLS_USE_DTRACE
    unsigned orig_skip_tracing = ptls_default_skip_tracing;
    ptls_default_skip_tracing = skip_tracing;
#endif
    quicly_conn_t *qconn;
    int accept_ret = quicly_accept(&qconn, ctx->super.quic, &destaddr->sa, &srcaddr->sa, packet, address_token,
                                   &ctx->super.next_cid, &conn->handshake_properties);
#if PICOTLS_USE_DTRACE
    ptls_default_skip_tracing = orig_skip_tracing;
#endif
    if (accept_ret != 0) {
        h2o_http3_conn_t *ret = NULL;
        if (accept_ret == QUICLY_ERROR_DECRYPTION_FAILED)
            ret = (h2o_http3_conn_t *)H2O_QUIC_ACCEPT_CONN_DECRYPTION_FAILED;
        h2o_http3_dispose_conn(&conn->h3);
        free(conn);
        return ret;
    }
    ++ctx->super.next_cid.master_id; /* FIXME check overlap */
    h2o_linklist_insert(&ctx->accept_ctx->ctx->http3._conns, &conn->_conns);
    h2o_http3_setup(&conn->h3, qconn);

    H2O_PROBE_CONN(H3S_ACCEPT, &conn->super, &conn->super, conn->h3.super.quic);

    h2o_quic_send(&conn->h3.super);

    return &conn->h3;
}

void h2o_http3_server_amend_quicly_context(h2o_globalconf_t *conf, quicly_context_t *quic)
{
    quic->transport_params.max_data =
        conf->http3.active_stream_window_size; /* set to a size that does not block the unblocked request stream */
    quic->transport_params.max_streams_uni = 10;
    quic->transport_params.max_stream_data.bidi_remote = H2O_HTTP3_INITIAL_REQUEST_STREAM_WINDOW_SIZE;
    quic->transport_params.max_idle_timeout = conf->http3.idle_timeout;
    quic->transport_params.min_ack_delay_usec = conf->http3.use_delayed_ack ? 0 : UINT64_MAX;
    quic->stream_open = &on_stream_open;
    quic->stream_scheduler = &scheduler;
}

static void graceful_shutdown_close_stragglers(h2o_timer_t *entry)
{
    h2o_context_t *ctx = H2O_STRUCT_FROM_MEMBER(h2o_context_t, http3._graceful_shutdown_timeout, entry);
    h2o_linklist_t *node, *next;

    /* We've sent two GOAWAY frames, close the remaining connections */
    for (node = ctx->http3._conns.next; node != &ctx->http3._conns; node = next) {
        struct st_h2o_http3_server_conn_t *conn = H2O_STRUCT_FROM_MEMBER(struct st_h2o_http3_server_conn_t, _conns, node);
        next = node->next;
        h2o_quic_close_connection(&conn->h3.super, 0, "shutting down");
    }

    ctx->http3._graceful_shutdown_timeout.cb = NULL;
}

static void graceful_shutdown_resend_goaway(h2o_timer_t *entry)
{
    h2o_context_t *ctx = H2O_STRUCT_FROM_MEMBER(h2o_context_t, http3._graceful_shutdown_timeout, entry);
    h2o_linklist_t *node;
    int do_close_stragglers = 0;

    /* HTTP/3 draft section 5.2.8 --
     * "After allowing time for any in-flight requests or pushes to arrive, the endpoint can send another GOAWAY frame
     * indicating which requests or pushes it might accept before the end of the connection.
     * This ensures that a connection can be cleanly shut down without losing requests. */
    for (node = ctx->http3._conns.next; node != &ctx->http3._conns; node = node->next) {
        struct st_h2o_http3_server_conn_t *conn = H2O_STRUCT_FROM_MEMBER(struct st_h2o_http3_server_conn_t, _conns, node);
        if (conn->h3.state < H2O_HTTP3_CONN_STATE_HALF_CLOSED && quicly_get_state(conn->h3.super.quic) == QUICLY_STATE_CONNECTED) {
            quicly_stream_id_t next_stream_id = quicly_get_remote_next_stream_id(conn->h3.super.quic, 0 /* == bidi */);
            /* Section 5.2-1: "This identifier MAY be zero if no requests or pushes were processed."" */
            quicly_stream_id_t max_stream_id = next_stream_id < 4 ? 0 /* we haven't received any stream yet */ : next_stream_id - 4;
            h2o_http3_send_goaway_frame(&conn->h3, max_stream_id);
            conn->h3.state = H2O_HTTP3_CONN_STATE_HALF_CLOSED;
            do_close_stragglers = 1;
        }
    }

    /* After waiting a second, we still had active connections. If configured, wait one
     * final timeout before closing the connections */
    if (do_close_stragglers && ctx->globalconf->http3.graceful_shutdown_timeout > 0) {
        ctx->http3._graceful_shutdown_timeout.cb = graceful_shutdown_close_stragglers;
        h2o_timer_link(ctx->loop, ctx->globalconf->http3.graceful_shutdown_timeout, &ctx->http3._graceful_shutdown_timeout);
    } else {
        ctx->http3._graceful_shutdown_timeout.cb = NULL;
    }
}

static void initiate_graceful_shutdown(h2o_context_t *ctx)
{
    h2o_linklist_t *node;

    /* only doit once */
    if (ctx->http3._graceful_shutdown_timeout.cb != NULL)
        return;
    ctx->http3._graceful_shutdown_timeout.cb = graceful_shutdown_resend_goaway;

    for (node = ctx->http3._conns.next; node != &ctx->http3._conns; node = node->next) {
        struct st_h2o_http3_server_conn_t *conn = H2O_STRUCT_FROM_MEMBER(struct st_h2o_http3_server_conn_t, _conns, node);
        /* There is a moment where the control stream is already closed while st_h2o_http3_server_conn_t is not.
         * Check QUIC connection state to skip sending GOAWAY in such a case. */
        if (conn->h3.state < H2O_HTTP3_CONN_STATE_HALF_CLOSED && quicly_get_state(conn->h3.super.quic) == QUICLY_STATE_CONNECTED) {
            /* advertise the maximum stream ID to indicate that we will no longer accept new requests.
             * HTTP/3 draft section 5.2.8 --
             * "An endpoint that is attempting to gracefully shut down a connection can send a GOAWAY frame with a value set to the
             * maximum possible value (2^62-4 for servers, 2^62-1 for clients). This ensures that the peer stops creating new
             * requests or pushes." */
            h2o_http3_send_goaway_frame(&conn->h3, (UINT64_C(1) << 62) - 4);
        }
    }
    h2o_timer_link(ctx->loop, 1000, &ctx->http3._graceful_shutdown_timeout);
}

struct foreach_request_ctx {
    int (*cb)(h2o_req_t *req, void *cbdata);
    void *cbdata;
};

static int foreach_request_per_conn(void *_ctx, quicly_stream_t *qs)
{
    struct foreach_request_ctx *ctx = _ctx;

    /* skip if the stream is not a request stream (TODO handle push?) */
    if (!(quicly_stream_is_client_initiated(qs->stream_id) && !quicly_stream_is_unidirectional(qs->stream_id)))
        return 0;

    struct st_h2o_http3_server_stream_t *stream = qs->data;
    assert(stream->quic == qs);

    if (stream->state == H2O_HTTP3_SERVER_STREAM_STATE_CLOSE_WAIT)
        return 0;
    return ctx->cb(&stream->req, ctx->cbdata);
}

static int foreach_request(h2o_context_t *ctx, int (*cb)(h2o_req_t *req, void *cbdata), void *cbdata)
{
    struct foreach_request_ctx foreach_ctx = {.cb = cb, .cbdata = cbdata};

    for (h2o_linklist_t *node = ctx->http3._conns.next; node != &ctx->http3._conns; node = node->next) {
        struct st_h2o_http3_server_conn_t *conn = H2O_STRUCT_FROM_MEMBER(struct st_h2o_http3_server_conn_t, _conns, node);
        quicly_foreach_stream(conn->h3.super.quic, &foreach_ctx, foreach_request_per_conn);
    }

    return 0;
}

const h2o_protocol_callbacks_t H2O_HTTP3_SERVER_CALLBACKS = {initiate_graceful_shutdown, foreach_request};
const h2o_http3_conn_callbacks_t H2O_HTTP3_CONN_CALLBACKS = {{on_h3_destroy}, handle_control_stream_frame};<|MERGE_RESOLUTION|>--- conflicted
+++ resolved
@@ -1273,11 +1273,7 @@
     finalize_do_send(stream);
 }
 
-<<<<<<< HEAD
-static void tunnel_on_read(h2o_httpclient_tunnel_t *_tunnel, const char *err, h2o_iovec_t *iov, size_t iovlen)
-=======
-static void tunnel_on_read(h2o_tunnel_t *_tunnel, const char *err, const void *bytes, size_t len)
->>>>>>> 7214dc76
+static void tunnel_on_read(h2o_tunnel_t *_tunnel, const char *err, h2o_iovec_t *iov, size_t iovlen)
 {
     struct st_h2o_http3_server_stream_t *stream = _tunnel->data;
 
