--- conflicted
+++ resolved
@@ -438,12 +438,6 @@
 
     lib/http1.c
 
-<<<<<<< HEAD
-    lib/tunnel.c
-    lib/udp_tunnel.c
-
-=======
->>>>>>> f32a9462
     lib/http2/cache_digests.c
     lib/http2/casper.c
     lib/http2/connection.c
