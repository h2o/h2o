/*
 * Copyright (c) 2021 Fastly Inc.
 *
 * Permission is hereby granted, free of charge, to any person obtaining a copy
 * of this software and associated documentation files (the "Software"), to
 * deal in the Software without restriction, including without limitation the
 * rights to use, copy, modify, merge, publish, distribute, sublicense, and/or
 * sell copies of the Software, and to permit persons to whom the Software is
 * furnished to do so, subject to the following conditions:
 *
 * The above copyright notice and this permission notice shall be included in
 * all copies or substantial portions of the Software.
 *
 * THE SOFTWARE IS PROVIDED "AS IS", WITHOUT WARRANTY OF ANY KIND, EXPRESS OR
 * IMPLIED, INCLUDING BUT NOT LIMITED TO THE WARRANTIES OF MERCHANTABILITY,
 * FITNESS FOR A PARTICULAR PURPOSE AND NONINFRINGEMENT. IN NO EVENT SHALL THE
 * AUTHORS OR COPYRIGHT HOLDERS BE LIABLE FOR ANY CLAIM, DAMAGES OR OTHER
 * LIABILITY, WHETHER IN AN ACTION OF CONTRACT, TORT OR OTHERWISE, ARISING
 * FROM, OUT OF OR IN CONNECTION WITH THE SOFTWARE OR THE USE OR OTHER DEALINGS
 * IN THE SOFTWARE.
 */
#include "h2o/hostinfo.h"
#include "h2o/memory.h"
#include "h2o/socket.h"
#include "h2o.h"

#define MODULE_NAME "lib/handler/connect.c"

struct st_connect_handler_t {
    h2o_handler_t super;
    h2o_proxy_config_vars_t config;
    struct {
        size_t count;
        h2o_connect_acl_entry_t entries[0];
    } acl;
};

#define MAX_CONNECT_RETRIES 3
#define UDP_CHUNK_OVERHEAD 3

struct st_server_address_t {
    struct sockaddr *sa;
    socklen_t salen;
};

struct st_connect_generator_t {
    h2o_generator_t super;
    struct st_connect_handler_t *handler;
    h2o_req_t *src_req;
    h2o_hostinfo_getaddr_req_t *getaddr_req;
    h2o_socket_t *sock;
    struct {
        struct st_server_address_t list[MAX_CONNECT_RETRIES];
        size_t size;
        size_t next;
    } server_addresses;
    h2o_timer_t timeout;
    unsigned is_tcp : 1;
    /**
     * set when the send-side is closed by the user
     */
    unsigned write_closed : 1;
    /**
     * set when h2o_send has been called to notify that the socket has been closed
     */
    unsigned read_closed : 1;
    /**
     * if socket has been closed
     */
    unsigned socket_closed : 1;
    union {
        struct {
            h2o_buffer_t *sendbuf;
            h2o_buffer_t *recvbuf_detached;
        } tcp;
        struct {
            struct {
                h2o_buffer_t *buf; /* for datagram fragments */
                h2o_timer_t delayed;
            } egress;
            struct {
                uint8_t buf[UDP_CHUNK_OVERHEAD + 1500];
            } ingress;
        } udp;
    };
};

#define TO_BITMASK(type, len) ((type) ~(((type)1 << (sizeof(type) * 8 - (len))) - 1))

static void record_error(struct st_connect_generator_t *self, const char *error_type, const char *details, const char *rcode)
{
    h2o_req_log_error(self->src_req, MODULE_NAME, "%s; rcode=%s; details=%s", error_type, rcode != NULL ? rcode : "(null)",
                      details != NULL ? details : "(null)");

    if (self->handler->config.connect_proxy_status_enabled) {
        h2o_mem_pool_t *pool = &self->src_req->pool;
        h2o_iovec_t identity = self->src_req->conn->ctx->globalconf->proxy_status_identity;
        if (identity.base == NULL)
            identity = h2o_iovec_init(H2O_STRLIT("h2o"));

        h2o_iovec_t parts[9] = {
            identity,
            h2o_iovec_init(H2O_STRLIT("; error=")),
            h2o_iovec_init(error_type, strlen(error_type)),
        };
        size_t nparts = 3;
        if (rcode != NULL) {
            parts[nparts++] = h2o_iovec_init(H2O_STRLIT("; rcode="));
            parts[nparts++] = h2o_iovec_init(rcode, strlen(rcode));
        }
        if (details != NULL) {
            parts[nparts++] = h2o_iovec_init(H2O_STRLIT("; details="));
            parts[nparts++] = h2o_encode_sf_string(pool, details, SIZE_MAX);
        }
        assert(nparts <= sizeof(parts) / sizeof(parts[0]));
        h2o_iovec_t hval = h2o_concat_list(pool, parts, nparts);

        h2o_add_header_by_str(pool, &self->src_req->res.headers, H2O_STRLIT("proxy-status"), 0, NULL, hval.base, hval.len);
    }
}

static void record_socket_error(struct st_connect_generator_t *self, const char *err)
{
    const char *error_type;
    const char *details = NULL;
    if (err == h2o_socket_error_conn_refused)
        error_type = "connection_refused";
    else if (err == h2o_socket_error_conn_timed_out)
        error_type = "connection_timeout";
    else if (err == h2o_socket_error_network_unreachable || err == h2o_socket_error_host_unreachable)
        error_type = "destination_ip_unroutable";
    else {
        error_type = "proxy_internal_error";
        details = err;
    }
    record_error(self, error_type, details, NULL);
}

static void tcp_start_connect(struct st_connect_generator_t *self);
static void udp_connect(struct st_connect_generator_t *self);

static h2o_loop_t *get_loop(struct st_connect_generator_t *self)
{
    return self->src_req->conn->ctx->loop;
}

static void dispose_generator(struct st_connect_generator_t *self)
{
    if (self->getaddr_req != NULL) {
        h2o_hostinfo_getaddr_cancel(self->getaddr_req);
        self->getaddr_req = NULL;
    }
    if (self->sock != NULL) {
        h2o_socket_close(self->sock);
        self->sock = NULL;
        self->socket_closed = 1;
    }
    if (self->is_tcp) {
        if (self->tcp.sendbuf != NULL)
            h2o_buffer_dispose(&self->tcp.sendbuf);
        if (self->tcp.recvbuf_detached != NULL)
            h2o_buffer_dispose(&self->tcp.recvbuf_detached);
    } else {
        if (self->udp.egress.buf != NULL)
            h2o_buffer_dispose(&self->udp.egress.buf);
        h2o_timer_unlink(&self->udp.egress.delayed);
    }
    h2o_timer_unlink(&self->timeout);
}

static void close_socket(struct st_connect_generator_t *self)
{
    if (self->is_tcp)
        self->tcp.recvbuf_detached = self->sock->input;
    h2o_buffer_init(&self->sock->input, &h2o_socket_buffer_prototype);
    h2o_socket_close(self->sock);
    self->sock = NULL;
    self->socket_closed = 1;
}

static void close_readwrite(struct st_connect_generator_t *self)
{
    if (self->sock != NULL)
        close_socket(self);
    if (h2o_timer_is_linked(&self->timeout))
        h2o_timer_unlink(&self->timeout);

    /* immediately notify read-close if necessary, setting up delayed task to for destroying other items; the timer is reset if
     * `h2o_send` indirectly invokes `dispose_generator`. */
    if (!self->read_closed && (self->is_tcp ? self->tcp.recvbuf_detached->size == 0 : 1)) {
        h2o_timer_link(get_loop(self), 0, &self->timeout);
        self->read_closed = 1;
        h2o_send(self->src_req, NULL, 0, H2O_SEND_STATE_FINAL);
        return;
    }

    /* notify write-close if necessary; see the comment above regarding the use of the timer */
    if (!self->write_closed && self->is_tcp && self->tcp.sendbuf->size != 0) {
        self->write_closed = 1;
        h2o_timer_link(get_loop(self), 0, &self->timeout);
        self->src_req->proceed_req(self->src_req, h2o_httpclient_error_io /* TODO notify as cancel? */);
        return;
    }
}

static void on_io_timeout(h2o_timer_t *timer)
{
    struct st_connect_generator_t *self = H2O_STRUCT_FROM_MEMBER(struct st_connect_generator_t, timeout, timer);
    close_readwrite(self);
}

static void reset_io_timeout(struct st_connect_generator_t *self)
{
    if (self->sock != NULL) {
        h2o_timer_unlink(&self->timeout);
        h2o_timer_link(get_loop(self), self->handler->config.io_timeout, &self->timeout);
    }
}

static void on_connect_error(struct st_connect_generator_t *self, const char *errstr)
{
    h2o_timer_unlink(&self->timeout);
    if (self->sock != NULL) {
        h2o_socket_close(self->sock);
        self->sock = NULL;
    }
    h2o_send_error_502(self->src_req, "Gateway Error", errstr, H2O_SEND_ERROR_KEEP_HEADERS);
}

static void on_connect_timeout(h2o_timer_t *entry)
{
    struct st_connect_generator_t *self = H2O_STRUCT_FROM_MEMBER(struct st_connect_generator_t, timeout, entry);
    if (self->server_addresses.size > 0) {
        record_error(self, "connection_timeout", NULL, NULL);
    } else {
        record_error(self, "dns_timeout", NULL, NULL);
    }
    on_connect_error(self, h2o_httpclient_error_io_timeout);
}

static void store_server_addresses(struct st_connect_generator_t *self, struct addrinfo *res)
{
    /* copy first entries in the response; ordering of addresses being returned by `getaddrinfo` is respected, as ordinary clients
     * (incl. forward proxy) are not expected to distribute the load among the addresses being returned. */
    do {
        struct st_server_address_t *dst = self->server_addresses.list + self->server_addresses.size++;
        dst->sa = h2o_mem_alloc_pool_aligned(&self->src_req->pool, H2O_ALIGNOF(struct sockaddr), res->ai_addrlen);
        memcpy(dst->sa, res->ai_addr, res->ai_addrlen);
        dst->salen = res->ai_addrlen;
    } while (self->server_addresses.size < PTLS_ELEMENTSOF(self->server_addresses.list) && (res = res->ai_next) != NULL);
}

static void on_getaddr(h2o_hostinfo_getaddr_req_t *getaddr_req, const char *errstr, struct addrinfo *res, void *_self)
{
    struct st_connect_generator_t *self = _self;

    assert(getaddr_req == self->getaddr_req);
    self->getaddr_req = NULL;

    if (errstr != NULL) {
        const char *rcode;
        if (errstr == h2o_hostinfo_error_nxdomain)
            rcode = "NXDOMAIN";
        else if (errstr == h2o_hostinfo_error_nodata)
            rcode = "NODATA";
        else if (errstr == h2o_hostinfo_error_refused)
            rcode = "REFUSED";
        else if (errstr == h2o_hostinfo_error_servfail)
            rcode = "SERVFAIL";
        else
            rcode = NULL;
        record_error(self, "dns_error", errstr, rcode);
        on_connect_error(self, errstr);
        return;
    }

    store_server_addresses(self, res);

    if (self->is_tcp) {
        assert(res->ai_socktype == SOCK_STREAM);
        tcp_start_connect(self);
    } else {
        assert(res->ai_socktype == SOCK_DGRAM);
        udp_connect(self);
    }
}

static struct st_server_address_t *grab_connect_address(struct st_connect_generator_t *self)
{
    struct st_server_address_t *server_address = self->server_addresses.list + self->server_addresses.next++;

    if (h2o_connect_lookup_acl(self->handler->acl.entries, self->handler->acl.count, server_address->sa))
        return server_address;

    /* cannot connect, send error */
    h2o_timer_unlink(&self->timeout);
    record_error(self, "destination_ip_prohibited", NULL, NULL);
    h2o_send_error_403(self->src_req, "Access Forbidden", "Access Forbidden", H2O_SEND_ERROR_KEEP_HEADERS);
    return NULL;
}

static void tcp_on_write_complete(h2o_socket_t *_sock, const char *err)
{
    struct st_connect_generator_t *self = _sock->data;

    /* until h2o_socket_t implements shutdown(SHUT_WR), do a bidirectional close when we close the write-side */
    if (err != NULL || self->write_closed) {
        close_readwrite(self);
        return;
    }

    reset_io_timeout(self);

    h2o_buffer_consume(&self->tcp.sendbuf, self->tcp.sendbuf->size);
    self->src_req->proceed_req(self->src_req, NULL);
}

static void tcp_do_write(struct st_connect_generator_t *self)
{
    reset_io_timeout(self);

    h2o_iovec_t vec = h2o_iovec_init(self->tcp.sendbuf->bytes, self->tcp.sendbuf->size);
    h2o_socket_write(self->sock, &vec, 1, tcp_on_write_complete);
}

static int tcp_write(void *_self, int is_end_stream)
{
    struct st_connect_generator_t *self = _self;
    h2o_iovec_t chunk = self->src_req->entity;

    assert(!self->write_closed);
    assert(self->tcp.sendbuf->size == 0);

    /* the socket might have been closed due to a read error */
    if (self->socket_closed)
        return 1;

    /* buffer input */
    h2o_buffer_append(&self->tcp.sendbuf, chunk.base, chunk.len);
    if (is_end_stream)
        self->write_closed = 1;

    /* write if the socket has been opened */
    if (self->sock != NULL && !h2o_socket_is_writing(self->sock))
        tcp_do_write(self);

    return 0;
}

static void tcp_on_read(h2o_socket_t *_sock, const char *err)
{
    struct st_connect_generator_t *self = _sock->data;

    h2o_socket_read_stop(self->sock);
    reset_io_timeout(self); /* for simplicity, we call out I/O timeout even when downstream fails to deliver data to the client
                             * within given interval */

    if (err == NULL) {
        h2o_iovec_t vec = h2o_iovec_init(self->sock->input->bytes, self->sock->input->size);
        h2o_send(self->src_req, &vec, 1, H2O_SEND_STATE_IN_PROGRESS);
    } else {
        /* unidirectional close is signalled using H2O_SEND_STATE_FINAL, but the write side remains open */
        self->read_closed = 1;
        h2o_send(self->src_req, NULL, 0, H2O_SEND_STATE_FINAL);
    }
}

static void tcp_on_proceed(h2o_generator_t *_self, h2o_req_t *req)
{
    struct st_connect_generator_t *self = H2O_STRUCT_FROM_MEMBER(struct st_connect_generator_t, super, _self);

    assert(!self->read_closed);

    if (self->sock != NULL) {
        h2o_buffer_consume(&self->sock->input, self->sock->input->size);
        reset_io_timeout(self);
        h2o_socket_read_start(self->sock, tcp_on_read);
    } else {
        self->read_closed = 1;
        h2o_send(self->src_req, NULL, 0, H2O_SEND_STATE_FINAL);
    }
}

static void tcp_on_connect(h2o_socket_t *_sock, const char *err)
{
    struct st_connect_generator_t *self = _sock->data;

    assert(self->sock == _sock);

    if (err != NULL) {
        if (self->server_addresses.next == self->server_addresses.size) {
            record_socket_error(self, err);
            on_connect_error(self, err);
            return;
        }
        h2o_socket_close(self->sock);
        self->sock = NULL;
        tcp_start_connect(self);
        return;
    }

    self->timeout.cb = on_io_timeout;
    reset_io_timeout(self);

    /* start the write if there's data to be sent */
    if (self->tcp.sendbuf->size != 0 || self->write_closed)
        tcp_do_write(self);

    /* build and submit 200 response */
    self->src_req->res.status = 200;
    h2o_start_response(self->src_req, &self->super);
    h2o_send(self->src_req, NULL, 0, H2O_SEND_STATE_IN_PROGRESS);
}

static void tcp_start_connect(struct st_connect_generator_t *self)
{
    /* repeat connect(pop_front(address_list)) until we run out of the list */
    const char *err = NULL;
    do {
        struct st_server_address_t *server_address;
        if ((server_address = grab_connect_address(self)) == NULL)
            return;
<<<<<<< HEAD
        if ((self->sock = h2o_socket_connect(get_loop(self), server_address->sa, server_address->salen, tcp_on_connect, &err)) != NULL) {
            self->sock->data = self;
=======
        }
        /* connect */
        if ((creq->sock = h2o_socket_connect(creq->loop, server_address->sa, server_address->salen, on_connect)) != NULL) {
            creq->sock->data = creq;
#if !H2O_USE_LIBUV
            /* This is the maximum amount of data that will be buffered within userspace. It is hard-coded to 64KB to balance
             * throughput and latency, and because we do not expect the need to change the value. */
            h2o_evloop_socket_set_max_read_size(creq->sock, 64 * 1024);
#endif
>>>>>>> 9f729766
            return;
        }
    } while (self->server_addresses.next < self->server_addresses.size);

    record_socket_error(self, err);
    on_connect_error(self, h2o_socket_error_conn_fail);
}

static h2o_iovec_t udp_get_next_chunk(const char *start, size_t len, size_t *to_consume, int *skip)
{
    const uint8_t *bytes = (const uint8_t *)start;
    const uint8_t *end = bytes + len;
    uint64_t chunk_type, chunk_length;

    chunk_type = ptls_decode_quicint(&bytes, end);
    if (chunk_type == UINT64_MAX)
        return h2o_iovec_init(NULL, 0);
    chunk_length = ptls_decode_quicint(&bytes, end);
    if (chunk_length == UINT64_MAX)
        return h2o_iovec_init(NULL, 0);

    /* chunk is incomplete */
    if (end - bytes < chunk_length)
        return h2o_iovec_init(NULL, 0);

    /*
     * https://tools.ietf.org/html/draft-ietf-masque-connect-udp-03#section-6
     * CONNECT-UDP Stream Chunks can be used to convey UDP payloads, by
     * using a CONNECT-UDP Stream Chunk Type of UDP_PACKET (value 0x00).
     */
    *skip = chunk_type != 0;
    *to_consume = (bytes + chunk_length) - (const uint8_t *)start;

    return h2o_iovec_init(bytes, chunk_length);
}

static void udp_write_core(struct st_connect_generator_t *self, h2o_iovec_t datagram)
{
    while (send(h2o_socket_get_fd(self->sock), datagram.base, datagram.len, 0) == -1 && errno == EINTR)
        ;
}

static void udp_write_stream_complete_delayed(h2o_timer_t *_timer)
{
    struct st_connect_generator_t *self = H2O_STRUCT_FROM_MEMBER(struct st_connect_generator_t, udp.egress.delayed, _timer);

    if (self->write_closed) {
        close_readwrite(self);
        return;
    }

    self->src_req->proceed_req(self->src_req, NULL);
}

static void udp_do_write_stream(struct st_connect_generator_t *self, h2o_iovec_t chunk)
{
    int from_buf = 0;
    size_t off = 0;

    reset_io_timeout(self);

    if (self->udp.egress.buf->size != 0) {
        from_buf = 1;
        if (chunk.len != 0)
            h2o_buffer_append(&self->udp.egress.buf, chunk.base, chunk.len);
        chunk.base = self->udp.egress.buf->bytes;
        chunk.len = self->udp.egress.buf->size;
    }
    do {
        int skip = 0;
        size_t to_consume;
        h2o_iovec_t datagram = udp_get_next_chunk(chunk.base + off, chunk.len - off, &to_consume, &skip);
        if (datagram.base == NULL)
            break;
        if (!skip)
            udp_write_core(self, datagram);
        off += to_consume;
    } while (1);

    if (from_buf) {
        h2o_buffer_consume(&self->udp.egress.buf, off);
    } else if (chunk.len != off) {
        h2o_buffer_append(&self->udp.egress.buf, chunk.base + off, chunk.len - off);
    }

    h2o_timer_link(get_loop(self), 0, &self->udp.egress.delayed);
}

static int udp_write_stream(void *_self, int is_end_stream)
{
    struct st_connect_generator_t *self = _self;
    h2o_iovec_t chunk = self->src_req->entity;

    assert(!self->write_closed);

    /* the socket might have been closed tue to a read error */
    if (self->socket_closed)
        return 1;

    if (is_end_stream)
        self->write_closed = 1;

    /* if the socket is not yet open, buffer input and return */
    if (self->sock == NULL) {
        h2o_buffer_append(&self->udp.egress.buf, chunk.base, chunk.len);
        return 0;
    }

    udp_do_write_stream(self, chunk);
    return 0;
}

static void udp_write_datagrams(h2o_req_t *_req, h2o_iovec_t *datagrams, size_t num_datagrams)
{
    struct st_connect_generator_t *self = _req->write_req.ctx;

    reset_io_timeout(self);

    for (size_t i = 0; i != num_datagrams; ++i)
        udp_write_core(self, datagrams[i]);
}

static void udp_on_read(h2o_socket_t *_sock, const char *err)
{
    struct st_connect_generator_t *self = _sock->data;

    if (err != NULL) {
        close_readwrite(self);
        return;
    }

    /* read UDP packet, or return */
    ssize_t rret;
    while ((rret = recv(h2o_socket_get_fd(self->sock), self->udp.ingress.buf + UDP_CHUNK_OVERHEAD,
                        sizeof(self->udp.ingress.buf) - UDP_CHUNK_OVERHEAD, 0)) == -1 &&
           errno == EINTR)
        ;
    if (rret == -1)
        return;

    /* forward UDP datagram as is; note that it might be zero-sized */
    if (self->src_req->forward_datagram.read_ != NULL) {
        h2o_iovec_t vec = h2o_iovec_init(self->udp.ingress.buf + UDP_CHUNK_OVERHEAD, rret);
        self->src_req->forward_datagram.read_(self->src_req, &vec, 1);
    } else {
        h2o_socket_read_stop(self->sock);
        reset_io_timeout(self); /* for simplicity, we call out I/O timeout even when downstream fails to deliver data to the client
                                 * within given interval */
        size_t off = 0;
        self->udp.ingress.buf[off++] = 0; /* chunk type = UDP_PACKET */
        off = quicly_encodev(self->udp.ingress.buf + off, (uint64_t)rret) - self->udp.ingress.buf;
        assert(off <= UDP_CHUNK_OVERHEAD);
        if (off < UDP_CHUNK_OVERHEAD)
            memmove(self->udp.ingress.buf + off, self->udp.ingress.buf + UDP_CHUNK_OVERHEAD, rret);
        off += rret;
        h2o_iovec_t vec = h2o_iovec_init(self->udp.ingress.buf, off);
        h2o_send(self->src_req, &vec, 1, H2O_SEND_STATE_IN_PROGRESS);
    }
}

static void udp_on_proceed(h2o_generator_t *_self, h2o_req_t *req)
{
    struct st_connect_generator_t *self = H2O_STRUCT_FROM_MEMBER(struct st_connect_generator_t, super, _self);

    if (self->sock != NULL) {
        h2o_buffer_consume(&self->sock->input, self->sock->input->size);
        reset_io_timeout(self);
        h2o_socket_read_start(self->sock, udp_on_read);
    } else {
        self->read_closed = 1;
        h2o_send(self->src_req, NULL, 0, H2O_SEND_STATE_FINAL);
    }
}

static void udp_connect(struct st_connect_generator_t *self)
{
    struct st_server_address_t *server_address;
    int fd;

    /* determine server address an connect */
    if ((server_address = grab_connect_address(self)) == NULL)
        return;
    if ((fd = socket(server_address->sa->sa_family, SOCK_DGRAM, 0)) == -1 ||
        connect(fd, server_address->sa, server_address->salen) != 0) {
        const char *err = h2o_socket_error_conn_fail;
        if (fd != -1) {
            err = h2o_socket_get_error_string(errno, err);
            close(fd);
        }
        record_socket_error(self, err);
        on_connect_error(self, "connection failure");
        return;
    }

    self->timeout.cb = on_io_timeout;
    reset_io_timeout(self);

    /* setup, initiating transfer of early data */
#if H2O_USE_LIBUV
    self->sock = h2o_uv__poll_create(get_loop(self), fd, (uv_close_cb)free);
#else
    self->sock = h2o_evloop_socket_create(get_loop(self), fd, H2O_SOCKET_FLAG_DONT_READ);
#endif
    assert(self->sock != NULL);
    self->sock->data = self;
    self->src_req->write_req.cb = udp_write_stream;
    self->src_req->forward_datagram.write_ = udp_write_datagrams;
    self->src_req->write_req.ctx = self;
    if (self->udp.egress.buf->size != 0 || self->write_closed)
        udp_do_write_stream(self, h2o_iovec_init(NULL, 0));
    h2o_socket_read_start(self->sock, udp_on_read);

    /* build and submit 200 response */
    self->src_req->res.status = 200;
    h2o_start_response(self->src_req, &self->super);
    h2o_send(self->src_req, NULL, 0, H2O_SEND_STATE_IN_PROGRESS);
}

static void on_stop(h2o_generator_t *_self, h2o_req_t *req)
{
    struct st_connect_generator_t *self = H2O_STRUCT_FROM_MEMBER(struct st_connect_generator_t, super, _self);
    dispose_generator(self);
}

static void on_generator_dispose(void *_self)
{
    struct st_connect_generator_t *self = _self;
    dispose_generator(self);
}

static int on_req(h2o_handler_t *_handler, h2o_req_t *req)
{
    struct st_connect_handler_t *handler = (void *)_handler;
    h2o_iovec_t host;
    uint16_t port;
    int is_tcp;

    if (h2o_memis(req->input.method.base, req->input.method.len, H2O_STRLIT("CONNECT"))) {
        is_tcp = 1;
    } else if (h2o_memis(req->input.method.base, req->input.method.len, H2O_STRLIT("CONNECT-UDP"))) {
        is_tcp = 0;
    } else {
        return -1;
    }

    if (h2o_url_parse_hostport(req->authority.base, req->authority.len, &host, &port) == NULL || port == 0 || port == 65535) {
        h2o_send_error_400(req, "Bad Request", "Bad Request", H2O_SEND_ERROR_KEEP_HEADERS);
        return 0;
    }

    struct st_connect_generator_t *self;
    size_t sizeof_self = offsetof(struct st_connect_generator_t, tcp) + (is_tcp ? sizeof(self->tcp) : sizeof(self->udp));
    self = h2o_mem_alloc_shared(&req->pool, sizeof_self, on_generator_dispose);
    memset(self, 0, sizeof_self);
    self->super.stop = on_stop;
    self->handler = handler;
    self->src_req = req;
    self->timeout.cb = on_connect_timeout;
    if (is_tcp) {
        self->is_tcp = 1;
        self->super.proceed = tcp_on_proceed;
        h2o_buffer_init(&self->tcp.sendbuf, &h2o_socket_buffer_prototype);
    } else {
        self->super.proceed = udp_on_proceed;
        h2o_buffer_init(&self->udp.egress.buf, &h2o_socket_buffer_prototype);
        self->udp.egress.delayed = (h2o_timer_t){.cb = udp_write_stream_complete_delayed};
    }
    h2o_timer_link(get_loop(self), handler->config.connect_timeout, &self->timeout);

    /* setup write_req now, so that the protocol handler would not provide additional data until we call `proceed_req` */
    assert(req->entity.len == 0 && "the handler is incapable of accepting input via `write_req.cb` while writing req->entity");
    self->src_req->write_req.cb = is_tcp ? tcp_write : udp_write_stream;
    self->src_req->write_req.ctx = self;

    char port_str[sizeof(H2O_UINT16_LONGEST_STR)];
    int port_strlen = sprintf(port_str, "%" PRIu16, port);
    self->getaddr_req = h2o_hostinfo_getaddr(&self->src_req->conn->ctx->receivers.hostinfo_getaddr, host,
                                             h2o_iovec_init(port_str, port_strlen), AF_UNSPEC, is_tcp ? SOCK_STREAM : SOCK_DGRAM,
                                             is_tcp ? IPPROTO_TCP : IPPROTO_UDP, AI_ADDRCONFIG | AI_NUMERICSERV, on_getaddr, self);

    return 0;
}

void h2o_connect_register(h2o_pathconf_t *pathconf, h2o_proxy_config_vars_t *config, h2o_connect_acl_entry_t *acl_entries,
                          size_t num_acl_entries)
{
    assert(config->max_buffer_size != 0);

    struct st_connect_handler_t *self = (void *)h2o_create_handler(pathconf, offsetof(struct st_connect_handler_t, acl.entries) +
                                                                                 sizeof(*self->acl.entries) * num_acl_entries);

    self->super.on_req = on_req;
    self->super.supports_request_streaming = 1;
    self->config = *config;
    self->acl.count = num_acl_entries;
    memcpy(self->acl.entries, acl_entries, sizeof(self->acl.entries[0]) * num_acl_entries);
}

const char *h2o_connect_parse_acl(h2o_connect_acl_entry_t *output, const char *input)
{
    /* type */
    switch (input[0]) {
    case '+':
        output->allow_ = 1;
        break;
    case '-':
        output->allow_ = 0;
        break;
    default:
        return "ACL entry must begin with + or -";
    }

    /* extract address, port */
    h2o_iovec_t host_vec;
    uint16_t port;
    const char *slash_at;
    if ((slash_at = h2o_url_parse_hostport(input + 1, strlen(input + 1), &host_vec, &port)) == NULL)
        goto GenericParseError;
    char *host = alloca(host_vec.len + 1);
    memcpy(host, host_vec.base, host_vec.len);
    host[host_vec.len] = '\0';

    /* parse netmask (or addr_mask is set to zero to indicate that mask was not specified) */
    if (*slash_at != '\0') {
        if (*slash_at != '/')
            goto GenericParseError;
        if (sscanf(slash_at + 1, "%zu", &output->addr_mask) != 1 || output->addr_mask == 0)
            return "invalid address mask";
    } else {
        output->addr_mask = 0;
    }

    /* parse address */
    struct in_addr v4addr;
    struct in6_addr v6addr;
    if (strcmp(host, "*") == 0) {
        output->addr_family = H2O_CONNECT_ACL_ADDRESS_ANY;
        if (output->addr_mask != 0)
            return "wildcard address (*) cannot have a netmask";
    } else if (inet_pton(AF_INET, host, &v4addr) == 1) {
        output->addr_family = H2O_CONNECT_ACL_ADDRESS_V4;
        if (output->addr_mask == 0) {
            output->addr_mask = 32;
        } else if (output->addr_mask > 32) {
            return "invalid address mask";
        }
        output->addr.v4 = ntohl(v4addr.s_addr) & TO_BITMASK(uint32_t, output->addr_mask);
    } else if (inet_pton(AF_INET6, host, &v6addr) == 1) {
        output->addr_family = H2O_CONNECT_ACL_ADDRESS_V6;
        if (output->addr_mask == 0) {
            output->addr_mask = 128;
        } else if (output->addr_mask > 128) {
            return "invalid address mask";
        }
        size_t i;
        for (i = 0; i < output->addr_mask / 8; ++i)
            output->addr.v6[i] = v6addr.s6_addr[i];
        if (output->addr_mask % 8 != 0)
            output->addr.v6[i] = v6addr.s6_addr[i] & TO_BITMASK(uint8_t, v6addr.s6_addr[i]);
        for (++i; i < PTLS_ELEMENTSOF(output->addr.v6); ++i)
            output->addr.v6[i] = 0;
    } else {
        return "failed to parse address";
    }

    /* set port (for whatever reason, `h2o_url_parse_hostport` sets port to 65535 when not specified, convert that to zero) */
    output->port = port == 65535 ? 0 : port;

    return NULL;

GenericParseError:
    return "failed to parse input, expected format is: [+-]address(?::port|)(?:/netmask|)";
}

int h2o_connect_lookup_acl(h2o_connect_acl_entry_t *acl_entries, size_t num_acl_entries, struct sockaddr *target)
{
    uint32_t target_v4addr = 0;
    uint16_t target_port;

    /* reject anything other than v4/v6, as well as converting the values to native format */
    switch (target->sa_family) {
    case AF_INET: {
        struct sockaddr_in *sin = (void *)target;
        target_v4addr = ntohl(sin->sin_addr.s_addr);
        target_port = ntohs(sin->sin_port);
    } break;
    case AF_INET6:
        target_port = htons(((struct sockaddr_in6 *)target)->sin6_port);
        break;
    default:
        return 0;
    }

    /* check each ACL entry */
    for (size_t i = 0; i != num_acl_entries; ++i) {
        h2o_connect_acl_entry_t *entry = acl_entries + i;
        /* check port */
        if (entry->port != 0 && entry->port != target_port)
            goto Next;
        /* check address */
        switch (entry->addr_family) {
        case H2O_CONNECT_ACL_ADDRESS_ANY:
            break;
        case H2O_CONNECT_ACL_ADDRESS_V4: {
            if (target->sa_family != AF_INET)
                goto Next;
            if (entry->addr.v4 != (target_v4addr & TO_BITMASK(uint32_t, entry->addr_mask)))
                goto Next;
        } break;
        case H2O_CONNECT_ACL_ADDRESS_V6: {
            if (target->sa_family != AF_INET6)
                continue;
            uint8_t *target_v6addr = ((struct sockaddr_in6 *)target)->sin6_addr.s6_addr;
            size_t i;
            for (i = 0; i < entry->addr_mask / 8; ++i)
                if (entry->addr.v6[i] != target_v6addr[i])
                    goto Next;
            if (entry->addr_mask % 8 != 0 && entry->addr.v6[i] != (target_v6addr[i] & TO_BITMASK(uint8_t, entry->addr_mask % 8)))
                goto Next;
        } break;
        }
        /* match */
        return entry->allow_;
    Next:;
    }

    /* default rule is deny */
    return 0;
}<|MERGE_RESOLUTION|>--- conflicted
+++ resolved
@@ -420,20 +420,13 @@
         struct st_server_address_t *server_address;
         if ((server_address = grab_connect_address(self)) == NULL)
             return;
-<<<<<<< HEAD
         if ((self->sock = h2o_socket_connect(get_loop(self), server_address->sa, server_address->salen, tcp_on_connect, &err)) != NULL) {
             self->sock->data = self;
-=======
-        }
-        /* connect */
-        if ((creq->sock = h2o_socket_connect(creq->loop, server_address->sa, server_address->salen, on_connect)) != NULL) {
-            creq->sock->data = creq;
 #if !H2O_USE_LIBUV
             /* This is the maximum amount of data that will be buffered within userspace. It is hard-coded to 64KB to balance
              * throughput and latency, and because we do not expect the need to change the value. */
-            h2o_evloop_socket_set_max_read_size(creq->sock, 64 * 1024);
+            h2o_evloop_socket_set_max_read_size(self->sock, 64 * 1024);
 #endif
->>>>>>> 9f729766
             return;
         }
     } while (self->server_addresses.next < self->server_addresses.size);
