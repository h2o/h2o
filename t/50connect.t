use strict;
use warnings;
use File::Temp qw(tempdir);
use Time::HiRes qw(sleep);
use Test::More;
use Net::EmptyPort qw(check_port empty_port);
use t::Util;

my $tempdir = tempdir(CLEANUP => 1);

my $origin_port = empty_port();
my $origin = spawn_server(
    argv     => [
        qw(plackup -s Starlet --access-log /dev/null -p), $origin_port, ASSETS_DIR . "/upstream.psgi",
    ],
    is_ready => sub {
        check_port($origin_port);
    },
);

my $quic_port = empty_port({
    host  => "127.0.0.1",
    proto => "udp",
});
my $server = spawn_h2o(<< "EOT");
listen:
  type: quic
  port: $quic_port
  ssl:
    key-file: examples/h2o/server.key
    certificate-file: examples/h2o/server.crt
hosts:
  default:
    paths:
      "/":
        proxy.connect:
          - "+127.0.0.1:$origin_port"
        proxy.timeout.io: 2000
EOT

my $ok_resp = qr{HTTP/[^ ]+ 200\s}m;

<<<<<<< HEAD
subtest "curl-h1" => sub {
    subtest "basic", sub {
        my $content = `curl --http1.1 -p -x 127.0.0.1:$server->{port} --silent -v --show-error http://127.0.0.1:$origin_port/echo 2>&1`;
        like $content, qr{Proxy replied 200 to CONNECT request}m, "Connect got a 200 response to CONNECT";
        my @c = $content =~ /$ok_resp/g;
        is @c, 2, "Got two 200 responses";
    };
    subtest "timeout", sub {
        my $content = `curl --http1.1 -p -x 127.0.0.1:$server->{port} --silent -v --show-error http://127.0.0.1:$origin_port/sleep-and-respond?sleep=1 2>&1`;
        like $content, qr{Proxy replied 200 to CONNECT request}m, "Connect got a 200";
        my @c = $content =~ /$ok_resp/g;
        is @c, 2, "Got two 200 responses, no timeout";

        $content = `curl --http1.1 -p -x 127.0.0.1:$server->{port} --silent -v --show-error http://127.0.0.1:$origin_port/sleep-and-respond?sleep=10 2>&1`;
        like $content, qr{Proxy replied 200 to CONNECT request}m, "Connect got a 200";
        @c = $content =~ /$ok_resp/g;
        is @c, 1, "Only got one 200 response";
    };
    subtest "acl" => sub {
        my $content = `curl --http1.1 -p -x 127.0.0.1:$server->{port} --silent -v --show-error https://8.8.8.8/ 2>&1 2>&1`;
        like $content, qr{Received HTTP code 403 from proxy after CONNECT};
    };
};

subtest "h2o-httpclient" => sub {
    my $client_prog = bindir() . "/h2o-httpclient";
    plan skip_all => "$client_prog not found"
        unless -e $client_prog;
    my $connect_get_resp = sub {
        my ($scheme, $port, $opts, $target, $send_cb) = @_;
        open my $fh, "|-", "exec $client_prog -k -x $target $opts $scheme://127.0.0.1:$port/ > $tempdir/out 2> $tempdir/err"
            or die "failed to launch $client_prog:$!";
        $fh->autoflush(1);
        $send_cb->($fh);
        close $fh;
        open $fh, "<", "$tempdir/out"
            or die "failed to open $tempdir/out:$!";
        do { local $/; <$fh> };
    };
    for (['h1', 'http', $server->{port}, ''], ['h1s', 'https', $server->{tls_port}, ''], ['h3', 'https', $quic_port, '-3 100']) {
        my ($name, $scheme, $port, $opts) = @$_;
        subtest $name => sub {
            subtest "basic" => sub {
                my $resp = $connect_get_resp->($scheme, $port, $opts, "127.0.0.1:$origin_port", sub {
                    my $fh = shift;
                    sleep 0.5;
                    print $fh "GET /index.txt HTTP/1.0\r\n\r\n";
                    sleep 0.5;
                });
                like $resp, qr{^HTTP/1.1 200 OK\r\n.*?\r\n\r\nhello\n$}s;
            };
            subtest "early" => sub {
                my $resp = $connect_get_resp->($scheme, $port, $opts, "127.0.0.1:$origin_port", sub {
                    my $fh = shift;
                    print $fh "GET /index.txt HTTP/1.0\r\n\r\n";
                    sleep 0.5;
                });
                like $resp, qr{^HTTP/1.1 200 OK\r\n.*?\r\n\r\nhello\n$}s;
            };
        };
    }
=======
subtest "basic", sub {
    my $content = `curl --http1.1 -p -x 127.0.0.1:$server->{port} --silent -v --show-error http://127.0.0.1:$origin_port/echo 2>&1`;
    like $content, qr{Proxy replied 200 to CONNECT request}m, "Connect got a 200 response to CONNECT";
    my @c = $content =~ /$ok_resp/g;
    is @c, 2, "Got two 200 responses";
    unlike $content, qr{proxy-status:}i;
};

subtest "timeout", sub {
    my $content = `curl --http1.1 -p -x 127.0.0.1:$server->{port} --silent -v --show-error http://127.0.0.1:$origin_port/sleep-and-respond?sleep=1 2>&1`;
    like $content, qr{Proxy replied 200 to CONNECT request}m, "Connect got a 200";
    my @c = $content =~ /$ok_resp/g;
    is @c, 2, "Got two 200 responses, no timeout";
    unlike $content, qr{proxy-status:}i;

    $content = `curl --http1.1 -p -x 127.0.0.1:$server->{port} --silent -v --show-error http://127.0.0.1:$origin_port/sleep-and-respond?sleep=10 2>&1`;
    like $content, qr{Proxy replied 200 to CONNECT request}m, "Connect got a 200";
    @c = $content =~ /$ok_resp/g;
    is @c, 1, "Only got one 200 response";
    unlike $content, qr{proxy-status:}i;
};

subtest "acl" => sub {
    my $content = `curl --http1.1 -p -x 127.0.0.1:$server->{port} --silent -v --show-error https://8.8.8.8/ 2>&1 2>&1`;
    like $content, qr{Received HTTP code 403 from proxy after CONNECT};
    unlike $content, qr{proxy-status:}i;
>>>>>>> 68dc055b
};

done_testing;<|MERGE_RESOLUTION|>--- conflicted
+++ resolved
@@ -40,28 +40,31 @@
 
 my $ok_resp = qr{HTTP/[^ ]+ 200\s}m;
 
-<<<<<<< HEAD
 subtest "curl-h1" => sub {
     subtest "basic", sub {
         my $content = `curl --http1.1 -p -x 127.0.0.1:$server->{port} --silent -v --show-error http://127.0.0.1:$origin_port/echo 2>&1`;
         like $content, qr{Proxy replied 200 to CONNECT request}m, "Connect got a 200 response to CONNECT";
         my @c = $content =~ /$ok_resp/g;
         is @c, 2, "Got two 200 responses";
+        unlike $content, qr{proxy-status:}i;
     };
     subtest "timeout", sub {
         my $content = `curl --http1.1 -p -x 127.0.0.1:$server->{port} --silent -v --show-error http://127.0.0.1:$origin_port/sleep-and-respond?sleep=1 2>&1`;
         like $content, qr{Proxy replied 200 to CONNECT request}m, "Connect got a 200";
         my @c = $content =~ /$ok_resp/g;
         is @c, 2, "Got two 200 responses, no timeout";
+        unlike $content, qr{proxy-status:}i;
 
         $content = `curl --http1.1 -p -x 127.0.0.1:$server->{port} --silent -v --show-error http://127.0.0.1:$origin_port/sleep-and-respond?sleep=10 2>&1`;
         like $content, qr{Proxy replied 200 to CONNECT request}m, "Connect got a 200";
         @c = $content =~ /$ok_resp/g;
         is @c, 1, "Only got one 200 response";
+        unlike $content, qr{proxy-status:}i;
     };
     subtest "acl" => sub {
         my $content = `curl --http1.1 -p -x 127.0.0.1:$server->{port} --silent -v --show-error https://8.8.8.8/ 2>&1 2>&1`;
         like $content, qr{Received HTTP code 403 from proxy after CONNECT};
+        unlike $content, qr{proxy-status:}i;
     };
 };
 
@@ -102,34 +105,6 @@
             };
         };
     }
-=======
-subtest "basic", sub {
-    my $content = `curl --http1.1 -p -x 127.0.0.1:$server->{port} --silent -v --show-error http://127.0.0.1:$origin_port/echo 2>&1`;
-    like $content, qr{Proxy replied 200 to CONNECT request}m, "Connect got a 200 response to CONNECT";
-    my @c = $content =~ /$ok_resp/g;
-    is @c, 2, "Got two 200 responses";
-    unlike $content, qr{proxy-status:}i;
-};
-
-subtest "timeout", sub {
-    my $content = `curl --http1.1 -p -x 127.0.0.1:$server->{port} --silent -v --show-error http://127.0.0.1:$origin_port/sleep-and-respond?sleep=1 2>&1`;
-    like $content, qr{Proxy replied 200 to CONNECT request}m, "Connect got a 200";
-    my @c = $content =~ /$ok_resp/g;
-    is @c, 2, "Got two 200 responses, no timeout";
-    unlike $content, qr{proxy-status:}i;
-
-    $content = `curl --http1.1 -p -x 127.0.0.1:$server->{port} --silent -v --show-error http://127.0.0.1:$origin_port/sleep-and-respond?sleep=10 2>&1`;
-    like $content, qr{Proxy replied 200 to CONNECT request}m, "Connect got a 200";
-    @c = $content =~ /$ok_resp/g;
-    is @c, 1, "Only got one 200 response";
-    unlike $content, qr{proxy-status:}i;
-};
-
-subtest "acl" => sub {
-    my $content = `curl --http1.1 -p -x 127.0.0.1:$server->{port} --silent -v --show-error https://8.8.8.8/ 2>&1 2>&1`;
-    like $content, qr{Received HTTP code 403 from proxy after CONNECT};
-    unlike $content, qr{proxy-status:}i;
->>>>>>> 68dc055b
 };
 
 done_testing;