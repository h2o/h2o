/*
 * Copyright (c) 2014,2015 DeNA Co., Ltd., Kazuho Oku, Masahiro Nagano
 *
 * Permission is hereby granted, free of charge, to any person obtaining a copy
 * of this software and associated documentation files (the "Software"), to
 * deal in the Software without restriction, including without limitation the
 * rights to use, copy, modify, merge, publish, distribute, sublicense, and/or
 * sell copies of the Software, and to permit persons to whom the Software is
 * furnished to do so, subject to the following conditions:
 *
 * The above copyright notice and this permission notice shall be included in
 * all copies or substantial portions of the Software.
 *
 * THE SOFTWARE IS PROVIDED "AS IS", WITHOUT WARRANTY OF ANY KIND, EXPRESS OR
 * IMPLIED, INCLUDING BUT NOT LIMITED TO THE WARRANTIES OF MERCHANTABILITY,
 * FITNESS FOR A PARTICULAR PURPOSE AND NONINFRINGEMENT. IN NO EVENT SHALL THE
 * AUTHORS OR COPYRIGHT HOLDERS BE LIABLE FOR ANY CLAIM, DAMAGES OR OTHER
 * LIABILITY, WHETHER IN AN ACTION OF CONTRACT, TORT OR OTHERWISE, ARISING
 * FROM, OUT OF OR IN CONNECTION WITH THE SOFTWARE OR THE USE OR OTHER DEALINGS
 * IN THE SOFTWARE.
 */
#include <netdb.h>
#include <stdio.h>
#include <stdlib.h>
#include <sys/socket.h>
#include "picohttpparser.h"
#include "h2o.h"
#include "h2o/http1.h"
#include "h2o/http2.h"
#include "h2o/http1client.h"
#include "h2o/tunnel.h"

struct rp_generator_t {
    h2o_generator_t super;
    h2o_req_t *src_req;
    h2o_http1client_t *client;
    struct {
        h2o_iovec_t bufs[2]; /* first buf is the request line and headers, the second is the POST content */
        int is_head;
    } up_req;
    h2o_buffer_t *last_content_before_send;
    h2o_doublebuffer_t sending;
    int is_websocket_handshake;
    int had_body_error; /* set if an error happened while fetching the body so that we can propagate the error */
    void (*await_send)(h2o_http1client_t *);
    char *websocket_key;
};

struct rp_ws_upgrade_info_t {
    h2o_context_t *ctx;
    h2o_timeout_t *timeout;
    h2o_socket_t *upstream_sock;
};

static h2o_http1client_ctx_t *get_client_ctx(h2o_req_t *req)
{
    h2o_req_overrides_t *overrides = req->overrides;
    if (overrides != NULL && overrides->client_ctx != NULL)
        return overrides->client_ctx;
    return &req->conn->ctx->proxy.client_ctx;
}

static h2o_iovec_t rewrite_location(h2o_mem_pool_t *pool, const char *location, size_t location_len, h2o_url_t *match,
                                    const h2o_url_scheme_t *req_scheme, h2o_iovec_t req_authority, h2o_iovec_t req_basepath)
{
    h2o_url_t loc_parsed;

    if (h2o_url_parse(location, location_len, &loc_parsed) != 0)
        goto NoRewrite;
    if (loc_parsed.scheme != &H2O_URL_SCHEME_HTTP)
        goto NoRewrite;
    if (!h2o_url_hosts_are_equal(&loc_parsed, match))
        goto NoRewrite;
    if (h2o_url_get_port(&loc_parsed) != h2o_url_get_port(match))
        goto NoRewrite;
    if (loc_parsed.path.len < match->path.len)
        goto NoRewrite;
    if (memcmp(loc_parsed.path.base, match->path.base, match->path.len) != 0)
        goto NoRewrite;

    return h2o_concat(pool, req_scheme->name, h2o_iovec_init(H2O_STRLIT("://")), req_authority, req_basepath,
                      h2o_iovec_init(loc_parsed.path.base + match->path.len, loc_parsed.path.len - match->path.len));

NoRewrite:
    return (h2o_iovec_t){NULL};
}

static h2o_iovec_t build_request_merge_headers(h2o_mem_pool_t *pool, h2o_iovec_t merged, h2o_iovec_t added, int seperator)
{
    if (added.len == 0)
        return merged;
    if (merged.len == 0)
        return added;

    size_t newlen = merged.len + 2 + added.len;
    char *buf = h2o_mem_alloc_pool(pool, *buf, newlen);
    memcpy(buf, merged.base, merged.len);
    buf[merged.len] = seperator;
    buf[merged.len + 1] = ' ';
    memcpy(buf + merged.len + 2, added.base, added.len);
    merged.base = buf;
    merged.len = newlen;
    return merged;
}

/*
 * A request without neither Content-Length or Transfer-Encoding header implies a zero-length request body (see 6th rule of RFC 7230
 * 3.3.3).
 * OTOH, section 3.3.3 states:
 *
 *   A user agent SHOULD send a Content-Length in a request message when
 *   no Transfer-Encoding is sent and the request method defines a meaning
 *   for an enclosed payload body.  For example, a Content-Length header
 *   field is normally sent in a POST request even when the value is 0
 *   (indicating an empty payload body).  A user agent SHOULD NOT send a
 *   Content-Length header field when the request message does not contain
 *   a payload body and the method semantics do not anticipate such a
 *   body.
 *
 * PUT and POST define a meaning for the payload body, let's emit a
 * Content-Length header if it doesn't exist already, since the server
 * might send a '411 Length Required' response.
 *
 * see also: ML thread starting at https://lists.w3.org/Archives/Public/ietf-http-wg/2016JulSep/0580.html
 */
static int req_requires_content_length(h2o_req_t *req)
{
    int is_put_or_post =
        (req->method.len >= 1 && req->method.base[0] == 'P' && (h2o_memis(req->method.base, req->method.len, H2O_STRLIT("POST")) ||
                                                                h2o_memis(req->method.base, req->method.len, H2O_STRLIT("PUT"))));

    return is_put_or_post && h2o_find_header(&req->res.headers, H2O_TOKEN_TRANSFER_ENCODING, -1) == -1;
}

// copied from websocket.c FIXME move to somewhere?
#include <openssl/sha.h>
static void create_websocket_accept_key(char *dst, const char *client_key)
{
#define WS_GUID "258EAFA5-E914-47DA-95CA-C5AB0DC85B11"
    uint8_t sha1buf[20], key_src[60];

    memcpy(key_src, client_key, 24);
    memcpy(key_src + 24, WS_GUID, 36);
    SHA1(key_src, sizeof(key_src), sha1buf);
    h2o_base64_encode(dst, sha1buf, sizeof(sha1buf), 0);
    dst[28] = '\0';
#undef WS_GUID
}

static void create_websocket_key(char *dst)
{
    char rs[16];
    int i;
    for (i = 0; i != 16; i += 4) {
        uint32_t r = h2o_rand();
        rs[i] = (char)((r >> 24) & 0xFF);
        rs[i + 1] = (char)((r >> 16) & 0xFF);
        rs[i + 2] = (char)((r >> 8) & 0xFF);
        rs[i + 3] = (char)(r & 0xFF);
    }
    h2o_base64_encode(dst, rs, 16, 0);
    dst[24] = '\0';
}

static h2o_iovec_t build_request(h2o_req_t *req, int keepalive, int is_websocket_handshake, int use_proxy_protocol, int *te_chunked,
                                 int *reprocess_if_too_early, char **websocket_key)
{
    h2o_iovec_t buf;
    size_t offset = 0, remote_addr_len = SIZE_MAX;
    char remote_addr[NI_MAXHOST];
    struct sockaddr_storage ss;
    socklen_t sslen;
    h2o_iovec_t cookie_buf = {NULL}, xff_buf = {NULL}, via_buf = {NULL};
    int preserve_x_forwarded_proto = req->conn->ctx->globalconf->proxy.preserve_x_forwarded_proto;
    int emit_x_forwarded_headers = req->conn->ctx->globalconf->proxy.emit_x_forwarded_headers;
    int emit_via_header = req->conn->ctx->globalconf->proxy.emit_via_header;
    h2o_iovec_t method = is_websocket_handshake ? h2o_iovec_init(H2O_STRLIT("GET")) : req->method;

    /* for x-f-f */
    if ((sslen = req->conn->callbacks->get_peername(req->conn, (void *)&ss)) != 0)
        remote_addr_len = h2o_socket_getnumerichost((void *)&ss, sslen, remote_addr);

    buf.len = method.len + req->path.len + req->authority.len + 512;
    if (use_proxy_protocol)
        buf.len += H2O_PROXY_HEADER_MAX_LENGTH;
    buf.base = h2o_mem_alloc_pool(&req->pool, char, buf.len);

#define RESERVE(sz)                                                                                                                \
    do {                                                                                                                           \
        size_t required = offset + sz + 4 /* for "\r\n\r\n" */;                                                                    \
        if (required > buf.len) {                                                                                                  \
            do {                                                                                                                   \
                buf.len *= 2;                                                                                                      \
            } while (required > buf.len);                                                                                          \
            char *newp = h2o_mem_alloc_pool(&req->pool, char, buf.len);                                                            \
            memcpy(newp, buf.base, offset);                                                                                        \
            buf.base = newp;                                                                                                       \
        }                                                                                                                          \
    } while (0)
#define APPEND(s, l)                                                                                                               \
    do {                                                                                                                           \
        memcpy(buf.base + offset, (s), (l));                                                                                       \
        offset += (l);                                                                                                             \
    } while (0)
#define APPEND_STRLIT(lit) APPEND((lit), sizeof(lit) - 1)
#define FLATTEN_PREFIXED_VALUE(prefix, value, add_size)                                                                            \
    do {                                                                                                                           \
        RESERVE(sizeof(prefix) - 1 + value.len + 2 + add_size);                                                                    \
        APPEND_STRLIT(prefix);                                                                                                     \
        if (value.len != 0) {                                                                                                      \
            APPEND(value.base, value.len);                                                                                         \
            if (add_size != 0) {                                                                                                   \
                buf.base[offset++] = ',';                                                                                          \
                buf.base[offset++] = ' ';                                                                                          \
            }                                                                                                                      \
        }                                                                                                                          \
    } while (0)

    if (use_proxy_protocol)
        offset += h2o_stringify_proxy_header(req->conn, buf.base + offset);

    APPEND(method.base, method.len);
    buf.base[offset++] = ' ';
    APPEND(req->path.base, req->path.len);
    APPEND_STRLIT(" HTTP/1.1\r\nconnection: ");
    if (is_websocket_handshake) {
        if (req->version >= 0x200 && h2o_find_header_by_str(&req->headers, H2O_STRLIT("sec-websocket-key"), -1) == -1) {
            *websocket_key = h2o_mem_alloc_pool(&req->pool, char, 25);
            create_websocket_key(*websocket_key);
            APPEND_STRLIT("upgrade\r\nupgrade: websocket\r\nsec-websocket-key: ");
            APPEND(*websocket_key, strlen(*websocket_key));
            APPEND_STRLIT("\r\nhost: ");
        } else {
            APPEND_STRLIT("upgrade\r\nupgrade: websocket\r\nhost: ");
        }
    } else if (keepalive) {
        APPEND_STRLIT("keep-alive\r\nhost: ");
    } else {
        APPEND_STRLIT("close\r\nhost: ");
    }
    APPEND(req->authority.base, req->authority.len);
    buf.base[offset++] = '\r';
    buf.base[offset++] = '\n';
    assert(offset <= buf.len);

    /* CL or TE? Depends on whether we're streaming the request body or
       not, and if CL was advertised in the original request */
    *te_chunked = 0;
    if (req->proceed_req == NULL) {
        if (req->entity.base != NULL || req_requires_content_length(req)) {
            RESERVE(sizeof("content-length: " H2O_UINT64_LONGEST_STR) - 1);
            offset += sprintf(buf.base + offset, "content-length: %zu\r\n", req->entity.len);
        }
    } else {
        if (req->content_length != SIZE_MAX) {
            RESERVE(sizeof("content-length: " H2O_UINT64_LONGEST_STR) - 1);
            offset += sprintf(buf.base + offset, "content-length: %zu\r\n", req->content_length);
        } else {
            *te_chunked = 1;
            APPEND_STRLIT("transfer-encoding: chunked\r\n");
        }
    }

    /* rewrite headers if necessary */
    h2o_headers_t req_headers = req->headers;
    if (req->overrides != NULL && req->overrides->headers_cmds != NULL) {
        req_headers.entries = NULL;
        req_headers.size = 0;
        req_headers.capacity = 0;
        h2o_headers_command_t *cmd;
        h2o_vector_reserve(&req->pool, &req_headers, req->headers.capacity);
        memcpy(req_headers.entries, req->headers.entries, sizeof(req->headers.entries[0]) * req->headers.size);
        req_headers.size = req->headers.size;
        for (cmd = req->overrides->headers_cmds; cmd->cmd != H2O_HEADERS_CMD_NULL; ++cmd)
            h2o_rewrite_headers(&req->pool, &req_headers, cmd);
    }

    {
        const h2o_header_t *h, *h_end;
        int found_early_data = 0;
        for (h = req_headers.entries, h_end = h + req_headers.size; h != h_end; ++h) {
            if (h2o_iovec_is_token(h->name)) {
                const h2o_token_t *token = (void *)h->name;
                if (token->proxy_should_drop_for_req) {
                    continue;
                } else if (token == H2O_TOKEN_COOKIE) {
                    /* merge the cookie headers; see HTTP/2 8.1.2.5 and HTTP/1 (RFC6265 5.4) */
                    /* FIXME current algorithm is O(n^2) against the number of cookie headers */
                    cookie_buf = build_request_merge_headers(&req->pool, cookie_buf, h->value, ';');
                    continue;
                } else if (token == H2O_TOKEN_VIA) {
                    if (!emit_via_header) {
                        goto AddHeader;
                    }
                    via_buf = build_request_merge_headers(&req->pool, via_buf, h->value, ',');
                    continue;
                } else if (token == H2O_TOKEN_X_FORWARDED_FOR) {
                    if (!emit_x_forwarded_headers) {
                        goto AddHeader;
                    }
                    xff_buf = build_request_merge_headers(&req->pool, xff_buf, h->value, ',');
                    continue;
                } else if (token == H2O_TOKEN_EARLY_DATA) {
                    found_early_data = 1;
                    goto AddHeader;
                }
            }
            if (!preserve_x_forwarded_proto && h2o_lcstris(h->name->base, h->name->len, H2O_STRLIT("x-forwarded-proto")))
                continue;
        AddHeader:
            RESERVE(h->name->len + h->value.len + 2);
            APPEND(h->orig_name ? h->orig_name : h->name->base, h->name->len);
            buf.base[offset++] = ':';
            buf.base[offset++] = ' ';
            APPEND(h->value.base, h->value.len);
            buf.base[offset++] = '\r';
            buf.base[offset++] = '\n';
        }
        if (found_early_data) {
            *reprocess_if_too_early = 0;
        } else if (*reprocess_if_too_early) {
            static const h2o_iovec_t h = {H2O_STRLIT("early-data: 1\r\n")};
            RESERVE(h.len);
            APPEND(h.base, h.len);
        }
    }

    if (cookie_buf.len != 0) {
        FLATTEN_PREFIXED_VALUE("cookie: ", cookie_buf, 0);
        buf.base[offset++] = '\r';
        buf.base[offset++] = '\n';
    }
    if (emit_x_forwarded_headers) {
        if (!preserve_x_forwarded_proto) {
            FLATTEN_PREFIXED_VALUE("x-forwarded-proto: ", req->input.scheme->name, 0);
            buf.base[offset++] = '\r';
            buf.base[offset++] = '\n';
        }
        if (remote_addr_len != SIZE_MAX) {
            FLATTEN_PREFIXED_VALUE("x-forwarded-for: ", xff_buf, remote_addr_len);
            APPEND(remote_addr, remote_addr_len);
        } else {
            FLATTEN_PREFIXED_VALUE("x-forwarded-for: ", xff_buf, 0);
        }
        buf.base[offset++] = '\r';
        buf.base[offset++] = '\n';
    }
    if (emit_via_header) {
        FLATTEN_PREFIXED_VALUE("via: ", via_buf, sizeof("1.1 ") - 1 + req->input.authority.len);
        if (req->version < 0x200) {
            buf.base[offset++] = '1';
            buf.base[offset++] = '.';
            buf.base[offset++] = '0' + (0x100 <= req->version && req->version <= 0x109 ? req->version - 0x100 : 0);
        } else {
            buf.base[offset++] = '2';
        }
        buf.base[offset++] = ' ';
        APPEND(req->input.authority.base, req->input.authority.len);
        buf.base[offset++] = '\r';
        buf.base[offset++] = '\n';
    }
    APPEND_STRLIT("\r\n");

#undef RESERVE
#undef APPEND
#undef APPEND_STRLIT
#undef FLATTEN_PREFIXED_VALUE

    /* set the length */
    assert(offset <= buf.len);
    buf.len = offset;

    return buf;
}

static void do_close(h2o_generator_t *generator, h2o_req_t *req)
{
    struct rp_generator_t *self = (void *)generator;

    if (self->client != NULL) {
        h2o_http1client_cancel(self->client);
        self->client = NULL;
    }
}

static void do_send(struct rp_generator_t *self)
{
    h2o_iovec_t vecs[1];
    size_t veccnt;
    h2o_send_state_t ststate;

    vecs[0] = h2o_doublebuffer_prepare(&self->sending,
                                       self->client != NULL ? &self->client->sock->input : &self->last_content_before_send,
                                       self->src_req->preferred_chunk_size);

    if (self->client == NULL && vecs[0].len == self->sending.buf->size && self->last_content_before_send->size == 0) {
        veccnt = vecs[0].len != 0 ? 1 : 0;
        ststate = H2O_SEND_STATE_FINAL;
    } else {
        if (vecs[0].len == 0)
            return;
        veccnt = 1;
        ststate = H2O_SEND_STATE_IN_PROGRESS;
    }

    if (self->had_body_error)
        ststate = H2O_SEND_STATE_ERROR;

    h2o_send(self->src_req, vecs, veccnt, ststate);
}

static void do_proceed(h2o_generator_t *generator, h2o_req_t *req)
{
    struct rp_generator_t *self = (void *)generator;

    h2o_doublebuffer_consume(&self->sending);
    do_send(self);
    if (self->await_send) {
        self->await_send(self->client);
        self->await_send = NULL;
    }
}

static void on_websocket_upgrade_complete(void *_info, h2o_socket_t *sock, size_t reqsize)
{
    struct rp_ws_upgrade_info_t *info = _info;

    if (sock != NULL) {
        h2o_buffer_consume(&sock->input, reqsize); // It is detached from conn. Let's trash unused data.
        h2o_tunnel_establish(info->ctx, h2o_tunnel_socket_end_init(sock), h2o_tunnel_socket_end_init(info->upstream_sock),
                             info->timeout);
    } else {
        h2o_socket_close(info->upstream_sock);
    }
    free(info);
}

static void on_h2_tunnel_end_write(h2o_tunnel_t *tunnel, h2o_tunnel_end_t *end, h2o_iovec_t *bufs, size_t bufcnt)
{
    h2o_req_t *req = (void *)end->data;
    h2o_send(req, bufs, bufcnt, H2O_SEND_STATE_IN_PROGRESS);
}

static void on_h2_tunnel_end_close(h2o_tunnel_t *tunnel, h2o_tunnel_end_t *end, const char *err)
{
    h2o_req_t *req = (void *)end->data;
    h2o_send(req, NULL, 0, err == NULL ? H2O_SEND_STATE_FINAL : H2O_SEND_STATE_ERROR);
}

static h2o_tunnel_t *on_h2_tunnel_complete(void *_info, h2o_req_t *req)
{
    struct rp_ws_upgrade_info_t *info = _info;
    h2o_tunnel_end_t down;
    down.open = NULL;
    down.write = on_h2_tunnel_end_write;
    down.peer_write_complete = NULL;
    down.close = on_h2_tunnel_end_close;
    down.data = req;
    h2o_tunnel_t *tunnel = h2o_tunnel_establish(info->ctx, down, h2o_tunnel_socket_end_init(info->upstream_sock), info->timeout);
    free(info);
    return tunnel;
}

static inline void on_websocket_upgrade(struct rp_generator_t *self, h2o_timeout_t *timeout, int rlen)
{
    h2o_req_t *req = self->src_req;
    h2o_socket_t *sock = h2o_http1client_steal_socket(self->client);
    h2o_buffer_consume(&sock->input, rlen); // trash data after stealing sock.
    struct rp_ws_upgrade_info_t *info = h2o_mem_alloc(sizeof(*info));
    info->upstream_sock = sock;
    info->timeout = timeout;
    info->ctx = req->conn->ctx;

    if (req->version < 0x200) {
        h2o_add_header(&req->pool, &req->res.headers, H2O_TOKEN_UPGRADE, NULL, H2O_STRLIT("websocket"));
        h2o_http1_upgrade(req, NULL, 0, on_websocket_upgrade_complete, info);
    } else {
        assert(self->websocket_key != NULL);
        ssize_t cursor = h2o_find_header_by_str(&req->res.headers, H2O_STRLIT("sec-websocket-accept"), -1);
        if (cursor == -1)
            goto OnInvalidResponse;

        h2o_header_t accept_header = req->res.headers.entries[cursor];
        h2o_delete_header(&req->res.headers, cursor);
        char accept_key[29];
        create_websocket_accept_key(accept_key, self->websocket_key);
        if (!h2o_memis(accept_key, strlen(accept_key), accept_header.value.base, accept_header.value.len))
            goto OnInvalidResponse;

        req->res.status = 200;
        h2o_http2_tunnel(req, on_h2_tunnel_complete, info);
        return;

    OnInvalidResponse:
        req->res.status = 502;
        h2o_send_error_502(req, "Gateway Error", "invalid response from upstream", 0);
    }
}

static void await_send(h2o_http1client_t *client)
{
    if (client)
        h2o_http1client_body_read_resume(client);
}

static int on_body(h2o_http1client_t *client, const char *errstr)
{
    struct rp_generator_t *self = client->data;
    h2o_req_overrides_t *overrides = self->src_req->overrides;

    if (errstr != NULL) {
        self->src_req->timestamps.proxy = self->client->timings;

        /* detach the content */
        self->last_content_before_send = self->client->sock->input;
        h2o_buffer_init(&self->client->sock->input, &h2o_socket_buffer_prototype);
        self->client = NULL;
        if (errstr != h2o_http1client_error_is_eos) {
            h2o_req_log_error(self->src_req, "lib/core/proxy.c", "%s", errstr);
            self->had_body_error = 1;
        }
    }
    if (!self->sending.inflight)
        do_send(self);

    if (self->client && self->client->sock && overrides && self->client->sock->input->size > overrides->max_buffer_size) {
        self->await_send = await_send;
        h2o_http1client_body_read_stop(self->client);
    }

    return 0;
}

static char compress_hint_to_enum(const char *val, size_t len)
{
    if (h2o_lcstris(val, len, H2O_STRLIT("on"))) {
        return H2O_COMPRESS_HINT_ENABLE;
    }
    if (h2o_lcstris(val, len, H2O_STRLIT("off"))) {
        return H2O_COMPRESS_HINT_DISABLE;
    }
    return H2O_COMPRESS_HINT_AUTO;
}

static h2o_http1client_body_cb on_head(h2o_http1client_t *client, const char *errstr, int minor_version, int status,
                                       h2o_iovec_t msg, h2o_header_t *headers, size_t num_headers, int rlen)
{
    struct rp_generator_t *self = client->data;
    h2o_req_t *req = self->src_req;
    size_t i;
    int emit_missing_date_header = req->conn->ctx->globalconf->proxy.emit_missing_date_header;
    int seen_date_header = 0;

    self->src_req->timestamps.proxy = self->client->timings;

    if (errstr != NULL && errstr != h2o_http1client_error_is_eos) {
        self->client = NULL;
        h2o_req_log_error(req, "lib/core/proxy.c", "%s", errstr);
        h2o_send_error_502(req, "Gateway Error", errstr, 0);
        return NULL;
    }

    /* copy the response (note: all the headers must be copied; http1client discards the input once we return from this callback) */
    req->res.status = status;
    req->res.reason = h2o_strdup(&req->pool, msg.base, msg.len).base;
    for (i = 0; i != num_headers; ++i) {
        if (h2o_iovec_is_token(headers[i].name)) {
            const h2o_token_t *token = H2O_STRUCT_FROM_MEMBER(h2o_token_t, buf, headers[i].name);
            h2o_iovec_t value;
            if (token->proxy_should_drop_for_res) {
                goto Skip;
            }
            if (token == H2O_TOKEN_CONTENT_LENGTH) {
                if (req->res.content_length != SIZE_MAX ||
                    (req->res.content_length = h2o_strtosize(headers[i].value.base, headers[i].value.len)) == SIZE_MAX) {
                    self->client = NULL;
                    h2o_req_log_error(req, "lib/core/proxy.c", "%s", "invalid response from upstream (malformed content-length)");
                    h2o_send_error_502(req, "Gateway Error", "invalid response from upstream", 0);
                    return NULL;
                }
                goto Skip;
            } else if (token == H2O_TOKEN_LOCATION) {
                if (req->res_is_delegated && (300 <= status && status <= 399) && status != 304) {
                    self->client = NULL;
                    h2o_iovec_t method = h2o_get_redirect_method(req->method, status);
                    h2o_send_redirect_internal(req, method, headers[i].value.base, headers[i].value.len, 1);
                    return NULL;
                }
                if (req->overrides != NULL && req->overrides->location_rewrite.match != NULL) {
                    value = rewrite_location(&req->pool, headers[i].value.base, headers[i].value.len,
                                             req->overrides->location_rewrite.match, req->input.scheme, req->input.authority,
                                             req->overrides->location_rewrite.path_prefix);
                    if (value.base != NULL)
                        goto AddHeader;
                }
                goto AddHeaderDuped;
            } else if (token == H2O_TOKEN_LINK) {
                h2o_iovec_t new_value;
                new_value = h2o_push_path_in_link_header(req, headers[i].value.base, headers[i].value.len);
                if (!new_value.len)
                    goto Skip;
                headers[i].value.base = new_value.base;
                headers[i].value.len = new_value.len;
            } else if (token == H2O_TOKEN_SERVER) {
                if (!req->conn->ctx->globalconf->proxy.preserve_server_header)
                    goto Skip;
            } else if (token == H2O_TOKEN_X_COMPRESS_HINT) {
                req->compress_hint = compress_hint_to_enum(headers[i].value.base, headers[i].value.len);
                goto Skip;
            } else if (token == H2O_TOKEN_DATE) {
                seen_date_header = 1;
            }
        /* default behaviour, transfer the header downstream */
        AddHeaderDuped:
            value = h2o_strdup(&req->pool, headers[i].value.base, headers[i].value.len);
        AddHeader:
            h2o_add_header(&req->pool, &req->res.headers, token, headers[i].orig_name, value.base, value.len);
        Skip:;
        } else {
            h2o_iovec_t name = h2o_strdup(&req->pool, headers[i].name->base, headers[i].name->len);
            h2o_iovec_t value = h2o_strdup(&req->pool, headers[i].value.base, headers[i].value.len);
            h2o_add_header_by_str(&req->pool, &req->res.headers, name.base, name.len, 0, headers[i].orig_name, value.base,
                                  value.len);
        }
    }

    if (!seen_date_header && emit_missing_date_header)
        h2o_resp_add_date_header(req);

    if (self->is_websocket_handshake && req->res.status == 101) {
        h2o_http1client_ctx_t *client_ctx = get_client_ctx(req);
        assert(client_ctx->websocket_timeout != NULL);
        on_websocket_upgrade(self, client_ctx->websocket_timeout, rlen);
        self->client = NULL;
        return NULL;
    }
    /* declare the start of the response */
    h2o_start_response(req, &self->super);

    if (errstr == h2o_http1client_error_is_eos) {
        self->client = NULL;
        h2o_send(req, NULL, 0, H2O_SEND_STATE_FINAL);
        return NULL;
    }

    /* We currently fail to notify the protocol handler that the headers are complete (by invoking h2o_send(NULL, 0)) if the body
     * received from upstream is using chunked encoding and if only an incomplete chunk header (i.e. chunk-size CR LF CR LF) was
     * received along with the HTTP headers. However it is not a big deal; we are only failing to "optimize" for a theoretical
     * corner case.
     */
    if (self->client->sock->input->size == rlen) {
        h2o_doublebuffer_prepare_empty(&self->sending);
        h2o_send(req, NULL, 0, H2O_SEND_STATE_IN_PROGRESS);
    }

    return on_body;
}

static int on_1xx(h2o_http1client_t *client, int minor_version, int status, h2o_iovec_t msg, h2o_header_t *headers,
                  size_t num_headers)
{
    struct rp_generator_t *self = client->data;
    size_t i;

    for (i = 0; i != num_headers; ++i) {
        if (headers[i].name == &H2O_TOKEN_LINK->buf)
            h2o_push_path_in_link_header(self->src_req, headers[i].value.base, headers[i].value.len);
    }

    if (status != 101) {
        self->src_req->res.status = status;
        self->src_req->res.headers = (h2o_headers_t){headers, num_headers, num_headers};
        h2o_send_informational(self->src_req);
    }

    return 0;
}

static void proceed_request(h2o_http1client_t *client, size_t written, int is_end_stream)
{
    struct rp_generator_t *self = client->data;
    if (self->src_req->proceed_req != NULL)
        self->src_req->proceed_req(self->src_req, written, is_end_stream);
}

static int write_req(void *ctx, h2o_iovec_t chunk, int is_end_stream)
{
    struct rp_generator_t *self = ctx;

    if (is_end_stream) {
        self->src_req->write_req.cb = NULL;
    }
    return h2o_http1client_write_req(self->client->sock, chunk, is_end_stream);
}

static h2o_http1client_head_cb on_connect(h2o_http1client_t *client, const char *errstr, h2o_iovec_t **reqbufs, size_t *reqbufcnt,
                                          int *method_is_head, h2o_http1client_proceed_req_cb *proceed_req_cb,
                                          h2o_iovec_t *cur_body, int *req_is_chunked, h2o_url_t *origin)
{
    struct rp_generator_t *self = client->data;
    h2o_req_t *req = self->src_req;
    int use_proxy_protocol = 0, reprocess_if_too_early = 0;

    self->src_req->timestamps.proxy = self->client->timings;

    if (errstr != NULL) {
        self->client = NULL;
        h2o_req_log_error(self->src_req, "lib/core/proxy.c", "%s", errstr);
        h2o_send_error_502(self->src_req, "Gateway Error", errstr, 0);
        return NULL;
    }

    assert(origin != NULL);

    if (req->overrides != NULL) {
        use_proxy_protocol = req->overrides->use_proxy_protocol;
        req->overrides->location_rewrite.match = origin;
        if (!req->overrides->proxy_preserve_host) {
            req->scheme = origin->scheme;
            req->authority = origin->authority;
        }
        h2o_iovec_t append = req->path;
        if (origin->path.base[origin->path.len - 1] == '/' && append.base[0] == '/') {
            append.base += 1;
            append.len -= 1;
        }
        req->path = h2o_concat(&req->pool, origin->path, append);
        req->path_normalized =
            h2o_url_normalize_path(&req->pool, req->path.base, req->path.len, &req->query_at, &req->norm_indexes);
    }

    reprocess_if_too_early = h2o_conn_is_early_data(req->conn);
    self->up_req.bufs[0] =
        build_request(req, !use_proxy_protocol && h2o_socketpool_can_keepalive(client->sockpool.pool), self->is_websocket_handshake,
                      use_proxy_protocol, req_is_chunked, &reprocess_if_too_early, &self->websocket_key);
    if (reprocess_if_too_early)
        req->reprocess_if_too_early = 1;

    *reqbufs = self->up_req.bufs;
    *reqbufcnt = 1;
    *method_is_head = self->up_req.is_head;

    if (self->src_req->entity.base != NULL) {
        if (self->src_req->proceed_req != NULL) {
            *cur_body = self->src_req->entity;
            *proceed_req_cb = proceed_request;
            self->src_req->write_req.cb = write_req;
            self->src_req->write_req.ctx = self;
        } else {
            self->up_req.bufs[(*reqbufcnt)++] = self->src_req->entity;
        }
    }
    self->client->informational_cb = on_1xx;
    return on_head;
}

static void on_generator_dispose(void *_self)
{
    struct rp_generator_t *self = _self;

    if (self->client != NULL) {
        h2o_http1client_cancel(self->client);
        self->client = NULL;
    }
    h2o_buffer_dispose(&self->last_content_before_send);
    h2o_doublebuffer_dispose(&self->sending);
}

static struct rp_generator_t *proxy_send_prepare(h2o_req_t *req)
{
    struct rp_generator_t *self = h2o_mem_alloc_shared(&req->pool, sizeof(*self), on_generator_dispose);
    h2o_http1client_ctx_t *client_ctx = get_client_ctx(req);

    self->super.proceed = do_proceed;
    self->super.stop = do_close;
    self->src_req = req;
    if (client_ctx->websocket_timeout != NULL && h2o_lcstris(req->upgrade.base, req->upgrade.len, H2O_STRLIT("websocket"))) {
        self->is_websocket_handshake = 1;
    } else {
        self->is_websocket_handshake = 0;
    }
    self->had_body_error = 0;
    self->await_send = NULL;
    self->up_req.is_head = h2o_memis(req->method.base, req->method.len, H2O_STRLIT("HEAD"));
    h2o_buffer_init(&self->last_content_before_send, &h2o_socket_buffer_prototype);
    h2o_doublebuffer_init(&self->sending, &h2o_socket_buffer_prototype);
<<<<<<< HEAD
    self->websocket_key = NULL;
=======
    req->timestamps.proxy = (h2o_http1client_timings_t){{0}};
>>>>>>> d84cd56b

    return self;
}

void h2o__proxy_process_request(h2o_req_t *req)
{
    h2o_req_overrides_t *overrides = req->overrides;
    h2o_http1client_ctx_t *client_ctx = get_client_ctx(req);
    h2o_url_t target_buf, *target = &target_buf;

    h2o_socketpool_t *socketpool = &req->conn->ctx->globalconf->proxy.global_socketpool;
    if (overrides != NULL && overrides->socketpool != NULL) {
        socketpool = overrides->socketpool;
        if (!overrides->proxy_preserve_host)
            target = NULL;
    }
    if (target == &target_buf)
        h2o_url_init(&target_buf, req->scheme, req->authority, h2o_iovec_init(H2O_STRLIT("/")));

    struct rp_generator_t *self = proxy_send_prepare(req);

    /*
      When the PROXY protocol is being used (i.e. when overrides->use_proxy_protocol is set), the client needs to establish a new
     connection even when there is a pooled connection to the peer, since the header (as defined in
     https://www.haproxy.org/download/1.8/doc/proxy-protocol.txt) needs to be sent at the beginning of the connection.

     However, currently h2o_http1client_connect doesn't provide an interface to enforce estabilishing a new connection. In other
     words, there is a chance that we would use a pool connection here.

     OTOH, the probability of seeing such issue is rare; it would only happen if the same destination identified by its host:port is
     accessed in both ways (i.e. in one path with use_proxy_protocol set and in the other path without).

     So I leave this as it is for the time being.
     */
    h2o_http1client_connect(&self->client, self, client_ctx, socketpool, target, on_connect);
}<|MERGE_RESOLUTION|>--- conflicted
+++ resolved
@@ -784,11 +784,8 @@
     self->up_req.is_head = h2o_memis(req->method.base, req->method.len, H2O_STRLIT("HEAD"));
     h2o_buffer_init(&self->last_content_before_send, &h2o_socket_buffer_prototype);
     h2o_doublebuffer_init(&self->sending, &h2o_socket_buffer_prototype);
-<<<<<<< HEAD
     self->websocket_key = NULL;
-=======
     req->timestamps.proxy = (h2o_http1client_timings_t){{0}};
->>>>>>> d84cd56b
 
     return self;
 }
