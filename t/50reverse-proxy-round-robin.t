use strict;
use warnings;
use Net::EmptyPort qw(check_port empty_port);
use Test::More;
use t::Util;

plan skip_all => 'curl not found'
    unless prog_exists('curl');
plan skip_all => 'plackup not found'
    unless prog_exists('plackup');
plan skip_all => 'Starlet not found'
    unless system('perl -MStarlet /dev/null > /dev/null 2>&1') == 0;

<<<<<<< HEAD
my $upstream_port1 = empty_port();
my $upstream_port2 = empty_port();

my $guard1 = spawn_server(
    argv     => [ qw(plackup -s Starlet --max-keepalive-reqs=5 --keepalive-timeout 100 --access-log /dev/null --listen), $upstream_port1, ASSETS_DIR . "/upstream.psgi" ],
=======
my $upstream_port = empty_port();
my $guard = spawn_server(
    argv     => [ qw(plackup -s Starlet --keepalive-timeout 100 --access-log /dev/null --listen), $upstream_port, ASSETS_DIR . "/upstream.psgi" ],
>>>>>>> 5162a49a
    is_ready =>  sub {
        check_port($upstream_port);
    },
);

<<<<<<< HEAD
my $guard2 = spawn_server(
    argv     => [ qw(plackup -s Starlet --max-keepalive-reqs=5 --keepalive-timeout 100 --access-log /dev/null --listen), $upstream_port2, ASSETS_DIR . "/upstream.psgi" ],
    is_ready =>  sub {
        check_port($upstream_port2);
    },
);

my $access_count1 = 0;
my $access_count2 = 0;
my $unexpected = 0;

=======
>>>>>>> 5162a49a
my $server = spawn_h2o(<< "EOT");
hosts:
  default:
    paths:
      /:
        proxy.reverse.url:
          - http://127.0.0.1.XIP.IO:$upstream_port/
          - http://127.0.0.1.XIP.IO:$upstream_port/subdir/
EOT

my $expected1 = do {
    open my $fh, "<", "@{[DOC_ROOT]}/index.txt"
        or die "failed to open file:@{[DOC_ROOT]}/index.txt:$!";
    local $/;
    <$fh>;
};
my $expected2 = do {
    open my $fh, "<", "@{[DOC_ROOT]}/subdir/index.txt"
        or die "failed to open file:@{[DOC_ROOT]}/subdir/index.txt:$!";
    local $/;
    <$fh>;
};
my $body_re = qr/^@{[ join "|", map { quotemeta $_ } ($expected1, $expected2) ]}$/s;
my $access_count1 = 0;
my $access_count2 = 0;

for my $i (1..50) {
    run_with_curl($server, sub {
        my ($proto, $port, $curl) = @_;
        my $resp = `$curl --silent $proto://127.0.0.1:$port/index.txt`;
        like $resp, $body_re;
        if ($resp eq $expected1) {
            $access_count1 += 1;
        } else {
            $access_count2 += 1;
        }
    });
}

is $access_count1, $access_count2, "load balanced";

done_testing();<|MERGE_RESOLUTION|>--- conflicted
+++ resolved
@@ -11,36 +11,14 @@
 plan skip_all => 'Starlet not found'
     unless system('perl -MStarlet /dev/null > /dev/null 2>&1') == 0;
 
-<<<<<<< HEAD
-my $upstream_port1 = empty_port();
-my $upstream_port2 = empty_port();
-
-my $guard1 = spawn_server(
-    argv     => [ qw(plackup -s Starlet --max-keepalive-reqs=5 --keepalive-timeout 100 --access-log /dev/null --listen), $upstream_port1, ASSETS_DIR . "/upstream.psgi" ],
-=======
 my $upstream_port = empty_port();
 my $guard = spawn_server(
     argv     => [ qw(plackup -s Starlet --keepalive-timeout 100 --access-log /dev/null --listen), $upstream_port, ASSETS_DIR . "/upstream.psgi" ],
->>>>>>> 5162a49a
     is_ready =>  sub {
         check_port($upstream_port);
     },
 );
 
-<<<<<<< HEAD
-my $guard2 = spawn_server(
-    argv     => [ qw(plackup -s Starlet --max-keepalive-reqs=5 --keepalive-timeout 100 --access-log /dev/null --listen), $upstream_port2, ASSETS_DIR . "/upstream.psgi" ],
-    is_ready =>  sub {
-        check_port($upstream_port2);
-    },
-);
-
-my $access_count1 = 0;
-my $access_count2 = 0;
-my $unexpected = 0;
-
-=======
->>>>>>> 5162a49a
 my $server = spawn_h2o(<< "EOT");
 hosts:
   default:
