/*
 * Copyright (c) 2014,2015 DeNA Co., Ltd., Masahiro Nagano
 *
 * Permission is hereby granted, free of charge, to any person obtaining a copy
 * of this software and associated documentation files (the "Software"), to
 * deal in the Software without restriction, including without limitation the
 * rights to use, copy, modify, merge, publish, distribute, sublicense, and/or
 * sell copies of the Software, and to permit persons to whom the Software is
 * furnished to do so, subject to the following conditions:
 *
 * The above copyright notice and this permission notice shall be included in
 * all copies or substantial portions of the Software.
 *
 * THE SOFTWARE IS PROVIDED "AS IS", WITHOUT WARRANTY OF ANY KIND, EXPRESS OR
 * IMPLIED, INCLUDING BUT NOT LIMITED TO THE WARRANTIES OF MERCHANTABILITY,
 * FITNESS FOR A PARTICULAR PURPOSE AND NONINFRINGEMENT. IN NO EVENT SHALL THE
 * AUTHORS OR COPYRIGHT HOLDERS BE LIABLE FOR ANY CLAIM, DAMAGES OR OTHER
 * LIABILITY, WHETHER IN AN ACTION OF CONTRACT, TORT OR OTHERWISE, ARISING
 * FROM, OUT OF OR IN CONNECTION WITH THE SOFTWARE OR THE USE OR OTHER DEALINGS
 * IN THE SOFTWARE.
 */
#include <sys/un.h>
#include "picotls.h"
#include "picotls/openssl.h"
#include "h2o.h"
#include "h2o/socketpool.h"
#include "h2o/balancer.h"
#include "h2o/http3_server.h"

struct rp_handler_t {
    h2o_handler_t super;
    h2o_socketpool_t *sockpool;
    h2o_proxy_config_vars_t config;
};

struct rp_handler_context_t {
    h2o_httpclient_connection_pool_t connpool;
    h2o_httpclient_ctx_t *client_ctx;
};

static int on_req(h2o_handler_t *_self, h2o_req_t *req)
{
    struct rp_handler_t *self = (void *)_self;
    h2o_req_overrides_t *overrides = h2o_mem_alloc_pool(&req->pool, *overrides, 1);
    struct rp_handler_context_t *handler_ctx = h2o_context_get_handler_context(req->conn->ctx, &self->super);

    /* setup overrides */
    *overrides = (h2o_req_overrides_t){NULL};
    overrides->connpool = &handler_ctx->connpool;
    overrides->location_rewrite.path_prefix = req->pathconf->path;
    overrides->use_proxy_protocol = self->config.use_proxy_protocol;
    overrides->client_ctx = handler_ctx->client_ctx;
    overrides->headers_cmds = self->config.headers_cmds;
    overrides->proxy_preserve_host = self->config.preserve_host;
    overrides->proxy_expect_mode = self->config.expect_mode;
    overrides->forward_close_connection = self->config.forward_close_connection;

    /* request reprocess (note: path may become an empty string, to which one of the target URL within the socketpool will be
     * right-padded when lib/core/proxy connects to upstream; see #1563) */
    h2o_iovec_t path = h2o_build_destination(req, NULL, 0, 0);
    h2o_reprocess_request(req, req->method, req->scheme, req->authority, path, overrides, 0);

    return 0;
}

static h2o_http3client_ctx_t *create_http3_context(h2o_context_t *ctx, SSL_CTX *ssl_ctx, int use_gso)
{
#if H2O_USE_LIBUV
    h2o_fatal("no HTTP/3 support for libuv");
#else

    h2o_http3client_ctx_t *h3ctx = h2o_mem_alloc(sizeof(*h3ctx));

    /* tls (TODO inherit session cache setting of ssl_ctx) */
    h3ctx->tls = (ptls_context_t){
        .random_bytes = ptls_openssl_random_bytes,
        .get_time = &ptls_get_time,
        .key_exchanges = ptls_openssl_key_exchanges,
        .cipher_suites = ptls_openssl_cipher_suites,
    };
    h3ctx->verify_cert = (ptls_openssl_verify_certificate_t){};
    if ((SSL_CTX_get_verify_mode(ssl_ctx) & SSL_VERIFY_PEER) != 0) {
        X509_STORE *store;
        if ((store = SSL_CTX_get_cert_store(ssl_ctx)) == NULL)
            h2o_fatal("failed to obtain the store to be used for server certificate verification");
        ptls_openssl_init_verify_certificate(&h3ctx->verify_cert, store);
        h3ctx->tls.verify_certificate = &h3ctx->verify_cert.super;
    }
    quicly_amend_ptls_context(&h3ctx->tls);

    /* quic */
    h3ctx->quic = quicly_spec_context;
    h3ctx->quic.tls = &h3ctx->tls;
    h3ctx->quic.transport_params.max_streams_uni = 10;
    uint8_t cid_key[PTLS_SHA256_DIGEST_SIZE];
    ptls_openssl_random_bytes(cid_key, sizeof(cid_key));
    h3ctx->quic.cid_encryptor = quicly_new_default_cid_encryptor(&ptls_openssl_bfecb, &ptls_openssl_aes128ecb, &ptls_openssl_sha256,
                                                                 ptls_iovec_init(cid_key, sizeof(cid_key)));
    ptls_clear_memory(cid_key, sizeof(cid_key));
    h3ctx->quic.stream_open = &h2o_httpclient_http3_on_stream_open;
    h3ctx->quic.qos_is_writing = &h2o_quic_qos_is_writing;

    /* http3 client-specific fields */
    h3ctx->max_frame_payload_size = h2o_http3_calc_min_flow_control_size(H2O_MAX_REQLEN); /* same maximum for HEADERS frame in both
                                                                                           directions */

    /* h2o server http3 integration */
    int sockfd;
    if ((sockfd = socket(PF_INET, SOCK_DGRAM, 0)) < 0) {
        char buf[256];
        h2o_fatal("failed to open UDP socket: %s", h2o_strerror_r(errno, buf, sizeof(buf)));
    }
    struct sockaddr_in sin = {};
    if (bind(sockfd, (struct sockaddr *)&sin, sizeof(sin)) != 0) {
        char buf[256];
        h2o_fatal("failed to bind default address to UDP socket: %s", h2o_strerror_r(errno, buf, sizeof(buf)));
    }
    h2o_socket_t *sock = h2o_evloop_socket_create(ctx->loop, sockfd, H2O_SOCKET_FLAG_DONT_READ);
    h2o_http3_server_init_context(ctx, &h3ctx->h3, ctx->loop, sock, &h3ctx->quic, &ctx->http3.next_cid, NULL,
                                  h2o_httpclient_http3_notify_connection_update, use_gso);

    h3ctx->load_session = NULL; /* TODO reuse session? */

    return h3ctx;
#endif
}

static void destroy_http3_context(h2o_http3client_ctx_t *h3ctx)
{
    h2o_quic_dispose_context(&h3ctx->h3);
    quicly_free_default_cid_encryptor(h3ctx->quic.cid_encryptor);
    if (h3ctx->verify_cert.super.cb != NULL)
        ptls_openssl_dispose_verify_certificate(&h3ctx->verify_cert);
    free(h3ctx);
}

static void on_context_init(h2o_handler_t *_self, h2o_context_t *ctx)
{
    struct rp_handler_t *self = (void *)_self;

    /* use the loop of first context for handling socketpool timeouts */
    h2o_socketpool_register_loop(self->sockpool, ctx->loop);

    struct rp_handler_context_t *handler_ctx = h2o_mem_alloc(sizeof(*handler_ctx));
    memset(handler_ctx, 0, sizeof(*handler_ctx));
    h2o_httpclient_connection_pool_init(&handler_ctx->connpool, self->sockpool);
    h2o_context_set_handler_context(ctx, &self->super, handler_ctx);

    /* setup a specific client context only if we need to */
    if (ctx->globalconf->proxy.io_timeout == self->config.io_timeout &&
        ctx->globalconf->proxy.connect_timeout == self->config.connect_timeout &&
        ctx->globalconf->proxy.first_byte_timeout == self->config.first_byte_timeout &&
        ctx->globalconf->proxy.keepalive_timeout == self->config.keepalive_timeout &&
        ctx->globalconf->proxy.max_buffer_size == self->config.max_buffer_size &&
        ctx->globalconf->proxy.protocol_ratio.http2 == self->config.protocol_ratio.http2 &&
        ctx->globalconf->proxy.protocol_ratio.http3 == self->config.protocol_ratio.http3 && !self->config.tunnel_enabled)
        return;

    h2o_httpclient_ctx_t *client_ctx = h2o_mem_alloc(sizeof(*ctx));
    *client_ctx = (h2o_httpclient_ctx_t){
        .loop = ctx->loop,
        .getaddr_receiver = &ctx->receivers.hostinfo_getaddr,
        .io_timeout = self->config.io_timeout,
        .connect_timeout = self->config.connect_timeout,
        .first_byte_timeout = self->config.first_byte_timeout,
        .keepalive_timeout = self->config.keepalive_timeout,
        .max_buffer_size = self->config.max_buffer_size,
        .tunnel_enabled = self->config.tunnel_enabled,
        .protocol_selector = {.ratio = self->config.protocol_ratio},
        .force_cleartext_http2 = self->config.http2.force_cleartext,
        .http2 =
            {
                .latency_optimization = ctx->globalconf->http2.latency_optimization, /* TODO provide config knob, or disable? */
                .max_concurrent_streams = self->config.http2.max_concurrent_streams,
            },
<<<<<<< HEAD
        .http3 = self->config.protocol_ratio.http3 != 0 || self->config.protocol_ratio.h3_on_streams != 0
                     ? create_http3_context(ctx, ctx->globalconf->http3.use_gso)
=======
        .http3 = self->config.protocol_ratio.http3 != 0
                     ? create_http3_context(ctx, self->sockpool->_ssl_ctx, ctx->globalconf->http3.use_gso)
>>>>>>> 1be9253d
                     : NULL,
    };

    handler_ctx->client_ctx = client_ctx;
}

static void on_context_dispose(h2o_handler_t *_self, h2o_context_t *ctx)
{
    struct rp_handler_t *self = (void *)_self;
    struct rp_handler_context_t *handler_ctx = h2o_context_get_handler_context(ctx, &self->super);

    if (handler_ctx->client_ctx != NULL) {
        if (handler_ctx->client_ctx->http3 != NULL)
            destroy_http3_context(handler_ctx->client_ctx->http3);
        free(handler_ctx->client_ctx);
    }

    h2o_socketpool_unregister_loop(self->sockpool, ctx->loop);
}

static void on_handler_dispose(h2o_handler_t *_self)
{
    struct rp_handler_t *self = (void *)_self;

    h2o_socketpool_dispose(self->sockpool);
    free(self->sockpool);
}

void h2o_proxy_register_reverse_proxy(h2o_pathconf_t *pathconf, h2o_proxy_config_vars_t *config, h2o_socketpool_t *sockpool)
{
    assert(config->max_buffer_size != 0);

    struct rp_handler_t *self = (void *)h2o_create_handler(pathconf, sizeof(*self));

    self->super.on_context_init = on_context_init;
    self->super.on_context_dispose = on_context_dispose;
    self->super.dispose = on_handler_dispose;
    self->super.on_req = on_req;
    self->super.supports_request_streaming = 1;
    self->super.handles_expect = config->expect_mode == H2O_PROXY_EXPECT_FORWARD;
    self->config = *config;
    self->sockpool = sockpool;
}<|MERGE_RESOLUTION|>--- conflicted
+++ resolved
@@ -173,13 +173,8 @@
                 .latency_optimization = ctx->globalconf->http2.latency_optimization, /* TODO provide config knob, or disable? */
                 .max_concurrent_streams = self->config.http2.max_concurrent_streams,
             },
-<<<<<<< HEAD
         .http3 = self->config.protocol_ratio.http3 != 0 || self->config.protocol_ratio.h3_on_streams != 0
-                     ? create_http3_context(ctx, ctx->globalconf->http3.use_gso)
-=======
-        .http3 = self->config.protocol_ratio.http3 != 0
                      ? create_http3_context(ctx, self->sockpool->_ssl_ctx, ctx->globalconf->http3.use_gso)
->>>>>>> 1be9253d
                      : NULL,
     };
 
