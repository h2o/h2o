use strict;
use warnings;
use Net::EmptyPort qw(check_port empty_port);
use Test::More;
use t::Util;

plan skip_all => 'curl not found'
unless prog_exists('curl');
plan skip_all => 'plackup not found'
unless prog_exists('plackup');
plan skip_all => 'Starlet not found'
unless system('perl -MStarlet /dev/null > /dev/null 2>&1') == 0;

my $upstream_port = empty_port();
my $unused_port = empty_port();

my $guard = spawn_server(
argv     => [ qw(plackup -s Starlet --keepalive-timeout 100 --access-log /dev/null --listen), $upstream_port, ASSETS_DIR . "/upstream.psgi" ],
is_ready =>  sub {
    check_port($upstream_port);
},
);

sub do_test {
    my $balancer = shift;
    my $server = spawn_h2o(<< "EOT");
hosts:
  default:
    paths:
      /:
<<<<<<< HEAD
        proxy.reverse.backends:
          - http://127.0.0.1.XIP.IO:$unused_port
          - http://127.0.0.1.XIP.IO:$upstream_port
        proxy.reverse.path: /echo-server-port
        proxy.reverse.balancer: $balancer
=======
        proxy.reverse.url:
          - http://127.0.0.1.XIP.IO:$unused_port/echo-server-port
          - http://127.0.0.1.XIP.IO:$upstream_port/echo-server-port
>>>>>>> 5162a49a
EOT
    
    for my $i (1..50) {
        run_with_curl($server, sub {
            my ($proto, $port, $curl) = @_;
            my $resp = `$curl --silent $proto://127.0.0.1:$port/`;
            is $resp, $upstream_port;
        });
    }
}

do_test("round-robin");
do_test("least-conn");
do_test("hash");
done_testing();<|MERGE_RESOLUTION|>--- conflicted
+++ resolved
@@ -28,17 +28,10 @@
   default:
     paths:
       /:
-<<<<<<< HEAD
-        proxy.reverse.backends:
-          - http://127.0.0.1.XIP.IO:$unused_port
-          - http://127.0.0.1.XIP.IO:$upstream_port
-        proxy.reverse.path: /echo-server-port
-        proxy.reverse.balancer: $balancer
-=======
         proxy.reverse.url:
           - http://127.0.0.1.XIP.IO:$unused_port/echo-server-port
           - http://127.0.0.1.XIP.IO:$upstream_port/echo-server-port
->>>>>>> 5162a49a
+        proxy.reverse.balancer: $balancer
 EOT
     
     for my $i (1..50) {
