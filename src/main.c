/*
 * Copyright (c) 2014-2016 DeNA Co., Ltd., Kazuho Oku, Tatsuhiko Kubo,
 *                         Domingo Alvarez Duarte, Nick Desaulniers,
 *                         Jeff Marrison, Shota Fukumori, Fastly, Inc.
 *
 * Permission is hereby granted, free of charge, to any person obtaining a copy
 * of this software and associated documentation files (the "Software"), to
 * deal in the Software without restriction, including without limitation the
 * rights to use, copy, modify, merge, publish, distribute, sublicense, and/or
 * sell copies of the Software, and to permit persons to whom the Software is
 * furnished to do so, subject to the following conditions:
 *
 * The above copyright notice and this permission notice shall be included in
 * all copies or substantial portions of the Software.
 *
 * THE SOFTWARE IS PROVIDED "AS IS", WITHOUT WARRANTY OF ANY KIND, EXPRESS OR
 * IMPLIED, INCLUDING BUT NOT LIMITED TO THE WARRANTIES OF MERCHANTABILITY,
 * FITNESS FOR A PARTICULAR PURPOSE AND NONINFRINGEMENT. IN NO EVENT SHALL THE
 * AUTHORS OR COPYRIGHT HOLDERS BE LIABLE FOR ANY CLAIM, DAMAGES OR OTHER
 * LIABILITY, WHETHER IN AN ACTION OF CONTRACT, TORT OR OTHERWISE, ARISING
 * FROM, OUT OF OR IN CONNECTION WITH THE SOFTWARE OR THE USE OR OTHER DEALINGS
 * IN THE SOFTWARE.
 */
#ifdef __APPLE__
#define __APPLE_USE_RFC_3542 /* to use IPV6_RECVPKTINFO */
#endif

/* system header files */
#include <arpa/inet.h>
#include <assert.h>
#include <errno.h>
#include <fcntl.h>
#include <getopt.h>
#include <inttypes.h>
#include <limits.h>
#include <netdb.h>
#include <netinet/in.h>
#include <netinet/tcp.h>
#include <poll.h>
#include <pthread.h>
#include <pwd.h>
#include <grp.h>
#include <signal.h>
#include <stdio.h>
#include <unistd.h>
#include <sys/resource.h>
#include <sys/stat.h>
#include <sys/socket.h>
#include <sys/time.h>
#include <sys/types.h>
#include <sys/uio.h>
#include <sys/un.h>
#include <sys/wait.h>
#include <openssl/opensslv.h>

/* OS-specific header files */
#ifdef __FreeBSD__
#include <pthread_np.h>
#endif

/* environment / configuration-specific header files */
#ifdef LIBCAP_FOUND
#include <sys/capability.h>
#include <sys/prctl.h>
#endif
#include <openssl/crypto.h>
#include <openssl/dh.h>
#include <openssl/err.h>
#include <openssl/ssl.h>
#ifdef LIBC_HAS_BACKTRACE
#include <execinfo.h>
#endif

/* non-system header files */
#include "picotls.h"
#include "picotls/certificate_compression.h"
#include "picotls/minicrypto.h"
#include "picotls/openssl.h"
#include "picotls/pembase64.h"
#if H2O_USE_FUSION
#include "picotls/fusion.h"
#endif
#include "quicly.h"
#include "cloexec.h"
#include "yoml-parser.h"
#include "neverbleed.h"
#include "h2o.h"
#include "h2o/configurator.h"
#include "h2o/http1.h"
#include "h2o/http2.h"
#include "h2o/http3_server.h"
#include "h2o/serverutil.h"
#include "h2o/file.h"
#include "h2o/version.h"
#if H2O_USE_MRUBY
#include "h2o/mruby_.h"
#endif
#include "standalone.h"
#include "../lib/probes_.h"

#if defined(__linux__)
#include <sys/eventfd.h>
#define ASYNC_NB_USE_EVENTFD 1
#endif

#ifdef TCP_FASTOPEN
#define H2O_DEFAULT_LENGTH_TCP_FASTOPEN_QUEUE 4096
#else
#define H2O_DEFAULT_LENGTH_TCP_FASTOPEN_QUEUE 0
#endif

#if defined(__linux) && defined(SO_REUSEPORT)
#define H2O_USE_REUSEPORT 1
#define H2O_SO_REUSEPORT SO_REUSEPORT
#elif defined(SO_REUSEPORT_LB) /* FreeBSD */
#define H2O_USE_REUSEPORT 1
#define H2O_SO_REUSEPORT SO_REUSEPORT_LB
#else
#define H2O_USE_REUSEPORT 0
#endif

#if defined(__linux__) || defined(__FreeBSD__) || defined(__NetBSD__)
#define H2O_HAS_PTHREAD_SETAFFINITY_NP 1
#endif

#define H2O_DEFAULT_NUM_NAME_RESOLUTION_THREADS 32

#define H2O_DEFAULT_OCSP_UPDATER_MAX_THREADS 10

struct listener_ssl_parsed_identity_t {
    yoml_t **certificate_file;
    yoml_t **key_file;
};

struct listener_ssl_ocsp_stapling_t {
    uint64_t interval;
    unsigned max_failures;
    char *cmd;
};

/**
 * Contains one identity (i.e., data being used to identify the endpoint). `certificate_file` == NULL is used as terminator.
 */
struct listener_ssl_identity_t {
    /**
     * The identity. Typically a X.509 certificate, though it could be raw public key as well.
     */
    char *certificate_file;
    /**
     * private key
     */
    char *key_file;
    /**
     * OpenSSL context used for accepting TLS 1.2 and below (see `listener_ssl_config_t::identities`)
     */
    SSL_CTX *ossl;
    /**
     * Certificate chain in PEM format. Used for fetching OCSP response.
     */
    h2o_iovec_t cert_chain_pem;
    /**
     * Picotls context used for accepting TLS 1.3 handshakes. When TLS 1.3 is disabled, `ptls.ctx` will be set to NULL.
     */
    struct {
        ptls_context_t *ctx;
        const ptls_openssl_signature_scheme_t *signature_schemes;
    } ptls;
    /**
     * if non-NULL, points to OCSP stapling configuration
     */
    struct listener_ssl_ocsp_stapling_t *ocsp_stapling;
    /**
     * Retains up-to-date data to be sent in regard to server authentication (e.g., ocsp status, pre-compressed certs).
     */
    struct {
        pthread_mutex_t mutex;
        h2o_buffer_t *ocsp_status;
        ptls_emit_compressed_certificate_t *emit_compressed_ptls;
    } dynamic;
};

struct listener_ssl_config_t {
    H2O_VECTOR(h2o_iovec_t) hostnames;
    /**
     * List of identities. First identity is the default and is used for handling ClientHello. Therefore it is guaranteed to contain
     * a non-null SSL_CTX even when TLS below 1.3 is disabled. Rest of the identities are stored in the order of preference and do
     * not have SSL_CTX.
     */
    struct listener_ssl_identity_t *identities;
    h2o_iovec_t *http2_origin_frame;
    /**
     * per-SNI CC (nullable)
     */
    struct {
        h2o_iovec_t tcp;
        quicly_cc_type_t *quic;
    } cc;
};

struct listener_config_t {
    H2O_VECTOR(int) fds;
    struct sockaddr_storage addr;
    socklen_t addrlen;
    h2o_hostconf_t **hosts;
    H2O_VECTOR(struct listener_ssl_config_t *) ssl;
    struct {
        quicly_context_t *ctx;
        /**
         * an array of file descriptors (size: `num_threads`) used for packet forwarding between threads
         */
        int *thread_fds;
        /**
         * whether to send retry
         */
        unsigned send_retry : 1;
        /**
         * QPACK settings
         */
        h2o_http3_qpack_context_t qpack;
    } quic;
    /**
     * SO_SNDBUF, SO_RCVBUF values to be set (or 0 to use default)
     */
    unsigned sndbuf, rcvbuf;
    int proxy_protocol;
    h2o_iovec_t tcp_congestion_controller; /* default CC for this address */
};

struct listener_ctx_t {
    size_t listener_index;
    h2o_accept_ctx_t accept_ctx;
    h2o_socket_t *sock;
    struct {
        h2o_http3_server_ctx_t ctx;
        h2o_socket_t *forwarded_sock;
    } http3;
};

typedef struct st_resolve_tag_node_cache_entry_t {
    h2o_iovec_t filename;
    yoml_t *node;
} resolve_tag_node_cache_entry_t;

typedef struct st_resolve_tag_arg_t {
    H2O_VECTOR(resolve_tag_node_cache_entry_t) node_cache;
} resolve_tag_arg_t;

typedef enum en_run_mode_t {
    RUN_MODE_WORKER = 0,
    RUN_MODE_MASTER,
    RUN_MODE_DAEMON,
    RUN_MODE_TEST,
} run_mode_t;

static struct {
    h2o_globalconf_t globalconf;
    run_mode_t run_mode;
    struct {
        int *fds;
        /**
         * List of booleans corresponding to each element of `server_starter.fds` indicating if a H2O listener has been mapped to
         * the file descriptor. The list is used to check if all the file descriptors opened by Server::Starter have been assigned
         * H2O listeners.
         */
        char *bound_fd_map;
        size_t num_fds;
    } server_starter;
    struct listener_config_t **listeners;
    size_t num_listeners;
    char *pid_file;
    char *error_log;
    int max_connections;
    /**
     * In addition to max_connections, maximum number of H3 connections can be further capped by this configuration variable.
     * Can be set to INT_MAX so that only max_connections would be used.
     */
    int max_quic_connections;
    int soft_connection_limit;
    int soft_connection_limit_min_age;
    /**
     * array size == number of worker threads to instantiate, the values indicate which CPU to pin, -1 if not
     */
    H2O_VECTOR(int) thread_map;
    struct {
        size_t num_threads;
        h2o_http3_conn_callbacks_t conn_callbacks;
        uint64_t node_id;
        h2o_quic_forward_node_vector_t forward_nodes;
    } quic;
    int tfo_queues;
    time_t launch_time;
    struct {
        h2o_context_t ctx;
        h2o_multithread_receiver_t server_notifications;
        h2o_multithread_receiver_t memcached;
    } *threads;
    volatile sig_atomic_t shutdown_requested;
    h2o_barrier_t startup_sync_barrier_init;
    h2o_barrier_t startup_sync_barrier_post;
    struct {
        /* unused buffers exist to avoid false sharing of the cache line */
        char _unused1_avoir_false_sharing[32];
        /**
         * Number of currently handled incoming connections. Should use atomic functions to update the value.
         */
        int _num_connections;
        /* unused buffers exist to avoid false sharing of the cache line */
        char _unused2_avoir_false_sharing[32];
        /**
         * Number of currently handled incoming QUIC connections.
         */
        int _num_quic_connections;
        char _unused3_avoir_false_sharing[32];
        /**
         * Total number of opened incoming connections. Should use atomic functions to update the value.
         */
        unsigned long _num_sessions;
        char _unused4_avoir_false_sharing[32];
    } state;
    char *crash_handler;
    int crash_handler_wait_pipe_close;
    int tcp_reuseport;
    int ssl_zerocopy;
    struct {
        h2o_sem_t semaphore;
        unsigned capacity;
    } ocsp_updater;
#ifdef LIBCAP_FOUND
    H2O_VECTOR(cap_value_t) capabilities;
#endif
} conf = {
    .globalconf = {0},
    .run_mode = RUN_MODE_WORKER,
    .server_starter = {0},
    .listeners = NULL,
    .num_listeners = 0,
    .pid_file = NULL,
    .error_log = NULL,
    .max_connections = 1024,
    .max_quic_connections = INT_MAX, /* (INT_MAX = i.e., allow up to max_connections) */
    .soft_connection_limit = INT_MAX,
    .soft_connection_limit_min_age = 30,
    .thread_map = {0}, /* initialized in main() */
    .quic = {0},       /* 0 defaults to all, conn_callbacks (initialized in main() */
    .tfo_queues = 0,   /* initialized in main() */
    .launch_time = 0,  /* initialized in main() */
    .threads = NULL,
    .shutdown_requested = 0,
    .state = {{0}},
    .crash_handler = "share/h2o/annotate-backtrace-symbols",
    .crash_handler_wait_pipe_close = 0,
    .tcp_reuseport = 0,
    .ssl_zerocopy = 0,
    .ocsp_updater = {.capacity = H2O_DEFAULT_OCSP_UPDATER_MAX_THREADS},
};

static __thread size_t thread_index;

static neverbleed_t *neverbleed = NULL;

#if H2O_USE_FUSION
static ptls_cipher_suite_t
    tls13_non_temporal_aes128gcmsha256 = {.id = PTLS_CIPHER_SUITE_AES_128_GCM_SHA256,
                                          .name = PTLS_CIPHER_SUITE_NAME_AES_128_GCM_SHA256,
                                          .aead = &ptls_non_temporal_aes128gcm,
                                          .hash = &ptls_openssl_sha256},
    tls13_non_temporal_aes256gcmsha384 = {.id = PTLS_CIPHER_SUITE_AES_256_GCM_SHA384,
                                          .name = PTLS_CIPHER_SUITE_NAME_AES_256_GCM_SHA384,
                                          .aead = &ptls_non_temporal_aes256gcm,
                                          .hash = &ptls_openssl_sha384},
    *tls13_non_temporal_all[] = {&tls13_non_temporal_aes128gcmsha256, &tls13_non_temporal_aes256gcmsha384, NULL},
    tls12_non_temporal_ecdhe_rsa_aes128gcmsha256 = {.id = PTLS_CIPHER_SUITE_ECDHE_RSA_WITH_AES_128_GCM_SHA256,
                                                    .name = PTLS_CIPHER_SUITE_NAME_ECDHE_RSA_WITH_AES_128_GCM_SHA256,
                                                    .aead = &ptls_non_temporal_aes128gcm,
                                                    .hash = &ptls_openssl_sha256},
    tls12_non_temporal_ecdhe_ecdsa_aes128gcmsha256 = {.id = PTLS_CIPHER_SUITE_ECDHE_ECDSA_WITH_AES_128_GCM_SHA256,
                                                      .name = PTLS_CIPHER_SUITE_NAME_ECDHE_ECDSA_WITH_AES_128_GCM_SHA256,
                                                      .aead = &ptls_non_temporal_aes128gcm,
                                                      .hash = &ptls_openssl_sha256},
    tls12_non_temporal_ecdhe_rsa_aes256gcmsha384 = {.id = PTLS_CIPHER_SUITE_ECDHE_RSA_WITH_AES_256_GCM_SHA384,
                                                    .name = PTLS_CIPHER_SUITE_NAME_ECDHE_RSA_WITH_AES_256_GCM_SHA384,
                                                    .aead = &ptls_non_temporal_aes256gcm,
                                                    .hash = &ptls_openssl_sha384},
    tls12_non_temporal_ecdhe_ecdsa_aes256gcmsha384 = {.id = PTLS_CIPHER_SUITE_ECDHE_ECDSA_WITH_AES_256_GCM_SHA384,
                                                      .name = PTLS_CIPHER_SUITE_NAME_ECDHE_ECDSA_WITH_AES_256_GCM_SHA384,
                                                      .aead = &ptls_non_temporal_aes256gcm,
                                                      .hash = &ptls_openssl_sha384},
    *tls12_non_temporal_all[] = {&tls12_non_temporal_ecdhe_rsa_aes128gcmsha256, &tls12_non_temporal_ecdhe_ecdsa_aes128gcmsha256,
                                 &tls12_non_temporal_ecdhe_rsa_aes256gcmsha384, &tls12_non_temporal_ecdhe_ecdsa_aes256gcmsha384,
                                 NULL};
#endif

static int cmd_argc;
static char **cmd_argv;

static void set_cloexec(int fd)
{
    if (fcntl(fd, F_SETFD, FD_CLOEXEC) == -1) {
        perror("failed to set FD_CLOEXEC");
        abort();
    }
}

static void on_neverbleed_fork(void)
{
/* Rewrite of argv should only be done on platforms that are known to benefit from doing that. On linux, doing so helps admins look
 *  for h2o (or neverbleed) by running pidof. */
#ifdef __linux__
    for (int i = cmd_argc - 1; i >= 0; --i)
        memset(cmd_argv[i], 0, strlen(cmd_argv[i]));
    strcpy(cmd_argv[0], "neverbleed");
#endif
}

struct async_nb_transaction_t {
    neverbleed_iobuf_t *buf;
    size_t write_size;
    h2o_linklist_t link;
    int responseless;
    void (*on_read_complete)(struct async_nb_transaction_t *transaction);
};

struct async_nb_queue_t {
    h2o_linklist_t anchor;
    size_t len;
};

static __thread struct {
    h2o_socket_t *sock;
    struct async_nb_queue_t write_queue;
    struct async_nb_queue_t read_queue;
} async_nb = {NULL};

static struct async_nb_transaction_t *async_nb_get(struct async_nb_queue_t *queue)
{
    if (queue->len == 0) {
        assert(h2o_linklist_is_empty(&queue->anchor));
        return NULL;
    }

    assert(!h2o_linklist_is_empty(&queue->anchor));

    struct async_nb_transaction_t *transaction = H2O_STRUCT_FROM_MEMBER(struct async_nb_transaction_t, link, queue->anchor.next);
    return transaction;
}

static struct async_nb_transaction_t *async_nb_pop(struct async_nb_queue_t *queue)
{
    struct async_nb_transaction_t *transaction;

    if ((transaction = async_nb_get(queue)) != NULL) {
        h2o_linklist_unlink(&transaction->link);
        --queue->len;
    }

    return transaction;
}

static void async_nb_push(struct async_nb_queue_t *queue, struct async_nb_transaction_t *transaction)
{
    assert(!h2o_linklist_is_linked(&transaction->link));

    h2o_linklist_insert(&queue->anchor, &transaction->link);
    ++queue->len;
}

static void async_nb_submit_write_pending(void);
static void async_nb_read_ready(h2o_socket_t *sock, const char *err);

static void async_nb_on_write_complete(h2o_socket_t *sock, const char *err)
{
    /* add to the read queue the entry for which we have written the request, and start reading from the socket */
    struct async_nb_transaction_t *transaction = async_nb_pop(&async_nb.write_queue);
    if (!transaction->responseless) {
        async_nb_push(&async_nb.read_queue, transaction);
        if (!h2o_socket_is_reading(async_nb.sock))
            h2o_socket_read_start(async_nb.sock, async_nb_read_ready);
    } else {
        // no reponse expected, free the transaction
        assert(!h2o_linklist_is_linked(&transaction->link));
        neverbleed_iobuf_dispose(transaction->buf);
        free(transaction);
    }

    /* submit more requests if there's anything queued */
    async_nb_submit_write_pending();
}

static void async_nb_submit_write_pending(void)
{
    struct async_nb_transaction_t *transaction;

    if (!h2o_socket_is_writing(async_nb.sock) && (transaction = async_nb_get(&async_nb.write_queue)) != NULL) {
        /* write the first buf in the write queue */
        h2o_iovec_t bufs[2];
        transaction->write_size = neverbleed_iobuf_size(transaction->buf);
        bufs[0] = h2o_iovec_init(&transaction->write_size, sizeof(transaction->write_size));
        bufs[1] = h2o_iovec_init(transaction->buf->start, transaction->write_size);
        h2o_socket_write(async_nb.sock, bufs, 2, async_nb_on_write_complete);
    }
}

static void async_nb_run_sync(neverbleed_iobuf_t *buf, void (*transaction_cb)(neverbleed_t *, neverbleed_iobuf_t *))
{
    int fd = neverbleed_get_fd(neverbleed);
    int flags = fcntl(fd, F_GETFL, 0);

    // set fd to blocking for synchronous I/O
    if (fcntl(fd, F_SETFL, flags & ~O_NONBLOCK) == -1) {
        perror("fcntl");
        abort();
    }

    transaction_cb(neverbleed, buf);

    // set fd back to original
    if (fcntl(fd, F_SETFL, flags) == -1) {
        perror("fcntl");
        abort();
    }
}

static void async_nb_read_ready(h2o_socket_t *sock, const char *err)
{
    struct async_nb_transaction_t *transaction = async_nb_pop(&async_nb.read_queue);
    assert(transaction != NULL);

    async_nb_run_sync(transaction->buf, neverbleed_transaction_read);

    if (async_nb.read_queue.len == 0)
        h2o_socket_read_stop(sock);

    transaction->on_read_complete(transaction);
}

#if H2O_CAN_OSSL_ASYNC

struct async_nb_transaction_fd_notify_t {
    struct async_nb_transaction_t super;
    int notify_fd;
};

static void async_nb_notify_fd(struct async_nb_transaction_t *_transaction)
{
    struct async_nb_transaction_fd_notify_t *transaction = (struct async_nb_transaction_fd_notify_t *)_transaction;

#if ASYNC_NB_USE_EVENTFD
    if (eventfd_write(transaction->notify_fd, 1) != 0) {
        perror("eventfd_write");
        abort();
    }
#else
    ssize_t ret;
    while ((ret = write(transaction->notify_fd, "x", 1)) == -1 && errno == EINTR)
        ;
    if (ret != 1) {
        perror("write");
        abort();
    }
#endif
}

static void async_nb_do_async_transaction(ASYNC_JOB *job, neverbleed_iobuf_t *buf)
{
    struct async_nb_transaction_fd_notify_t transaction = {{.buf = buf, .on_read_complete = async_nb_notify_fd}};
    int readfd;

    /* setup fd to notify OpenSSL; eventfd is used if available, as it is lightweight and uses only one file descriptor */
#if ASYNC_NB_USE_EVENTFD
    if ((transaction.notify_fd = eventfd(0, EFD_CLOEXEC)) == -1) {
        char errbuf[256];
        h2o_fatal("eventfd:%s", h2o_strerror_r(errno, errbuf, sizeof(errbuf)));
    }
    readfd = transaction.notify_fd;
#else
    {
        int pipefds[2];
        if (cloexec_pipe(pipefds) == -1) {
            char errbuf[256];
            h2o_fatal("pipe:%s", h2o_strerror_r(errno, errbuf, sizeof(errbuf)));
        }
        readfd = pipefds[0];
        transaction.notify_fd = pipefds[1];
    }
#endif

    /* register the request and kick the write operation */
    async_nb_push(&async_nb.write_queue, &transaction.super);
    async_nb_submit_write_pending();

    { /* setup file descriptor and call `ASYNC_pause_job`, to yield the operation back to the original fiber, until
       * `nb_read_ready` notifies the this fiber (in paused state) to resume. */
        size_t numfds;
        ASYNC_WAIT_CTX *waitctx = ASYNC_get_wait_ctx(job);
        assert(ASYNC_WAIT_CTX_get_all_fds(waitctx, NULL, &numfds) && numfds == 0);
        if (!ASYNC_WAIT_CTX_set_wait_fd(waitctx, "neverbleed", readfd, NULL, NULL))
            h2o_fatal("could not set async fd");
        ASYNC_pause_job();
        if (!ASYNC_WAIT_CTX_clear_fd(waitctx, "neverbleed"))
            h2o_fatal("could not clear async fd");
    }

    assert(!h2o_linklist_is_linked(&transaction.super.link));

    /* close the notification file descriptors used for notification */
#if !ASYNC_NB_USE_EVENTFD
    close(readfd);
#endif
    close(transaction.notify_fd);
}

#endif

static void async_nb_transaction(neverbleed_iobuf_t *buf, int reponseless)
{
#if H2O_CAN_OSSL_ASYNC
    /* When using OpenSSL with ASYNC support, we may receive requests from a fiber. If so, process them asynchronously. */
    ASYNC_JOB *job;
    if ((job = ASYNC_get_current_job()) != NULL) {
        assert(!reponseless);
        assert(h2o_socket_get_fd(async_nb.sock) == neverbleed_get_fd(neverbleed));
        async_nb_do_async_transaction(job, buf);
        return;
    }
#endif

    if (reponseless && async_nb.sock != NULL) {
        /* this is an optimization for fire-and-forget transactions which do not require a response.
           these transactions are queued on the async socket with `reponseless` being true, and are free'd
           upon write completion in `async_nb_on_write_complete`
        */
        struct async_nb_transaction_t *transaction = h2o_mem_alloc(sizeof(*transaction));
        *transaction = (struct async_nb_transaction_t){
            .buf = h2o_mem_alloc(sizeof(*transaction->buf)),
            .link = (h2o_linklist_t){},
            .responseless = 1,
        };

        /* transfer ownership of stack `buf` to heap allocated `transaction->buf` */
        h2o_memcpy(transaction->buf, buf, sizeof(*buf));
        memset(buf, 0, sizeof(*buf));
        buf = NULL;

        async_nb_push(&async_nb.write_queue, transaction);
        async_nb_submit_write_pending();
    } else {
        /* do it synchronously, by at first reading all pending reads, then write asynchronously and wait for the repsonse */
        if (async_nb.sock != NULL) {
            while (async_nb.read_queue.len != 0)
                async_nb_read_ready(async_nb.sock, NULL);
        }

        async_nb_run_sync(buf, neverbleed_transaction_write);

        if (!reponseless) {
            async_nb_run_sync(buf, neverbleed_transaction_read);
        } else {
            neverbleed_iobuf_dispose(buf);
        }
    }
}

struct async_nb_picotls_context_t {
    ptls_sign_certificate_t super;
    EVP_PKEY *key;
    const ptls_openssl_signature_scheme_t *schemes;
};

struct async_nb_job_t {
    ptls_async_job_t super;
    struct async_nb_transaction_t transaction;
    struct {
        void (*func)(void *);
        void *data;
    } on_complete;
    struct {
        uint16_t scheme_id;
    } ptls;
    neverbleed_iobuf_t buf;
};

static void async_nb_job_free(ptls_async_job_t *job)
{
    struct async_nb_job_t *ctx = (struct async_nb_job_t *)job;

    assert(!h2o_linklist_is_linked(&ctx->transaction.link));

    neverbleed_iobuf_dispose(&ctx->buf);
    free(ctx);
}

static void async_nb_job_set_completion_callback(ptls_async_job_t *job, void (*cb)(void *), void *cbdata)
{
    struct async_nb_job_t *ctx = (struct async_nb_job_t *)job;

    ctx->on_complete.func = cb;
    ctx->on_complete.data = cbdata;
}

static void async_nb_job_handle_response(struct async_nb_transaction_t *transaction)
{
    struct async_nb_job_t *ctx = H2O_STRUCT_FROM_MEMBER(struct async_nb_job_t, transaction, transaction);

    assert(ctx->on_complete.func != NULL);
    ctx->on_complete.func(ctx->on_complete.data);
}

/*
 * Instantiates an async_nb_job_t. The caller should setup `job->buf` and call `async_nb_submit_request`.
 */
static struct async_nb_job_t *async_nb_job_new(void)
{
    struct async_nb_job_t *job = h2o_mem_alloc(sizeof(*job));
    *job = (struct async_nb_job_t){
        .super = {.destroy_ = async_nb_job_free, .set_completion_callback = async_nb_job_set_completion_callback},
        .transaction = {.on_read_complete = async_nb_job_handle_response}};
    job->transaction.buf = &job->buf;

    return job;
}

static void async_nb_job_submit(struct async_nb_job_t *job)
{
    async_nb_push(&async_nb.write_queue, &job->transaction);
    async_nb_submit_write_pending();
}

static int async_nb_picotls_sign(ptls_sign_certificate_t *_self, ptls_t *tls, ptls_async_job_t **_job, uint16_t *selected_algorithm,
                                 ptls_buffer_t *output, ptls_iovec_t input, const uint16_t *algorithms, size_t num_algorithms)
{
    struct async_nb_picotls_context_t *self = (struct async_nb_picotls_context_t *)_self;
    const ptls_openssl_signature_scheme_t *scheme;
    int ret;

    assert(_job != NULL);

    if (*_job != NULL) {
        struct async_nb_job_t *job = (struct async_nb_job_t *)*_job;
        void *digest;
        size_t digestlen;

        assert(!h2o_linklist_is_linked(&job->transaction.link));

        *selected_algorithm = job->ptls.scheme_id;

        /* obtain signature, dispose async context */
        neverbleed_finish_digestsign(&job->buf, &digest, &digestlen);
        async_nb_job_free(&job->super);
        *_job = NULL;

        /* build response */
        if ((ret = ptls_buffer_reserve(output, digestlen)) == 0) {
            memcpy(output->base + output->off, digest, digestlen);
            output->off += digestlen;
        }

        ptls_clear_memory(digest, digestlen);
        free(digest);
        return 0;
    }

    /* select the signature scheme or return an error */
    if ((scheme = ptls_openssl_select_signature_scheme(self->schemes, algorithms, num_algorithms)) == NULL)
        return PTLS_ALERT_HANDSHAKE_FAILURE;

    /* submit async request */
    struct async_nb_job_t *job = async_nb_job_new();
    neverbleed_start_digestsign(&job->buf, self->key, scheme->scheme_md(), input.base, input.len, 1);
    job->ptls.scheme_id = scheme->scheme_id;
    *_job = &job->super;
    async_nb_job_submit(job);

    return PTLS_ERROR_ASYNC_OPERATION;
}

static void async_nb_quic_resume_handshake(void *tls)
{
    quicly_conn_t *quic = quicly_resume_handshake(tls);

    /* if the connection is still alive, schedule the timer for packet emission */
    if (quic != NULL) {
        h2o_quic_conn_t *conn = *quicly_get_data(quic);
        h2o_quic_schedule_timer(conn);
    }
}

static void async_nb_quic_start(quicly_async_handshake_t *self, ptls_t *tls)
{
    ptls_async_job_t *job = ptls_get_async_job(tls);

    assert(job->set_completion_callback != NULL);
    job->set_completion_callback(job, async_nb_quic_resume_handshake, tls);
}

static quicly_async_handshake_t async_nb_quic_handler = {async_nb_quic_start};

#ifdef OPENSSL_IS_BORINGSSL

enum ssl_private_key_result_t async_nb_boringssl_sign(SSL *ssl, uint8_t *out, size_t *outlen, size_t max_out,
                                                      uint16_t signature_algorithm, const uint8_t *in, size_t len)
{
    if (h2o_socket_boringssl_async_resumption_in_flight(ssl))
        return ssl_private_key_failure;

    EVP_PKEY *key = SSL_get_privatekey(ssl);
    const EVP_MD *md = SSL_get_signature_algorithm_digest(signature_algorithm);
    int rsa_pss = SSL_is_signature_algorithm_rsa_pss(signature_algorithm);

    struct async_nb_job_t *job = async_nb_job_new();
    neverbleed_start_digestsign(&job->buf, key, md, in, len, rsa_pss);
    SSL_set_ex_data(ssl, h2o_socket_boringssl_get_async_job_index(), job);
    async_nb_job_submit(job);

    return ssl_private_key_retry;
}

enum ssl_private_key_result_t async_nb_boringssl_decrypt(SSL *ssl, uint8_t *out, size_t *outlen, size_t max_out, const uint8_t *in,
                                                         size_t len)
{
    if (h2o_socket_boringssl_async_resumption_in_flight(ssl))
        return ssl_private_key_failure;

    EVP_PKEY *key = SSL_get_privatekey(ssl);

    struct async_nb_job_t *job = async_nb_job_new();
    neverbleed_start_decrypt(&job->buf, key, in, len);
    SSL_set_ex_data(ssl, h2o_socket_boringssl_get_async_job_index(), job);
    async_nb_job_submit(job);

    return ssl_private_key_retry;
}

enum ssl_private_key_result_t async_nb_boringssl_complete(SSL *ssl, uint8_t *out, size_t *outlen, size_t max_out)
{
    struct async_nb_job_t *job = SSL_get_ex_data(ssl, h2o_socket_boringssl_get_async_job_index());
    void *digest;
    size_t digestlen;

    assert(job != NULL);

    neverbleed_finish_digestsign(&job->buf, &digest, &digestlen);
    async_nb_job_free(&job->super);
    job = NULL;
    SSL_set_ex_data(ssl, h2o_socket_boringssl_get_async_job_index(), NULL);

    assert(digestlen <= max_out);
    memcpy(out, digest, digestlen);
    *outlen = digestlen;

    ptls_clear_memory(digest, digestlen);
    free(digest);

    return ssl_private_key_success;
}

#endif

static int on_openssl_print_errors(const char *str, size_t len, void *fp)
{
    fwrite(str, 1, len, fp);
    return (int)len;
}

static void setup_ecc_key(SSL_CTX *ssl_ctx)
{
#ifdef SSL_CTX_set_ecdh_auto
    SSL_CTX_set_ecdh_auto(ssl_ctx, 1);
#else
    int nid = NID_X9_62_prime256v1;
    EC_KEY *key = EC_KEY_new_by_curve_name(nid);
    if (key == NULL) {
        fprintf(stderr, "Failed to create curve \"%s\"\n", OBJ_nid2sn(nid));
        return;
    }
    SSL_CTX_set_tmp_ecdh(ssl_ctx, key);
    EC_KEY_free(key);
#endif
}

static void on_sni_update_tracing(void *conn, int is_quic, const char *server_name, size_t server_name_len)
{
    int cur_skip_tracing;

    if (is_quic) {
        cur_skip_tracing = ptls_skip_tracing(quicly_get_tls(conn));
    } else {
        cur_skip_tracing = h2o_socket_skip_tracing(conn);
    }

    uint64_t flags = cur_skip_tracing ? H2O_EBPF_FLAGS_SKIP_TRACING_BIT : 0;
    flags = h2o_socket_ebpf_lookup_flags_sni(conf.threads[thread_index].ctx.loop, flags, server_name, server_name_len);

    int new_skip_tracing = (flags & H2O_EBPF_FLAGS_SKIP_TRACING_BIT) != 0;

    if (cur_skip_tracing != new_skip_tracing) {
        if (is_quic) {
            ptls_set_skip_tracing(quicly_get_tls(conn), new_skip_tracing);
        } else {
            h2o_socket_set_skip_tracing(conn, new_skip_tracing);
        }
    }
}

static struct listener_ssl_config_t *resolve_sni(struct listener_config_t *listener, const char *name, size_t name_len)
{
    size_t i, j;

    for (i = 0; i != listener->ssl.size; ++i) {
        struct listener_ssl_config_t *ssl_config = listener->ssl.entries[i];
        for (j = 0; j != ssl_config->hostnames.size; ++j) {
            if (ssl_config->hostnames.entries[j].base[0] == '*') {
                /* matching against "*.foo.bar" */
                size_t cmplen = ssl_config->hostnames.entries[j].len - 1;
                if (!(cmplen < name_len && h2o_lcstris(name + name_len - cmplen, cmplen, ssl_config->hostnames.entries[j].base + 1,
                                                       ssl_config->hostnames.entries[j].len - 1)))
                    continue;
            } else {
                if (!h2o_lcstris(name, name_len, ssl_config->hostnames.entries[j].base, ssl_config->hostnames.entries[j].len))
                    continue;
            }
            /* found */
            return listener->ssl.entries[i];
        }
    }
    return listener->ssl.entries[0];
}

static inline void set_tcp_congestion_controller(h2o_socket_t *sock, h2o_iovec_t cc_name)
{
#if defined(TCP_CONGESTION)
    if (cc_name.base != NULL) {
        int fd = h2o_socket_get_fd(sock);
        assert(fd >= 0);
        if (setsockopt(fd, IPPROTO_TCP, TCP_CONGESTION, cc_name.base, (socklen_t)cc_name.len) != 0)
            perror("setsokopt(IPPROTO_TCP, TCP_CONGESTION)");
    }
#endif
}

static int on_sni_callback(SSL *ssl, int *ad, void *arg)
{
    struct listener_config_t *listener = arg;
    const char *server_name = SSL_get_servername(ssl, TLSEXT_NAMETYPE_host_name);

    if (server_name != NULL) {
        size_t server_name_len = strlen(server_name);
        h2o_socket_t *sock = SSL_get_app_data(ssl);
        on_sni_update_tracing(sock, 0, server_name, server_name_len);
        struct listener_ssl_config_t *resolved = resolve_sni(listener, server_name, server_name_len);
        if (resolved->identities[0].ossl != SSL_get_SSL_CTX(ssl)) {
            SSL_set_SSL_CTX(ssl, resolved->identities[0].ossl);
            set_tcp_congestion_controller(sock, resolved->cc.tcp);
        }
    }

    return SSL_TLSEXT_ERR_OK;
}

struct st_on_client_hello_ptls_t {
    ptls_on_client_hello_t super;
    struct listener_config_t *listener;
};

static int on_client_hello_ptls(ptls_on_client_hello_t *_self, ptls_t *tls, ptls_on_client_hello_parameters_t *params)
{
    /* `on_client_hello_ptls` can be called even when OpenSSL is going to be used, due to client supporting only TLS/1.2 (see
     * https://github.com/h2o/picotls/pull/311). If that is the case, there is nothing to do here, as everything will be done in
     * `on_sni_callback`. */
    if (params->incompatible_version)
        return 0;

    struct st_on_client_hello_ptls_t *self = (struct st_on_client_hello_ptls_t *)_self;
    void *conn = *ptls_get_data_ptr(tls); /* either h2o_socket_t (TCP) or quicly_conn_t (QUIC) */
    int conn_is_quic = self->listener->quic.ctx != NULL, ret = 0;
    struct listener_ssl_config_t *ssl_config;

    /* determine ssl_config based on SNI */
    if (params->server_name.base != NULL) {
        on_sni_update_tracing(conn, conn_is_quic, (const char *)params->server_name.base, params->server_name.len);
        ssl_config = resolve_sni(self->listener, (const char *)params->server_name.base, params->server_name.len);
        ptls_set_server_name(tls, (const char *)params->server_name.base, params->server_name.len);
    } else {
        ssl_config = self->listener->ssl.entries[0];
        assert(ssl_config != NULL);
    }

    /* apply config at ssl_config-level */
    if (!conn_is_quic) {
        set_tcp_congestion_controller(conn, ssl_config->cc.tcp);
    } else {
        if (ssl_config->cc.quic != NULL)
            quicly_set_cc(conn, ssl_config->cc.quic);
    }

    /* Choose the identity, set the context. */
    int prefer_raw_public_key = params->server_certificate_types.count > 0 &&
                                memchr(params->server_certificate_types.list, PTLS_CERTIFICATE_TYPE_RAW_PUBLIC_KEY,
                                       params->server_certificate_types.count) != NULL;
    struct listener_ssl_identity_t *identity;
    for (identity = ssl_config->identities + 1; identity->certificate_file != NULL; ++identity) {
        if (prefer_raw_public_key == identity->ptls.ctx->use_raw_public_keys) {
            /* If the client omits siganture_algorithms extension (using RFC 7250), use the first identity with the same certificate
             * type. Otherwise, choose the first identity that contains a compatible signature scheme. */
            if (params->signature_algorithms.count == 0)
                goto IdentityFound;
            for (size_t signer_index = 0; identity->ptls.signature_schemes[signer_index].scheme_id != UINT16_MAX; ++signer_index)
                for (size_t hello_index = 0; hello_index < params->signature_algorithms.count; ++hello_index)
                    if (identity->ptls.signature_schemes[signer_index].scheme_id == params->signature_algorithms.list[hello_index])
                        goto IdentityFound;
        }
    }
    /* Compatible identity was not found within the alternatives. Use the default. */
    identity = ssl_config->identities;
IdentityFound:
    ptls_set_context(tls, identity->ptls.ctx);

    /* handle ALPN */
    if (params->negotiated_protocols.count != 0) {
        if (conn_is_quic) {
            size_t i, j;
            for (i = 0; i != sizeof(h2o_http3_alpn) / sizeof(h2o_http3_alpn[0]); ++i) {
                for (j = 0; j != params->negotiated_protocols.count; ++j)
                    if (h2o_memis(h2o_http3_alpn[i].base, h2o_http3_alpn[i].len, params->negotiated_protocols.list[j].base,
                                  params->negotiated_protocols.list[j].len))
                        goto HQ_ALPN_Found;
            }
            return PTLS_ALERT_NO_APPLICATION_PROTOCOL;
        HQ_ALPN_Found:
            if ((ret = ptls_set_negotiated_protocol(tls, (char *)h2o_http3_alpn[i].base, h2o_http3_alpn[i].len)) != 0)
                return ret;
        } else {
            const h2o_iovec_t *server_pref;
            for (server_pref = h2o_alpn_protocols; server_pref->len != 0; ++server_pref) {
                size_t i;
                for (i = 0; i != params->negotiated_protocols.count; ++i)
                    if (h2o_memis(server_pref->base, server_pref->len, params->negotiated_protocols.list[i].base,
                                  params->negotiated_protocols.list[i].len))
                        goto TCP_ALPN_Found;
            }
            return PTLS_ALERT_NO_APPLICATION_PROTOCOL;
        TCP_ALPN_Found:
            if ((ret = ptls_set_negotiated_protocol(tls, server_pref->base, server_pref->len)) != 0)
                return ret;
        }
    }

    return ret;
}

static ptls_emit_compressed_certificate_t *build_compressed_certificate_ptls(ptls_context_t *ctx, ptls_iovec_t ocsp_status)
{
    ptls_emit_compressed_certificate_t *ecc = h2o_mem_alloc(sizeof(*ecc));
    int ret;

    if ((ret = ptls_init_compressed_certificate(ecc, ctx->certificates.list, ctx->certificates.count, ocsp_status)) != 0)
        h2o_fatal("failed to rebuild brotli-compressed certificate chain (error %d)\n", ret);

    return ecc;
}

static void build_ssl_dynamic_data(struct listener_ssl_identity_t *identity, h2o_buffer_t *ocsp_status)
{
    ptls_emit_compressed_certificate_t *emit_cert_compressed_ptls = NULL;

    if (identity->ptls.ctx != NULL)
        emit_cert_compressed_ptls = build_compressed_certificate_ptls(
            identity->ptls.ctx,
            ocsp_status != NULL ? ptls_iovec_init(ocsp_status->bytes, ocsp_status->size) : ptls_iovec_init(NULL, 0));

    pthread_mutex_lock(&identity->dynamic.mutex);

    if (identity->dynamic.ocsp_status != NULL)
        h2o_buffer_dispose(&identity->dynamic.ocsp_status);
    if (identity->dynamic.emit_compressed_ptls != NULL) {
        ptls_dispose_compressed_certificate(identity->dynamic.emit_compressed_ptls);
        free(identity->dynamic.emit_compressed_ptls);
    }
    identity->dynamic.ocsp_status = ocsp_status;
    identity->dynamic.emit_compressed_ptls = emit_cert_compressed_ptls;

    pthread_mutex_unlock(&identity->dynamic.mutex);
}

static int get_ocsp_response(const char *cmd, h2o_iovec_t cert_chain_pem, h2o_buffer_t **resp)
{
    char *cmd_fullpath = h2o_configurator_get_cmd_path(cmd), *argv[] = {cmd_fullpath, NULL};
    int child_status, ret;

    if (h2o_read_command(cmd_fullpath, argv, cert_chain_pem, resp, &child_status) != 0) {
        fprintf(stderr, "[OCSP Stapling] failed to execute %s:%s\n", cmd, strerror(errno));
        switch (errno) {
        case EACCES:
        case ENOENT:
        case ENOEXEC:
            /* permanent errors */
            ret = EX_CONFIG;
            goto Exit;
        default:
            ret = EX_TEMPFAIL;
            goto Exit;
        }
    }

    if (!(WIFEXITED(child_status) && WEXITSTATUS(child_status) == 0))
        h2o_buffer_dispose(resp);
    if (!WIFEXITED(child_status)) {
        fprintf(stderr, "[OCSP Stapling] command %s was killed by signal %d\n", cmd_fullpath, WTERMSIG(child_status));
        ret = EX_TEMPFAIL;
        goto Exit;
    }
    ret = WEXITSTATUS(child_status);

Exit:
    free(cmd_fullpath);
    return ret;
}

static void *ocsp_updater_thread(void *_identity)
{
    struct listener_ssl_identity_t *identity = _identity;
    time_t next_at = 0, now;
    unsigned fail_cnt = 0;
    int status;
    h2o_buffer_t *resp;

    assert(identity->ocsp_stapling->interval != 0);

    while (1) {
        /* sleep until next_at */
        if ((now = time(NULL)) < next_at) {
            time_t sleep_secs = next_at - now;
            sleep(sleep_secs < UINT_MAX ? (unsigned)sleep_secs : UINT_MAX);
            continue;
        }
        /* fetch the response */
        h2o_sem_wait(&conf.ocsp_updater.semaphore);
        status = get_ocsp_response(identity->ocsp_stapling->cmd, identity->cert_chain_pem, &resp);
        h2o_sem_post(&conf.ocsp_updater.semaphore);
        switch (status) {
        case 0: /* success */
            fail_cnt = 0;
            build_ssl_dynamic_data(identity, resp);
            fprintf(stderr, "[OCSP Stapling] successfully updated the response for certificate file:%s\n",
                    identity->certificate_file);
            break;
        case EX_TEMPFAIL: /* temporary failure */
            if (fail_cnt == identity->ocsp_stapling->max_failures) {
                fprintf(stderr,
                        "[OCSP Stapling] OCSP stapling is temporary disabled due to repeated errors for certificate file:%s\n",
                        identity->certificate_file);
                build_ssl_dynamic_data(identity, NULL);
            } else {
                fprintf(stderr,
                        "[OCSP Stapling] reusing old response due to a temporary error occurred while fetching OCSP "
                        "response for certificate file:%s\n",
                        identity->certificate_file);
                ++fail_cnt;
            }
            break;
        default: /* permanent failure */
            build_ssl_dynamic_data(identity, NULL);
            fprintf(stderr, "[OCSP Stapling] disabled for certificate file:%s\n", identity->certificate_file);
            goto Exit;
        }
        /* update next_at */
        next_at = time(NULL) + identity->ocsp_stapling->interval;
    }

Exit:
    return NULL;
}

#ifndef OPENSSL_NO_OCSP

static int on_staple_ocsp_ossl(SSL *ssl, void *_identity)
{
    struct listener_ssl_identity_t *identity = _identity;
    void *resp = NULL;
    size_t len = 0;

    /* fetch ocsp response */
    pthread_mutex_lock(&identity->dynamic.mutex);
    if (identity->dynamic.ocsp_status != NULL) {
        resp = CRYPTO_malloc((int)identity->dynamic.ocsp_status->size, __FILE__, __LINE__);
        if (resp != NULL) {
            len = identity->dynamic.ocsp_status->size;
            memcpy(resp, identity->dynamic.ocsp_status->bytes, len);
        }
    }
    pthread_mutex_unlock(&identity->dynamic.mutex);

    if (resp != NULL) {
        SSL_set_tlsext_status_ocsp_resp(ssl, resp, len);
        return SSL_TLSEXT_ERR_OK;
    } else {
        return SSL_TLSEXT_ERR_NOACK;
    }
}

#endif

struct st_emit_certificate_ptls_t {
    ptls_emit_certificate_t super;
    struct listener_ssl_identity_t *conf;
};

static int on_emit_certificate_ptls(ptls_emit_certificate_t *_self, ptls_t *tls, ptls_message_emitter_t *emitter,
                                    ptls_key_schedule_t *key_sched, ptls_iovec_t context, int push_status_request,
                                    const uint16_t *compress_algos, size_t num_compress_algos)
{
    struct st_emit_certificate_ptls_t *self = (void *)_self;
    int ret;

    pthread_mutex_lock(&self->conf->dynamic.mutex);

    if (self->conf->dynamic.emit_compressed_ptls != NULL) {
        ptls_emit_certificate_t *ec = &self->conf->dynamic.emit_compressed_ptls->super;
        if ((ret = ec->cb(ec, tls, emitter, key_sched, context, push_status_request, compress_algos, num_compress_algos)) !=
            PTLS_ERROR_DELEGATE)
            goto Exit;
    }

    ptls_push_message(emitter, key_sched, PTLS_HANDSHAKE_TYPE_CERTIFICATE, {
        ptls_context_t *tlsctx = ptls_get_context(tls);
        h2o_buffer_t *ocsp_response = push_status_request ? self->conf->dynamic.ocsp_status : NULL;
        ret = ptls_build_certificate_message(
            emitter->buf, ptls_iovec_init(NULL, 0), tlsctx->certificates.list, tlsctx->certificates.count,
            ocsp_response != NULL ? ptls_iovec_init(ocsp_response->bytes, ocsp_response->size) : ptls_iovec_init(NULL, 0));
        if (ret != 0)
            goto Exit;
    });
    ret = 0;

Exit:
    pthread_mutex_unlock(&self->conf->dynamic.mutex);
    return ret;
}

#if H2O_USE_FUSION

static ptls_cipher_suite_t **replace_ciphersuites(ptls_cipher_suite_t **input, ptls_cipher_suite_t **replacements)
{
    H2O_VECTOR(ptls_cipher_suite_t *) new_list = {NULL};

    for (; *input != NULL; ++input) {
        ptls_cipher_suite_t *cs = *input;
        for (ptls_cipher_suite_t **cand = replacements; *cand != NULL; ++cand) {
            if (cs->id == (*cand)->id) {
                cs = *cand;
                break;
            }
        }
        h2o_vector_reserve(NULL, &new_list, new_list.size + 1);
        new_list.entries[new_list.size++] = cs;
    }

    h2o_vector_reserve(NULL, &new_list, new_list.size + 1);
    new_list.entries[new_list.size++] = NULL;

    return new_list.entries;
}

#endif

static const char *listener_setup_ssl_picotls(struct listener_config_t *listener, struct listener_ssl_identity_t *identity,
                                              ptls_iovec_t raw_public_key, ptls_cipher_suite_t **cipher_suites,
                                              int server_cipher_preference, int use_neverbleed,
                                              ptls_ech_create_opener_t *ech_create_opener, ptls_iovec_t ech_retry_configs)
{
    static const ptls_key_exchange_algorithm_t *key_exchanges[] = {
#ifdef PTLS_OPENSSL_HAVE_X25519
        &ptls_openssl_x25519,
#else
        &ptls_minicrypto_x25519,
#endif
        &ptls_openssl_secp256r1, NULL};
    struct st_fat_context_t {
        ptls_context_t ctx;
        struct st_on_client_hello_ptls_t ch;
        struct st_emit_certificate_ptls_t ec;
        struct {
            ptls_openssl_sign_certificate_t ossl;
            struct async_nb_picotls_context_t async_digestsign;
        } sc;
        ptls_openssl_verify_certificate_t vc;
    } *pctx = h2o_mem_alloc(sizeof(*pctx));
    EVP_PKEY *key;
    X509 *cert;
    STACK_OF(X509) * cert_chain;
    int ret;
    int use_client_verify = 0;
    if (cipher_suites == NULL)
        cipher_suites = ptls_openssl_cipher_suites;

    *pctx = (struct st_fat_context_t){
        .ctx =
            {
                .random_bytes = ptls_openssl_random_bytes,
                .get_time = &ptls_get_time,
                .key_exchanges = key_exchanges,
                .cipher_suites = cipher_suites,
                .tls12_cipher_suites = ptls_openssl_tls12_cipher_suites,
                .certificates = {0}, /* fill later */
                .ech.server = {ech_create_opener, ech_retry_configs},
                .on_client_hello = &pctx->ch.super,
                .emit_certificate = &pctx->ec.super,
                .sign_certificate = NULL, /* initailized below */
                .verify_certificate = NULL,
                .ticket_lifetime = 0, /* initialized alongside encrypt_ticket */
                .max_early_data_size = 8192,
                .hkdf_label_prefix__obsolete = NULL,
                .require_dhe_on_psk = 1,
                .use_exporter = 0,
                .send_change_cipher_spec = 0, /* is a client-only flag. As a server, this flag can be of any value. */
                .require_client_authentication = 0,
                .omit_end_of_early_data = 0,
                .server_cipher_preference = server_cipher_preference,
                .encrypt_ticket = NULL, /* initialized later */
                .save_ticket = NULL,    /* initialized later */
                .log_event = NULL,
                .update_open_count = NULL,
                .update_traffic_key = NULL,
                .decompress_certificate = NULL,
                .on_extension = NULL,
            },
        .ch =
            {
                .listener = listener,
                .super =
                    {
                        .cb = on_client_hello_ptls,
                    },
            },
        .ec =
            {
                .conf = identity,
                .super =
                    {
                        .cb = on_emit_certificate_ptls,
                    },
            },
    };
    { /* obtain key and cert (via fake connection for libressl compatibility) */
        SSL *fakeconn = SSL_new(identity->ossl);
        assert(fakeconn != NULL);
        key = SSL_get_privatekey(fakeconn);
        assert(key != NULL);
        if ((cert = SSL_get_certificate(fakeconn)) != NULL)
            X509_up_ref(cert); /* boringssl calls the destructor when SSL_free is called */
        /* obtain peer verify mode */
        use_client_verify = (SSL_get_verify_mode(fakeconn) & SSL_VERIFY_PEER) ? 1 : 0;
        SSL_free(fakeconn);
    }

    if (use_client_verify) {
        pctx->ctx.require_client_authentication = 1;
        /* set verify callback */
        X509_STORE *ca_store = SSL_CTX_get_cert_store(identity->ossl);
        if (ptls_openssl_init_verify_certificate(&pctx->vc, ca_store) != 0) {
            free(pctx);
            return "failed to setup client certificate verification environment";
        }
        pctx->ctx.verify_certificate = &pctx->vc.super;
    }

    /* create signer */
    if (use_neverbleed) {
        pctx->sc.async_digestsign = (struct async_nb_picotls_context_t){
            .super = {async_nb_picotls_sign},
            .key = key,
            .schemes = ptls_openssl_lookup_signature_schemes(key),
        };
        EVP_PKEY_up_ref(key);
        if (pctx->sc.async_digestsign.schemes == NULL)
            return "failed to setup private key";
        pctx->ctx.sign_certificate = &pctx->sc.async_digestsign.super;
        identity->ptls.signature_schemes = pctx->sc.async_digestsign.schemes;
    } else {
        if (ptls_openssl_init_sign_certificate(&pctx->sc.ossl, key) != 0) {
            free(pctx);
            return "failed to setup private key";
        }
        pctx->ctx.sign_certificate = &pctx->sc.ossl.super;
        identity->ptls.signature_schemes = pctx->sc.ossl.schemes;
    }

    if (raw_public_key.base == NULL) {
        /* setup X.509 certificates */
        assert(cert != NULL);
        SSL_CTX_get_extra_chain_certs(identity->ossl, &cert_chain);
        ret = ptls_openssl_load_certificates(&pctx->ctx, cert, cert_chain);
        assert(ret == 0);
    } else {
        /* setup raw public key */
        pctx->ctx.certificates.list = h2o_mem_alloc(sizeof(pctx->ctx.certificates.list[0]));
        pctx->ctx.certificates.list[0] = raw_public_key;
        pctx->ctx.certificates.count = 1;
        pctx->ctx.use_raw_public_keys = 1;
        pctx->ctx.emit_certificate = NULL;
    }

    if (listener->quic.ctx != NULL) {
#if H2O_USE_FUSION
        /* rebuild and replace the cipher suite list, replacing the corresponding ones to fusion */
        if (ptls_fusion_is_supported_by_cpu()) {
            static ptls_cipher_suite_t aes128gcmsha256 = {PTLS_CIPHER_SUITE_AES_128_GCM_SHA256, &ptls_fusion_aes128gcm,
                                                          &ptls_openssl_sha256},
                                       aes256gcmsha384 = {PTLS_CIPHER_SUITE_AES_256_GCM_SHA384, &ptls_fusion_aes256gcm,
                                                          &ptls_openssl_sha384},
                                       *fusion_all[] = {&aes128gcmsha256, &aes256gcmsha384, NULL};
            pctx->ctx.cipher_suites = replace_ciphersuites(pctx->ctx.cipher_suites, fusion_all);
        }
#endif
        quicly_amend_ptls_context(&pctx->ctx);
    }

    identity->ptls.ctx = &pctx->ctx;

    X509_free(cert);

    return NULL;
}

static void listener_setup_ssl_add_host(struct listener_ssl_config_t *ssl_config, h2o_iovec_t host)
{
    const char *host_end = memchr(host.base, ':', host.len);
    if (host_end == NULL)
        host_end = host.base + host.len;

    h2o_vector_reserve(NULL, &ssl_config->hostnames, ssl_config->hostnames.size + 1);
    ssl_config->hostnames.entries[ssl_config->hostnames.size++] = h2o_iovec_init(host.base, host_end - host.base);
}

static h2o_iovec_t *build_http2_origin_frame(h2o_configurator_command_t *cmd, yoml_t **origins, size_t nr_origins)
{
    size_t i;
    h2o_iovec_t *http2_origin_frame = h2o_mem_alloc(sizeof(*http2_origin_frame));
    uint16_t lengths[nr_origins];
    h2o_iovec_t elems[nr_origins * 2];
    for (i = 0; i < nr_origins; i++) {
        yoml_t *origin = origins[i];
        if (origin->type != YOML_TYPE_SCALAR) {
            h2o_configurator_errprintf(cmd, origin, "element of a sequence passed to http2-origin-frame must be a scalar");
            free(http2_origin_frame);
            return NULL;
        }
        size_t origin_len = strlen(origins[i]->data.scalar);
        lengths[i] = htons(origin_len);
        elems[i * 2].base = (char *)&lengths[i];
        elems[i * 2].len = 2;
        elems[i * 2 + 1].base = origins[i]->data.scalar;
        elems[i * 2 + 1].len = origin_len;
        h2o_strtolower(elems[i * 2 + 1].base, origin_len);
    }
    *http2_origin_frame = h2o_concat_list(NULL, elems, nr_origins * 2);
    return http2_origin_frame;
}

static ptls_cipher_suite_t **parse_tls13_ciphers(h2o_configurator_command_t *cmd, yoml_t *node, int is_quic)
{
    int seen_tls_aes_128_gcm_sha256 = 0;
    H2O_VECTOR(ptls_cipher_suite_t *) ret = {};

    for (size_t i = 0; i != node->data.sequence.size; ++i) {
        yoml_t *element = node->data.sequence.elements[i];
        if (element->type != YOML_TYPE_SCALAR) {
            h2o_configurator_errprintf(cmd, element, "elements of `cipher-suite-tls1.3` must be strings");
            return NULL;
        }
        ptls_cipher_suite_t *cand;
        for (size_t i = 0; (cand = ptls_openssl_cipher_suites_all[i]) != NULL; ++i)
            if (strcmp(element->data.scalar, cand->name) == 0)
                goto Found;
        /* not found */
        char msg[1024];
        strcpy(msg, "Unexpected cipher suite. Expected one of:");
        for (size_t i = 0; ptls_openssl_cipher_suites_all[i] != NULL; ++i)
            sprintf(msg + strlen(msg), " %s", ptls_openssl_cipher_suites_all[i]->name);
        h2o_configurator_errprintf(cmd, node, "%s", msg);
        return NULL;
    Found:
        if (is_quic && cand->aead->ctr_cipher == NULL) {
            h2o_configurator_errprintf(cmd, element, "cipher-suite %s cannot be used with QUIC (no CTR mode)", cand->name);
            return NULL;
        }
        h2o_vector_reserve(NULL, &ret, ret.size + 1);
        ret.entries[ret.size++] = cand;
        if (cand == &ptls_openssl_aes128gcmsha256)
            seen_tls_aes_128_gcm_sha256 = 1;
    }
    h2o_vector_reserve(NULL, &ret, ret.size + 1);
    ret.entries[ret.size++] = NULL;

    if (!seen_tls_aes_128_gcm_sha256) {
        h2o_configurator_errprintf(
            cmd, node, "Warning: not enabling TLS_AES_128_GCM_SHA256 might reduce TLS1.3 interoperability, see RFC 8446 9.1");
    }

    return ret.entries;
}

static int ssl_identity_is_equal(struct listener_ssl_config_t *conf, struct listener_ssl_parsed_identity_t *parsed,
                                 size_t num_parsed)
{
    struct listener_ssl_identity_t *identity = conf->identities;

    do {
        if (identity->certificate_file == NULL)
            return 0;
        if (strcmp(identity->certificate_file, (*parsed->certificate_file)->data.scalar) != 0)
            return 0;
        if (strcmp(identity->key_file, (*parsed->key_file)->data.scalar) != 0)
            return 0;
    } while (++identity, ++parsed, --num_parsed != 0);

    return identity->certificate_file == NULL;
}

static int load_ssl_identity(h2o_configurator_command_t *cmd, SSL_CTX *ssl_ctx, h2o_iovec_t *cert_chain_pem,
                             ptls_iovec_t *raw_pubkey, int use_neverbleed, struct listener_ssl_parsed_identity_t *parsed,
                             yoml_t **client_ca_file)
{
    *cert_chain_pem = h2o_iovec_init(NULL, 0);
    *raw_pubkey = (ptls_iovec_t){};

    /* Load certificate. First, see if we can load the raw public key. If that fails, try to load the certificate chain. */
    size_t raw_pubkey_count;
    if (ptls_load_pem_objects((*parsed->certificate_file)->data.scalar, "PUBLIC KEY", raw_pubkey, 1, &raw_pubkey_count) != 0 ||
        raw_pubkey_count == 0) {
        /* Load as certificate chain, then, if that succeeds, load PEM directly. */
        if (SSL_CTX_use_certificate_chain_file(ssl_ctx, (*parsed->certificate_file)->data.scalar) != 1) {
            h2o_configurator_errprintf(cmd, *parsed->certificate_file, "failed to load certificate file:%s\n",
                                       (*parsed->certificate_file)->data.scalar);
            ERR_print_errors_cb(on_openssl_print_errors, stderr);
            return -1;
        }
        if ((*cert_chain_pem = h2o_file_read((*parsed->certificate_file)->data.scalar)).base == NULL) {
            h2o_configurator_errprintf(cmd, *parsed->certificate_file, "failed to load certificate file:%s:%s",
                                       (*parsed->certificate_file)->data.scalar, strerror(errno));
            return -1;
        }
    }

    /* Load private key after the certificate. By doing so, openssl can reject keys that do not correspond to the public key being
     * found in the certificate. */
    if (use_neverbleed) {
        char errbuf[NEVERBLEED_ERRBUF_SIZE];
        if (neverbleed == NULL) {
            neverbleed_post_fork_cb = on_neverbleed_fork;
            neverbleed = h2o_mem_alloc(sizeof(*neverbleed));
            if (neverbleed_init(neverbleed, errbuf) != 0) {
                fprintf(stderr, "%s\n", errbuf);
                abort();
            }
            neverbleed_transaction_cb = async_nb_transaction;
        }
        if (neverbleed_load_private_key_file(neverbleed, ssl_ctx, (*parsed->key_file)->data.scalar, errbuf) != 1) {
            h2o_configurator_errprintf(cmd, *parsed->key_file, "failed to load private key file:%s:%s\n",
                                       (*parsed->key_file)->data.scalar, errbuf);
            return -1;
        }
    } else {
        if (SSL_CTX_use_PrivateKey_file(ssl_ctx, (*parsed->key_file)->data.scalar, SSL_FILETYPE_PEM) != 1) {
            h2o_configurator_errprintf(cmd, *parsed->key_file, "failed to load private key file:%s\n",
                                       (*parsed->key_file)->data.scalar);
            ERR_print_errors_cb(on_openssl_print_errors, stderr);
            return -1;
        }
    }

    /* set up client certificate verification if client_ca_file is configured */
    if (client_ca_file != NULL) {
        SSL_CTX_set_verify(ssl_ctx, SSL_VERIFY_PEER | SSL_VERIFY_FAIL_IF_NO_PEER_CERT, NULL);
        if (SSL_CTX_load_verify_locations(ssl_ctx, (*client_ca_file)->data.scalar, NULL) != 1) {
            h2o_configurator_errprintf(cmd, *client_ca_file, "failed to load client CA file:%s\n", (*client_ca_file)->data.scalar);
            ERR_print_errors_cb(on_openssl_print_errors, stderr);
            return -1;
        }
        /* Enable partial chain verification. That is done at the cert-store level, as the store is shared by the verification
         * callback of picotls for incoming TLS 1.3 connections. */
        X509_VERIFY_PARAM *vpm = X509_STORE_get0_param(SSL_CTX_get_cert_store(ssl_ctx));
        int ret = X509_VERIFY_PARAM_set_flags(vpm, X509_V_FLAG_PARTIAL_CHAIN);
        assert(ret == 1);
    }

    return 0;
}

struct ech_create_opener_t {
    ptls_ech_create_opener_t super;
    struct ech_opener_config_t {
        ptls_key_exchange_context_t *keyex; /* NULL indicates end of configs */
        uint8_t config_id;
        ptls_hpke_kem_t *kem;
        ptls_hpke_cipher_suite_t **cipher_suites;
        uint8_t max_name_length;
        ptls_iovec_t ech_config;
        unsigned advertise : 1;
    } configs[1];
};

static ptls_aead_context_t *ech_create_opener(ptls_ech_create_opener_t *_self, ptls_hpke_kem_t **kem,
                                              ptls_hpke_cipher_suite_t **cipher, ptls_t *tls, uint8_t config_id,
                                              ptls_hpke_cipher_suite_id_t cipher_id, ptls_iovec_t enc, ptls_iovec_t info_prefix)
{
    struct ech_create_opener_t *self = (struct ech_create_opener_t *)_self;
    struct ech_opener_config_t *config = NULL;
    ptls_aead_context_t *aead = NULL;
    ptls_buffer_t info;
    int ret;

    *kem = NULL;
    *cipher = NULL;

    ptls_buffer_init(&info, "", 0);

    /* find matching config, or bail out if not found */
    for (config = self->configs; config->keyex != NULL; ++config)
        if (config->config_id == config_id)
            break;
    if (config->keyex == NULL)
        goto Exit;

    /* find matching cipher-suite, or bail out if not found */
    for (size_t i = 0; config->cipher_suites[i] != NULL; ++i) {
        if (config->cipher_suites[i]->id.kdf == cipher_id.kdf && config->cipher_suites[i]->id.aead == cipher_id.aead) {
            *cipher = config->cipher_suites[i];
            break;
        }
    }
    if (*cipher == NULL)
        goto Exit;

    /* build info */
    ptls_buffer_pushv(&info, info_prefix.base, info_prefix.len);
    ptls_buffer_pushv(&info, config->ech_config.base, config->ech_config.len);

    /* set kem, generate AEAD */
    *kem = config->kem;
    if ((ret = ptls_hpke_setup_base_r(*kem, *cipher, config->keyex, &aead, enc, ptls_iovec_init(info.base, info.off))) != 0)
        goto Exit;

Exit:
    ptls_buffer_dispose(&info);
    return aead;
}

static int on_config_one_ech(h2o_configurator_command_t *cmd, yoml_t *map, struct ech_opener_config_t *config)
{
    yoml_t **key_file, **config_id, **public_name, **cipher_suites, **max_name_length, **advertise;

    *config = (struct ech_opener_config_t){.cipher_suites = ptls_openssl_hpke_cipher_suites, .max_name_length = 64, .advertise = 1};

    if (h2o_configurator_parse_mapping(cmd, map, "key-file:s,config-id:s,public-name:s",
                                       "cipher-suite:a,max-name-length:s,advertise:s", &key_file, &config_id, &public_name,
                                       &cipher_suites, &max_name_length, &advertise) != 0)
        return -1;

    { /* Load private key. TODO use neverbleed instead of retaining the ECH private key inside h2o. We may not need or want
       * asynchronous handling though, because X25519 is lightweight. */
        FILE *fp;
        if ((fp = fopen((*key_file)->data.scalar, "rt")) == NULL) {
            h2o_configurator_errprintf(cmd, *key_file, "failed to open ECH private key file:%s:%s", (*key_file)->data.scalar,
                                       strerror(errno));
            return -1;
        }
        EVP_PKEY *pkey;
        if ((pkey = PEM_read_PrivateKey(fp, NULL, NULL, NULL)) == NULL) {
            h2o_configurator_errprintf(cmd, *key_file, "failed to load ECH private key from file:%s", (*key_file)->data.scalar);
            return -1;
        }
        if (ptls_openssl_create_key_exchange(&config->keyex, pkey) != 0) {
            h2o_configurator_errprintf(cmd, *key_file, "failed to setup ECH private key from file:%s", (*key_file)->data.scalar);
            return -1;
        }
        EVP_PKEY_free(pkey);
        fclose(fp);
    }

    /* determine kem */
    for (size_t i = 0; ptls_openssl_hpke_kems[i] != NULL; ++i) {
        if (ptls_openssl_hpke_kems[i]->keyex == config->keyex->algo) {
            config->kem = ptls_openssl_hpke_kems[i];
            break;
        }
    }
    if (config->kem == NULL) {
        h2o_configurator_errprintf(cmd, *key_file, "private key of type %s is not supported for ECH", config->keyex->algo->name);
        return -1;
    }

    /* replace ciphers to the provided list, if specified */
    if (cipher_suites != NULL) {
        config->cipher_suites = h2o_mem_alloc(sizeof(config->cipher_suites[0]) * ((*cipher_suites)->data.sequence.size + 1));
        for (size_t input_index = 0; input_index < (*cipher_suites)->data.sequence.size; ++input_index) {
            yoml_t *input = (*cipher_suites)->data.sequence.elements[input_index];
            if (input->type != YOML_TYPE_SCALAR) {
                h2o_configurator_errprintf(cmd, input, "elements of cipher-suites must be a string");
                return -1;
            }
            ptls_hpke_cipher_suite_t **cand;
            for (cand = ptls_openssl_hpke_cipher_suites; *cand != NULL; ++cand)
                if (strcasecmp(input->data.scalar, (*cand)->name) == 0)
                    break;
            if (*cand == NULL) {
                h2o_configurator_errprintf(cmd, input,
                                           "ECH cipher-suite not found; should be in specified in the form of <kdf>/<aead> using "
                                           "the names defined in IANA HPKE registry");
                return -1;
            }
            config->cipher_suites[input_index] = *cand;
        }
        config->cipher_suites[(*cipher_suites)->data.sequence.size] = NULL;
    }

    /* rest of the parameters */
    if (h2o_configurator_scanf(cmd, *config_id, "%" SCNu8, &config->config_id) != 0) {
        h2o_configurator_errprintf(cmd, *config_id, "config_id must be uint8");
        return -1;
    }
    if (max_name_length != NULL &&
        (h2o_configurator_scanf(cmd, *max_name_length, "%" SCNu8, &config->max_name_length) != 0 || config->max_name_length < 64)) {
        h2o_configurator_errprintf(cmd, *max_name_length, "max-name-length must be a number between 64 and 255");
        return -1;
    }
    if (advertise != NULL) {
        ssize_t v;
        if ((v = h2o_configurator_get_one_of(cmd, *advertise, "NO,YES")) == -1) {
            h2o_configurator_errprintf(cmd, *advertise, "advertise must be either YES or NO (default: YES)");
            return -1;
        }
        config->advertise = !!v;
    }

    { /* build ECHConfig */
        ptls_buffer_t buf;
        ptls_buffer_init(&buf, "", 0);
        int ret = ptls_ech_encode_config(&buf, config->config_id, config->kem, config->keyex->pubkey, config->cipher_suites,
                                         config->max_name_length, (*public_name)->data.scalar);
        if (ret != 0)
            h2o_fatal("failed to build ECHConfig:%d", ret);
        config->ech_config = ptls_iovec_init(buf.base, buf.off); /* steal ownership of malloc'ed memory */
    }

    return 0;
}

/**
 * Given config, instantiates opener and retry_configs.
 */
static int on_config_ech(h2o_configurator_command_t *cmd, yoml_t *configs, ptls_ech_create_opener_t **_opener,
                         ptls_iovec_t *retry_configs)
{
    struct ech_create_opener_t *opener =
        h2o_mem_alloc(sizeof(opener) + sizeof(opener->configs[0]) * (configs->data.sequence.size + 1));
    *opener = (struct ech_create_opener_t){{ech_create_opener}};
    *_opener = &opener->super;

    /* By default, retry_configs is not set, indicating that ECH support is not to be advertised. Note that while in the midst of
     * turning off ECH, we might continue accepting ECH handshakes but not advertise retry_configs. */
    *retry_configs = ptls_iovec_init(NULL, 0);

    /* parse configs being provided */
    for (size_t config_index = 0; config_index < configs->data.sequence.size; ++config_index) {
        yoml_t *element = configs->data.sequence.elements[config_index];
        if (element->type != YOML_TYPE_MAPPING) {
            h2o_configurator_errprintf(cmd, element, "elements of ech must be a mapping");
            return -1;
        }
        if (on_config_one_ech(cmd, element, opener->configs + config_index) != 0)
            return -1;

        /* append to retry_config */
        if (opener->configs[config_index].advertise) {
            if (retry_configs->base == NULL)
                *retry_configs = ptls_iovec_init(h2o_mem_alloc(2), 2);
            retry_configs->base =
                h2o_mem_realloc(retry_configs->base, retry_configs->len + opener->configs[config_index].ech_config.len);
            memcpy(retry_configs->base + retry_configs->len, opener->configs[config_index].ech_config.base,
                   opener->configs[config_index].ech_config.len);
            retry_configs->len += opener->configs[config_index].ech_config.len;
        }
    }

    /* terminate the list of configs */
    opener->configs[configs->data.sequence.size] = (struct ech_opener_config_t){NULL};

    /* write the length of retry_configs */
    if (retry_configs->base != NULL) {
        uint16_t len = retry_configs->len - 2;
        retry_configs->base[0] = (uint8_t)(len >> 8);
        retry_configs->base[1] = (uint8_t)len;
    }

    return 0;
}

static int listener_setup_ssl(h2o_configurator_command_t *cmd, h2o_configurator_context_t *ctx, yoml_t *listen_node,
                              yoml_t **ssl_node, yoml_t **cc_node, yoml_t **initcwnd_node, struct listener_config_t *listener,
                              int listener_is_new)
{
    yoml_t **dh_file, **min_version, **max_version, **cipher_suite, **cipher_suite_tls13_node, **ocsp_update_cmd,
        **ocsp_update_interval_node, **ocsp_max_failures_node, **cipher_preference_node, **neverbleed_node,
        **http2_origin_frame_node, **client_ca_file, **ech_node;
    struct listener_ssl_parsed_identity_t *parsed_identities;
    size_t num_parsed_identities;

    h2o_iovec_t *http2_origin_frame = NULL;
    long ssl_options = SSL_OP_ALL;
    int use_neverbleed = 1, use_picotls = 1; /* enabled by default */
    ptls_cipher_suite_t **cipher_suite_tls13 = NULL;
    struct {
        ptls_ech_create_opener_t *create_opener;
        ptls_iovec_t retry_configs;
    } ech = {NULL};

    if (!listener_is_new) {
        if (listener->ssl.size != 0 && ssl_node == NULL) {
            h2o_configurator_errprintf(cmd, listen_node, "cannot accept HTTP; already defined to accept HTTPS");
            return -1;
        }
        if (listener->ssl.size == 0 && ssl_node != NULL) {
            h2o_configurator_errprintf(cmd, *ssl_node, "cannot accept HTTPS; already defined to accept HTTP");
            return -1;
        }
    }

    if (ssl_node == NULL)
        return 0;

    { /* parse the command structure, building `identities` */
        yoml_t **identity_node, **certificate_file, **key_file;
        if (h2o_configurator_parse_mapping(cmd, *ssl_node, NULL,
                                           "identity:a,certificate-file:s,key-file:s,min-version:s,minimum-version:s,max-version:s,"
                                           "maximum-version:s,cipher-suite:s,cipher-suite-tls1.3:a,ocsp-update-cmd:s,"
                                           "ocsp-update-interval:*,ocsp-max-failures:*,dh-file:s,cipher-preference:*,neverbleed:*,"
                                           "http2-origin-frame:*,client-ca-file:s,ech:a",
                                           &identity_node, &certificate_file, &key_file, &min_version, &min_version, &max_version,
                                           &max_version, &cipher_suite, &cipher_suite_tls13_node, &ocsp_update_cmd,
                                           &ocsp_update_interval_node, &ocsp_max_failures_node, &dh_file, &cipher_preference_node,
                                           &neverbleed_node, &http2_origin_frame_node, &client_ca_file, &ech_node) != 0)
            return -1;
        if (identity_node != NULL) {
            if (certificate_file != NULL || key_file != NULL) {
                h2o_configurator_errprintf(cmd, *identity_node,
                                           "either one of `identity` or `certificate-file`-`key-file` pair can be used");
                return -1;
            }
            if ((*identity_node)->data.sequence.size == 0) {
                h2o_configurator_errprintf(cmd, *identity_node, "at least one identity must be specified");
                return -1;
            }
            parsed_identities = alloca(sizeof(*parsed_identities) * (*identity_node)->data.sequence.size);
            num_parsed_identities = (*identity_node)->data.sequence.size;
            for (size_t src_index = 0; src_index != (*identity_node)->data.sequence.size; ++src_index) {
                yoml_t *src = (*identity_node)->data.sequence.elements[src_index];
                if (src->type != YOML_TYPE_MAPPING) {
                    h2o_configurator_errprintf(cmd, src, "elements of `identity` must be a mapping");
                    return -1;
                }
                /* Calculate the destination slot as the index of `listener_ssl_config_t::identities`:
                 * - in the configuration file, identities are listed in the order of preference, where the last entry acts as the
                 *   default
                 * - in `listener_ssl_config_t::indentities`, the default entry is the first entry and the rest are the alternatives
                 *   stored in the order of preference. */
                size_t dst_index = (src_index + 1) % (*identity_node)->data.sequence.size;
                if (h2o_configurator_parse_mapping(cmd, src, "certificate-file:s,key-file:s", NULL,
                                                   &parsed_identities[dst_index].certificate_file,
                                                   &parsed_identities[dst_index].key_file) != 0)
                    return -1;
            }
        } else {
            if (certificate_file == NULL || key_file == NULL) {
                h2o_configurator_errprintf(cmd, *ssl_node, "cannot find mandatory attribute: %s",
                                           certificate_file == NULL ? "certificate-file" : "key-file");
                return -1;
            }
            parsed_identities = alloca(sizeof(*parsed_identities));
            num_parsed_identities = 1;
            parsed_identities[0].certificate_file = certificate_file;
            parsed_identities[0].key_file = key_file;
        }
    }

    /* parse misc. parameters */
    if (cipher_preference_node != NULL) {
        switch (h2o_configurator_get_one_of(cmd, *cipher_preference_node, "client,server")) {
        case 0:
            ssl_options &= ~SSL_OP_CIPHER_SERVER_PREFERENCE;
            break;
        case 1:
            ssl_options |= SSL_OP_CIPHER_SERVER_PREFERENCE;
            break;
        default:
            return -1;
        }
    }
    if (neverbleed_node != NULL && (use_neverbleed = (int)h2o_configurator_get_one_of(cmd, *neverbleed_node, "off,on")) == -1)
        return -1;
    if (http2_origin_frame_node != NULL) {
        switch ((*http2_origin_frame_node)->type) {
        case YOML_TYPE_SCALAR:
            if ((http2_origin_frame = build_http2_origin_frame(cmd, http2_origin_frame_node, 1)) == NULL)
                return -1;
            break;
        case YOML_TYPE_SEQUENCE:
            if ((http2_origin_frame = build_http2_origin_frame(cmd, (*http2_origin_frame_node)->data.sequence.elements,
                                                               (*http2_origin_frame_node)->data.sequence.size)) == NULL)
                return -1;
            break;
        default:
            h2o_configurator_errprintf(cmd, *http2_origin_frame_node,
                                       "argument to `http2-origin-frame` must be either a scalar or a sequence");
            return -1;
        }
    }
    if (min_version != NULL) {
#define MAP(tok, op)                                                                                                               \
    if (strcasecmp((*min_version)->data.scalar, tok) == 0) {                                                                       \
        ssl_options |= (op);                                                                                                       \
        goto VersionFound;                                                                                                         \
    }
        MAP("sslv2", 0);
        MAP("sslv3", SSL_OP_NO_SSLv2);
        MAP("tlsv1", SSL_OP_NO_SSLv2 | SSL_OP_NO_SSLv3);
        MAP("tlsv1.1", SSL_OP_NO_SSLv2 | SSL_OP_NO_SSLv3 | SSL_OP_NO_TLSv1);
#ifdef SSL_OP_NO_TLSv1_1
        MAP("tlsv1.2", SSL_OP_NO_SSLv2 | SSL_OP_NO_SSLv3 | SSL_OP_NO_TLSv1 | SSL_OP_NO_TLSv1_1);
#endif
#ifdef SSL_OP_NO_TLSv1_2
        MAP("tlsv1.3", SSL_OP_NO_SSLv2 | SSL_OP_NO_SSLv3 | SSL_OP_NO_TLSv1 | SSL_OP_NO_TLSv1_1 | SSL_OP_NO_TLSv1_2);
#endif
#undef MAP
        h2o_configurator_errprintf(cmd, *min_version, "unknown protocol version: %s", (*min_version)->data.scalar);
    VersionFound:;
    } else {
        /* default is >= TLSv1 */
        ssl_options |= SSL_OP_NO_SSLv2 | SSL_OP_NO_SSLv3;
    }
    if (max_version != NULL) {
        if (strcasecmp((*max_version)->data.scalar, "tlsv1.3") < 0) {
#ifdef SSL_OP_NO_TLSv1_3
            ssl_options |= SSL_OP_NO_TLSv1_3;
#endif
            use_picotls = 0;
        }
    }

    /* setup OCSP stapling context as `ocsp_stapling`, or set to NULL if disabled */
    struct listener_ssl_ocsp_stapling_t *ocsp_stapling = h2o_mem_alloc(sizeof(*ocsp_stapling));
    *ocsp_stapling = (struct listener_ssl_ocsp_stapling_t){
        .interval = 4 * 60 * 60, /* default update interval of 4 hours */
        .max_failures = 3,       /* by default, permit 3 consecutive failures before temporary disabling OCSP stapling */
        .cmd = "share/h2o/fetch-ocsp-response",
    };
    if (ocsp_update_cmd != NULL)
        ocsp_stapling->cmd = h2o_strdup(NULL, (*ocsp_update_cmd)->data.scalar, SIZE_MAX).base;
    if (ocsp_max_failures_node != NULL) {
        if (h2o_configurator_scanf(cmd, *ocsp_max_failures_node, "%u", &ocsp_stapling->max_failures) != 0)
            goto Error;
    }
    if (ocsp_update_interval_node != NULL) {
        if (h2o_configurator_scanf(cmd, *ocsp_update_interval_node, "%" SCNu64, &ocsp_stapling->interval) != 0)
            goto Error;
        if (ocsp_stapling->interval == 0)
            ocsp_stapling = NULL;
    }

    /* add the host to the existing SSL config, if the certificate file is already registered */
    if (ctx->hostconf != NULL) {
        for (size_t i = 0; i != listener->ssl.size; ++i) {
            struct listener_ssl_config_t *ssl_config = listener->ssl.entries[i];
            /* bail out if there's config mismatch */
            if (!ssl_identity_is_equal(ssl_config, parsed_identities, num_parsed_identities))
                continue;
            /* matched! add host */
            listener_setup_ssl_add_host(ssl_config, ctx->hostconf->authority.hostport);
            return 0;
        }
    }

/* disable tls compression to avoid "CRIME" attacks (see http://en.wikipedia.org/wiki/CRIME) */
#ifdef SSL_OP_NO_COMPRESSION
    ssl_options |= SSL_OP_NO_COMPRESSION;
#endif

#ifdef SSL_OP_NO_RENEGOTIATION
    ssl_options |= SSL_OP_NO_RENEGOTIATION;
#endif

    /* disable neverbleed in case the process is not going to serve requests */
    if (use_neverbleed) {
        switch (conf.run_mode) {
        case RUN_MODE_DAEMON:
        case RUN_MODE_MASTER:
            use_neverbleed = 0;
            break;
        default:
            break;
        }
    }

    if (use_picotls) {
        if (cipher_suite_tls13_node != NULL &&
            (cipher_suite_tls13 = parse_tls13_ciphers(cmd, *cipher_suite_tls13_node, listener->quic.ctx != NULL)) == NULL)
            goto Error;
    } else if (listener->quic.ctx != NULL) {
        h2o_configurator_errprintf(cmd, *ssl_node, "QUIC support requires TLS 1.3 using picotls");
        goto Error;
    }

    /* ECH: only the first SSL entry for each address can have ECH configured. For entries sharing the same address, supply the
     * the values configured for the first entry. */
    if (ech_node != NULL) {
        if (!use_picotls) {
            h2o_configurator_errprintf(cmd, *ech_node, "ECH requires use of TLS 1.3");
            goto Error;
        }
        if (listener->ssl.size != 0) {
            h2o_configurator_errprintf(cmd, *ech_node, "only the first `ssl` node for each address may have `ech` configured");
            goto Error;
        }
        if (on_config_ech(cmd, *ech_node, &ech.create_opener, &ech.retry_configs) != 0)
            goto Error;
    } else if (listener->ssl.size != 0 && listener->ssl.entries[0]->identities[0].ptls.ctx != NULL) {
        ptls_context_t *base = listener->ssl.entries[0]->identities[0].ptls.ctx;
        ech.create_opener = base->ech.server.create_opener;
        ech.retry_configs = base->ech.server.retry_configs;
    }

    /* create a new entry in the SSL context list */
    struct listener_ssl_config_t *ssl_config = h2o_mem_alloc(sizeof(*ssl_config));
    memset(ssl_config, 0, sizeof(*ssl_config));
    h2o_vector_reserve(NULL, &listener->ssl, listener->ssl.size + 1);
    listener->ssl.entries[listener->ssl.size++] = ssl_config;
    if (ctx->hostconf != NULL) {
        listener_setup_ssl_add_host(ssl_config, ctx->hostconf->authority.hostport);
    }
    ssl_config->http2_origin_frame = http2_origin_frame;
    ssl_config->identities = h2o_mem_alloc(sizeof(*ssl_config->identities) * (num_parsed_identities + 1));

    /* load identities */
    for (size_t identity_index = 0; identity_index < num_parsed_identities; ++identity_index) {

        struct listener_ssl_parsed_identity_t *parsed = &parsed_identities[identity_index];
        struct listener_ssl_identity_t *identity = &ssl_config->identities[identity_index];
        *identity = (struct listener_ssl_identity_t){
            .certificate_file = h2o_strdup(NULL, (*parsed->certificate_file)->data.scalar, SIZE_MAX).base,
            .key_file = h2o_strdup(NULL, (*parsed->key_file)->data.scalar, SIZE_MAX).base,
            .dynamic =
                {
                    .mutex = PTHREAD_MUTEX_INITIALIZER,
                },
        };

        /* initialize OpenSSL context */
        identity->ossl = SSL_CTX_new(SSLv23_server_method());
        SSL_CTX_set_options(identity->ossl, ssl_options);
#if H2O_CAN_OSSL_ASYNC
        if (use_neverbleed)
            SSL_CTX_set_mode(identity->ossl, SSL_CTX_get_mode(identity->ossl) | SSL_MODE_ASYNC);
#elif defined(OPENSSL_IS_BORINGSSL)
        if (use_neverbleed) {
            static const SSL_PRIVATE_KEY_METHOD meth = {
                .sign = async_nb_boringssl_sign, .decrypt = async_nb_boringssl_decrypt, .complete = async_nb_boringssl_complete};
            SSL_CTX_set_private_key_method(identity->ossl, &meth);
        }
#endif

        SSL_CTX_set_session_id_context(identity->ossl, H2O_SESSID_CTX, H2O_SESSID_CTX_LEN);
        setup_ecc_key(identity->ossl);
        if (cipher_suite != NULL && SSL_CTX_set_cipher_list(identity->ossl, (*cipher_suite)->data.scalar) != 1) {
            h2o_configurator_errprintf(cmd, *cipher_suite, "failed to setup SSL cipher suite\n");
            ERR_print_errors_cb(on_openssl_print_errors, stderr);
            goto Error;
        }
        if (dh_file != NULL) {
            BIO *bio = BIO_new_file((*dh_file)->data.scalar, "r");
            if (bio == NULL) {
                h2o_configurator_errprintf(cmd, *dh_file, "failed to load dhparam file:%s\n", (*dh_file)->data.scalar);
                ERR_print_errors_cb(on_openssl_print_errors, stderr);
                goto Error;
            }
            DH *dh = PEM_read_bio_DHparams(bio, NULL, NULL, NULL);
            BIO_free(bio);
            if (dh == NULL) {
                h2o_configurator_errprintf(cmd, *dh_file, "failed to load dhparam file:%s\n", (*dh_file)->data.scalar);
                ERR_print_errors_cb(on_openssl_print_errors, stderr);
                goto Error;
            }
            SSL_CTX_set_tmp_dh(identity->ossl, dh);
            SSL_CTX_set_options(identity->ossl, SSL_OP_SINGLE_DH_USE);
            DH_free(dh);
        }
#if H2O_USE_NPN
        h2o_ssl_register_npn_protocols(identity->ossl, h2o_npn_protocols);
#endif
#if H2O_USE_ALPN
        h2o_ssl_register_alpn_protocols(identity->ossl, h2o_alpn_protocols);
#endif
#ifndef OPENSSL_NO_OCSP
        SSL_CTX_set_tlsext_status_cb(identity->ossl, on_staple_ocsp_ossl);
        SSL_CTX_set_tlsext_status_arg(identity->ossl, identity);
#endif

        /* load identity */
        ptls_iovec_t raw_pubkey;
        if (load_ssl_identity(cmd, identity->ossl, &identity->cert_chain_pem, &raw_pubkey, use_neverbleed, parsed,
                              client_ca_file) != 0)
            goto Error;

        if (use_picotls) {
            const char *errstr = listener_setup_ssl_picotls(listener, identity, raw_pubkey, cipher_suite_tls13,
                                                            !!(ssl_options & SSL_OP_CIPHER_SERVER_PREFERENCE), use_neverbleed,
                                                            ech.create_opener, ech.retry_configs);
            if (errstr != NULL) {
                /* It is a fatal error to setup TLS 1.3 context, when setting up alternative identities, or a QUIC context. */
                if (identity != ssl_config->identities || listener->quic.ctx != NULL) {
                    h2o_configurator_errprintf(cmd, *ssl_node, "%s", errstr);
                    goto Error;
                }
                h2o_configurator_errprintf(cmd, *ssl_node, "%s; TLS 1.3 will be disabled", errstr);
            }
            if (listener->quic.ctx != NULL && listener->quic.ctx->tls == NULL)
                listener->quic.ctx->tls = ssl_config->identities[0].ptls.ctx;
        } else if (raw_pubkey.base != NULL) {
            h2o_configurator_errprintf(cmd, *parsed->certificate_file, "raw public key can only be used with TLS 1.3 or QUIC");
            goto Error;
        }

        /* special action for the first identity */
        if (identity == ssl_config->identities) {
            /* set SNI callback to the first SSL context, when we are about to add a second context */
            if (listener->ssl.size == 1) {
                SSL_CTX *ossl = listener->ssl.entries[0]->identities[0].ossl;
                SSL_CTX_set_tlsext_servername_callback(ossl, on_sni_callback);
                SSL_CTX_set_tlsext_servername_arg(ossl, listener);
            }
            /* associate picotls context to SSL_CTX, so that the handshake can switch to TLS 1.3 */
            if (identity->ptls.ctx != NULL)
                h2o_socket_ssl_set_picotls_context(identity->ossl, identity->ptls.ctx);
        } else {
            /* at the moment, on the OpenSSL-side, we do not support multiple types of certificate. */
            SSL_CTX_free(identity->ossl);
            identity->ossl = NULL;
        }

        /* start OCSP fetcher */
        if (ocsp_stapling != NULL && (identity->ptls.ctx == NULL || !identity->ptls.ctx->use_raw_public_keys)) {
            identity->ocsp_stapling = ocsp_stapling;
            switch (conf.run_mode) {
            case RUN_MODE_WORKER: {
                pthread_t tid;
                h2o_multithread_create_thread(&tid, NULL, ocsp_updater_thread, identity);
            } break;
            case RUN_MODE_MASTER:
            case RUN_MODE_DAEMON:
                /* nothing to do */
                break;
            case RUN_MODE_TEST: {
                h2o_buffer_t *respbuf;
                fprintf(stderr, "[OCSP Stapling] testing for certificate file:%s\n", identity->certificate_file);
                switch (get_ocsp_response(ocsp_stapling->cmd, identity->cert_chain_pem, &respbuf)) {
                case 0:
                    h2o_buffer_dispose(&respbuf);
                    fprintf(stderr, "[OCSP Stapling] stapling works for file:%s\n", identity->certificate_file);
                    break;
                case EX_TEMPFAIL:
                    h2o_configurator_errprintf(cmd, *parsed->certificate_file, "[OCSP Stapling] temporary failed for file:%s\n",
                                               identity->certificate_file);
                    break;
                default:
                    h2o_configurator_errprintf(cmd, *parsed->certificate_file,
                                               "[OCSP Stapling] does not work, will be disabled for file:%s\n",
                                               identity->certificate_file);
                    break;
                }
            } break;
            }
        }
    }

    /* terminate the identity list */
    ssl_config->identities[num_parsed_identities].certificate_file = NULL;

    /* congestion control is a concept of the transport but we want to control it per-host, hence defined here */
    if (cc_node != NULL) {
        if (listener->quic.ctx == NULL) {
            /* TCP; CC name is kept in the SSL config */
            ssl_config->cc.tcp = h2o_strdup(NULL, (*cc_node)->data.scalar, SIZE_MAX);
        } else {
            /* QUIC; set quicly_context_t::init_cc (used for initialization) and ::cc for changing the type upon receiving SNI */
            quicly_cc_type_t **cand;
            for (cand = quicly_cc_all_types; *cand != NULL; ++cand)
                if (strcasecmp((*cand)->name, (*cc_node)->data.scalar) == 0)
                    break;
            if (*cand != NULL) {
                if (listener_is_new)
                    listener->quic.ctx->init_cc = (*cand)->cc_init;
                ssl_config->cc.quic = *cand;
            } else {
                h2o_configurator_errprintf(cmd, *cc_node, "specified congestion controller is unknown or unsupported for QUIC");
                goto Error;
            }
        }
    }

    /* initcwnd */
    if (initcwnd_node != NULL) {
        if (listener->quic.ctx == NULL) {
            /* TCP; skip as there's no way of setting */
        } else {
            /* QUIC */
            uint32_t initcwnd_packets;
            if (h2o_configurator_scanf(cmd, *initcwnd_node, "%" SCNu32, &initcwnd_packets) != 0)
                goto Error;
            listener->quic.ctx->initcwnd_packets = initcwnd_packets;
        }
    }

    return 0;

Error:
    return -1;
}

static struct listener_config_t *find_listener(struct sockaddr *addr, socklen_t addrlen, int is_quic)
{
    size_t i;

    for (i = 0; i != conf.num_listeners; ++i) {
        struct listener_config_t *listener = conf.listeners[i];
        if (listener->addrlen == addrlen && h2o_socket_compare_address((void *)&listener->addr, addr, 1) == 0 &&
            (listener->quic.ctx != NULL) == is_quic)
            return listener;
    }

    return NULL;
}

static struct listener_config_t *add_listener(int fd, struct sockaddr *addr, socklen_t addrlen, int is_global, int proxy_protocol,
                                              unsigned sndbuf, unsigned rcvbuf)
{
    struct listener_config_t *listener = h2o_mem_alloc(sizeof(*listener));

    memset(listener, 0, sizeof(*listener));
    h2o_vector_reserve(NULL, &listener->fds, 1);
    listener->fds.entries[listener->fds.size++] = fd;
    memcpy(&listener->addr, addr, addrlen);
    listener->addrlen = addrlen;
    if (is_global) {
        listener->hosts = NULL;
    } else {
        listener->hosts = h2o_mem_alloc(sizeof(listener->hosts[0]));
        listener->hosts[0] = NULL;
    }
    memset(&listener->ssl, 0, sizeof(listener->ssl));
    memset(&listener->quic, 0, sizeof(listener->quic));
    listener->quic.qpack = (h2o_http3_qpack_context_t){.encoder_table_capacity = 4096 /* our default */};
    listener->proxy_protocol = proxy_protocol;
    listener->tcp_congestion_controller = h2o_iovec_init(NULL, 0);
    listener->sndbuf = sndbuf;
    listener->rcvbuf = rcvbuf;

    conf.listeners = h2o_mem_realloc(conf.listeners, sizeof(*conf.listeners) * (conf.num_listeners + 1));
    conf.listeners[conf.num_listeners++] = listener;

    return listener;
}

static int find_listener_from_server_starter(struct sockaddr *addr, int type)
{
    size_t i;

    assert(conf.server_starter.fds != NULL);
    assert(conf.server_starter.num_fds != 0);

    for (i = 0; i != conf.server_starter.num_fds; ++i) {
        struct {
            union {
                struct sockaddr sa;
                struct sockaddr_storage ss;
            } addr;
            int type;
        } actual;
        socklen_t l = sizeof(actual.addr);
        if (getsockname(conf.server_starter.fds[i], &actual.addr.sa, &l) != 0) {
            fprintf(stderr, "could not get the socket address of fd %d given as $" SERVER_STARTER_PORT "\n",
                    conf.server_starter.fds[i]);
            exit(EX_CONFIG);
        }
        l = sizeof(actual.type);
        if (getsockopt(conf.server_starter.fds[i], SOL_SOCKET, SO_TYPE, &actual.type, &l) != 0) {
            fprintf(stderr, "could not get the socket type of fd %d given as $" SERVER_STARTER_PORT "\n",
                    conf.server_starter.fds[i]);
            exit(EX_CONFIG);
        }
        if (h2o_socket_compare_address(&actual.addr.sa, addr, 1) == 0 && actual.type == type)
            goto Found;
    }
    /* not found */
    return -1;

Found:
    conf.server_starter.bound_fd_map[i] = 1;
    return conf.server_starter.fds[i];
}

static int open_unix_listener(h2o_configurator_command_t *cmd, yoml_t *node, struct sockaddr_un *sa, yoml_t **owner_node,
                              yoml_t **group_node, yoml_t **permission_node)
{
    struct stat st;
    int fd = -1;
    struct passwd *owner = NULL, pwbuf;
    char pwbuf_buf[65536];
    gid_t owner_gid = -1;
    unsigned mode = UINT_MAX;

    /* obtain owner and permission */
    if (owner_node == NULL && group_node != NULL) {
        h2o_configurator_errprintf(cmd, *group_node, "`group` cannot be used without `owner`");
        goto ErrorExit;
    }
    if (owner_node != NULL) {
        int r = getpwnam_r((*owner_node)->data.scalar, &pwbuf, pwbuf_buf, sizeof(pwbuf_buf), &owner);
        if (r != 0 || owner == NULL) {
            h2o_configurator_errprintf(cmd, *owner_node, "failed to obtain uid of user:%s: %s", (*owner_node)->data.scalar,
                                       (r == 0 ? "Not found" : strerror(r)));
            goto ErrorExit;
        }
        owner_gid = owner->pw_gid;
        if (group_node != NULL) {
            struct group *group = NULL, grbuf;
            char grbuf_buf[65536];
            r = getgrnam_r((*group_node)->data.scalar, &grbuf, grbuf_buf, sizeof(grbuf_buf), &group);
            if (r != 0 || group == NULL) {
                h2o_configurator_errprintf(cmd, *group_node, "failed to obtain gid of group:%s: %s", (*group_node)->data.scalar,
                                           (r == 0 ? "Not found" : strerror(r)));
                goto ErrorExit;
            }
            owner_gid = group->gr_gid;
        }
    }
    if (permission_node != NULL && h2o_configurator_scanf(cmd, *permission_node, "%o", &mode) != 0) {
        h2o_configurator_errprintf(cmd, *permission_node, "`permission` must be an octal number");
        goto ErrorExit;
    }

    /* remove existing socket file as suggested in #45 */
    if (lstat(sa->sun_path, &st) == 0) {
        if (S_ISSOCK(st.st_mode)) {
            unlink(sa->sun_path);
        } else {
            h2o_configurator_errprintf(cmd, node, "path:%s already exists and is not an unix socket.", sa->sun_path);
            goto ErrorExit;
        }
    }

    /* add new listener */
    if ((fd = socket(AF_UNIX, SOCK_STREAM, 0)) == -1 || bind(fd, (void *)sa, sizeof(*sa)) != 0 || listen(fd, H2O_SOMAXCONN) != 0) {
        h2o_configurator_errprintf(NULL, node, "failed to listen to socket:%s: %s", sa->sun_path, strerror(errno));
        goto ErrorExit;
    }
    set_cloexec(fd);

    /* set file owner and permission */
    if (owner != NULL && chown(sa->sun_path, owner->pw_uid, owner_gid) != 0) {
        h2o_configurator_errprintf(NULL, node, "failed to chown socket:%s to %s (gid %u): %s", sa->sun_path, owner->pw_name,
                                   (unsigned)owner_gid, strerror(errno));
        goto ErrorExit;
    }
    if (mode != UINT_MAX && chmod(sa->sun_path, mode) != 0) {
        h2o_configurator_errprintf(NULL, node, "failed to chmod socket:%s to %o: %s", sa->sun_path, mode, strerror(errno));
        goto ErrorExit;
    }

    return fd;

ErrorExit:
    if (fd != -1)
        close(fd);
    return -1;
}

static void socket_reuseport(int fd)
{
#if H2O_USE_REUSEPORT
    int opt = 1;
    if (setsockopt(fd, SOL_SOCKET, H2O_SO_REUSEPORT, &opt, sizeof(opt)) != 0)
        fprintf(stderr, "[warning] setsockopt(SO_REUSEPORT) failed:%s\n", strerror(errno));
#endif
}

/**
 * Opens an INET or INET6 socket for accepting connections. When the protocol is UDP, SO_REUSEPORT is set if available.
 */
static int open_listener(int domain, int type, int protocol, struct sockaddr *addr, socklen_t addrlen)
{
    int fd;

    if ((fd = socket(domain, type, protocol)) == -1)
        goto Error;
    set_cloexec(fd);

    /* set SO_*, IP_* options */
#ifdef IPV6_V6ONLY
    if (domain == AF_INET6) {
        int flag = 1;
        if (setsockopt(fd, IPPROTO_IPV6, IPV6_V6ONLY, &flag, sizeof(flag)) != 0) {
            perror("setsockopt(IPV6_V6ONLY) failed");
            goto Error;
        }
    }
#endif
    switch (type) {
    case SOCK_STREAM: {
        if (conf.tcp_reuseport)
            socket_reuseport(fd);
        /* TCP: set SO_REUSEADDR flag to avoid TIME_WAIT after shutdown */
        int on = 1;
        if (setsockopt(fd, SOL_SOCKET, SO_REUSEADDR, &on, sizeof(on)) != 0)
            goto Error;
    } break;
    case SOCK_DGRAM:
        /* UDP: set SO_REUSEPORT and DF bit */
        socket_reuseport(fd);
        h2o_socket_set_df_bit(fd, domain);
        break;
    default:
        h2o_fatal("unexpected socket type %d", type);
        break;
    }

    /* bind */
    if (bind(fd, addr, addrlen) != 0)
        goto Error;

    /* TCP-specific actions */
    if (protocol == IPPROTO_TCP) {
#ifdef TCP_DEFER_ACCEPT
        { /* set TCP_DEFER_ACCEPT */
            int flag = 1;
            if (setsockopt(fd, IPPROTO_TCP, TCP_DEFER_ACCEPT, &flag, sizeof(flag)) != 0)
                goto Error;
        }
#endif
        /* listen */
        if (listen(fd, H2O_SOMAXCONN) != 0)
            goto Error;
#ifdef SO_ACCEPTFILTER
        { /* set SO_ACCEPTFILTER */
            struct accept_filter_arg arg = {0};
            strcpy(arg.af_name, "httpready");
            if (setsockopt(fd, SOL_SOCKET, SO_ACCEPTFILTER, &arg, sizeof(arg)) != 0)
                fprintf(stderr, "[warning] failed to set SO_ACCEPTFILTER:%s\n", strerror(errno));
        }
#endif
        /* set TCP_FASTOPEN; when tfo_queues is zero TFO is always disabled */
        if (conf.tfo_queues > 0) {
#ifdef TCP_FASTOPEN
            int tfo_queues;
#ifdef __APPLE__
            /* In OS X, the option value for TCP_FASTOPEN must be 1 if is's enabled */
            tfo_queues = 1;
#else
            tfo_queues = conf.tfo_queues;
#endif
            if (setsockopt(fd, IPPROTO_TCP, TCP_FASTOPEN, (const void *)&tfo_queues, sizeof(tfo_queues)) != 0)
                fprintf(stderr, "[warning] failed to set TCP_FASTOPEN:%s\n", strerror(errno));
#else
            assert(!"conf.tfo_queues not zero on platform without TCP_FASTOPEN");
#endif
        }
    }

    return fd;

Error:
    if (fd != -1)
        close(fd);
    return -1;
}

static int open_inet_listener(h2o_configurator_command_t *cmd, yoml_t *node, const char *hostname, const char *servname, int domain,
                              int type, int protocol, struct sockaddr *addr, socklen_t addrlen)
{
    int fd;

    if ((fd = open_listener(domain, type, protocol, addr, addrlen)) == -1)
        h2o_configurator_errprintf(cmd, node, "failed to listen to %s port %s:%s: %s", protocol == IPPROTO_TCP ? "TCP" : "UDP",
                                   hostname != NULL ? hostname : "ANY", servname, strerror(errno));

    return fd;
}

static void set_quic_sockopts(int fd, int family, unsigned sndbuf, unsigned rcvbuf)
{
    /* set the option for obtaining destination address */
    switch (family) {
    case AF_INET: {
#if defined(IP_PKTINFO) /* this is the de-facto API (that works on both linux, macOS) */
        int on = 1;
        if (setsockopt(fd, IPPROTO_IP, IP_PKTINFO, &on, sizeof(on)) != 0)
            h2o_fatal("failed to set IP_PKTINFO option:%s", strerror(errno));
#elif defined(IP_RECVDSTADDR) /* *BSD */
        int on = 1;
        if (setsockopt(fd, IPPROTO_IP, IP_RECVDSTADDR, &on, sizeof(on)) != 0)
            h2o_fatal("failed to set IP_RECVDSTADDR option:%s", strerror(errno));
#endif
    } break;
    case AF_INET6: {
#ifdef IPV6_RECVPKTINFO /* API defined by RFC 3542 */
        int on = 1;
        if (setsockopt(fd, IPPROTO_IPV6, IPV6_RECVPKTINFO, &on, sizeof(on)) != 0)
            h2o_fatal("failed to set IPV6_RECVPKTINFO option:%s", strerror(errno));
#endif
    } break;
    default:
        break;
    }

    /* set sndbuf & rcvbuf */
    if (sndbuf != 0 && setsockopt(fd, SOL_SOCKET, SO_SNDBUF, &sndbuf, sizeof(sndbuf)) != 0)
        h2o_fatal("failed to set SO_SNDBUF:%s", strerror(errno));
    if (rcvbuf != 0 && setsockopt(fd, SOL_SOCKET, SO_RCVBUF, &rcvbuf, sizeof(rcvbuf)) != 0)
        h2o_fatal("failed to set SO_RCVBUF:%s", strerror(errno));
}

static struct addrinfo *resolve_address(h2o_configurator_command_t *cmd, yoml_t *node, int socktype, int protocol,
                                        const char *hostname, const char *servname)
{
    struct addrinfo hints, *res;
    int error;

    memset(&hints, 0, sizeof(hints));
    hints.ai_socktype = socktype;
    hints.ai_protocol = protocol;
    hints.ai_flags = AI_ADDRCONFIG | AI_NUMERICSERV | AI_PASSIVE;

    if ((error = getaddrinfo(hostname, servname, &hints, &res)) != 0) {
        h2o_configurator_errprintf(cmd, node, "failed to resolve address: %s", gai_strerror(error));
        return NULL;
    } else if (res == NULL) {
        h2o_configurator_errprintf(cmd, node, "failed to resolve address: getaddrinfo returned an empty list");
        return NULL;
    }

    return res;
}

static void notify_all_threads(void)
{
    unsigned i;
    for (i = 0; i != conf.thread_map.size; ++i)
        h2o_multithread_send_message(&conf.threads[i].server_notifications, NULL);
}

static int num_connections(int delta)
{
    int prev = __sync_fetch_and_add(&conf.state._num_connections, delta);
    if (delta < 0 && prev == conf.max_connections) {
        /* ready to accept new connections. wake up all the threads! */
        notify_all_threads();
    }
    return prev;
}

static int num_quic_connections(int delta)
{
    return __sync_fetch_and_add(&conf.state._num_quic_connections, delta);
}

static unsigned long num_sessions(int delta)
{
    return __sync_fetch_and_add(&conf.state._num_sessions, delta);
}

static void on_http3_conn_destroy(h2o_quic_conn_t *conn)
{
    num_connections(-1);
    num_quic_connections(-1);

    H2O_HTTP3_CONN_CALLBACKS.super.destroy_connection(conn);
}

static int on_config_listen_element(h2o_configurator_command_t *cmd, h2o_configurator_context_t *ctx, yoml_t *node)
{
    const char *hostname = NULL, *servname, *type = "tcp";
    yoml_t **ssl_node = NULL, **owner_node = NULL, **permission_node = NULL, **quic_node = NULL, **cc_node = NULL,
           **initcwnd_node = NULL, **group_node = NULL;
    int proxy_protocol = 0;
    unsigned stream_sndbuf = 0, stream_rcvbuf = 0;

    /* fetch servname (and hostname) */
    switch (node->type) {
    case YOML_TYPE_SCALAR:
        servname = node->data.scalar;
        break;
    case YOML_TYPE_MAPPING: {
        yoml_t **port_node, **host_node, **type_node, **proxy_protocol_node, **sndbuf_node, **rcvbuf_node;
        if (h2o_configurator_parse_mapping(
                cmd, node, "port:s",
                "host:s,type:s,owner:s,group:s,permission:*,ssl:m,proxy-protocol:*,quic:m,cc:s,initcwnd:s,sndbuf:s,rcvbuf:s",
                &port_node, &host_node, &type_node, &owner_node, &group_node, &permission_node, &ssl_node, &proxy_protocol_node,
                &quic_node, &cc_node, &initcwnd_node, &sndbuf_node, &rcvbuf_node) != 0)
            return -1;
        servname = (*port_node)->data.scalar;
        if (host_node != NULL)
            hostname = (*host_node)->data.scalar;
        if (type_node != NULL) {
            type = (*type_node)->data.scalar;
        } else if (quic_node != NULL) {
            type = "quic";
        }
        if (proxy_protocol_node != NULL &&
            (proxy_protocol = (int)h2o_configurator_get_one_of(cmd, *proxy_protocol_node, "OFF,ON")) == -1)
            return -1;
        if (sndbuf_node != NULL && h2o_configurator_scanf(cmd, *sndbuf_node, "%u", &stream_sndbuf) != 0)
            return -1;
        if (rcvbuf_node != NULL && h2o_configurator_scanf(cmd, *rcvbuf_node, "%u", &stream_rcvbuf) != 0)
            return -1;
    } break;
    default:
        h2o_configurator_errprintf(cmd, node, "value must be a string or a mapping (with keys: `port` and optionally `host`)");
        return -1;
    }

    if (strcmp(type, "unix") == 0) {

        if (cc_node != NULL)
            h2o_configurator_errprintf(cmd, *cc_node, "[warning] cannot set congestion controller for unix socket");
        if (initcwnd_node != NULL)
            h2o_configurator_errprintf(cmd, *initcwnd_node, "[warning] cannot set initial congestion window for unix socket");

        /* unix socket */
        struct sockaddr_un sa;
        int listener_is_new;
        struct listener_config_t *listener;

        /* build sockaddr */
        memset(&sa, 0, sizeof(sa));
        if (strlen(servname) >= sizeof(sa.sun_path)) {
            h2o_configurator_errprintf(cmd, node, "path:%s is too long as a unix socket name", servname);
            return -1;
        }
        sa.sun_family = AF_UNIX;
        strcpy(sa.sun_path, servname);
        /* find existing listener or create a new one */
        listener_is_new = 0;
        if ((listener = find_listener((void *)&sa, sizeof(sa), 0)) == NULL) {
            int fd = -1;
            switch (conf.run_mode) {
            case RUN_MODE_WORKER:
                if (conf.server_starter.fds != NULL) {
                    if ((fd = find_listener_from_server_starter((void *)&sa, SOCK_STREAM)) == -1) {
                        h2o_configurator_errprintf(cmd, node, "unix socket:%s is not being bound to the server\n", sa.sun_path);
                        return -1;
                    }
                } else {
                    if ((fd = open_unix_listener(cmd, node, &sa, owner_node, group_node, permission_node)) == -1)
                        return -1;
                }
                break;
            default:
                break;
            }
            listener = add_listener(fd, (struct sockaddr *)&sa, sizeof(sa), ctx->hostconf == NULL, proxy_protocol, stream_sndbuf,
                                    stream_rcvbuf);
            listener_is_new = 1;
        } else if (listener->proxy_protocol != proxy_protocol) {
            goto ProxyConflict;
        }
        if (listener_setup_ssl(cmd, ctx, node, ssl_node, NULL, NULL, listener, listener_is_new) != 0)
            return -1;
        if (listener->hosts != NULL && ctx->hostconf != NULL)
            h2o_append_to_null_terminated_list((void *)&listener->hosts, ctx->hostconf);

    } else if (strcmp(type, "tcp") == 0) {

        /* TCP socket */
#if !defined(TCP_CONGESTION)
        if (cc_node != NULL)
            h2o_configurator_errprintf(
                cmd, *cc_node, "[warning] Setting ignored. TCP congestion controller cannot be set at runtime on this environment");
#endif
        if (initcwnd_node != NULL)
            h2o_configurator_errprintf(cmd, *initcwnd_node, "[warning] cannot set initial congestion window for TCP");
        struct addrinfo *res, *ai;
        if ((res = resolve_address(cmd, node, SOCK_STREAM, IPPROTO_TCP, hostname, servname)) == NULL)
            return -1;
        for (ai = res; ai != NULL; ai = ai->ai_next) {
            struct listener_config_t *listener = find_listener(ai->ai_addr, ai->ai_addrlen, 0);
            int listener_is_new = 0;
            if (listener == NULL) {
                int fd = -1;
                switch (conf.run_mode) {
                case RUN_MODE_WORKER:
                    if (conf.server_starter.fds != NULL) {
                        if ((fd = find_listener_from_server_starter(ai->ai_addr, SOCK_STREAM)) == -1) {
                            h2o_configurator_errprintf(cmd, node, "tcp socket:%s:%s is not being bound to the server\n", hostname,
                                                       servname);
                            freeaddrinfo(res);
                            return -1;
                        }
                    } else {
                        if ((fd = open_inet_listener(cmd, node, hostname, servname, ai->ai_family, ai->ai_socktype, ai->ai_protocol,
                                                     ai->ai_addr, ai->ai_addrlen)) == -1) {
                            freeaddrinfo(res);
                            return -1;
                        }
                    }
                    break;
                default:
                    break;
                }
                listener = add_listener(fd, ai->ai_addr, ai->ai_addrlen, ctx->hostconf == NULL, proxy_protocol, stream_sndbuf,
                                        stream_rcvbuf);
                if (cc_node != NULL)
                    listener->tcp_congestion_controller = h2o_strdup(NULL, (*cc_node)->data.scalar, SIZE_MAX);
                listener_is_new = 1;
            } else if (listener->proxy_protocol != proxy_protocol) {
                freeaddrinfo(res);
                goto ProxyConflict;
            }
            if (listener_setup_ssl(cmd, ctx, node, ssl_node, cc_node, NULL, listener, listener_is_new) != 0) {
                freeaddrinfo(res);
                return -1;
            }
            if (listener->hosts != NULL && ctx->hostconf != NULL)
                h2o_append_to_null_terminated_list((void *)&listener->hosts, ctx->hostconf);
        }
        freeaddrinfo(res);

    } else if (strcmp(type, "quic") == 0) {

        /* QUIC socket */
        if (stream_sndbuf != 0 || stream_rcvbuf != 0)
            h2o_configurator_errprintf(cmd, node,
                                       "[warning] QUIC ignores `sndbuf` and `rcvbuf` set as direct members of `listen`, as they "
                                       "designate buffer size of each connection. For QUIC, `sndbuf` and `rcvbuf` of the `quic` "
                                       "mapping defines the buffer sizes of the socket shared among all the QUIC connections.");
        struct addrinfo *res, *ai;
        if (ssl_node == NULL) {
            h2o_configurator_errprintf(cmd, node, "QUIC endpoint must have an accompanying SSL configuration");
            return -1;
        }
        if ((res = resolve_address(cmd, node, SOCK_DGRAM, IPPROTO_UDP, hostname, servname)) == NULL)
            return -1;
        for (ai = res; ai != NULL; ai = ai->ai_next) {
            struct listener_config_t *listener = find_listener(ai->ai_addr, ai->ai_addrlen, 1);
            int listener_is_new = 0;
            if (listener == NULL) {
                int fd = -1;
                switch (conf.run_mode) {
                case RUN_MODE_WORKER:
                    if (conf.server_starter.fds != NULL) {
                        if ((fd = find_listener_from_server_starter(ai->ai_addr, ai->ai_socktype)) == -1) {
                            h2o_configurator_errprintf(cmd, node, "udp socket:%s:%s is not being bound to the server\n", hostname,
                                                       servname);
                            freeaddrinfo(res);
                            return -1;
                        }
                    } else if ((fd = open_inet_listener(cmd, node, hostname, servname, ai->ai_family, ai->ai_socktype,
                                                        ai->ai_protocol, ai->ai_addr, ai->ai_addrlen)) == -1) {
                        freeaddrinfo(res);
                        return -1;
                    }
                    break;
                default:
                    break;
                }
                quicly_context_t *quic = h2o_mem_alloc(sizeof(*quic));
                *quic = quicly_spec_context;
                quic->cid_encryptor = &quic_cid_encryptor;
                quic->generate_resumption_token = &quic_resumption_token_generator;
                quic->async_handshake = &async_nb_quic_handler;
                listener = add_listener(fd, ai->ai_addr, ai->ai_addrlen, ctx->hostconf == NULL, 0, 0, 0);
                listener->quic.ctx = quic;
                if (quic_node != NULL) {
                    yoml_t **retry_node, **sndbuf, **rcvbuf, **amp_limit, **qpack_encoder_table_capacity, **max_streams_bidi,
<<<<<<< HEAD
                        **max_udp_payload_size, **handshake_timeout_rtt_multiplier, **max_initial_handshake_packets,
                        **max_path_validation_failures, **multipath;
                    if (h2o_configurator_parse_mapping(cmd, *quic_node, NULL,
                                                       "retry:s,sndbuf:s,rcvbuf:s,amp-limit:s,qpack-encoder-table-capacity:s,max-"
                                                       "streams-bidi:s,max-udp-payload-size:s,handshake-timeout-rtt-multiplier:s,"
                                                       "max-initial-handshake-packets:s,max-path-validation-failures:s,multipath:s",
                                                       &retry_node, &sndbuf, &rcvbuf, &amp_limit, &qpack_encoder_table_capacity,
                                                       &max_streams_bidi, &max_udp_payload_size, &handshake_timeout_rtt_multiplier,
                                                       &max_initial_handshake_packets, &max_path_validation_failures,
                                                       &multipath) != 0)
=======
                        **max_udp_payload_size, **handshake_timeout_rtt_multiplier, **max_initial_handshake_packets, **ecn;
                    if (h2o_configurator_parse_mapping(cmd, *quic_node, NULL,
                                                       "retry:s,sndbuf:s,rcvbuf:s,amp-limit:s,qpack-encoder-table-capacity:s,max-"
                                                       "streams-bidi:s,max-udp-payload-size:s,handshake-timeout-rtt-multiplier:s,"
                                                       "max-initial-handshake-packets:s,ecn:s",
                                                       &retry_node, &sndbuf, &rcvbuf, &amp_limit, &qpack_encoder_table_capacity,
                                                       &max_streams_bidi, &max_udp_payload_size, &handshake_timeout_rtt_multiplier,
                                                       &max_initial_handshake_packets, &ecn) != 0)
>>>>>>> 6cd46e08
                        return -1;
                    if (retry_node != NULL) {
                        ssize_t on = h2o_configurator_get_one_of(cmd, *retry_node, "OFF,ON");
                        if (on == -1)
                            return -1;
                        listener->quic.send_retry = (unsigned)on;
                    }
                    if (sndbuf != NULL && h2o_configurator_scanf(cmd, *sndbuf, "%u", &listener->sndbuf) != 0)
                        return -1;
                    if (rcvbuf != NULL && h2o_configurator_scanf(cmd, *rcvbuf, "%u", &listener->rcvbuf) != 0)
                        return -1;
                    if (amp_limit != NULL) {
                        if (h2o_configurator_scanf(cmd, *amp_limit, "%" SCNu16,
                                                   &listener->quic.ctx->pre_validation_amplification_limit) != 0)
                            return -1;
                    }
                    if (qpack_encoder_table_capacity != NULL) {
                        if (h2o_configurator_scanf(cmd, *qpack_encoder_table_capacity, "%" SCNu32,
                                                   &listener->quic.qpack.encoder_table_capacity) != 0)
                            return -1;
                    }
                    if (max_streams_bidi != NULL) {
                        if (h2o_configurator_scanf(cmd, *max_streams_bidi, "%" SCNu64,
                                                   &listener->quic.ctx->transport_params.max_streams_bidi) != 0)
                            return -1;
                    }
                    if (max_udp_payload_size != NULL) {
                        if (h2o_configurator_scanf(cmd, *max_udp_payload_size, "%" SCNu64,
                                                   &listener->quic.ctx->transport_params.max_udp_payload_size) != 0)
                            return -1;
                    }
                    if (handshake_timeout_rtt_multiplier != NULL) {
                        uint32_t v;
                        if (h2o_configurator_scanf(cmd, *handshake_timeout_rtt_multiplier, "%" SCNu32, &v) != 0)
                            return -1;
                        if (v == 0)
                            h2o_configurator_errprintf(
                                cmd, *handshake_timeout_rtt_multiplier,
                                "[WARNING] handshake timeout multiplier == 0 is not recommended except for testing.");
                        listener->quic.ctx->handshake_timeout_rtt_multiplier = v;
                    }
                    if (max_initial_handshake_packets != NULL) {
                        uint64_t v;
                        if (h2o_configurator_scanf(cmd, *max_initial_handshake_packets, "%" SCNu64, &v) != 0)
                            return -1;
                        if (v == 0) {
                            h2o_configurator_errprintf(cmd, *max_initial_handshake_packets,
                                                       "max Initial/Handshake packets must be greater than 0");
                            return -1;
                        }
                        listener->quic.ctx->max_initial_handshake_packets = v;
                    }
<<<<<<< HEAD
                    if (max_path_validation_failures != NULL) {
                        if (h2o_configurator_scanf(cmd, *max_path_validation_failures, "%" SCNu64,
                                                   &listener->quic.ctx->max_path_validation_failures) != 0)
                            return -1;
                    }
                    if (multipath != NULL) {
                        ssize_t v;
                        if ((v = h2o_configurator_get_one_of(cmd, *multipath, "OFF,ON")) == -1)
                            return -1;
                        listener->quic.ctx->transport_params.enable_multipath = !!v;
=======
                    if (ecn != NULL) {
                        ssize_t on = h2o_configurator_get_one_of(cmd, *ecn, "OFF,ON");
                        if (on == -1)
                            return -1;
                        listener->quic.ctx->enable_ecn = !!on;
>>>>>>> 6cd46e08
                    }
                }
                if (conf.run_mode == RUN_MODE_WORKER)
                    set_quic_sockopts(fd, ai->ai_family, listener->sndbuf, listener->rcvbuf);
                listener_is_new = 1;
            }
            if (listener_setup_ssl(cmd, ctx, node, ssl_node, cc_node, initcwnd_node, listener, listener_is_new) != 0) {
                freeaddrinfo(res);
                return -1;
            }
            if (listener->hosts != NULL && ctx->hostconf != NULL)
                h2o_append_to_null_terminated_list((void *)&listener->hosts, ctx->hostconf);
        }
        freeaddrinfo(res);

    } else {

        h2o_configurator_errprintf(cmd, node, "unknown listen type: %s", type);
        return -1;
    }

    return 0;

ProxyConflict:
    h2o_configurator_errprintf(cmd, node, "`proxy-protocol` cannot be turned %s, already defined as opposite",
                               proxy_protocol ? "on" : "off");
    return -1;
}

static int on_config_listen(h2o_configurator_command_t *cmd, h2o_configurator_context_t *ctx, yoml_t *node)
{
    if (node->type == YOML_TYPE_SEQUENCE) {
        for (size_t i = 0; i != node->data.sequence.size; ++i) {
            if (on_config_listen_element(cmd, ctx, node->data.sequence.elements[i]) != 0)
                return -1;
        }
        return 0;
    } else {
        return on_config_listen_element(cmd, ctx, node);
    }
}

static int on_config_listen_enter(h2o_configurator_t *_configurator, h2o_configurator_context_t *ctx, yoml_t *node)
{
    return 0;
}

static int on_config_listen_exit(h2o_configurator_t *_configurator, h2o_configurator_context_t *ctx, yoml_t *node)
{
    if (ctx->pathconf != NULL) {
        /* skip */
    } else if (ctx->hostconf == NULL) {
        /* at global level: bind all hostconfs to the global-level listeners */
        size_t i;
        for (i = 0; i != conf.num_listeners; ++i) {
            struct listener_config_t *listener = conf.listeners[i];
            if (listener->hosts == NULL)
                listener->hosts = conf.globalconf.hosts;
        }
    } else if (ctx->pathconf == NULL) {
        /* at host-level */
        if (conf.num_listeners == 0) {
            h2o_configurator_errprintf(
                NULL, node,
                "mandatory configuration directive `listen` does not exist, neither at global level or at this host level");
            return -1;
        }
    }

    return 0;
}

static int on_config_user(h2o_configurator_command_t *cmd, h2o_configurator_context_t *ctx, yoml_t *node)
{
    errno = 0;
    if (getpwnam(node->data.scalar) == NULL) {
        if (errno == 0) {
            h2o_configurator_errprintf(cmd, node, "user:%s does not exist", node->data.scalar);
        } else {
            perror("getpwnam");
        }
        return -1;
    }
    ctx->globalconf->user = h2o_strdup(NULL, node->data.scalar, SIZE_MAX).base;
    return 0;
}

static int on_config_capabilities(h2o_configurator_command_t *cmd, h2o_configurator_context_t *ctx, yoml_t *node)
{
#ifndef LIBCAP_FOUND
    h2o_configurator_errprintf(cmd, node,
                               "the platform does not support Linux capabilities"
#ifdef __linux
                               " (hint: install libcap-dev or libcap-devel and rerun cmake)"
#endif
    );
    return -1;
#else

    h2o_vector_reserve(NULL, &conf.capabilities, node->data.sequence.size);
    for (size_t i = 0; i != node->data.sequence.size; ++i) {
        yoml_t *element = node->data.sequence.elements[i];
        if (element->type != YOML_TYPE_SCALAR) {
            h2o_configurator_errprintf(cmd, element, "elements of `capability` must be strings");
            return -1;
        }
        cap_value_t cap;
        if (cap_from_name(element->data.scalar, &cap) != 0) {
            h2o_configurator_errprintf(cmd, element, "unknown capability name `%s`", element->data.scalar);
            return -1;
        }
        conf.capabilities.entries[i] = cap;
    }
    conf.capabilities.size = node->data.sequence.size;
    return 0;
#endif
}

static void capabilities_set_keepcaps(void)
{
#ifdef LIBCAP_FOUND
    if (conf.capabilities.size > 0) {
        if (prctl(PR_SET_KEEPCAPS, 1, 0, 0, 0) != 0) {
            char buf[128];
            h2o_fatal("prctl(PR_SET_KEEPCAPS,1): %s", h2o_strerror_r(errno, buf, sizeof(buf)));
        }
    }
#endif
}

static int capabilities_drop(void)
{
#ifdef LIBCAP_FOUND
    if (conf.capabilities.size > 0) {
        char buf[128];
        cap_t cap = cap_init();
        if (cap == NULL)
            h2o_fatal("cap_init: %s", h2o_strerror_r(errno, buf, sizeof(buf)));
        if (cap_set_flag(cap, CAP_EFFECTIVE, conf.capabilities.size, conf.capabilities.entries, CAP_SET) != 0)
            h2o_fatal("cap_set_flag(CAP_EFFECTIVE): %s", h2o_strerror_r(errno, buf, sizeof(buf)));
        if (cap_set_flag(cap, CAP_PERMITTED, conf.capabilities.size, conf.capabilities.entries, CAP_SET) != 0)
            h2o_fatal("cap_set_flag(CAP_PERMITTED): %s", h2o_strerror_r(errno, buf, sizeof(buf)));

        if (cap_set_proc(cap) != 0) {
            h2o_error_printf("failed to setup capabilities: cap_set_proc: %s\n", h2o_strerror_r(errno, buf, sizeof(buf)));
            return 0;
        }
        cap_free(cap);
        if (prctl(PR_SET_KEEPCAPS, 0, 0, 0, 0) != 0)
            h2o_fatal("prctl(PR_SET_KEEPCAPS,0): %s", h2o_strerror_r(errno, buf, sizeof(buf)));
    }
#endif
    return 1;
}

static int on_config_pid_file(h2o_configurator_command_t *cmd, h2o_configurator_context_t *ctx, yoml_t *node)
{
    conf.pid_file = h2o_strdup(NULL, node->data.scalar, SIZE_MAX).base;
    return 0;
}

static int on_config_error_log(h2o_configurator_command_t *cmd, h2o_configurator_context_t *ctx, yoml_t *node)
{
    conf.error_log = h2o_strdup(NULL, node->data.scalar, SIZE_MAX).base;
    return 0;
}

static int on_config_max_connections(h2o_configurator_command_t *cmd, h2o_configurator_context_t *ctx, yoml_t *node)
{
    return h2o_configurator_scanf(cmd, node, "%d", &conf.max_connections);
}

static int on_config_max_quic_connections(h2o_configurator_command_t *cmd, h2o_configurator_context_t *ctx, yoml_t *node)
{
    return h2o_configurator_scanf(cmd, node, "%d", &conf.max_quic_connections);
}

static int on_config_soft_connection_limit(h2o_configurator_command_t *cmd, h2o_configurator_context_t *ctx, yoml_t *node)
{
    return h2o_configurator_scanf(cmd, node, "%d", &conf.soft_connection_limit);
}

static int on_config_soft_connection_limit_min_age(h2o_configurator_command_t *cmd, h2o_configurator_context_t *ctx, yoml_t *node)
{
    return h2o_configurator_scanf(cmd, node, "%d", &conf.soft_connection_limit_min_age);
}

static inline int on_config_num_threads_add_cpu(h2o_configurator_command_t *cmd, h2o_configurator_context_t *ctx, yoml_t *node)
{
    if (node->type != YOML_TYPE_SCALAR) {
        h2o_configurator_errprintf(cmd, node, "CPUs in cpu sequence must be a scalar");
        return -1;
    }

    const char *cpu_spec = node->data.scalar;
    unsigned cpu_low, cpu_high, cpu_num;
    int pos;
    if (index(cpu_spec, '-') == NULL) {
        if (sscanf(cpu_spec, "%u%n", &cpu_low, &pos) != 1 || pos != strlen(cpu_spec))
            goto Error;
        cpu_high = cpu_low;
    } else {
        if (sscanf(cpu_spec, "%u-%u%n", &cpu_low, &cpu_high, &pos) != 2 || pos != strlen(cpu_spec))
            goto Error;
        if (cpu_low > cpu_high)
            goto Error;
    }
    for (cpu_num = cpu_low; cpu_num <= cpu_high; cpu_num++) {
        h2o_vector_reserve(NULL, &conf.thread_map, conf.thread_map.size + 1);
        conf.thread_map.entries[conf.thread_map.size++] = cpu_num;
    }
    return 0;
Error:
    h2o_configurator_errprintf(
        cmd, node, "Invalid CPU number: CPUs must be specified as a non-negative number or as a range of non-negative numbers");
    return -1;
}

static int on_config_num_threads(h2o_configurator_command_t *cmd, h2o_configurator_context_t *ctx, yoml_t *node)
{
    conf.thread_map.size = 0;
    if (node->type == YOML_TYPE_SCALAR) {
        size_t i, num_threads = 0;
        if (h2o_configurator_scanf(cmd, node, "%zu", &num_threads) != 0)
            return -1;
        h2o_vector_reserve(NULL, &conf.thread_map, num_threads);
        for (i = 0; i < num_threads; i++)
            conf.thread_map.entries[conf.thread_map.size++] = -1;
    } else if (node->type == YOML_TYPE_SEQUENCE) {
        /* a sequence is treated as a list of CPUs to bind to, one per thread to instantiate */
#ifdef H2O_HAS_PTHREAD_SETAFFINITY_NP
        size_t i;
        for (i = 0; i < node->data.sequence.size; i++) {
            if (on_config_num_threads_add_cpu(cmd, ctx, node->data.sequence.elements[i]) != 0)
                return -1;
        }
#else
        h2o_configurator_errprintf(
            cmd, node, "Can't handle a CPU list, this platform doesn't support thread pinning via `pthread_setaffinity_np`");
        return -1;
#endif
    }
    if (conf.thread_map.size == 0) {
        h2o_configurator_errprintf(cmd, node, "num-threads must be >=1");
        return -1;
    }
    return 0;
}

static int on_config_num_quic_threads(h2o_configurator_command_t *cmd, h2o_configurator_context_t *ctx, yoml_t *node)
{
    if (h2o_configurator_scanf(cmd, node, "%zu", &conf.quic.num_threads) != 0)
        return -1;
    return 0;
}

static int on_config_num_name_resolution_threads(h2o_configurator_command_t *cmd, h2o_configurator_context_t *ctx, yoml_t *node)
{
    if (h2o_configurator_scanf(cmd, node, "%zu", &h2o_hostinfo_max_threads) != 0)
        return -1;
    if (h2o_hostinfo_max_threads == 0) {
        h2o_configurator_errprintf(cmd, node, "num-name-resolution-threads must be >=1");
        return -1;
    }
    return 0;
}

static int on_config_tcp_fastopen(h2o_configurator_command_t *cmd, h2o_configurator_context_t *ctx, yoml_t *node)
{
    if (h2o_configurator_scanf(cmd, node, "%d", &conf.tfo_queues) != 0)
        return -1;
#ifndef TCP_FASTOPEN
    if (conf.tfo_queues != 0) {
        h2o_configurator_errprintf(cmd, node, "[warning] ignoring the value; the platform does not support TCP_FASTOPEN");
        conf.tfo_queues = 0;
    }
#endif
    return 0;
}

static int configure_quic_forward_node(h2o_configurator_command_t *cmd, struct st_h2o_quic_forward_node_t *target,
                                       yoml_mapping_element_t *input)
{
    char hostname[257], servname[sizeof(H2O_UINT16_LONGEST_STR)];
    struct addrinfo *ai = NULL;
    int success = 0;

    target->fd = -1;

    /* parse key */
    if (h2o_configurator_scanf(cmd, input->key, "%" SCNu64, &target->id) != 0)
        goto Exit;

    { /* convert value to hostname and servname */
        h2o_iovec_t hostvec;
        uint16_t portnum;
        if (input->value->type != YOML_TYPE_SCALAR ||
            h2o_url_parse_hostport(input->value->data.scalar, strlen(input->value->data.scalar), &hostvec, &portnum) == NULL ||
            hostvec.len >= sizeof(hostname)) {
            h2o_configurator_errprintf(cmd, input->value, "values of mapping must be in the form of `host[:port]`");
            goto Exit;
        }
        memcpy(hostname, hostvec.base, hostvec.len);
        hostname[hostvec.len] = '\0';
        sprintf(servname, "%" PRIu16, portnum);
    }

    /* lookup the address */
    if ((ai = resolve_address(cmd, input->value, SOCK_DGRAM, IPPROTO_UDP, hostname, servname)) == NULL)
        goto Exit;

    /* open connected socket */
    if ((target->fd = socket(ai->ai_family, ai->ai_socktype, ai->ai_protocol)) == -1 ||
        connect(target->fd, ai->ai_addr, ai->ai_addrlen) != 0) {
        h2o_configurator_errprintf(cmd, input->value, "failed to connect to %s:%s", input->value->data.scalar, strerror(errno));
        goto Exit;
    }

    success = 1;
Exit:
    if (ai != NULL)
        freeaddrinfo(ai);
    if (!success && target->fd != -1)
        close(target->fd);
    return success ? 0 : -1;
}

static int on_config_quic_nodes(h2o_configurator_command_t *cmd, h2o_configurator_context_t *ctx, yoml_t *node)
{
    yoml_t **self_node, **mapping_node;

    if (h2o_configurator_parse_mapping(cmd, node, "self:s,mapping:m", NULL, &self_node, &mapping_node) != 0)
        return -1;

    /* obtain node-id of this server */
    if (h2o_configurator_scanf(cmd, *self_node, "%" SCNu64, &conf.quic.node_id) != 0)
        return -1;

    /* build list of servers */
    h2o_vector_reserve(NULL, &conf.quic.forward_nodes, (*mapping_node)->data.mapping.size);
    size_t i;
    for (i = 0; i != (*mapping_node)->data.mapping.size; ++i) {
        if (configure_quic_forward_node(cmd, conf.quic.forward_nodes.entries + i, (*mapping_node)->data.mapping.elements + i) != 0)
            return -1;
    }
    conf.quic.forward_nodes.size = (*mapping_node)->data.mapping.size;

    return 0;
}

static int on_config_num_ocsp_updaters(h2o_configurator_command_t *cmd, h2o_configurator_context_t *ctx, yoml_t *node)
{
    ssize_t n;
    if (h2o_configurator_scanf(cmd, node, "%zd", &n) != 0)
        return -1;
    if (n <= 0) {
        h2o_configurator_errprintf(cmd, node, "num-ocsp-updaters must be >=1");
        return -1;
    }
    conf.ocsp_updater.capacity = n;
    return 0;
}

static int on_config_temp_buffer_path(h2o_configurator_command_t *cmd, h2o_configurator_context_t *ctx, yoml_t *node)
{
    char buf[sizeof(h2o_socket_buffer_mmap_settings.fn_template)];

    int len = snprintf(buf, sizeof(buf), "%s%s", node->data.scalar, strrchr(h2o_socket_buffer_mmap_settings.fn_template, '/'));
    if (len >= sizeof(buf)) {
        h2o_configurator_errprintf(cmd, node, "path is too long");
        return -1;
    }
    strcpy(h2o_socket_buffer_mmap_settings.fn_template, buf);

    return 0;
}

static int on_config_temp_buffer_threshold(h2o_configurator_command_t *cmd, h2o_configurator_context_t *ctx, yoml_t *node)
{
    /* if "OFF", disable temp buffers by setting the threshold to SIZE_MAX */
    if (strcasecmp(node->data.scalar, "OFF") == 0) {
        h2o_socket_buffer_mmap_settings.threshold = SIZE_MAX;
        return 0;
    }

    /* if not "OFF", it could be a number */
    if (h2o_configurator_scanf(cmd, node, "%zu", &h2o_socket_buffer_mmap_settings.threshold) != 0)
        return -1;

    if (h2o_socket_buffer_mmap_settings.threshold < 1048576) {
        h2o_configurator_errprintf(cmd, node, "threshold is too low (must be >= 1048576; OFF to disable)");
        return -1;
    }

    return 0;
}

static int on_config_crash_handler(h2o_configurator_command_t *cmd, h2o_configurator_context_t *ctx, yoml_t *node)
{
    conf.crash_handler = h2o_strdup(NULL, node->data.scalar, SIZE_MAX).base;
    return 0;
}

static int on_config_onoff(h2o_configurator_command_t *cmd, yoml_t *node, int *slot)
{
    ssize_t v;

    if ((v = h2o_configurator_get_one_of(cmd, node, "OFF,ON")) == -1)
        return -1;

    *slot = (int)v;
    return 0;
}

static int on_config_crash_handler_wait_pipe_close(h2o_configurator_command_t *cmd, h2o_configurator_context_t *ctx, yoml_t *node)
{
    return on_config_onoff(cmd, node, &conf.crash_handler_wait_pipe_close);
}

static int on_tcp_reuseport(h2o_configurator_command_t *cmd, h2o_configurator_context_t *ctx, yoml_t *node)
{
    return on_config_onoff(cmd, node, &conf.tcp_reuseport);
}

static int on_config_ssl_offload(h2o_configurator_command_t *cmd, h2o_configurator_context_t *ctx, yoml_t *node)
{
    switch (h2o_configurator_get_one_of(cmd, node, "OFF,kernel,zerocopy")) {
    case 0:
        h2o_socket_use_ktls = 0;
        conf.ssl_zerocopy = 0;
        break;
    case 1:
        h2o_socket_use_ktls = 1;
        break;
    case 2:
#if !H2O_USE_MSG_ZEROCOPY
        h2o_configurator_errprintf(cmd, node, "SO_ZEROCOPY is not available");
        return -1;
#endif
#if H2O_USE_FUSION
        if (ptls_fusion_is_supported_by_cpu()) {
            h2o_socket_use_ktls = 0;
            conf.ssl_zerocopy = 1;
            break;
        }
#endif
        h2o_configurator_errprintf(cmd, node, "zerocopy cannot be used, as non-temporal aes-gcm engine is unavailable");
        return -1;
    default:
        return -1;
    }

    return 0;
}

static int on_config_neverbleed_offload(h2o_configurator_command_t *cmd, h2o_configurator_context_t *ctx, yoml_t *node)
{
    switch (h2o_configurator_get_one_of(cmd, node, "OFF,QAT,QAT-AUTO")) {
    case 0:
        neverbleed_offload = NEVERBLEED_OFFLOAD_OFF;
        break;
    case 1:
        neverbleed_offload = NEVERBLEED_OFFLOAD_QAT_ON;
        break;
    case 2:
        neverbleed_offload = NEVERBLEED_OFFLOAD_QAT_AUTO;
        break;
    default:
        h2o_fatal("logic flaw");
    }

    return 0;
}

static yoml_t *load_config(yoml_parse_args_t *parse_args, yoml_t *source)
{
    FILE *fp;
    yaml_parser_t parser;
    yoml_t *yoml;

    if ((fp = fopen(parse_args->filename, "rb")) == NULL) {
        fprintf(stderr, "could not open configuration file %s: %s\n", parse_args->filename, strerror(errno));
        return NULL;
    }

    yaml_parser_initialize(&parser);
    yaml_parser_set_input_file(&parser, fp);

    yoml = yoml_parse_document(&parser, NULL, parse_args);

    if (yoml == NULL) {
        fprintf(stderr, "failed to parse configuration file %s line %d", parse_args->filename, (int)parser.problem_mark.line + 1);
        if (source != NULL) {
            fprintf(stderr, " (included from file %s line %d)", source->filename, (int)source->line + 1);
        }
        fprintf(stderr, ": %s\n", parser.problem);
    }

    yaml_parser_delete(&parser);

    fclose(fp);

    return yoml;
}

static yoml_t *resolve_tag(const char *tag, yoml_t *node, void *cb_arg);
static yoml_t *resolve_file_tag(yoml_t *node, resolve_tag_arg_t *arg)
{
    size_t i;
    yoml_t *loaded;

    if (node->type != YOML_TYPE_SCALAR) {
        fprintf(stderr, "value of the !file node must be a scalar");
        return NULL;
    }

    char *filename = node->data.scalar;

    /* check cache */
    for (i = 0; i != arg->node_cache.size; ++i) {
        resolve_tag_node_cache_entry_t *cached = arg->node_cache.entries + i;
        if (strcmp(filename, cached->filename.base) == 0) {
            ++cached->node->_refcnt;
            return cached->node;
        }
    }

    yoml_parse_args_t parse_args = {
        .filename = filename,
        .resolve_tag =
            {
                .cb = resolve_tag,
                .cb_arg = arg,
            },
        .resolve_alias = 1,
        .resolve_merge = 1,
    };
    loaded = load_config(&parse_args, node);

    if (loaded != NULL) {
        /* cache newly loaded node */
        h2o_vector_reserve(NULL, &arg->node_cache, arg->node_cache.size + 1);
        resolve_tag_node_cache_entry_t entry = {h2o_strdup(NULL, filename, SIZE_MAX), loaded};
        arg->node_cache.entries[arg->node_cache.size++] = entry;
        ++loaded->_refcnt;
    }

    return loaded;
}

static yoml_t *resolve_env_tag(yoml_t *node, resolve_tag_arg_t *arg)
{
    if (node->type != YOML_TYPE_SCALAR) {
        fprintf(stderr, "value of !env must be a scalar");
        return NULL;
    }

    const char *value;
    if ((value = getenv(node->data.scalar)) == NULL)
        value = "";

    /* free old data (we need to reset tag; otherwise we might try to resolve the value once again if the same object is referred
     * more than once due to the use of aliases) */
    free(node->data.scalar);
    free(node->tag);
    node->tag = NULL;

    node->data.scalar = h2o_strdup(NULL, value, SIZE_MAX).base;
    ++node->_refcnt;

    return node;
}

static yoml_t *resolve_tag(const char *tag, yoml_t *node, void *cb_arg)
{
    resolve_tag_arg_t *arg = (resolve_tag_arg_t *)cb_arg;

    if (strcmp(tag, "!file") == 0) {
        return resolve_file_tag(node, arg);
    }

    if (strcmp(tag, "!env") == 0) {
        return resolve_env_tag(node, arg);
    }

    /* otherwise, return the node itself */
    ++node->_refcnt;
    return node;
}

static void dispose_resolve_tag_arg(resolve_tag_arg_t *arg)
{
    size_t i;
    for (i = 0; i != arg->node_cache.size; ++i) {
        resolve_tag_node_cache_entry_t *cached = arg->node_cache.entries + i;
        free(cached->filename.base);
        yoml_free(cached->node, NULL);
    }
    free(arg->node_cache.entries);
}

static void on_sigterm(int notify_threads)
{
    conf.shutdown_requested = 1;
    if (notify_threads)
        notify_all_threads();
    h2o_set_signal_handler(SIGTERM, SIG_IGN);
}

static void on_sigterm_set_flag_only(int signo)
{
    on_sigterm(0);
}

static void on_sigterm_set_flag_notify_threads(int signo)
{
    on_sigterm(1);
}

#ifdef LIBC_HAS_BACKTRACE

static int popen_crash_handler(void)
{
    char *cmd_fullpath = h2o_configurator_get_cmd_path(conf.crash_handler), *argv[] = {cmd_fullpath, NULL};
    int pipefds[2];

    /* create pipe */
    if (pipe(pipefds) != 0) {
        perror("pipe failed");
        return -1;
    }
    if (fcntl(pipefds[1], F_SETFD, FD_CLOEXEC) == -1) {
        perror("failed to set FD_CLOEXEC on pipefds[1]");
        return -1;
    }
    /* spawn the logger */
    int mapped_fds[] = {pipefds[0], 0, /* output of the pipe is connected to STDIN of the spawned process */
                        2, 1,          /* STDOUT of the spawned process in connected to STDERR of h2o */
                        -1};
    if (h2o_spawnp(cmd_fullpath, argv, mapped_fds, 0) == -1) {
        /* silently ignore error */
        close(pipefds[0]);
        close(pipefds[1]);
        return -1;
    }
    /* do the rest, and return the fd */
    close(pipefds[0]);
    return pipefds[1];
}

static int crash_handler_fd = -1;

static void on_sigfatal(int signo)
{
    fprintf(stderr, "received fatal signal %d\n", signo);

    h2o_set_signal_handler(signo, SIG_DFL);

    void *frames[128];
    int framecnt = backtrace(frames, sizeof(frames) / sizeof(frames[0]));
    backtrace_symbols_fd(frames, framecnt, crash_handler_fd);

    if (conf.crash_handler_wait_pipe_close) {
        struct pollfd pfd[1];
        pfd[0].fd = crash_handler_fd;
        pfd[0].events = POLLERR | POLLHUP;
        while (poll(pfd, 1, -1) == -1 && errno == EINTR)
            ;
    }

    raise(signo);
}

#endif /* LIBC_HAS_BACKTRACE */

static void setup_signal_handlers(void)
{
    h2o_set_signal_handler(SIGTERM, on_sigterm_set_flag_only);
    h2o_set_signal_handler(SIGPIPE, SIG_IGN);
#ifdef LIBC_HAS_BACKTRACE
    if ((crash_handler_fd = popen_crash_handler()) == -1)
        crash_handler_fd = 2;
    h2o_set_signal_handler(SIGABRT, on_sigfatal);
    h2o_set_signal_handler(SIGBUS, on_sigfatal);
    h2o_set_signal_handler(SIGFPE, on_sigfatal);
    h2o_set_signal_handler(SIGILL, on_sigfatal);
    h2o_set_signal_handler(SIGSEGV, on_sigfatal);
#endif
}

struct st_h2o_quic_forwarded_t {
    union {
        struct sockaddr_in sin;
        struct sockaddr_in6 sin6;
    } srcaddr, destaddr;
    int is_v6 : 1;
};

/* FIXME forward destaddr */
/* The format:
 * type:     0b10000000 (1 byte)
 * version:  0x91917000 (4 bytes)
 * destaddr: 1 or 7 or 19 bytes (UNSPEC, v4, v6)
 * srcaddr:  same as above
 * ttl:      1 byte
 */
#define H2O_QUIC_FORWARDED_HEADER_MAX_SIZE (1 + 4 + (1 + 16 + 2) * 2 + 1)
#define H2O_QUIC_FORWARDED_VERSION 0x91c17000

static uint8_t *encode_quic_address(uint8_t *dst, quicly_address_t *addr)
{
    switch (addr->sa.sa_family) {
    case AF_INET:
        *dst++ = 4;
        memcpy(dst, &addr->sin.sin_addr.s_addr, 4);
        dst += 4;
        memcpy(dst, &addr->sin.sin_port, 2);
        dst += 2;
        break;
    case AF_INET6:
        *dst++ = 6;
        memcpy(dst, addr->sin6.sin6_addr.s6_addr, 16);
        dst += 16;
        memcpy(dst, &addr->sin.sin_port, 2);
        dst += 2;
        break;
    case AF_UNSPEC:
        *dst++ = 0;
        break;
    default:
        h2o_fatal("unknown protocol family");
        break;
    }
    return dst;
}

static int decode_quic_address(quicly_address_t *addr, const uint8_t **src, const uint8_t *end)
{
    memset(addr, 0, sizeof(*addr));

    if (*src >= end)
        return 0;
    switch (*(*src)++) {
    case 4: /* ipv4 */
        if (end - *src < 6)
            return 0;
        addr->sin.sin_family = AF_INET;
        memcpy(&addr->sin.sin_addr.s_addr, *src, 4);
        *src += 4;
        memcpy(&addr->sin.sin_port, *src, 2);
        *src += 2;
        break;
    case 6: /* ipv6 */
        if (end - *src < 18)
            return 0;
        addr->sin6.sin6_family = AF_INET6;
        memcpy(addr->sin6.sin6_addr.s6_addr, *src, 16);
        *src += 16;
        memcpy(&addr->sin6.sin6_port, *src, 2);
        *src += 2;
        break;
    case 0: /* unspec */
        addr->sa.sa_family = AF_UNSPEC;
        break;
    default:
        return 0;
    }
    return 1;
}

/**
 * encodes a forwarded header
 * TODO add authentication for inter-node forwarding
 */
static size_t encode_quic_forwarded_header(void *buf, quicly_address_t *destaddr, quicly_address_t *srcaddr, uint8_t ttl)
{
    uint8_t *dst = buf;

    *dst++ = 0x80;
    dst = quicly_encode32(dst, H2O_QUIC_FORWARDED_VERSION);
    dst = encode_quic_address(dst, destaddr);
    dst = encode_quic_address(dst, srcaddr);
    *dst++ = ttl;

    return dst - (uint8_t *)buf;
}

static size_t decode_quic_forwarded_header(quicly_address_t *destaddr, quicly_address_t *srcaddr, uint8_t *ttl, h2o_iovec_t octets)
{
    const uint8_t *src = (uint8_t *)octets.base, *end = src + octets.len;

    if (end - src < 6)
        goto NotForwarded;
    if (*src++ != 0x80)
        goto NotForwarded;
    if (quicly_decode32(&src) != H2O_QUIC_FORWARDED_VERSION)
        goto NotForwarded;
    if (!decode_quic_address(destaddr, &src, end))
        goto NotForwarded;
    if (!decode_quic_address(srcaddr, &src, end))
        goto NotForwarded;
    if (end - src < 1)
        goto NotForwarded;
    *ttl = *src++;

    return src - (const uint8_t *)octets.base;
NotForwarded:
    return SIZE_MAX;
}

static int forward_quic_packets(h2o_quic_ctx_t *h3ctx, const uint64_t *node_id, uint32_t thread_id, quicly_address_t *destaddr,
                                quicly_address_t *srcaddr, uint8_t ttl, quicly_decoded_packet_t *packets, size_t num_packets)
{
    struct listener_ctx_t *ctx = H2O_STRUCT_FROM_MEMBER(struct listener_ctx_t, http3.ctx.super, h3ctx);
    int fd;
    h2o_context_t *h2octx = ctx->accept_ctx.ctx;

    /* determine the file descriptor to which the packets should be forwarded, or return */
    if (node_id != NULL && *node_id != ctx->http3.ctx.super.next_cid.node_id) {
        /* inter-node forwarding */
        assert(ctx->http3.ctx.super.next_cid.node_id == conf.quic.node_id);
        for (size_t i = 0; i != conf.quic.forward_nodes.size; ++i) {
            if (*node_id == conf.quic.forward_nodes.entries[i].id) {
                fd = conf.quic.forward_nodes.entries[i].fd;
                goto NodeFound;
            }
        }
        H2O_PROBE(H3_PACKET_FORWARD_TO_NODE_IGNORE, *node_id);
        return 0;
    NodeFound:;
    } else {
        /* intra-node */
        if (node_id == NULL) {
            /* initial or 0-RTT packet, forward to thread_id being specified */
            if (thread_id == h3ctx->next_cid.thread_id) {
                assert(h3ctx->acceptor == NULL);
                /* FIXME forward packets to the newer generation process */
                H2O_PROBE(H3_PACKET_FORWARD_TO_THREAD_IGNORE, thread_id);
                return 0;
            }
        } else {
            /* intra-node, validate thread id */
            assert(thread_id != ctx->http3.ctx.super.next_cid.thread_id);
            if (thread_id >= conf.quic.num_threads) {
                H2O_PROBE(H3_PACKET_FORWARD_TO_THREAD_IGNORE, thread_id);
                return 0;
            }
        }
        fd = conf.listeners[ctx->listener_index]->quic.thread_fds[thread_id];
    }

    /* forward (TODO coalesce packets that were coalesced upon receipt) */
    char header_buf[H2O_QUIC_FORWARDED_HEADER_MAX_SIZE];
    size_t header_len = encode_quic_forwarded_header(header_buf, destaddr, srcaddr, ttl);
    for (size_t i = 0; i != num_packets; ++i) {
        struct iovec vec[2] = {{header_buf, header_len}, {packets[i].octets.base, packets[i].octets.len}};
        writev(fd, vec, 2);
        ++h2octx->http3.events.packet_forwarded;
    }

#if H2O_USE_DTRACE
    if (H2O_H3_PACKET_FORWARD_ENABLED()) {
        size_t i, num_bytes = 0;
        for (i = 0; i != num_packets; ++i)
            num_bytes += packets[i].octets.len;
        H2O_PROBE(H3_PACKET_FORWARD, &destaddr->sa, &srcaddr->sa, num_packets, num_bytes, fd);
    }
#endif

    return 1;
}

static int rewrite_forwarded_quic_datagram(h2o_quic_ctx_t *h3ctx, struct msghdr *msg, quicly_address_t *destaddr,
                                           quicly_address_t *srcaddr, uint8_t *ttl)
{
    struct {
        quicly_address_t destaddr, srcaddr;
        uint8_t ttl;
        size_t offset;
    } encapsulated;
    struct listener_ctx_t *lctx = H2O_STRUCT_FROM_MEMBER(struct listener_ctx_t, http3.ctx.super, h3ctx);
    h2o_context_t *h2octx = lctx->accept_ctx.ctx;
    size_t sock_index;

    assert(msg->msg_iovlen == 1);

    if ((encapsulated.offset = decode_quic_forwarded_header(&encapsulated.destaddr, &encapsulated.srcaddr, &encapsulated.ttl,
                                                            h2o_iovec_init(msg->msg_iov[0].iov_base, msg->msg_iov[0].iov_len))) ==
        SIZE_MAX) {
        return 1; /* process the packet as-is */
    }

    /* process as-is, if the destination port is going to be different; the contexts are always bound to a specific port
     * (FIXME check address family and IP address too?) */
    for (sock_index = 0;; ++sock_index) {
        if (h3ctx->socks[sock_index].sock == NULL)
            return 1;
        switch (encapsulated.destaddr.sa.sa_family) {
        case AF_UNSPEC:
            break;
        case AF_INET:
            if (encapsulated.destaddr.sin.sin_port != h3ctx->socks[sock_index].addr.sin.sin_port)
                continue;
            break;
        case AF_INET6:
            if (encapsulated.destaddr.sin6.sin6_port != h3ctx->socks[sock_index].addr.sin6.sin6_port)
                continue;
            break;
        }
        break;
    }

    /* update */
    msg->msg_iov[0].iov_base += encapsulated.offset;
    msg->msg_iov[0].iov_len -= encapsulated.offset;
    *destaddr = encapsulated.destaddr;
    *srcaddr = encapsulated.srcaddr;
    *ttl = encapsulated.ttl;
    ++h2octx->http3.events.forwarded_packet_received;
    H2O_PROBE(H3_FORWARDED_PACKET_RECEIVE, &destaddr->sa, &srcaddr->sa, msg->msg_iov[0].iov_len);
    return 1;
}

static void forwarded_quic_socket_on_read(h2o_socket_t *sock, const char *err)
{
    struct listener_ctx_t *ctx = sock->data;
    h2o_quic_read_socket(&ctx->http3.ctx.super, sock);
}

static void on_socketclose(void *data)
{
    num_connections(-1);
}

static void close_idle_connections(h2o_context_t *ctx)
{
    int excess_connections = num_connections(0) - conf.soft_connection_limit;
    if (excess_connections > 0) {
        h2o_context_close_idle_connections(ctx, excess_connections / conf.thread_map.size,
                                           conf.soft_connection_limit_min_age * 1000);
    }
}
static void on_accept(h2o_socket_t *listener, const char *err)
{
    struct listener_ctx_t *ctx = listener->data;

    /* TLS Handshakes take about 1ms, this effectively limits the latency induced by TLS handshakes to 10ms per event loop. */
    size_t num_accepts = 10;

    if (err != NULL) {
        return;
    }

    do {
        h2o_socket_t *sock;
        close_idle_connections(ctx->accept_ctx.ctx);

        if (num_connections(1) >= conf.max_connections) {
            /* The accepting socket is disactivated before entering the next in `run_loop`.
             * Note: it is possible that the server would accept at most `max_connections + num_threads` connections, since the
             * server does not check if the number of connections has exceeded _after_ epoll notifies of a new connection _but_
             * _before_ calling `accept`.  In other words t/40max-connections.t may fail. */
            num_connections(-1);
            break;
        }
        if ((sock = h2o_evloop_socket_accept(listener)) == NULL) {
            num_connections(-1);
            break;
        }
        num_sessions(1);

        sock->on_close.cb = on_socketclose;
        sock->on_close.data = ctx->accept_ctx.ctx;

        struct listener_config_t *listener_config = conf.listeners[ctx->listener_index];
        if (listener_config->sndbuf != 0 && setsockopt(h2o_socket_get_fd(sock), SOL_SOCKET, SO_SNDBUF, &listener_config->sndbuf,
                                                       sizeof(listener_config->sndbuf)) != 0)
            h2o_perror("failed to set SO_SNDBUF");
        if (listener_config->rcvbuf != 0 && setsockopt(h2o_socket_get_fd(sock), SOL_SOCKET, SO_RCVBUF, &listener_config->rcvbuf,
                                                       sizeof(listener_config->rcvbuf)) != 0)
            h2o_perror("failed to set SO_RCVBUF");
        set_tcp_congestion_controller(sock, listener_config->tcp_congestion_controller);

        h2o_accept(&ctx->accept_ctx, sock);

    } while (--num_accepts != 0);
}

struct init_ebpf_key_info_t {
    struct sockaddr *local, *remote;
};

static int init_ebpf_key(h2o_ebpf_map_key_t *key, void *_info)
{
    struct init_ebpf_key_info_t *info = _info;
    return h2o_socket_ebpf_init_key_raw(key, SOCK_DGRAM, info->local, info->remote);
}

static int validate_token(h2o_http3_server_ctx_t *ctx, struct sockaddr *remote, ptls_iovec_t client_cid, ptls_iovec_t server_cid,
                          quicly_address_token_plaintext_t *token)
{
    int64_t age;

    if ((age = ctx->super.quic->now->cb(ctx->super.quic->now) - token->issued_at) < 0)
        age = 0;
    if (h2o_socket_compare_address(remote, &token->remote.sa, token->type == QUICLY_ADDRESS_TOKEN_TYPE_RETRY) != 0)
        return 0;
    switch (token->type) {
    case QUICLY_ADDRESS_TOKEN_TYPE_RETRY:
        if (age > 30 * 1000)
            return 0;
        if (!quicly_cid_is_equal(&token->retry.client_cid, client_cid))
            return 0;
        if (!quicly_cid_is_equal(&token->retry.server_cid, server_cid))
            return 0;
        break;
    case QUICLY_ADDRESS_TOKEN_TYPE_RESUMPTION:
        if (age > 10 * 60 * 1000)
            return 0;
        break;
    default:
        h2o_fatal("unexpected token type: %d", (int)token->type);
        break;
    }

    return 1;
}

static h2o_quic_conn_t *on_http3_accept(h2o_quic_ctx_t *_ctx, quicly_address_t *destaddr, quicly_address_t *srcaddr,
                                        quicly_decoded_packet_t *packet)
{
    h2o_http3_server_ctx_t *ctx = (void *)_ctx;
    close_idle_connections(ctx->accept_ctx->ctx);

    /* adjust number of connections, or drop the incoming packet when handling too many connections */
    if (num_connections(1) >= conf.max_connections) {
        num_connections(-1);
        return NULL;
    }
    if (num_quic_connections(1) >= conf.max_quic_connections) {
        num_connections(-1);
        num_quic_connections(-1);
        return NULL;
    }

    struct init_ebpf_key_info_t ebpf_key_info = {
        .local = &destaddr->sa,
        .remote = &srcaddr->sa,
    };
    uint64_t flags = h2o_socket_ebpf_lookup_flags(ctx->super.loop, init_ebpf_key, &ebpf_key_info);

    quicly_address_token_plaintext_t *token = NULL, token_buf;
    h2o_http3_conn_t *conn = NULL;

    /* handle retry, setting `token` to a non-NULL pointer if contains a valid token */
    if (packet->token.len != 0) {
        int ret;
        const char *err_desc = NULL;
        if ((ret = quic_decrypt_address_token(&token_buf, packet->token, &err_desc)) == 0) {
            if (validate_token(ctx, &srcaddr->sa, packet->cid.src, packet->cid.dest.encrypted, &token_buf))
                token = &token_buf;
        } else if (ret == QUICLY_TRANSPORT_ERROR_INVALID_TOKEN) {
            uint8_t payload[QUICLY_MIN_CLIENT_INITIAL_SIZE];
            size_t payload_size = quicly_send_close_invalid_token(ctx->super.quic, packet->version, packet->cid.src,
                                                                  packet->cid.dest.encrypted, err_desc, payload);
            assert(payload_size != SIZE_MAX);
            struct iovec vec = {.iov_base = payload, .iov_len = payload_size};
            h2o_quic_send_datagrams(&ctx->super, srcaddr, destaddr, &vec, 1);
            goto Exit;
        }
    }

    /* send retry if necessary */
    if (token == NULL || token->type != QUICLY_ADDRESS_TOKEN_TYPE_RETRY) {
        int send_retry = ctx->send_retry;
        switch (flags & H2O_EBPF_FLAGS_QUIC_SEND_RETRY_MASK) {
        case H2O_EBPF_FLAGS_QUIC_SEND_RETRY_BITS_ON:
            send_retry = 1;
            break;
        case H2O_EBPF_FLAGS_QUIC_SEND_RETRY_BITS_OFF:
            send_retry = 0;
            break;
        default:
            break;
        }
        if (send_retry) {
            static __thread struct {
                ptls_aead_context_t *v1;
                ptls_aead_context_t *draft29;
                ptls_aead_context_t *draft27;
            } retry_integrity_aead_cache;
            uint8_t scid[16], payload[QUICLY_MIN_CLIENT_INITIAL_SIZE], token_prefix;
            ptls_openssl_random_bytes(scid, sizeof(scid));
            ptls_aead_context_t *token_aead = quic_get_address_token_encryptor(&token_prefix), **retry_integrity_aead;
            switch (packet->version) {
            case QUICLY_PROTOCOL_VERSION_1:
                retry_integrity_aead = &retry_integrity_aead_cache.v1;
                break;
            case QUICLY_PROTOCOL_VERSION_DRAFT29:
                retry_integrity_aead = &retry_integrity_aead_cache.draft29;
                break;
            case QUICLY_PROTOCOL_VERSION_DRAFT27:
                retry_integrity_aead = &retry_integrity_aead_cache.draft27;
                break;
            default:
                retry_integrity_aead = NULL;
                break;
            }
            size_t payload_size =
                quicly_send_retry(ctx->super.quic, token_aead, packet->version, &srcaddr->sa, packet->cid.src, &destaddr->sa,
                                  ptls_iovec_init(scid, sizeof(scid)), packet->cid.dest.encrypted,
                                  ptls_iovec_init(&token_prefix, 1), ptls_iovec_init(NULL, 0), retry_integrity_aead, payload);
            if (ctx->super.quic_stats != NULL) {
                ++ctx->super.quic_stats->packet_processed;
            }
            assert(payload_size != SIZE_MAX);
            struct iovec vec = {.iov_base = payload, .iov_len = payload_size};
            h2o_quic_send_datagrams(&ctx->super, srcaddr, destaddr, &vec, 1);
            goto Exit;
        }
    }

    /* accept the connection */
    conn = h2o_http3_server_accept(ctx, destaddr, srcaddr, packet, token, (H2O_EBPF_FLAGS_SKIP_TRACING_BIT & flags) != 0,
                                   &conf.quic.conn_callbacks);
    if (conn == NULL || &conn->super == &h2o_quic_accept_conn_decryption_failed) {
        goto Exit;
    } else if (conn == &h2o_http3_accept_conn_closed) {
        conn = NULL;
        goto ExitNoDecrements;
    }
    num_sessions(1);

Exit:
    if (conn == NULL || &conn->super == &h2o_quic_accept_conn_decryption_failed) {
        /* revert the changes to the connection counts */
        num_connections(-1);
        num_quic_connections(-1);
    }
ExitNoDecrements:
    return &conn->super;
}

static void update_listener_state(struct listener_ctx_t *listeners)
{
    size_t i;

    if (num_connections(0) < conf.max_connections) {
        for (i = 0; i != conf.num_listeners; ++i) {
            if (conf.listeners[i]->quic.ctx == NULL && !h2o_socket_is_reading(listeners[i].sock))
                h2o_socket_read_start(listeners[i].sock, on_accept);
        }
    } else {
        for (i = 0; i != conf.num_listeners; ++i) {
            if (conf.listeners[i]->quic.ctx == NULL && h2o_socket_is_reading(listeners[i].sock))
                h2o_socket_read_stop(listeners[i].sock);
        }
    }
}

static void on_server_notification(h2o_multithread_receiver_t *receiver, h2o_linklist_t *messages)
{
    /* the notification is used only for exitting h2o_evloop_run; actual changes are done in the main loop of run_loop */

    while (!h2o_linklist_is_empty(messages)) {
        h2o_multithread_message_t *message = H2O_STRUCT_FROM_MEMBER(h2o_multithread_message_t, link, messages->next);
        h2o_linklist_unlink(&message->link);
        free(message);
    }
}

H2O_NORETURN static void *run_loop(void *_thread_index)
{
    thread_index = (size_t)_thread_index;
    struct listener_ctx_t *listeners = alloca(sizeof(*listeners) * conf.num_listeners);
    size_t i;

    h2o_context_init(&conf.threads[thread_index].ctx, h2o_evloop_create(), &conf.globalconf);
    h2o_multithread_register_receiver(conf.threads[thread_index].ctx.queue, &conf.threads[thread_index].server_notifications,
                                      on_server_notification);
    h2o_multithread_register_receiver(conf.threads[thread_index].ctx.queue, &conf.threads[thread_index].memcached,
                                      h2o_memcached_receiver);
    if (neverbleed != NULL) {
        int fd = neverbleed_get_fd(neverbleed);
        async_nb.sock = h2o_evloop_socket_create(conf.threads[thread_index].ctx.loop, fd, H2O_SOCKET_FLAG_DONT_READ);
        h2o_linklist_init_anchor(&async_nb.read_queue.anchor);
        h2o_linklist_init_anchor(&async_nb.write_queue.anchor);
    }
    if (conf.thread_map.entries[thread_index] >= 0) {
#if H2O_HAS_PTHREAD_SETAFFINITY_NP
        int r;
#ifdef __NetBSD__
        cpuset_t *cpu_set = cpuset_create();
        if (!cpu_set) {
            h2o_fatal("internal error; thread pinning failed at creation");
        }
        cpuset_zero(cpu_set);
        cpuset_set(conf.thread_map.entries[thread_index], cpu_set);
        r = pthread_setaffinity_np(pthread_self(), cpuset_size(cpu_set), cpu_set);
        cpuset_destroy(cpu_set);
#else
#if defined(__linux__)
        cpu_set_t cpu_set;
#else
        cpuset_t cpu_set;
#endif
        CPU_ZERO(&cpu_set);
        CPU_SET(conf.thread_map.entries[thread_index], &cpu_set);
        r = pthread_setaffinity_np(pthread_self(), sizeof(cpu_set), &cpu_set);
#endif
        if (r != 0) {
            static int once;
            if (__sync_fetch_and_add(&once, 1) == 0) {
                fprintf(stderr, "[warning] failed to set bind to CPU:%d\n", conf.thread_map.entries[thread_index]);
            }
        }
#else
        h2o_fatal("internal error; thread pinning not available even though specified");
#endif
    }

    /* setup listeners */
    for (i = 0; i != conf.num_listeners; ++i) {
        struct listener_config_t *listener_config = conf.listeners[i];
        int fd = listener_config->fds.entries[thread_index];
        listeners[i] = (struct listener_ctx_t){i,
                                               {&conf.threads[thread_index].ctx, listener_config->hosts, NULL, NULL,
                                                listener_config->proxy_protocol, &conf.threads[thread_index].memcached}};
        if (listener_config->ssl.size != 0) {
            listeners[i].accept_ctx.ssl_ctx = listener_config->ssl.entries[0]->identities[0].ossl;
            listeners[i].accept_ctx.http2_origin_frame = listener_config->ssl.entries[0]->http2_origin_frame;
        }
        listeners[i].sock = h2o_evloop_socket_create(conf.threads[thread_index].ctx.loop, fd, H2O_SOCKET_FLAG_DONT_READ);
        listeners[i].sock->data = listeners + i;
        /* setup quic context and the unix socket to receive forwarded packets */
        if (thread_index < conf.quic.num_threads && listener_config->quic.ctx != NULL) {
            h2o_http3_server_init_context(listeners[i].accept_ctx.ctx, &listeners[i].http3.ctx.super,
                                          conf.threads[thread_index].ctx.loop, listeners[i].sock, listener_config->quic.ctx,
                                          on_http3_accept, NULL, conf.globalconf.http3.use_gso);
            h2o_quic_set_context_identifier(&listeners[i].http3.ctx.super, 0, (uint32_t)thread_index, conf.quic.node_id, 4,
                                            forward_quic_packets, rewrite_forwarded_quic_datagram);
            listeners[i].http3.ctx.accept_ctx = &listeners[i].accept_ctx;
            listeners[i].http3.ctx.send_retry = listener_config->quic.send_retry;
            listeners[i].http3.ctx.qpack = listener_config->quic.qpack;
            int fds[2];
            /* TODO switch to using named socket in temporary directory to forward packets between server generations */
            if (socketpair(AF_UNIX, SOCK_DGRAM, 0, fds) != 0) {
                perror("socketpair(AF_UNIX, SOCK_DGRAM) failed");
                abort();
            }
            set_cloexec(fds[0]);
            set_cloexec(fds[1]);
            listeners[i].http3.forwarded_sock =
                h2o_evloop_socket_create(conf.threads[thread_index].ctx.loop, fds[0], H2O_SOCKET_FLAG_DONT_READ);
            listeners[i].http3.forwarded_sock->data = listeners + i;
            h2o_socket_read_start(listeners[i].http3.forwarded_sock, forwarded_quic_socket_on_read);
            fcntl(fds[1], F_SETFL, O_NONBLOCK);
            conf.listeners[i]->quic.thread_fds[thread_index] = fds[1];
        }
    }
    /* and start listening */
    update_listener_state(listeners);

    /* Wait for all threads to become ready but before letting any of them serve connections, swap the signal handler for graceful
     * shutdown, check (and exit) if SIGTERM has been received already. */
    h2o_barrier_wait(&conf.startup_sync_barrier_init);
    if (thread_index == 0) {
        h2o_set_signal_handler(SIGTERM, on_sigterm_set_flag_notify_threads);
        if (conf.shutdown_requested)
            exit(0);
        fprintf(stderr, "h2o server (pid:%d) is ready to serve requests with %zu threads\n", (int)getpid(), conf.thread_map.size);
    }
    h2o_barrier_wait(&conf.startup_sync_barrier_post);

    /* the main loop */
    while (!conf.shutdown_requested) {
        h2o_context_t *ctx = &conf.threads[thread_index].ctx;
        uint32_t max_wait = h2o_cleanup_thread(h2o_now(ctx->loop), ctx);
        update_listener_state(listeners);
        h2o_evloop_run(ctx->loop, max_wait);
    }

    if (thread_index == 0)
        fprintf(stderr, "received SIGTERM, gracefully shutting down\n");

    /* shutdown requested, unregister, close the listeners and notify the protocol handlers */
    for (i = 0; i != conf.num_listeners; ++i) {
        if (conf.listeners[i]->quic.ctx == NULL)
            h2o_socket_read_stop(listeners[i].sock);
    }
    h2o_evloop_run(conf.threads[thread_index].ctx.loop, 0);
    for (i = 0; i != conf.num_listeners; ++i) {
        if (conf.listeners[i]->quic.ctx == NULL) {
            h2o_socket_close(listeners[i].sock);
            listeners[i].sock = NULL;
        } else {
            listeners[i].http3.ctx.super.acceptor = NULL;
        }
    }
    h2o_context_request_shutdown(&conf.threads[thread_index].ctx);

    /* Wait until all the connections get closed. At least one worker thread that closed the last connection, turning
     * `num_connections(0)` to zero, will exit from this loop. Other worker threads might get stuck, as `h2o_evloop_run` does not
     * return when a different worker thread closes a connection. */
    while (num_connections(0) != 0)
        h2o_evloop_run(conf.threads[thread_index].ctx.loop, INT32_MAX);

    /* More than one thread might reach here; take a lock so that the first thread does the cleanup. */
    static pthread_mutex_t cleanup_lock = PTHREAD_MUTEX_INITIALIZER;
    pthread_mutex_lock(&cleanup_lock);

    /* remove the pid file */
    if (conf.pid_file != NULL)
        unlink(conf.pid_file);

    /* Use `_exit` to prevent functions registered via `atexit` from being invoked, otherwise we might see some threads die while
     * trying to use whatever state that are cleaned up. Specifically, we see the ticket updater thread dying inside RAND_bytes,
     * while or after `OpenSSL_cleanup` is invoked as an atexit callback. */
    _exit(0);
}

static char **build_server_starter_argv(const char *h2o_cmd, const char *config_file)
{
    H2O_VECTOR(char *) args = {NULL};
    size_t i;

    h2o_vector_reserve(NULL, &args, 1);
    args.entries[args.size++] = h2o_configurator_get_cmd_path("share/h2o/start_server");

    /* error-log and pid-file are the directives that are handled by server-starter */
    if (conf.pid_file != NULL) {
        h2o_vector_reserve(NULL, &args, args.size + 1);
        args.entries[args.size++] =
            h2o_concat(NULL, h2o_iovec_init(H2O_STRLIT("--pid-file=")), h2o_iovec_init(conf.pid_file, strlen(conf.pid_file))).base;
    }
    if (conf.error_log != NULL) {
        h2o_vector_reserve(NULL, &args, args.size + 1);
        args.entries[args.size++] =
            h2o_concat(NULL, h2o_iovec_init(H2O_STRLIT("--log-file=")), h2o_iovec_init(conf.error_log, strlen(conf.error_log)))
                .base;
    }

    switch (conf.run_mode) {
    case RUN_MODE_DAEMON:
        h2o_vector_reserve(NULL, &args, args.size + 1);
        args.entries[args.size++] = "--daemonize";
        break;
    default:
        break;
    }

    for (i = 0; i != conf.num_listeners; ++i) {
        char *newarg;
        switch (conf.listeners[i]->addr.ss_family) {
        default: {
            char host[NI_MAXHOST], serv[NI_MAXSERV + 1];
            int err;
            /* add "u" prefix if binding to a UDP port */
            if (conf.listeners[i]->quic.ctx != NULL) {
                strcpy(serv, "u");
            } else {
                serv[0] = '\0';
            }
            if ((err = getnameinfo((void *)&conf.listeners[i]->addr, conf.listeners[i]->addrlen, host, sizeof(host),
                                   serv + strlen(serv), NI_MAXSERV, NI_NUMERICHOST | NI_NUMERICSERV)) != 0) {
                fprintf(stderr, "failed to stringify the address of %zu-th listen directive:%s\n", i, gai_strerror(err));
                exit(EX_OSERR);
            }
            newarg = h2o_mem_alloc(sizeof("--port=[]:") + strlen(host) + strlen(serv));
            if (strchr(host, ':') != NULL) {
                sprintf(newarg, "--port=[%s]:%s", host, serv);
            } else {
                sprintf(newarg, "--port=%s:%s", host, serv);
            }
        } break;
        case AF_UNIX: {
            struct sockaddr_un *sa = (void *)&conf.listeners[i]->addr;
            newarg = h2o_mem_alloc(sizeof("--path=") + strlen(sa->sun_path));
            sprintf(newarg, "--path=%s", sa->sun_path);
        } break;
        }
        h2o_vector_reserve(NULL, &args, args.size + 1);
        args.entries[args.size++] = newarg;
    }

    h2o_vector_reserve(NULL, &args, args.size + 5);
    args.entries[args.size++] = "--";
    args.entries[args.size++] = (char *)h2o_cmd;
    args.entries[args.size++] = "-c";
    args.entries[args.size++] = (char *)config_file;
    args.entries[args.size] = NULL;

    return args.entries;
}

static int run_using_server_starter(const char *h2o_cmd, const char *config_file)
{
    char **args = build_server_starter_argv(h2o_cmd, config_file);
    setenv("H2O_VIA_MASTER", "", 1);
    execvp(args[0], args);
    fprintf(stderr, "failed to spawn %s:%s\n", args[0], strerror(errno));
    return EX_CONFIG;
}

/* make jemalloc linkage optional by marking the functions as 'weak',
 * since upstream doesn't rely on it. */
struct extra_status_jemalloc_cb_arg {
    h2o_iovec_t outbuf;
    int err;
    size_t written;
};

#if JEMALLOC_STATS == 1
static void extra_status_jemalloc_cb(void *ctx, const char *stats)
{
    size_t cur_len;
    struct extra_status_jemalloc_cb_arg *out = ctx;
    h2o_iovec_t outbuf = out->outbuf;
    int i;

    if (out->written >= out->outbuf.len || out->err) {
        return;
    }
    cur_len = out->written;

    i = 0;
    while (cur_len < outbuf.len && stats[i]) {
        switch (stats[i]) {
#define JSON_ESCAPE(x, y)                                                                                                          \
    case x:                                                                                                                        \
        outbuf.base[cur_len++] = '\\';                                                                                             \
        if (cur_len >= outbuf.len) {                                                                                               \
            goto err;                                                                                                              \
        }                                                                                                                          \
        outbuf.base[cur_len] = y;                                                                                                  \
        break;
            JSON_ESCAPE('\b', 'b');
            JSON_ESCAPE('\f', 'f');
            JSON_ESCAPE('\n', 'n');
            JSON_ESCAPE('\r', 'r')
            JSON_ESCAPE('\t', 't');
            JSON_ESCAPE('/', '/');
            JSON_ESCAPE('"', '"');
            JSON_ESCAPE('\\', '\\');
#undef JSON_ESCAPE
        default:
            outbuf.base[cur_len] = stats[i];
        }
        i++;
        cur_len++;
    }
    if (cur_len < outbuf.len) {
        out->written = cur_len;
        return;
    }

err:
    out->err = 1;
    return;
}
#endif

static h2o_iovec_t on_extra_status(void *unused, h2o_globalconf_t *_conf, h2o_req_t *req)
{
#define BUFSIZE (16 * 1024)
    h2o_iovec_t ret;
    char current_time[H2O_TIMESTR_LOG_LEN + 1], restart_time[H2O_TIMESTR_LOG_LEN + 1];
    const char *generation;
    time_t now = time(NULL);

    h2o_time2str_log(current_time, now);
    h2o_time2str_log(restart_time, conf.launch_time);
    if ((generation = getenv("SERVER_STARTER_GENERATION")) == NULL)
        generation = "null";

    ret.base = h2o_mem_alloc_pool(&req->pool, char, BUFSIZE);
    ret.len = snprintf(ret.base, BUFSIZE,
                       ",\n"
                       " \"server-version\": \"" H2O_VERSION "\",\n"
                       " \"openssl-version\": \"%s\",\n"
                       " \"current-time\": \"%s\",\n"
                       " \"restart-time\": \"%s\",\n"
                       " \"uptime\": %" PRIu64 ",\n"
                       " \"generation\": %s,\n"
                       " \"connections\": %d,\n"
                       " \"max-connections\": %d,\n"
                       " \"soft-connection-limit\": %d,\n"
                       " \"soft-connection-limit.min-age\": %d,\n"
                       " \"listeners\": %zu,\n"
                       " \"worker-threads\": %zu,\n"
                       " \"num-sessions\": %lu",
                       OpenSSL_version(OPENSSL_VERSION), current_time, restart_time, (uint64_t)(now - conf.launch_time), generation,
                       num_connections(0), conf.max_connections, conf.soft_connection_limit, conf.soft_connection_limit_min_age,
                       conf.num_listeners, conf.thread_map.size, num_sessions(0));
    assert(ret.len < BUFSIZE);

#if JEMALLOC_STATS == 1
    struct extra_status_jemalloc_cb_arg arg;
    size_t sz, allocated, active, metadata, resident, mapped;
    uint64_t epoch = 1;
    /* internal jemalloc interface */
    void malloc_stats_print(void (*write_cb)(void *, const char *), void *cbopaque, const char *opts);
    int mallctl(const char *name, void *oldp, size_t *oldlenp, void *newp, size_t newlen);

    arg.outbuf = h2o_iovec_init(alloca(BUFSIZE - ret.len), BUFSIZE - ret.len);
    arg.err = 0;
    arg.written = snprintf(arg.outbuf.base, arg.outbuf.len,
                           ",\n"
                           " \"jemalloc\": {\n"
                           "   \"jemalloc-raw\": \"");
    malloc_stats_print(extra_status_jemalloc_cb, &arg, "ga" /* omit general info, only aggregated stats */);

    if (arg.err || arg.written + 1 >= arg.outbuf.len) {
        goto jemalloc_err;
    }

    /* terminate the jemalloc-raw json string */
    arg.written += snprintf(&arg.outbuf.base[arg.written], arg.outbuf.len - arg.written, "\"");
    if (arg.written + 1 >= arg.outbuf.len) {
        goto jemalloc_err;
    }

    sz = sizeof(epoch);
    mallctl("epoch", &epoch, &sz, &epoch, sz);

    sz = sizeof(size_t);
    if (!mallctl("stats.allocated", &allocated, &sz, NULL, 0) && !mallctl("stats.active", &active, &sz, NULL, 0) &&
        !mallctl("stats.metadata", &metadata, &sz, NULL, 0) && !mallctl("stats.resident", &resident, &sz, NULL, 0) &&
        !mallctl("stats.mapped", &mapped, &sz, NULL, 0)) {
        arg.written += snprintf(&arg.outbuf.base[arg.written], arg.outbuf.len - arg.written,
                                ",\n"
                                "   \"allocated\": %zu,\n"
                                "   \"active\": %zu,\n"
                                "   \"metadata\": %zu,\n"
                                "   \"resident\": %zu,\n"
                                "   \"mapped\": %zu }",
                                allocated, active, metadata, resident, mapped);
    }
    if (arg.written + 1 >= arg.outbuf.len) {
        goto jemalloc_err;
    }

    strncpy(&ret.base[ret.len], arg.outbuf.base, arg.written);
    ret.base[ret.len + arg.written] = '\0';
    ret.len += arg.written;
    return ret;

jemalloc_err:
    /* couldn't fit the jemalloc output, exiting */
    ret.base[ret.len] = '\0';

#endif /* JEMALLOC_STATS == 1 */

    return ret;
#undef BUFSIZE
}

static void setup_configurators(void)
{
    h2o_config_init(&conf.globalconf);

    /* let the default setuid user be "nobody", if run as root */
    if (getuid() == 0 && getpwnam("nobody") != NULL)
        conf.globalconf.user = "nobody";

    { /* "listen" is invoked after global attributes like `tcp-fastopen`, but before `hosts`) */
        h2o_configurator_t *c = h2o_configurator_create(&conf.globalconf, sizeof(*c));
        c->enter = on_config_listen_enter;
        c->exit = on_config_listen_exit;
        h2o_configurator_define_command(
            c, "listen", H2O_CONFIGURATOR_FLAG_GLOBAL | H2O_CONFIGURATOR_FLAG_HOST | H2O_CONFIGURATOR_FLAG_SEMI_DEFERRED,
            on_config_listen);
    }

    {
        h2o_configurator_t *c = h2o_configurator_create(&conf.globalconf, sizeof(*c));
        h2o_configurator_define_command(c, "user", H2O_CONFIGURATOR_FLAG_GLOBAL | H2O_CONFIGURATOR_FLAG_EXPECT_SCALAR,
                                        on_config_user);
        h2o_configurator_define_command(c, "capabilities", H2O_CONFIGURATOR_FLAG_GLOBAL | H2O_CONFIGURATOR_FLAG_EXPECT_SEQUENCE,
                                        on_config_capabilities);
        h2o_configurator_define_command(c, "pid-file", H2O_CONFIGURATOR_FLAG_GLOBAL | H2O_CONFIGURATOR_FLAG_EXPECT_SCALAR,
                                        on_config_pid_file);
        h2o_configurator_define_command(c, "error-log", H2O_CONFIGURATOR_FLAG_GLOBAL | H2O_CONFIGURATOR_FLAG_EXPECT_SCALAR,
                                        on_config_error_log);
        h2o_configurator_define_command(c, "max-connections", H2O_CONFIGURATOR_FLAG_GLOBAL, on_config_max_connections);
        h2o_configurator_define_command(c, "max-quic-connections", H2O_CONFIGURATOR_FLAG_GLOBAL, on_config_max_quic_connections);
        h2o_configurator_define_command(c, "soft-connection-limit", H2O_CONFIGURATOR_FLAG_GLOBAL, on_config_soft_connection_limit);
        h2o_configurator_define_command(c, "soft-connection-limit.min-age", H2O_CONFIGURATOR_FLAG_GLOBAL,
                                        on_config_soft_connection_limit_min_age);
        h2o_configurator_define_command(c, "num-threads", H2O_CONFIGURATOR_FLAG_GLOBAL, on_config_num_threads);
        h2o_configurator_define_command(c, "num-quic-threads", H2O_CONFIGURATOR_FLAG_GLOBAL, on_config_num_quic_threads);
        h2o_configurator_define_command(c, "num-name-resolution-threads", H2O_CONFIGURATOR_FLAG_GLOBAL,
                                        on_config_num_name_resolution_threads);
        h2o_configurator_define_command(c, "tcp-fastopen", H2O_CONFIGURATOR_FLAG_GLOBAL, on_config_tcp_fastopen);
        h2o_configurator_define_command(c, "quic-nodes", H2O_CONFIGURATOR_FLAG_GLOBAL | H2O_CONFIGURATOR_FLAG_EXPECT_MAPPING,
                                        on_config_quic_nodes);
        h2o_configurator_define_command(c, "ssl-session-resumption",
                                        H2O_CONFIGURATOR_FLAG_GLOBAL | H2O_CONFIGURATOR_FLAG_EXPECT_MAPPING,
                                        ssl_session_resumption_on_config);
        h2o_configurator_define_command(c, "num-ocsp-updaters", H2O_CONFIGURATOR_FLAG_GLOBAL | H2O_CONFIGURATOR_FLAG_EXPECT_SCALAR,
                                        on_config_num_ocsp_updaters);
        h2o_configurator_define_command(c, "temp-buffer-path", H2O_CONFIGURATOR_FLAG_GLOBAL | H2O_CONFIGURATOR_FLAG_EXPECT_SCALAR,
                                        on_config_temp_buffer_path);
        h2o_configurator_define_command(c, "temp-buffer-threshold",
                                        H2O_CONFIGURATOR_FLAG_GLOBAL | H2O_CONFIGURATOR_FLAG_EXPECT_SCALAR,
                                        on_config_temp_buffer_threshold);
        h2o_configurator_define_command(c, "crash-handler", H2O_CONFIGURATOR_FLAG_GLOBAL | H2O_CONFIGURATOR_FLAG_EXPECT_SCALAR,
                                        on_config_crash_handler);
        h2o_configurator_define_command(c, "crash-handler.wait-pipe-close",
                                        H2O_CONFIGURATOR_FLAG_GLOBAL | H2O_CONFIGURATOR_FLAG_EXPECT_SCALAR,
                                        on_config_crash_handler_wait_pipe_close);
        h2o_configurator_define_command(c, "tcp-reuseport", H2O_CONFIGURATOR_FLAG_GLOBAL, on_tcp_reuseport);
        h2o_configurator_define_command(c, "ssl-offload", H2O_CONFIGURATOR_FLAG_GLOBAL | H2O_CONFIGURATOR_FLAG_EXPECT_SCALAR,
                                        on_config_ssl_offload);
        h2o_configurator_define_command(c, "neverbleed-offload", H2O_CONFIGURATOR_FLAG_GLOBAL | H2O_CONFIGURATOR_FLAG_EXPECT_SCALAR,
                                        on_config_neverbleed_offload);
    }

    h2o_access_log_register_configurator(&conf.globalconf);
    h2o_compress_register_configurator(&conf.globalconf);
    h2o_expires_register_configurator(&conf.globalconf);
    h2o_errordoc_register_configurator(&conf.globalconf);
    h2o_fastcgi_register_configurator(&conf.globalconf);
    h2o_file_register_configurator(&conf.globalconf);
    h2o_throttle_resp_register_configurator(&conf.globalconf);
    h2o_headers_register_configurator(&conf.globalconf);
    h2o_proxy_register_configurator(&conf.globalconf);
    h2o_reproxy_register_configurator(&conf.globalconf);
    h2o_redirect_register_configurator(&conf.globalconf);
    h2o_status_register_configurator(&conf.globalconf);
    h2o_http2_debug_state_register_configurator(&conf.globalconf);
    h2o_server_timing_register_configurator(&conf.globalconf);
#if H2O_USE_MRUBY
    h2o_mruby_register_configurator(&conf.globalconf);
#endif
    h2o_self_trace_register_configurator(&conf.globalconf);

    static h2o_status_handler_t extra_status_handler = {{H2O_STRLIT("main")}, on_extra_status};
    h2o_config_register_status_handler(&conf.globalconf, &extra_status_handler);
}

static int dup_listener(struct listener_config_t *config)
{
    int reuseport = 0;

#if H2O_USE_REUSEPORT
    socklen_t reuseportlen = sizeof(reuseport);
    if (getsockopt(config->fds.entries[0], SOL_SOCKET, H2O_SO_REUSEPORT, &reuseport, &reuseportlen) != 0) {
        perror("gestockopt(SO_REUSEPORT) failed");
        abort();
    }
    assert(reuseportlen == sizeof(reuseport));
#endif

    int fd = -1;
#if H2O_USE_REUSEPORT
    if (reuseport) {
        int type;
        socklen_t typelen = sizeof(type);
        struct sockaddr_storage ss;
        socklen_t sslen = sizeof(ss);
        if (getsockopt(config->fds.entries[0], SOL_SOCKET, SO_TYPE, &type, &typelen) != 0) {
            perror("failed to obtain the type of a listening socket");
            abort();
        }
        assert(type == SOCK_DGRAM || type == SOCK_STREAM);
        if (getsockname(config->fds.entries[0], (struct sockaddr *)&ss, &sslen) != 0) {
            perror("failed to obtain local address of a listening socket");
            abort();
        }
        if ((fd = open_listener(ss.ss_family, type, type == SOCK_STREAM ? IPPROTO_TCP : IPPROTO_UDP, (struct sockaddr *)&ss,
                                sslen)) != -1) {
            if (type == SOCK_DGRAM)
                set_quic_sockopts(fd, ss.ss_family, config->sndbuf, config->rcvbuf);
        } else {
            perror("failed to bind additional listener");
            abort();
        }
    }
#endif
    if (!reuseport && (fd = dup(config->fds.entries[0])) == -1) {
        perror("failed to dup listening socket");
        abort();
    }
    set_cloexec(fd);
    return fd;
}

static void create_per_thread_listeners(void)
{
    for (size_t i = 0; i != conf.num_listeners; ++i) {
        struct listener_config_t *listener_config = conf.listeners[i];
        h2o_vector_reserve(NULL, &listener_config->fds, conf.thread_map.size);
        while (listener_config->fds.size < conf.thread_map.size) {
            int fd = dup_listener(listener_config);
            listener_config->fds.entries[listener_config->fds.size++] = fd;
        }
    }
}

int main(int argc, char **argv)
{
    cmd_argc = argc;
    cmd_argv = argv;

    const char *cmd = argv[0], *opt_config_file = H2O_TO_STR(H2O_CONFIG_PATH);
    int n, error_log_fd = -1;
    size_t num_procs = h2o_numproc();

    h2o_vector_reserve(NULL, &conf.thread_map, num_procs);
    for (n = 0; n < num_procs; n++)
        conf.thread_map.entries[conf.thread_map.size++] = -1;
    conf.quic.conn_callbacks = H2O_HTTP3_CONN_CALLBACKS;
    conf.quic.conn_callbacks.super.destroy_connection = on_http3_conn_destroy;
    conf.tfo_queues = H2O_DEFAULT_LENGTH_TCP_FASTOPEN_QUEUE;
    conf.launch_time = time(NULL);
    h2o_sem_init(&conf.ocsp_updater.semaphore, 0); /* raised after unsetenv is called, as the updater thread refers to `environ` */

    h2o_hostinfo_max_threads = H2O_DEFAULT_NUM_NAME_RESOLUTION_THREADS;

    init_openssl();
    setup_configurators();

    { /* parse options */
        int ch;
        enum { OPT_LIST_DIRECTIVES = 256 };
        static struct option longopts[] = {{"conf", required_argument, NULL, 'c'},
                                           {"mode", required_argument, NULL, 'm'},
                                           {"test", no_argument, NULL, 't'},
                                           {"version", no_argument, NULL, 'v'},
                                           {"help", no_argument, NULL, 'h'},
                                           {"list-directives", no_argument, NULL, OPT_LIST_DIRECTIVES},
                                           {NULL}};
        while ((ch = getopt_long(argc, argv, "c:m:tvh", longopts, NULL)) != -1) {
            switch (ch) {
            case 'c':
                opt_config_file = optarg;
                break;
            case 'm':
                if (strcmp(optarg, "worker") == 0) {
                    conf.run_mode = RUN_MODE_WORKER;
                } else if (strcmp(optarg, "master") == 0) {
                    conf.run_mode = RUN_MODE_MASTER;
                } else if (strcmp(optarg, "daemon") == 0) {
                    conf.run_mode = RUN_MODE_DAEMON;
                } else if (strcmp(optarg, "test") == 0) {
                    conf.run_mode = RUN_MODE_TEST;
                } else {
                    fprintf(stderr, "unknown mode:%s\n", optarg);
                }
                switch (conf.run_mode) {
                case RUN_MODE_MASTER:
                case RUN_MODE_DAEMON:
                    if (getenv(SERVER_STARTER_PORT) != NULL) {
                        fprintf(stderr,
                                "refusing to start in `%s` mode, environment variable " SERVER_STARTER_PORT " is already set\n",
                                optarg);
                        exit(EX_SOFTWARE);
                    }
                    break;
                default:
                    break;
                }
                break;
            case 't':
                conf.run_mode = RUN_MODE_TEST;
                break;
            case 'v':
                printf("h2o version " H2O_VERSION "\n");
                printf("OpenSSL: %s\n", OpenSSL_version(OPENSSL_VERSION));
#if H2O_USE_MRUBY
                printf(
                    "mruby: YES\n"); /* TODO determine the way to obtain the version of mruby (that is being linked dynamically) */
#endif
#if H2O_USE_DTRACE
                printf("dtrace: YES\n");
#endif
#if LIBCAP_FOUND
                printf("capabilities: YES\n");
#endif
#if H2O_USE_FUSION
                printf("fusion: YES\n");
#endif
#if H2O_USE_MSG_ZEROCOPY
                printf("ssl-zerocopy: YES\n");
#endif
#if H2O_USE_KTLS
                printf("ktls: YES\n");
#endif
#if PTLS_HAVE_AEGIS
                printf("libaegis: YES\n");
#endif
                exit(0);
            case 'h':
                printf("h2o version " H2O_VERSION "\n"
                       "\n"
                       "Usage:\n"
                       "  h2o [OPTION]...\n"
                       "\n"
                       "Options:\n"
                       "  -c, --conf FILE    configuration file (default: %s)\n"
                       "  -m, --mode MODE    specifies one of the following modes:\n"
                       "                     - worker: invoked process handles incoming connections\n"
                       "                               (default)\n"
                       "                     - daemon: spawns a master process and exits. `error-log`\n"
                       "                               must be configured when using this mode, as all\n"
                       "                               the errors are logged to the file instead of\n"
                       "                               being emitted to STDERR\n"
                       "                     - master: invoked process becomes a master process (using\n"
                       "                               the `share/h2o/start_server` command) and spawns\n"
                       "                               a worker process for handling incoming\n"
                       "                               connections. Users may send SIGHUP to the master\n"
                       "                               process to reconfigure or upgrade the server.\n"
                       "                     - test:   tests the configuration and exits\n"
                       "  -t, --test         synonym of `--mode=test`\n"
                       "  -v, --version      prints the version number\n"
                       "  -h, --help         print this help\n"
                       "\n"
                       "Please refer to the documentation under `share/doc/h2o` (or available online at\n"
                       "https://h2o.examp1e.net/) for how to configure the server.\n"
                       "\n",
                       H2O_TO_STR(H2O_CONFIG_PATH));
                exit(0);
                break;
            case ':':
            case '?':
                exit(EX_CONFIG);
            case OPT_LIST_DIRECTIVES: {
                for (h2o_linklist_t *l = conf.globalconf.configurators.next; l != &conf.globalconf.configurators; l = l->next) {
                    h2o_configurator_t *c = H2O_STRUCT_FROM_MEMBER(h2o_configurator_t, _link, l);
                    for (size_t i = 0; i != c->commands.size; ++i)
                        printf("%s\n", c->commands.entries[i].name);
                }
            }
                exit(0);
            default:
                assert(0);
                break;
            }
        }
        argc -= optind;
        argv += optind;
    }

    /* setup conf.server_starter */
    if ((conf.server_starter.num_fds = h2o_server_starter_get_fds(&conf.server_starter.fds)) == SIZE_MAX)
        exit(EX_CONFIG);
    if (conf.server_starter.fds != 0) {
        size_t i;
        for (i = 0; i != conf.server_starter.num_fds; ++i)
            set_cloexec(conf.server_starter.fds[i]);
        conf.server_starter.bound_fd_map = malloc(conf.server_starter.num_fds);
        memset(conf.server_starter.bound_fd_map, 0, conf.server_starter.num_fds);
    }

    { /* configure */
        yoml_t *yoml;
        resolve_tag_arg_t resolve_tag_arg = {{NULL}};
        yoml_parse_args_t parse_args = {
            .filename = opt_config_file,
            .resolve_tag = {.cb = resolve_tag, .cb_arg = &resolve_tag_arg},
            .resolve_alias = 1,
            .resolve_merge = 1,
        };
        if ((yoml = load_config(&parse_args, NULL)) == NULL)
            exit(EX_CONFIG);
        if (h2o_configurator_apply(&conf.globalconf, yoml, conf.run_mode != RUN_MODE_WORKER) != 0)
            exit(EX_CONFIG);
        dispose_resolve_tag_arg(&resolve_tag_arg);
        yoml_free(yoml, NULL);
    }

    { /* test if temporary files can be created */
        int fd = h2o_file_mktemp(h2o_socket_buffer_mmap_settings.fn_template);
        if (fd == -1) {
            fprintf(stderr, "temp-buffer-path: failed to create temporary file from the mkstemp(3) template '%s': %s\n",
                    h2o_socket_buffer_mmap_settings.fn_template, strerror(errno));
            return EX_CONFIG;
        }
        close(fd);
    }

#if H2O_USE_FUSION
    /* Swap aes-gcm cipher suites of TLS-over-TCP listeners to non-temporal aesgcm engine, if it is to be used. */
    if (conf.ssl_zerocopy) {
        for (size_t listener_index = 0; listener_index != conf.num_listeners; ++listener_index) {
            struct listener_config_t *listener = conf.listeners[listener_index];
            if (listener->quic.ctx == NULL) {
                for (size_t ssl_index = 0; ssl_index != listener->ssl.size; ++ssl_index) {
                    struct listener_ssl_config_t *ssl = listener->ssl.entries[ssl_index];
                    for (struct listener_ssl_identity_t *identity = ssl->identities; identity->certificate_file != NULL;
                         ++identity) {
                        if (identity->ptls.ctx != NULL) {
                            identity->ptls.ctx->cipher_suites =
                                replace_ciphersuites(identity->ptls.ctx->cipher_suites, tls13_non_temporal_all);
                            identity->ptls.ctx->tls12_cipher_suites =
                                replace_ciphersuites(identity->ptls.ctx->tls12_cipher_suites, tls12_non_temporal_all);
                        }
                    }
                }
            }
        }
    }
#endif

    /* calculate defaults (note: open file cached is purged once every loop) */
    conf.globalconf.filecache.capacity = conf.globalconf.http2.max_concurrent_requests_per_connection * 2;
    if (conf.quic.num_threads == 0) {
        conf.quic.num_threads = conf.thread_map.size;
    } else if (conf.quic.num_threads > conf.thread_map.size) {
        fprintf(stderr, "capping quic.num_threads (%zu) to the total number of threads (%zu)\n", conf.quic.num_threads,
                conf.thread_map.size);
        conf.quic.num_threads = conf.thread_map.size;
    }

    /* check if all the fds passed in by server::starter were bound */
    if (conf.server_starter.fds != NULL) {
        size_t i;
        int all_were_bound = 1;
        for (i = 0; i != conf.server_starter.num_fds; ++i) {
            if (!conf.server_starter.bound_fd_map[i]) {
                fprintf(stderr, "no configuration found for fd:%d passed in by $" SERVER_STARTER_PORT "\n",
                        conf.server_starter.fds[i]);
                all_were_bound = 0;
                break;
            }
        }
        if (!all_were_bound) {
            fprintf(stderr, "note: $" SERVER_STARTER_PORT " was \"%s\"\n", getenv(SERVER_STARTER_PORT));
            return EX_CONFIG;
        }
    }
    unsetenv(SERVER_STARTER_PORT);

    h2o_srand();
    /* handle run_mode == MASTER|TEST */
    switch (conf.run_mode) {
    case RUN_MODE_WORKER:
        break;
    case RUN_MODE_DAEMON:
        if (conf.error_log == NULL) {
            fprintf(stderr, "to run in `daemon` mode, `error-log` must be specified in the configuration file\n");
            return EX_CONFIG;
        }
        return run_using_server_starter(cmd, opt_config_file);
    case RUN_MODE_MASTER:
        return run_using_server_starter(cmd, opt_config_file);
    case RUN_MODE_TEST:
        printf("configuration OK\n");
        return 0;
    }

    if (getenv("H2O_VIA_MASTER") != NULL) {
        /* pid_file and error_log are the directives that are handled by the master process (invoking start_server) */
        conf.pid_file = NULL;
        conf.error_log = NULL;
    }

    { /* raise RLIMIT_NOFILE, making sure that we can reach max_connections */
        struct rlimit limit = {0};
        if (getrlimit(RLIMIT_NOFILE, &limit) == 0) {
            if (conf.max_connections > limit.rlim_max) {
                fprintf(stderr,
                        "[error] 'max-connections'=[%d] configuration value should not exceed the hard limit of file "
                        "descriptors 'RLIMIT_NOFILE'=[%llu]\n",
                        conf.max_connections, (unsigned long long)limit.rlim_max);
                return EX_CONFIG;
            }
            limit.rlim_cur = limit.rlim_max;
            if (setrlimit(RLIMIT_NOFILE, &limit) == 0
#ifdef __APPLE__
                || (limit.rlim_cur = OPEN_MAX, setrlimit(RLIMIT_NOFILE, &limit)) == 0
#endif
            ) {
                fprintf(stderr, "[INFO] raised RLIMIT_NOFILE to %llu\n", (unsigned long long)limit.rlim_cur);
            } else {
                fprintf(stderr, "[warning] setrlimit(RLIMIT_NOFILE) failed:%s\n", strerror(errno));
            }
        } else {
            fprintf(stderr, "[warning] getrlimit(RLIMIT_NOFILE) failed:%s\n", strerror(errno));
        }
    }

    /* Raise RLIMIT_MEMLOCK when zerocopy is to be used, or emit an warning if it is capped and cannot be raised. */
#if H2O_USE_MSG_ZEROCOPY
    if (conf.ssl_zerocopy) {
        struct rlimit limit = {0};
        if (getuid() == 0) {
            limit.rlim_cur = RLIM_INFINITY;
            limit.rlim_max = RLIM_INFINITY;
            if (setrlimit(RLIMIT_MEMLOCK, &limit) != 0) {
                fprintf(stderr, "[error] failed to raise RLIMIT_MEMLOCK:%s\n", strerror(errno));
                return EX_CONFIG;
            }
            fprintf(stderr, "[INFO] raised RLIMIT_MEMLOCK to unlimited\n");
        } else {
            if (getrlimit(RLIMIT_MEMLOCK, &limit) != 0) {
                fprintf(stderr, "[error] getrlimit(RLIMIT_MEMLOCK) failed:%s\n", strerror(errno));
                return EX_CONFIG;
            }
            if (limit.rlim_cur != RLIM_INFINITY)
                fprintf(stderr,
                        "[warning] Beaware of the possibility of running out of locked pages. Even though MSG_ZEROCOPY is enabled, "
                        "RLIMIT_MEMLOCK is set to %zu bytes, and cannot be raised due to lack of root privileges.\n",
                        (size_t)limit.rlim_cur);
        }
    }
#endif

    setup_signal_handlers();
    if (conf.globalconf.usdt_selective_tracing && !h2o_socket_ebpf_setup()) {
        h2o_error_printf("usdt-selective-tracing is set to ON but failed to setup eBPF\n");
        return EX_CONFIG;
    }

    /* open the log file to redirect STDIN/STDERR to, before calling setuid */
    if (conf.error_log != NULL) {
        if ((error_log_fd = h2o_access_log_open_log(conf.error_log)) == -1)
            return EX_CONFIG;
    }
    setvbuf(stdout, NULL, _IOLBF, 0);
    setvbuf(stderr, NULL, _IOLBF, 0);

    /* call `bind()` before setuid(), different uids can't bind the same address */
    create_per_thread_listeners();

    capabilities_set_keepcaps();
    /* setuid */
    if (conf.globalconf.user != NULL) {
        if (h2o_setuidgid(conf.globalconf.user) != 0) {
            fprintf(stderr, "failed to change the running user (are you sure you are running as root?)\n");
            return EX_OSERR;
        }
        if (neverbleed != NULL && neverbleed_setuidgid(neverbleed, conf.globalconf.user, 1) != 0) {
            fprintf(stderr, "failed to change the running user of neverbleed daemon\n");
            return EX_OSERR;
        }
    } else {
        if (getuid() == 0) {
            fprintf(stderr, "refusing to run as root (and failed to switch to `nobody`); you can use the `user` directive to set "
                            "the running user\n");
            return EX_CONFIG;
        }
    }
    if (!capabilities_drop())
        return EX_OSERR;

    /* pid file must be written after setuid, since we need to remove it  */
    if (conf.pid_file != NULL) {
        FILE *fp = fopen(conf.pid_file, "wt");
        if (fp == NULL) {
            fprintf(stderr, "failed to open pid file:%s:%s\n", conf.pid_file, strerror(errno));
            return EX_OSERR;
        }
        fprintf(fp, "%d\n", (int)getpid());
        fclose(fp);
    }

    /* build barrier to synchronize the start of all threads */
    assert(conf.thread_map.size != 0);
    h2o_barrier_init(&conf.startup_sync_barrier_init, conf.thread_map.size);
    h2o_barrier_init(&conf.startup_sync_barrier_post, conf.thread_map.size);

    /* launch threads that fetch OCSP responses for stapling */
    h2o_sem_set_capacity(&conf.ocsp_updater.semaphore, conf.ocsp_updater.capacity);

    { /* initialize SSL_CTXs for session resumption and ticket-based resumption (also starts memcached client threads for the
         purpose) */
        size_t i, j;
        int has_quic = 0;
        H2O_VECTOR(SSL_CTX *) ssl_contexts = {NULL};
        for (i = 0; i != conf.num_listeners; ++i) {
            for (j = 0; j != conf.listeners[i]->ssl.size; ++j) {
                h2o_vector_reserve(NULL, &ssl_contexts, ssl_contexts.size + 1);
                ssl_contexts.entries[ssl_contexts.size++] = conf.listeners[i]->ssl.entries[j]->identities[0].ossl;
            }
            if (conf.listeners[i]->quic.ctx != NULL)
                has_quic = 1;
            conf.listeners[i]->quic.thread_fds = h2o_mem_alloc(conf.quic.num_threads * sizeof(*conf.listeners[i]->quic.thread_fds));
            for (j = 0; j != conf.quic.num_threads; ++j)
                conf.listeners[i]->quic.thread_fds[j] = -1;
        }
        struct st_h2o_quic_resumption_args_t quic_args_buf = {}, *quic_args = NULL;
        h2o_barrier_t *sync_barrier = NULL;
        if (has_quic) {
            quic_args = &quic_args_buf;
            quic_args->is_clustered = conf.quic.node_id != 0;
            sync_barrier = &conf.startup_sync_barrier_post;
        }
        ssl_setup_session_resumption(ssl_contexts.entries, ssl_contexts.size, quic_args, sync_barrier);
        free(ssl_contexts.entries);
        for (i = 0; i != conf.num_listeners; ++i) {
            for (j = 0; j != conf.listeners[i]->ssl.size; ++j) {
                ptls_context_t *ptls = conf.listeners[i]->ssl.entries[j]->identities[0].ptls.ctx;
                if (ptls != NULL)
                    ssl_setup_session_resumption_ptls(ptls, conf.listeners[i]->quic.ctx);
            }
        }
    }

    /* apply HTTP/3 global configuraton to the listeners */
    for (size_t i = 0; i != conf.num_listeners; ++i) {
        quicly_context_t *qctx;
        if ((qctx = conf.listeners[i]->quic.ctx) != NULL)
            h2o_http3_server_amend_quicly_context(&conf.globalconf, qctx);
    }

    /* all setup should be complete by now */

    /* replace STDIN to an closed pipe */
    {
        int fds[2];
        if (pipe(fds) != 0) {
            perror("pipe failed");
            return EX_OSERR;
        }
        close(fds[1]);
        dup2(fds[0], 0);
        close(fds[0]);
    }

    /* redirect STDOUT and STDERR to error_log (if specified) */
    if (error_log_fd != -1) {
        if (dup2(error_log_fd, 1) == -1 || dup2(error_log_fd, 2) == -1) {
            perror("dup(2) failed");
            return EX_OSERR;
        }
        close(error_log_fd);
        error_log_fd = -1;
    }

    /* start the threads */
    conf.threads = malloc(sizeof(conf.threads[0]) * conf.thread_map.size);
    for (size_t i = 1; i != conf.thread_map.size; ++i) {
        pthread_t tid;
        h2o_multithread_create_thread(&tid, NULL, run_loop, (void *)i);
    }

    /* this thread becomes the first thread */
    run_loop((void *)0);

    /* notreached */
    return 0;
}<|MERGE_RESOLUTION|>--- conflicted
+++ resolved
@@ -2778,27 +2778,16 @@
                 listener->quic.ctx = quic;
                 if (quic_node != NULL) {
                     yoml_t **retry_node, **sndbuf, **rcvbuf, **amp_limit, **qpack_encoder_table_capacity, **max_streams_bidi,
-<<<<<<< HEAD
-                        **max_udp_payload_size, **handshake_timeout_rtt_multiplier, **max_initial_handshake_packets,
+                        **max_udp_payload_size, **handshake_timeout_rtt_multiplier, **max_initial_handshake_packets, **ecn,
                         **max_path_validation_failures, **multipath;
-                    if (h2o_configurator_parse_mapping(cmd, *quic_node, NULL,
-                                                       "retry:s,sndbuf:s,rcvbuf:s,amp-limit:s,qpack-encoder-table-capacity:s,max-"
-                                                       "streams-bidi:s,max-udp-payload-size:s,handshake-timeout-rtt-multiplier:s,"
-                                                       "max-initial-handshake-packets:s,max-path-validation-failures:s,multipath:s",
-                                                       &retry_node, &sndbuf, &rcvbuf, &amp_limit, &qpack_encoder_table_capacity,
-                                                       &max_streams_bidi, &max_udp_payload_size, &handshake_timeout_rtt_multiplier,
-                                                       &max_initial_handshake_packets, &max_path_validation_failures,
-                                                       &multipath) != 0)
-=======
-                        **max_udp_payload_size, **handshake_timeout_rtt_multiplier, **max_initial_handshake_packets, **ecn;
-                    if (h2o_configurator_parse_mapping(cmd, *quic_node, NULL,
-                                                       "retry:s,sndbuf:s,rcvbuf:s,amp-limit:s,qpack-encoder-table-capacity:s,max-"
-                                                       "streams-bidi:s,max-udp-payload-size:s,handshake-timeout-rtt-multiplier:s,"
-                                                       "max-initial-handshake-packets:s,ecn:s",
-                                                       &retry_node, &sndbuf, &rcvbuf, &amp_limit, &qpack_encoder_table_capacity,
-                                                       &max_streams_bidi, &max_udp_payload_size, &handshake_timeout_rtt_multiplier,
-                                                       &max_initial_handshake_packets, &ecn) != 0)
->>>>>>> 6cd46e08
+                    if (h2o_configurator_parse_mapping(
+                            cmd, *quic_node, NULL,
+                            "retry:s,sndbuf:s,rcvbuf:s,amp-limit:s,qpack-encoder-table-capacity:s,max-"
+                            "streams-bidi:s,max-udp-payload-size:s,handshake-timeout-rtt-multiplier:s,"
+                            "max-initial-handshake-packets:s,ecn:s,max-path-validation-failures:s,multipath:s",
+                            &retry_node, &sndbuf, &rcvbuf, &amp_limit, &qpack_encoder_table_capacity, &max_streams_bidi,
+                            &max_udp_payload_size, &handshake_timeout_rtt_multiplier, &max_initial_handshake_packets, &ecn,
+                            &max_path_validation_failures, &multipath) != 0)
                         return -1;
                     if (retry_node != NULL) {
                         ssize_t on = h2o_configurator_get_one_of(cmd, *retry_node, "OFF,ON");
@@ -2851,7 +2840,12 @@
                         }
                         listener->quic.ctx->max_initial_handshake_packets = v;
                     }
-<<<<<<< HEAD
+                    if (ecn != NULL) {
+                        ssize_t on = h2o_configurator_get_one_of(cmd, *ecn, "OFF,ON");
+                        if (on == -1)
+                            return -1;
+                        listener->quic.ctx->enable_ecn = !!on;
+                    }
                     if (max_path_validation_failures != NULL) {
                         if (h2o_configurator_scanf(cmd, *max_path_validation_failures, "%" SCNu64,
                                                    &listener->quic.ctx->max_path_validation_failures) != 0)
@@ -2862,13 +2856,6 @@
                         if ((v = h2o_configurator_get_one_of(cmd, *multipath, "OFF,ON")) == -1)
                             return -1;
                         listener->quic.ctx->transport_params.enable_multipath = !!v;
-=======
-                    if (ecn != NULL) {
-                        ssize_t on = h2o_configurator_get_one_of(cmd, *ecn, "OFF,ON");
-                        if (on == -1)
-                            return -1;
-                        listener->quic.ctx->enable_ecn = !!on;
->>>>>>> 6cd46e08
                     }
                 }
                 if (conf.run_mode == RUN_MODE_WORKER)
