--- conflicted
+++ resolved
@@ -466,8 +466,9 @@
 void h2o_socket__link_to_pending(h2o_socket_t *sock)
 {
     if (sock->_next_pending == sock) {
-        sock->_next_pending = sock->loop->_pending;
-        sock->loop->_pending = sock;
+        sock->_next_pending = NULL;
+        *sock->loop->_pending.tail_ref = sock;
+        sock->loop->_pending.tail_ref = &sock->_next_pending;
     }
 }
 
@@ -549,17 +550,10 @@
     proceed_handshake(sock, 0);
 }
 
-<<<<<<< HEAD
-#if OPENSSL_VERSION_NUMBER >= 0x01000200L && !defined(_WIN32)
+#if OPENSSL_VERSION_NUMBER >= 0x10002000L && !defined(_WIN32)
 # define USE_ALPN 1
 # define USE_NPN 1
-#elif OPENSSL_VERSION_NUMBER >= 0x01000100L && !defined(_WIN32)
-=======
-#if OPENSSL_VERSION_NUMBER >= 0x10002000L
-# define USE_ALPN 1
-# define USE_NPN 1
-#elif OPENSSL_VERSION_NUMBER >= 0x10001000L
->>>>>>> a5d11050
+#elif OPENSSL_VERSION_NUMBER >= 0x10001000L && !defined(_WIN32)
 # define USE_ALPN 0
 # define USE_NPN 1
 #else
