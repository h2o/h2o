--- conflicted
+++ resolved
@@ -26,39 +26,11 @@
 extern "C" {
 #endif
 
-<<<<<<< HEAD
 #include "h2o/tunnel.h"
-
-extern const char *h2o_http2_npn_protocols;
-extern const h2o_iovec_t *h2o_http2_alpn_protocols;
-
-extern const h2o_protocol_callbacks_t H2O_HTTP2_CALLBACKS;
-
-#define H2O_HTTP2_SETTINGS_HEADER_TABLE_SIZE 1
-#define H2O_HTTP2_SETTINGS_ENABLE_PUSH 2
-#define H2O_HTTP2_SETTINGS_MAX_CONCURRENT_STREAMS 3
-#define H2O_HTTP2_SETTINGS_INITIAL_WINDOW_SIZE 4
-#define H2O_HTTP2_SETTINGS_MAX_FRAME_SIZE 5
-#define H2O_HTTP2_SETTINGS_MAX_HEADER_LIST_SIZE 6
-
-#define H2O_HTTP2_SETTINGS_ENABLE_CONNECT_PROTOCOL 8
-
-typedef struct st_h2o_http2_settings_t {
-    uint32_t header_table_size;
-    uint32_t enable_push;
-    uint32_t max_concurrent_streams;
-    uint32_t initial_window_size;
-    uint32_t max_frame_size;
-} h2o_http2_settings_t;
-
-extern const h2o_http2_settings_t H2O_HTTP2_SETTINGS_DEFAULT;
-
-=======
 #include "http2_common.h"
 
 extern const h2o_protocol_callbacks_t H2O_HTTP2_CALLBACKS;
 
->>>>>>> 68b69e3f
 /* don't forget to update SERVER_PREFACE when choosing non-default parameters */
 #define H2O_HTTP2_SETTINGS_HOST_HEADER_TABLE_SIZE 4096
 #define H2O_HTTP2_SETTINGS_HOST_ENABLE_PUSH 0 /* _client_ is never allowed to push */
@@ -71,7 +43,7 @@
 
 void h2o_http2_accept(h2o_accept_ctx_t *ctx, h2o_socket_t *sock, struct timeval connected_at);
 int h2o_http2_handle_upgrade(h2o_req_t *req, struct timeval connected_at);
-void h2o_http2_tunnel(h2o_req_t *req, const h2o_tunnel_endpoint_callbacks_t *peer_cb, void *peer_data, h2o_timeout_t *timeout);
+void h2o_http2_tunnel(h2o_req_t *req, const h2o_tunnel_endpoint_callbacks_t *peer_cb, void *peer_data, uint64_t timeout);
 
 #ifdef __cplusplus
 }
