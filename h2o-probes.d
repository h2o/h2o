/*
 * Copyright (c) 2019 Fastly, Kazuho Oku
 *
 * Permission is hereby granted, free of charge, to any person obtaining a copy
 * of this software and associated documentation files (the "Software"), to
 * deal in the Software without restriction, including without limitation the
 * rights to use, copy, modify, merge, publish, distribute, sublicense, and/or
 * sell copies of the Software, and to permit persons to whom the Software is
 * furnished to do so, subject to the following conditions:
 *
 * The above copyright notice and this permission notice shall be included in
 * all copies or substantial portions of the Software.
 *
 * THE SOFTWARE IS PROVIDED "AS IS", WITHOUT WARRANTY OF ANY KIND, EXPRESS OR
 * IMPLIED, INCLUDING BUT NOT LIMITED TO THE WARRANTIES OF MERCHANTABILITY,
 * FITNESS FOR A PARTICULAR PURPOSE AND NONINFRINGEMENT. IN NO EVENT SHALL THE
 * AUTHORS OR COPYRIGHT HOLDERS BE LIABLE FOR ANY CLAIM, DAMAGES OR OTHER
 * LIABILITY, WHETHER IN AN ACTION OF CONTRACT, TORT OR OTHERWISE, ARISING
 * FROM, OUT OF OR IN CONNECTION WITH THE SOFTWARE OR THE USE OR OTHER DEALINGS
 * IN THE SOFTWARE.
 */

<<<<<<< HEAD
=======
/* @appdata
{
    "receive_request_header": ["name", "value"],
    "send_response_header": ["name", "value"],
    "h3_frame_receive": ["bytes"],
    "tunnel_on_read": ["bytes"],
    "tunnel_write": ["bytes"]
}
*/

>>>>>>> 85bdbfa0
provider h2o {
    /**
     * HTTP-level event, indicating that a request has been received.
     */
    probe receive_request(uint64_t conn_id, uint64_t req_id, int http_version);
    /**
     * HTTP-level event, indicating the request header fields being received.
     */
    probe receive_request_header(uint64_t conn_id, uint64_t req_id, const char *name, size_t name_len, const char *value,
                                 size_t value_len);
    /**
     * HTTP-level event, indicating that a response has been sent.
     */
    probe send_response(uint64_t conn_id, uint64_t req_id, int status, struct st_h2o_tunnel_t *tunnel);
    /**
     * HTTP-level event, indicating the response header fields being sent.
     */
    probe send_response_header(uint64_t conn_id, uint64_t req_id, const char *name, size_t name_len, const char *value,
                               size_t value_len);

    /**
     * HTTP/1 server-level event, indicating that a connection has been accepted.
     */
    probe h1_accept(uint64_t conn_id, struct st_h2o_socket_t *sock, struct st_h2o_conn_t *conn);
    /**
     * HTTP/1 server-level event, indicating that a connection has been closed.
     */
    probe h1_close(uint64_t conn_id);

    /**
     * HTTP/2 server-level event, indicating that a frame of unknown type has been received.
     */
    probe h2_unknown_frame_type(uint64_t conn_id, uint8_t frame_type);

    /**
     * HTTP/3 server-level event, indicating that a new connection has been accepted
     */
    probe h3s_accept(uint64_t conn_id, struct st_h2o_conn_t *conn, struct st_quicly_conn_t *quic);
    /**
     * HTTP/3 server-level event, indicating that a connection has been destroyed
     */
    probe h3s_destroy(uint64_t conn_id);
    /**
     * HTTP/3 server-level event, indicating that a state of a request stream has been altered
     */
    probe h3s_stream_set_state(uint64_t conn_id, uint64_t req_id, unsigned state);

    /**
     * HTTP/3 event, indicating that a H3 frame has been received. `bytes` is available except when frame_type is DATA.
     */
    probe h3_frame_receive(uint64_t frame_type, const void *bytes, size_t bytes_len);
    /**
     * HTTP/3 event, indicating that a QUIC packet has been received.
     */
    probe h3_packet_receive(struct sockaddr *dest, struct sockaddr *src, const void *bytes, size_t bytes_len);
    /**
     * HTTP/3 event, indicating that a QUIC packet has been forwarded.
     */
    probe h3_packet_forward(struct sockaddr *dest, struct sockaddr *src, size_t num_packets, size_t num_bytes, int fd);
    /**
     * HTTP/3 event, indicating that a forwarded QUIC packet has been received.
     */
    probe h3_forwarded_packet_receive(struct sockaddr *dest, struct sockaddr *src, size_t num_bytes);

    /**
     * FIXME define probes for http3client, aligning the arguments of `h2o_tunnel_create`
     */
    probe h3c_tunnel_create(struct st_h2o_tunnel_t *tunnel);

    probe tunnel_on_destroy(struct st_h2o_tunnel_t *tunnel);
    probe tunnel_on_read(struct st_h2o_tunnel_t *tunnel, const char *err, const void *bytes, size_t bytes_len);
    probe tunnel_proceed_read(struct st_h2o_tunnel_t *tunnel);
    probe tunnel_write(struct st_h2o_tunnel_t *tunnel, const void *bytes, size_t bytes_len);
    probe tunnel_on_write_complete(struct st_h2o_tunnel_t *tunnel, const char *err);

    probe socket_tunnel_create(struct st_h2o_tunnel_t *tunnel);
    probe socket_tunnel_start(struct st_h2o_tunnel_t *tunnel, size_t bytes_to_consume);
};<|MERGE_RESOLUTION|>--- conflicted
+++ resolved
@@ -20,8 +20,6 @@
  * IN THE SOFTWARE.
  */
 
-<<<<<<< HEAD
-=======
 /* @appdata
 {
     "receive_request_header": ["name", "value"],
@@ -32,7 +30,6 @@
 }
 */
 
->>>>>>> 85bdbfa0
 provider h2o {
     /**
      * HTTP-level event, indicating that a request has been received.
