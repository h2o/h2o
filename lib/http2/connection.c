/*
 * Copyright (c) 2014-2016 DeNA Co., Ltd., Kazuho Oku, Fastly, Inc.
 *
 * Permission is hereby granted, free of charge, to any person obtaining a copy
 * of this software and associated documentation files (the "Software"), to
 * deal in the Software without restriction, including without limitation the
 * rights to use, copy, modify, merge, publish, distribute, sublicense, and/or
 * sell copies of the Software, and to permit persons to whom the Software is
 * furnished to do so, subject to the following conditions:
 *
 * The above copyright notice and this permission notice shall be included in
 * all copies or substantial portions of the Software.
 *
 * THE SOFTWARE IS PROVIDED "AS IS", WITHOUT WARRANTY OF ANY KIND, EXPRESS OR
 * IMPLIED, INCLUDING BUT NOT LIMITED TO THE WARRANTIES OF MERCHANTABILITY,
 * FITNESS FOR A PARTICULAR PURPOSE AND NONINFRINGEMENT. IN NO EVENT SHALL THE
 * AUTHORS OR COPYRIGHT HOLDERS BE LIABLE FOR ANY CLAIM, DAMAGES OR OTHER
 * LIABILITY, WHETHER IN AN ACTION OF CONTRACT, TORT OR OTHERWISE, ARISING
 * FROM, OUT OF OR IN CONNECTION WITH THE SOFTWARE OR THE USE OR OTHER DEALINGS
 * IN THE SOFTWARE.
 */
#include <inttypes.h>
#include <stdio.h>
#include <stdlib.h>
#include "h2o.h"
#include "h2o/hpack.h"
#include "h2o/http1.h"
#include "h2o/http2.h"
#include "h2o/http2_internal.h"
#include "h2o/absprio.h"
#include "../probes_.h"

static const h2o_iovec_t CONNECTION_PREFACE = {H2O_STRLIT("PRI * HTTP/2.0\r\n\r\nSM\r\n\r\n")};

#define LIT16(x) ((uint32_t)(x) >> 8) & 0xff, (x)&0xff
#define LIT24(x) LIT16((x) >> 8), (x)&0xff
#define LIT32(x) LIT24((x) >> 8), (x)&0xff
#define LIT_FRAME_HEADER(size, type, flags, stream_id) LIT24(size), (type), (flags), LIT32(stream_id)
static const uint8_t SERVER_PREFACE_BIN[] = {
    /* settings frame */
    LIT_FRAME_HEADER(6, H2O_HTTP2_FRAME_TYPE_SETTINGS, 0, 0), LIT16(H2O_HTTP2_SETTINGS_MAX_CONCURRENT_STREAMS), LIT32(100),
    /* window_update frame */
    LIT_FRAME_HEADER(4, H2O_HTTP2_FRAME_TYPE_WINDOW_UPDATE, 0, 0),
    LIT32(H2O_HTTP2_SETTINGS_HOST_CONNECTION_WINDOW_SIZE - H2O_HTTP2_SETTINGS_HOST_STREAM_INITIAL_WINDOW_SIZE)};
#undef LIT16
#undef LIT24
#undef LIT32
#undef LIT_FRAME_HEADER

static const h2o_iovec_t SERVER_PREFACE = {(char *)SERVER_PREFACE_BIN, sizeof(SERVER_PREFACE_BIN)};

h2o_buffer_prototype_t h2o_http2_wbuf_buffer_prototype = {{H2O_HTTP2_DEFAULT_OUTBUF_SIZE}};

static void update_stream_input_window(h2o_http2_conn_t *conn, h2o_http2_stream_t *stream, size_t bytes);
static void proceed_request(h2o_req_t *req, const char *errstr);
static void initiate_graceful_shutdown(h2o_context_t *ctx);
static void close_connection_now(h2o_http2_conn_t *conn);
static int close_connection(h2o_http2_conn_t *conn);
static ssize_t expect_default(h2o_http2_conn_t *conn, const uint8_t *src, size_t len, const char **err_desc);
static void do_emit_writereq(h2o_http2_conn_t *conn);
static void on_read(h2o_socket_t *sock, const char *err);
static void push_path(h2o_req_t *src_req, const char *abspath, size_t abspath_len, int is_critical);
static int foreach_request(h2o_context_t *ctx, int (*cb)(h2o_req_t *req, void *cbdata), void *cbdata);
static void stream_send_error(h2o_http2_conn_t *conn, uint32_t stream_id, int errnum);

const h2o_protocol_callbacks_t H2O_HTTP2_CALLBACKS = {initiate_graceful_shutdown, foreach_request};

static int is_idle_stream_id(h2o_http2_conn_t *conn, uint32_t stream_id)
{
    return (h2o_http2_stream_is_push(stream_id) ? conn->push_stream_ids.max_open : conn->pull_stream_ids.max_open) < stream_id;
}

static void enqueue_goaway(h2o_http2_conn_t *conn, int errnum, h2o_iovec_t additional_data)
{
    if (conn->state < H2O_HTTP2_CONN_STATE_IS_CLOSING) {
        /* http2 spec allows sending GOAWAY more than once (for one reason since errors may arise after sending the first one) */
        h2o_http2_encode_goaway_frame(&conn->_write.buf, conn->pull_stream_ids.max_open, errnum, additional_data);
        h2o_http2_conn_request_write(conn);
        conn->state = H2O_HTTP2_CONN_STATE_HALF_CLOSED;
    }
}

static void graceful_shutdown_close_stragglers(h2o_timer_t *entry)
{
    h2o_context_t *ctx = H2O_STRUCT_FROM_MEMBER(h2o_context_t, http2._graceful_shutdown_timeout, entry);
    h2o_linklist_t *node, *next;

    /* We've sent two GOAWAY frames, close the remaining connections */
    for (node = ctx->http2._conns.next; node != &ctx->http2._conns; node = next) {
        h2o_http2_conn_t *conn = H2O_STRUCT_FROM_MEMBER(h2o_http2_conn_t, _conns, node);
        next = node->next;
        close_connection(conn);
    }
}

static void graceful_shutdown_resend_goaway(h2o_timer_t *entry)
{
    h2o_context_t *ctx = H2O_STRUCT_FROM_MEMBER(h2o_context_t, http2._graceful_shutdown_timeout, entry);
    h2o_linklist_t *node;
    int do_close_stragglers = 0;

    for (node = ctx->http2._conns.next; node != &ctx->http2._conns; node = node->next) {
        h2o_http2_conn_t *conn = H2O_STRUCT_FROM_MEMBER(h2o_http2_conn_t, _conns, node);
        if (conn->state < H2O_HTTP2_CONN_STATE_HALF_CLOSED) {
            enqueue_goaway(conn, H2O_HTTP2_ERROR_NONE, (h2o_iovec_t){NULL});
            do_close_stragglers = 1;
        }
    }

    /* After waiting a second, we still had active connections. If configured, wait one
     * final timeout before closing the connections */
    if (do_close_stragglers && ctx->globalconf->http2.graceful_shutdown_timeout > 0) {
        ctx->http2._graceful_shutdown_timeout.cb = graceful_shutdown_close_stragglers;
        h2o_timer_link(ctx->loop, ctx->globalconf->http2.graceful_shutdown_timeout, &ctx->http2._graceful_shutdown_timeout);
    }
}

static void initiate_graceful_shutdown(h2o_context_t *ctx)
{
    /* draft-16 6.8
     * A server that is attempting to gracefully shut down a connection SHOULD send an initial GOAWAY frame with the last stream
     * identifier set to 231-1 and a NO_ERROR code. This signals to the client that a shutdown is imminent and that no further
     * requests can be initiated. After waiting at least one round trip time, the server can send another GOAWAY frame with an
     * updated last stream identifier. This ensures that a connection can be cleanly shut down without losing requests.
     */
    h2o_linklist_t *node;

    /* only doit once */
    if (ctx->http2._graceful_shutdown_timeout.cb != NULL)
        return;
    ctx->http2._graceful_shutdown_timeout.cb = graceful_shutdown_resend_goaway;

    for (node = ctx->http2._conns.next; node != &ctx->http2._conns; node = node->next) {
        h2o_http2_conn_t *conn = H2O_STRUCT_FROM_MEMBER(h2o_http2_conn_t, _conns, node);
        if (conn->state < H2O_HTTP2_CONN_STATE_HALF_CLOSED) {
            h2o_http2_encode_goaway_frame(&conn->_write.buf, INT32_MAX, H2O_HTTP2_ERROR_NONE,
                                          (h2o_iovec_t){H2O_STRLIT("graceful shutdown")});
            h2o_http2_conn_request_write(conn);
        }
    }
    h2o_timer_link(ctx->loop, 1000, &ctx->http2._graceful_shutdown_timeout);
}

static void on_idle_timeout(h2o_timer_t *entry)
{
    h2o_http2_conn_t *conn = H2O_STRUCT_FROM_MEMBER(h2o_http2_conn_t, _timeout_entry, entry);
    conn->super.ctx->http2.events.idle_timeouts++;

    if (conn->_write.buf_in_flight != NULL) {
        close_connection_now(conn);
    } else {
        enqueue_goaway(conn, H2O_HTTP2_ERROR_NONE, h2o_iovec_init(H2O_STRLIT("idle timeout")));
        close_connection(conn);
    }
}

static void update_idle_timeout(h2o_http2_conn_t *conn)
{
    /* do nothing touch anything if write is in progress */
    if (conn->_write.buf_in_flight != NULL) {
        assert(h2o_timer_is_linked(&conn->_timeout_entry));
        return;
    }

    h2o_timer_unlink(&conn->_timeout_entry);

    /* always set idle timeout if TLS handshake is in progress */
    if (conn->sock->ssl != NULL && h2o_socket_ssl_is_early_data(conn->sock))
        goto SetTimeout;

    /* no need to set timeout if pending requests exist */
    if (conn->num_streams.blocked_by_server != 0)
        return;

SetTimeout:
    conn->_timeout_entry.cb = on_idle_timeout;
    h2o_timer_link(conn->super.ctx->loop, conn->super.ctx->globalconf->http2.idle_timeout, &conn->_timeout_entry);
}

static int can_run_requests(h2o_http2_conn_t *conn)
{
    return conn->num_streams.pull.half_closed + conn->num_streams.push.half_closed <
           conn->super.ctx->globalconf->http2.max_concurrent_requests_per_connection;
}

static void process_request(h2o_http2_conn_t *conn, h2o_http2_stream_t *stream)
{
    if (stream->req.proceed_req != NULL) {
        assert(
            !(stream->req_body.state == H2O_HTTP2_REQ_BODY_NONE || stream->req_body.state == H2O_HTTP2_REQ_BODY_CLOSE_DELIVERED));
        conn->num_streams._req_streaming_in_progress++;
        conn->super.ctx->http2.events.streaming_requests++;
        stream->req_body.streamed = 1;
        if (stream->req.is_tunnel_req)
            conn->num_streams.tunnel++;
        update_stream_input_window(conn, stream,
                                   conn->super.ctx->globalconf->http2.active_stream_window_size -
                                       H2O_HTTP2_SETTINGS_HOST_STREAM_INITIAL_WINDOW_SIZE);
    } else {
        if (stream->state < H2O_HTTP2_STREAM_STATE_SEND_HEADERS) {
            h2o_http2_stream_set_state(conn, stream, H2O_HTTP2_STREAM_STATE_REQ_PENDING);
            h2o_http2_stream_set_state(conn, stream, H2O_HTTP2_STREAM_STATE_SEND_HEADERS);
        }
    }

    if (!h2o_http2_stream_is_push(stream->stream_id) && conn->pull_stream_ids.max_processed < stream->stream_id)
        conn->pull_stream_ids.max_processed = stream->stream_id;

    h2o_process_request(&stream->req);
}

static void run_pending_requests(h2o_http2_conn_t *conn)
{
    h2o_linklist_t *link, *lnext;
    int ran_one_request;

    do {
        ran_one_request = 0;

        for (link = conn->_pending_reqs.next; link != &conn->_pending_reqs && can_run_requests(conn); link = lnext) {
            /* fetch and detach a pending stream */
            h2o_http2_stream_t *stream = H2O_STRUCT_FROM_MEMBER(h2o_http2_stream_t, _link, link);

            lnext = link->next;

            /* handle no more than specified number of streaming requests at a time */
            if (stream->req.proceed_req != NULL &&
                conn->num_streams._req_streaming_in_progress - conn->num_streams.tunnel >=
                    conn->super.ctx->globalconf->http2.max_concurrent_streaming_requests_per_connection)
                continue;

            /* handle it */
            h2o_linklist_unlink(&stream->_link);
            ran_one_request = 1;
            process_request(conn, stream);
        }

    } while (ran_one_request && !h2o_linklist_is_empty(&conn->_pending_reqs));
}

static int reset_stream_if_disregarded(h2o_http2_conn_t *conn, h2o_http2_stream_t *stream)
{
    if (!h2o_http2_stream_is_push(stream->stream_id) && stream->stream_id > conn->pull_stream_ids.max_open) {
        /* this stream is opened after sending GOAWAY, so ignore it */
        h2o_http2_stream_reset(conn, stream);
        return 1;
    }
    return 0;
}

static void execute_or_enqueue_request_core(h2o_http2_conn_t *conn, h2o_http2_stream_t *stream)
{
    /* TODO schedule the pending reqs using the scheduler */
    h2o_linklist_insert(&conn->_pending_reqs, &stream->_link);

    run_pending_requests(conn);
    update_idle_timeout(conn);
}

static void execute_or_enqueue_request(h2o_http2_conn_t *conn, h2o_http2_stream_t *stream)
{
    assert(stream->state == H2O_HTTP2_STREAM_STATE_RECV_HEADERS || stream->state == H2O_HTTP2_STREAM_STATE_REQ_PENDING);

    if (reset_stream_if_disregarded(conn, stream))
        return;

    h2o_http2_stream_set_state(conn, stream, H2O_HTTP2_STREAM_STATE_REQ_PENDING);
    if (!stream->blocked_by_server)
        h2o_http2_stream_set_blocked_by_server(conn, stream, 1);
    execute_or_enqueue_request_core(conn, stream);
}

void h2o_http2_conn_register_stream(h2o_http2_conn_t *conn, h2o_http2_stream_t *stream)
{
    khiter_t iter;
    int r;

    iter = kh_put(h2o_http2_stream_t, conn->streams, stream->stream_id, &r);
    assert(iter != kh_end(conn->streams));
    kh_val(conn->streams, iter) = stream;
}

void h2o_http2_conn_preserve_stream_scheduler(h2o_http2_conn_t *conn, h2o_http2_stream_t *src)
{
    assert(h2o_http2_scheduler_is_open(&src->_scheduler));

    h2o_http2_stream_t **dst = conn->_recently_closed_streams.streams + conn->_recently_closed_streams.next_slot;
    if (++conn->_recently_closed_streams.next_slot == HTTP2_CLOSED_STREAM_PRIORITIES)
        conn->_recently_closed_streams.next_slot = 0;

    if (*dst != NULL) {
        assert(h2o_http2_scheduler_is_open(&(*dst)->_scheduler));
        h2o_http2_scheduler_close(&(*dst)->_scheduler);
    } else {
        *dst = h2o_mem_alloc(offsetof(h2o_http2_stream_t, _scheduler) + sizeof((*dst)->_scheduler));
    }

    (*dst)->stream_id = src->stream_id;
    h2o_http2_scheduler_relocate(&(*dst)->_scheduler, &src->_scheduler);
    h2o_http2_scheduler_deactivate(&(*dst)->_scheduler);
}

static void set_req_body_state(h2o_http2_conn_t *conn, h2o_http2_stream_t *stream, enum en_h2o_req_body_state_t new_state)
{
    assert(stream->req_body.state < new_state); /* use `<` instead of `<=` as we think we only use the function that way, and
                                                 * setting CLOSE_DELIVERED twice causes unnecessary decrements */
    switch (new_state) {
    case H2O_HTTP2_REQ_BODY_NONE:
        h2o_fatal("invalid state");
        break;
    case H2O_HTTP2_REQ_BODY_CLOSE_DELIVERED:
        assert(stream->req.proceed_req == NULL);
        if (stream->req_body.streamed) {
            conn->num_streams._req_streaming_in_progress--;
            if (stream->req.is_tunnel_req)
                conn->num_streams.tunnel--;
        }
        break;
    default:
        break;
    }
    stream->req_body.state = new_state;
}

void h2o_http2_conn_unregister_stream(h2o_http2_conn_t *conn, h2o_http2_stream_t *stream)
{
    h2o_http2_conn_preserve_stream_scheduler(conn, stream);

    khiter_t iter = kh_get(h2o_http2_stream_t, conn->streams, stream->stream_id);
    assert(iter != kh_end(conn->streams));
    kh_del(h2o_http2_stream_t, conn->streams, iter);

    if (stream->req_body.state != H2O_HTTP2_REQ_BODY_NONE && stream->req_body.state < H2O_HTTP2_REQ_BODY_CLOSE_DELIVERED) {
        stream->req.proceed_req = NULL;
        set_req_body_state(conn, stream, H2O_HTTP2_REQ_BODY_CLOSE_DELIVERED);
    }

    if (stream->blocked_by_server)
        h2o_http2_stream_set_blocked_by_server(conn, stream, 0);

    switch (stream->state) {
    case H2O_HTTP2_STREAM_STATE_RECV_BODY:
        if (h2o_linklist_is_linked(&stream->_link))
            h2o_linklist_unlink(&stream->_link);
    /* fallthru */
    case H2O_HTTP2_STREAM_STATE_IDLE:
    case H2O_HTTP2_STREAM_STATE_RECV_HEADERS:
        assert(!h2o_linklist_is_linked(&stream->_link));
        break;
    case H2O_HTTP2_STREAM_STATE_REQ_PENDING:
        assert(h2o_linklist_is_linked(&stream->_link));
        h2o_linklist_unlink(&stream->_link);
        break;
    case H2O_HTTP2_STREAM_STATE_SEND_HEADERS:
    case H2O_HTTP2_STREAM_STATE_SEND_BODY:
    case H2O_HTTP2_STREAM_STATE_SEND_BODY_IS_FINAL:
    case H2O_HTTP2_STREAM_STATE_END_STREAM:
        if (h2o_linklist_is_linked(&stream->_link))
            h2o_linklist_unlink(&stream->_link);
        break;
    }
    if (stream->state != H2O_HTTP2_STREAM_STATE_END_STREAM)
        h2o_http2_stream_set_state(conn, stream, H2O_HTTP2_STREAM_STATE_END_STREAM);

    if (conn->state < H2O_HTTP2_CONN_STATE_IS_CLOSING) {
        run_pending_requests(conn);
        update_idle_timeout(conn);
    }
}

void close_connection_now(h2o_http2_conn_t *conn)
{
    /* mark as is_closing here to prevent sending any more frames */
    conn->state = H2O_HTTP2_CONN_STATE_IS_CLOSING;

    h2o_http2_stream_t *stream;

    assert(!h2o_timer_is_linked(&conn->_write.timeout_entry));

    kh_foreach_value(conn->streams, stream, { h2o_http2_stream_close(conn, stream); });

    assert(conn->num_streams.pull.open == 0);
    assert(conn->num_streams.pull.half_closed == 0);
    assert(conn->num_streams.pull.send_body == 0);
    assert(conn->num_streams.push.half_closed == 0);
    assert(conn->num_streams.push.send_body == 0);
    assert(conn->num_streams.priority.open == 0);
    assert(conn->num_streams.blocked_by_server == 0);
    assert(conn->num_streams._req_streaming_in_progress == 0);
    assert(conn->num_streams.tunnel == 0);
    kh_destroy(h2o_http2_stream_t, conn->streams);
    assert(conn->_http1_req_input == NULL);
    h2o_hpack_dispose_header_table(&conn->_input_header_table);
    h2o_hpack_dispose_header_table(&conn->_output_header_table);
    assert(h2o_linklist_is_empty(&conn->_pending_reqs));
    h2o_timer_unlink(&conn->_timeout_entry);

    h2o_buffer_dispose(&conn->_write.buf);
    if (conn->_write.buf_in_flight != NULL)
        h2o_buffer_dispose(&conn->_write.buf_in_flight);
    {
        size_t i;
        for (i = 0; i < sizeof(conn->_recently_closed_streams.streams) / sizeof(conn->_recently_closed_streams.streams[0]); ++i) {
            h2o_http2_stream_t *closed_stream = conn->_recently_closed_streams.streams[i];
            if (closed_stream == NULL)
                break;
            assert(h2o_http2_scheduler_is_open(&closed_stream->_scheduler));
            h2o_http2_scheduler_close(&closed_stream->_scheduler);
            free(closed_stream);
        }
    }
    h2o_http2_scheduler_dispose(&conn->scheduler);
    assert(h2o_linklist_is_empty(&conn->_write.streams_to_proceed));
    assert(!h2o_timer_is_linked(&conn->_write.timeout_entry));
    if (conn->_headers_unparsed != NULL)
        h2o_buffer_dispose(&conn->_headers_unparsed);
    if (conn->push_memo != NULL)
        h2o_cache_destroy(conn->push_memo);
    if (conn->casper != NULL)
        h2o_http2_casper_destroy(conn->casper);
    h2o_linklist_unlink(&conn->_conns);

    if (conn->sock != NULL)
        h2o_socket_close(conn->sock);
    free(conn);
}

int close_connection(h2o_http2_conn_t *conn)
{
    conn->state = H2O_HTTP2_CONN_STATE_IS_CLOSING;

    if (conn->_write.buf_in_flight != NULL || h2o_timer_is_linked(&conn->_write.timeout_entry)) {
        /* there is a pending write, let on_write_complete actually close the connection */
    } else {
        close_connection_now(conn);
        return -1;
    }
    return 0;
}

static void stream_send_error(h2o_http2_conn_t *conn, uint32_t stream_id, int errnum)
{
    assert(stream_id != 0);
    assert(conn->state < H2O_HTTP2_CONN_STATE_IS_CLOSING);

    conn->super.ctx->http2.events.protocol_level_errors[-errnum]++;

    h2o_http2_encode_rst_stream_frame(&conn->_write.buf, stream_id, -errnum);
    h2o_http2_conn_request_write(conn);
}

static void request_gathered_write(h2o_http2_conn_t *conn)
{
    assert(conn->state < H2O_HTTP2_CONN_STATE_IS_CLOSING);
    if (!h2o_socket_is_writing(conn->sock) && !h2o_timer_is_linked(&conn->_write.timeout_entry)) {
        h2o_timer_link(conn->super.ctx->loop, 0, &conn->_write.timeout_entry);
    }
}

static int update_stream_output_window(h2o_http2_stream_t *stream, ssize_t delta)
{
    ssize_t cur = h2o_http2_window_get_avail(&stream->output_window);
    if (h2o_http2_window_update(&stream->output_window, delta) != 0)
        return -1;
    if (cur <= 0 && h2o_http2_window_get_avail(&stream->output_window) > 0 &&
        (h2o_http2_stream_has_pending_data(stream) || stream->state == H2O_HTTP2_STREAM_STATE_SEND_BODY_IS_FINAL)) {
        assert(!h2o_linklist_is_linked(&stream->_link));
        h2o_http2_scheduler_activate(&stream->_scheduler);
    }
    return 0;
}

static void write_streaming_body(h2o_http2_conn_t *conn, h2o_http2_stream_t *stream)
{
    int is_end_stream = 0;

    assert(stream->req.entity.base == NULL);

    /* check state as well as update */
    switch (stream->req_body.state) {
    case H2O_HTTP2_REQ_BODY_OPEN_BEFORE_FIRST_FRAME:
    case H2O_HTTP2_REQ_BODY_OPEN:
        assert(stream->req_body.buf->size != 0);
        break;
    case H2O_HTTP2_REQ_BODY_CLOSE_QUEUED:
        stream->req.proceed_req = NULL;
        set_req_body_state(conn, stream, H2O_HTTP2_REQ_BODY_CLOSE_DELIVERED);
        is_end_stream = 1;
        break;
    default:
        h2o_fatal("unexpected req_body.state");
        break;
    }

    /* invoke write_req */
    stream->req.entity = h2o_iovec_init(stream->req_body.buf->bytes, stream->req_body.buf->size);
    if (stream->req.write_req.cb(stream->req.write_req.ctx, is_end_stream) != 0) {
        stream_send_error(conn, stream->stream_id, H2O_HTTP2_ERROR_STREAM_CLOSED);
        h2o_http2_stream_reset(conn, stream);
        return;
    }

    /* close the H2 stream if both sides are done */
    if (stream->req_body.state == H2O_HTTP2_REQ_BODY_CLOSE_DELIVERED && stream->state == H2O_HTTP2_STREAM_STATE_END_STREAM)
        h2o_http2_stream_close(conn, stream);
}

static void handle_request_body_chunk(h2o_http2_conn_t *conn, h2o_http2_stream_t *stream, h2o_iovec_t payload, int is_end_stream)
{
    int is_first = 0;

    switch (stream->req_body.state) {
    case H2O_HTTP2_REQ_BODY_OPEN_BEFORE_FIRST_FRAME:
        is_first = 1;
        set_req_body_state(conn, stream, H2O_HTTP2_REQ_BODY_OPEN);
        break;
    case H2O_HTTP2_REQ_BODY_OPEN:
        break;
    default:
        h2o_fatal("unexpected req_body.state");
        break;
    }

    stream->req.req_body_bytes_received += payload.len;

    /* check size */
    if (stream->req.req_body_bytes_received > conn->super.ctx->globalconf->max_request_entity_size) {
        stream_send_error(conn, stream->stream_id, H2O_HTTP2_ERROR_REFUSED_STREAM);
        h2o_http2_stream_reset(conn, stream);
        return;
    }
    if (stream->req.content_length != SIZE_MAX) {
        size_t received = stream->req.req_body_bytes_received, cl = stream->req.content_length;
        if (is_end_stream ? (received != cl) : (received > cl)) {
            stream_send_error(conn, stream->stream_id, H2O_HTTP2_ERROR_PROTOCOL);
            h2o_http2_stream_reset(conn, stream);
            return;
        }
    }

    /* update timer */
    if (!stream->blocked_by_server)
        h2o_http2_stream_set_blocked_by_server(conn, stream, 1);

    /* just reset the stream if the request is to be disregarded */
    if (reset_stream_if_disregarded(conn, stream))
        return;

    /* update state, buffer the data */
    int req_queued = stream->req.proceed_req != NULL;
    if (is_end_stream) {
        if (stream->state < H2O_HTTP2_STREAM_STATE_REQ_PENDING) {
            h2o_http2_stream_set_state(conn, stream, H2O_HTTP2_STREAM_STATE_REQ_PENDING);
            if (stream->req.process_called)
                h2o_http2_stream_set_state(conn, stream, H2O_HTTP2_STREAM_STATE_SEND_HEADERS);
        }
        if (stream->req.write_req.cb != NULL) {
            set_req_body_state(conn, stream, H2O_HTTP2_REQ_BODY_CLOSE_QUEUED);
        } else {
            stream->req.proceed_req = NULL;
            set_req_body_state(conn, stream, H2O_HTTP2_REQ_BODY_CLOSE_DELIVERED);
        }
    }
    h2o_buffer_append(&stream->req_body.buf, payload.base, payload.len);

    /* if in request streaming mode: either submit the chunk or just keep it, and return */
    if (stream->req_body.streamed) {
        if (stream->req.write_req.cb != NULL) {
            if (stream->req.entity.base == NULL)
                write_streaming_body(conn, stream);
        } else {
            stream->req.entity = h2o_iovec_init(stream->req_body.buf->bytes, stream->req_body.buf->size);
        }
        return;
    }

    /* not (yet) in streaming mode */
    stream->req.entity = h2o_iovec_init(stream->req_body.buf->bytes, stream->req_body.buf->size);

    /* when receiving first DATA frame... */
    if (is_first && !is_end_stream) {
        /* trigger request streaming mode if possible */
        if (h2o_req_can_stream_request(&stream->req)) {
            stream->req.proceed_req = proceed_request;
            execute_or_enqueue_request_core(conn, stream);
            return;
        }
        /* or, run in non-streaming mode (TODO elect input streams one by one for non-streaming case as well?) */
        update_stream_input_window(conn, stream,
                                   conn->super.ctx->globalconf->http2.active_stream_window_size -
                                       H2O_HTTP2_SETTINGS_HOST_STREAM_INITIAL_WINDOW_SIZE);
    }

    /* run or queue the request when all input is available (and if the request has not been queued for streaming processing) */
    if (is_end_stream && !req_queued)
        execute_or_enqueue_request(conn, stream);
}

static int send_invalid_request_error(h2o_http2_conn_t *conn, h2o_http2_stream_t *stream, const char *err_desc)
{
    /* fast forward the stream's state so that we can start sending the response */
    h2o_http2_stream_set_state(conn, stream, H2O_HTTP2_STREAM_STATE_REQ_PENDING);
    h2o_http2_stream_set_state(conn, stream, H2O_HTTP2_STREAM_STATE_SEND_HEADERS);
    h2o_send_error_400(&stream->req, "Invalid Request", err_desc, 0);
    return 0;
}

static int handle_incoming_request(h2o_http2_conn_t *conn, h2o_http2_stream_t *stream, const uint8_t *src, size_t len,
                                   const char **err_desc)
{
    int ret, header_exists_map = 0;

    assert(stream->state == H2O_HTTP2_STREAM_STATE_RECV_HEADERS);

    if ((ret = h2o_hpack_parse_request(&stream->req.pool, h2o_hpack_decode_header, &conn->_input_header_table,
                                       &stream->req.input.method, &stream->req.input.scheme, &stream->req.input.authority,
                                       &stream->req.input.path, &stream->req.headers, &header_exists_map,
                                       &stream->req.content_length, &stream->cache_digests, NULL, src, len, err_desc)) != 0) {
        /* all errors except invalid-header-char are connection errors */
        if (ret != H2O_HTTP2_ERROR_INVALID_HEADER_CHAR)
            return ret;
    }

    /* fixup the scheme so that it would never be a NULL pointer (note: checks below are done using `header_exists_map`) */
    if (stream->req.input.scheme == NULL)
        stream->req.input.scheme = conn->sock->ssl != NULL ? &H2O_URL_SCHEME_HTTPS : &H2O_URL_SCHEME_HTTP;

    h2o_probe_log_request(&stream->req, stream->stream_id);

    int is_connect = h2o_memis(stream->req.input.method.base, stream->req.input.method.len, H2O_STRLIT("CONNECT"));

    /* check existence of pseudo-headers */
    int expected_map = H2O_HPACK_PARSE_HEADERS_METHOD_EXISTS | H2O_HPACK_PARSE_HEADERS_AUTHORITY_EXISTS;
    if (!is_connect)
        expected_map |= H2O_HPACK_PARSE_HEADERS_SCHEME_EXISTS | H2O_HPACK_PARSE_HEADERS_PATH_EXISTS;
    if (header_exists_map != expected_map) {
        ret = H2O_HTTP2_ERROR_PROTOCOL;
        goto SendRSTStream;
    }

    if (conn->num_streams.pull.open > H2O_HTTP2_SETTINGS_HOST_MAX_CONCURRENT_STREAMS) {
        ret = H2O_HTTP2_ERROR_REFUSED_STREAM;
        goto SendRSTStream;
    }

    /* send 400 if the request contains invalid header characters */
    if (ret != 0) {
        assert(ret == H2O_HTTP2_ERROR_INVALID_HEADER_CHAR);
        return send_invalid_request_error(conn, stream, *err_desc);
    }

    /* special handling of CONNECT method */
    if (is_connect) {
        /* reject the request if content-length is specified or if the stream has been closed */
        if (stream->req.content_length != SIZE_MAX || stream->req_body.buf == NULL)
            return send_invalid_request_error(conn, stream, "Invalid CONNECT request");
        /* handle the request */
        stream->req.is_tunnel_req = 1;
        stream->req.proceed_req = proceed_request;
        h2o_http2_stream_set_state(conn, stream, H2O_HTTP2_STREAM_STATE_RECV_BODY);
        set_req_body_state(conn, stream, H2O_HTTP2_REQ_BODY_OPEN);
        process_request(conn, stream);
        return 0;
    }

    /* handle the request */
    if (stream->req_body.buf == NULL) {
        execute_or_enqueue_request(conn, stream);
    } else {
        h2o_http2_stream_set_state(conn, stream, H2O_HTTP2_STREAM_STATE_RECV_BODY);
        set_req_body_state(conn, stream, H2O_HTTP2_REQ_BODY_OPEN_BEFORE_FIRST_FRAME);
    }
    return 0;

SendRSTStream:
    stream_send_error(conn, stream->stream_id, ret);
    h2o_http2_stream_reset(conn, stream);
    return 0;
}

static int handle_trailing_headers(h2o_http2_conn_t *conn, h2o_http2_stream_t *stream, const uint8_t *src, size_t len,
                                   const char **err_desc)
{
    size_t dummy_content_length;
    int ret;

    if ((ret = h2o_hpack_parse_request(&stream->req.pool, h2o_hpack_decode_header, &conn->_input_header_table,
                                       &stream->req.input.method, &stream->req.input.scheme, &stream->req.input.authority,
                                       &stream->req.input.path, &stream->req.headers, NULL, &dummy_content_length, NULL, NULL, src,
                                       len, err_desc)) != 0)
        return ret;
    handle_request_body_chunk(conn, stream, h2o_iovec_init(NULL, 0), 1);
    return 0;
}

static ssize_t expect_continuation_of_headers(h2o_http2_conn_t *conn, const uint8_t *src, size_t len, const char **err_desc)
{
    h2o_http2_frame_t frame;
    ssize_t ret;
    h2o_http2_stream_t *stream;
    int hret;

    if ((ret = h2o_http2_decode_frame(&frame, src, len, H2O_HTTP2_SETTINGS_HOST_MAX_FRAME_SIZE, err_desc)) < 0)
        return ret;
    if (frame.type != H2O_HTTP2_FRAME_TYPE_CONTINUATION) {
        *err_desc = "expected CONTINUATION frame";
        return H2O_HTTP2_ERROR_PROTOCOL;
    }

    if ((stream = h2o_http2_conn_get_stream(conn, frame.stream_id)) == NULL ||
        !(stream->state == H2O_HTTP2_STREAM_STATE_RECV_HEADERS || stream->state == H2O_HTTP2_STREAM_STATE_RECV_BODY)) {
        *err_desc = "unexpected stream id in CONTINUATION frame";
        return H2O_HTTP2_ERROR_PROTOCOL;
    }

    if (conn->_headers_unparsed->size + frame.length <= H2O_MAX_REQLEN) {
        h2o_buffer_reserve(&conn->_headers_unparsed, frame.length);
        memcpy(conn->_headers_unparsed->bytes + conn->_headers_unparsed->size, frame.payload, frame.length);
        conn->_headers_unparsed->size += frame.length;

        if ((frame.flags & H2O_HTTP2_FRAME_FLAG_END_HEADERS) != 0) {
            conn->_read_expect = expect_default;
            if (stream->state == H2O_HTTP2_STREAM_STATE_RECV_HEADERS) {
                hret = handle_incoming_request(conn, stream, (const uint8_t *)conn->_headers_unparsed->bytes,
                                               conn->_headers_unparsed->size, err_desc);
            } else {
                hret = handle_trailing_headers(conn, stream, (const uint8_t *)conn->_headers_unparsed->bytes,
                                               conn->_headers_unparsed->size, err_desc);
            }
            if (hret != 0)
                ret = hret;
            h2o_buffer_dispose(&conn->_headers_unparsed);
            conn->_headers_unparsed = NULL;
        }
    } else {
        /* request is too large (TODO log) */
        stream_send_error(conn, stream->stream_id, H2O_HTTP2_ERROR_REFUSED_STREAM);
        h2o_http2_stream_reset(conn, stream);
    }

    return ret;
}

static void send_window_update(h2o_http2_conn_t *conn, uint32_t stream_id, h2o_http2_window_t *window, size_t delta)
{
    assert(delta <= INT32_MAX);
    h2o_http2_encode_window_update_frame(&conn->_write.buf, stream_id, (int32_t)delta);
    h2o_http2_conn_request_write(conn);
    h2o_http2_window_update(window, delta);
}

void update_stream_input_window(h2o_http2_conn_t *conn, h2o_http2_stream_t *stream, size_t delta)
{
    stream->input_window.bytes_unnotified += delta;
    if (stream->input_window.bytes_unnotified >= h2o_http2_window_get_avail(&stream->input_window.window)) {
        send_window_update(conn, stream->stream_id, &stream->input_window.window, stream->input_window.bytes_unnotified);
        stream->input_window.bytes_unnotified = 0;
    }
}

static void set_priority(h2o_http2_conn_t *conn, h2o_http2_stream_t *stream, const h2o_http2_priority_t *priority,
                         int scheduler_is_open)
{
    h2o_http2_scheduler_node_t *parent_sched = NULL;

    /* determine the parent */
    if (priority->dependency != 0) {
        size_t i;
        /* First look for "recently closed" stream priorities.
         * This includes not only actually closed streams but also streams whose priority was modified
         * by H2O (e.g. through priority header).
         * By searching this list first, priority of a newly arrived stream can correctly refer to a priority
         * specified by client before. */
        for (i = 0; i < HTTP2_CLOSED_STREAM_PRIORITIES; i++) {
            if (conn->_recently_closed_streams.streams[i] &&
                conn->_recently_closed_streams.streams[i]->stream_id == priority->dependency) {
                parent_sched = &conn->_recently_closed_streams.streams[i]->_scheduler.node;
                break;
            }
        }
        if (parent_sched == NULL) {
            /* If the above search for recently closed streams did not succeed (either the parent was not closed
             * recently or modified priority), get the priority scheduler currently associated with the parent
             * stream.
             */
            h2o_http2_stream_t *parent_stream = h2o_http2_conn_get_stream(conn, priority->dependency);
            if (parent_stream != NULL) {
                parent_sched = &parent_stream->_scheduler.node;
            } else {
                /* A dependency on a stream that is not currently in the tree - such as a stream in the "idle" state - results in
                 * that stream being given a default priority. (RFC 7540 5.3.1) It is possible for a stream to become closed while
                 * prioritization information that creates a dependency on that stream is in transit. If a stream identified in a
                 * dependency has no associated priority information, then the dependent stream is instead assigned a default
                 * priority. (RFC 7540 5.3.4)
                 */
                parent_sched = &conn->scheduler;
                priority = &h2o_http2_default_priority;
            }
        } else if (conn->is_chromium_dependency_tree) {
            /* Parent stream was found in the recently closed streams.
             * There are two possible cases for this.
             * 1) the parent stream was actually closed recently
             * 2) the parent stream's priority was modified by H2O (e.g. priority headers)
             * In case of 2), we might need to ignore the original dependency specified by the client,
             * if such a modification was a demotion (decreasing urgency/weight).
             *
             * This block handles case 2).
             */
            h2o_http2_scheduler_openref_t *orig_parent_ref =
                H2O_STRUCT_FROM_MEMBER(h2o_http2_scheduler_openref_t, node, parent_sched);
            if (orig_parent_ref->weight < priority->weight || !priority->exclusive) {
                /* Turns out the client's dependency tree does not look like Chromium's */
                conn->is_chromium_dependency_tree = 0;
            } else {
                h2o_http2_stream_t *current_parent_stream = h2o_http2_conn_get_stream(conn, priority->dependency);
                if (current_parent_stream != NULL && orig_parent_ref->weight > current_parent_stream->_scheduler.weight &&
                    priority->exclusive) {
                    /* Parent stream was demoted as a result of reprioritization via priority header.
                     * In this case, search the new parent from the root so that this stream is handled before
                     * the parent originally specified by the client.
                     * This entire logic assumes Chromium-type dependency tree, thus guarded by
                     * `chromium_dependency_tree` */
                    parent_sched = h2o_http2_scheduler_find_parent_by_weight(&conn->scheduler, priority->weight);
                    if (parent_sched == &stream->_scheduler.node) {
                        /* h2o_http2_scheduler_find_parent_by_weight may return the current node itself.
                         * In such a case, correct parent should be the parent of the current node. */
                        parent_sched = &current_parent_stream->_scheduler.node;
                    }
                }
            }
        }
    } else {
        parent_sched = &conn->scheduler;
    }

    /* Verify if the client's dependency tree looks like Chromium's */
    if (priority->exclusive && conn->is_chromium_dependency_tree) {
        int parent_weight = 256;
        if (parent_sched->_parent != NULL && parent_sched->_parent->_parent != NULL) {
            h2o_http2_scheduler_openref_t *parent_ref =
                H2O_STRUCT_FROM_MEMBER(h2o_http2_scheduler_openref_t, node, parent_sched->_parent);
            parent_weight = parent_ref->weight;
        }
        if (parent_weight < priority->weight) {
            /* Child's weight is bigger than parent's -- not Chromium */
            conn->is_chromium_dependency_tree = 0;
        }
    } else {
        /* Stream doesn't have the exclusive flag -- not Chromium */
        conn->is_chromium_dependency_tree = 0;
    }

    /* setup the scheduler */
    if (!scheduler_is_open) {
        h2o_http2_scheduler_open(&stream->_scheduler, parent_sched, priority->weight, priority->exclusive);
    } else {
        h2o_http2_scheduler_rebind(&stream->_scheduler, parent_sched, priority->weight, priority->exclusive);
    }
}

void proceed_request(h2o_req_t *req, const char *errstr)
{
    h2o_http2_stream_t *stream = H2O_STRUCT_FROM_MEMBER(h2o_http2_stream_t, req, req);
    h2o_http2_conn_t *conn = (h2o_http2_conn_t *)stream->req.conn;

<<<<<<< HEAD
    assert(stream->req_body.streamed);

    /* consume bytes */
    size_t written = stream->req.entity.len;
    h2o_buffer_consume(&stream->req_body.buf, written);
    stream->req.entity = h2o_iovec_init(NULL, 0);

    /* handle error */
    if (errstr != NULL) {
        stream->req.proceed_req = NULL;
        set_req_body_state(conn, stream, H2O_HTTP2_REQ_BODY_CLOSE_DELIVERED);
        if (conn->state < H2O_HTTP2_CONN_STATE_IS_CLOSING) {
            stream_send_error(conn, stream->stream_id, H2O_HTTP2_ERROR_STREAM_CLOSED);
=======
    if (send_state == H2O_SEND_STATE_ERROR) {
        finish_body_streaming(stream);
        if (conn->state < H2O_HTTP2_CONN_STATE_IS_CLOSING) {
            /* Send error and close. State disposal is delayed so as to avoid freeing `req` within this function, which might
             * trigger the destruction of the generator being the caller. */
            stream_send_error(conn, stream->stream_id, H2O_HTTP2_ERROR_STREAM_CLOSED);
            h2o_http2_scheduler_deactivate(&stream->_scheduler);
            if (!h2o_linklist_is_linked(&stream->_link))
                h2o_linklist_insert(&conn->_write.streams_to_proceed, &stream->_link);
>>>>>>> 08f0fcad
            h2o_http2_stream_reset(conn, stream);
        }
        return;
    }

    switch (stream->req_body.state) {
    case H2O_HTTP2_REQ_BODY_OPEN:
        assert(written != 0);
        update_stream_input_window(conn, stream, written);
        if (stream->blocked_by_server && h2o_http2_window_get_avail(&stream->input_window.window) > 0) {
            h2o_http2_stream_set_blocked_by_server(conn, stream, 0);
            update_idle_timeout(conn);
        }
        if (stream->req_body.buf->size != 0)
            write_streaming_body(conn, stream);
        break;
    case H2O_HTTP2_REQ_BODY_CLOSE_QUEUED:
        assert(written != 0);
        write_streaming_body(conn, stream);
        break;
    default:
        h2o_fatal("unexpected req_body_state");
    }
}

static int handle_data_frame(h2o_http2_conn_t *conn, h2o_http2_frame_t *frame, const char **err_desc)
{
    h2o_http2_data_payload_t payload;
    h2o_http2_stream_t *stream;
    int ret;

    if ((ret = h2o_http2_decode_data_payload(&payload, frame, err_desc)) != 0)
        return ret;

    /* update connection-level window */
    h2o_http2_window_consume_window(&conn->_input_window, frame->length);
    if (h2o_http2_window_get_avail(&conn->_input_window) <= H2O_HTTP2_SETTINGS_HOST_CONNECTION_WINDOW_SIZE / 2)
        send_window_update(conn, 0, &conn->_input_window,
                           H2O_HTTP2_SETTINGS_HOST_CONNECTION_WINDOW_SIZE - h2o_http2_window_get_avail(&conn->_input_window));

    /* check state */
    if ((stream = h2o_http2_conn_get_stream(conn, frame->stream_id)) == NULL) {
        if (frame->stream_id <= conn->pull_stream_ids.max_open) {
            stream_send_error(conn, frame->stream_id, H2O_HTTP2_ERROR_STREAM_CLOSED);
            return 0;
        } else {
            *err_desc = "invalid DATA frame";
            return H2O_HTTP2_ERROR_PROTOCOL;
        }
    }
    if (!(stream->req_body.state == H2O_HTTP2_REQ_BODY_OPEN_BEFORE_FIRST_FRAME ||
          stream->req_body.state == H2O_HTTP2_REQ_BODY_OPEN)) {
        stream_send_error(conn, frame->stream_id, H2O_HTTP2_ERROR_STREAM_CLOSED);
        h2o_http2_stream_reset(conn, stream);
        return 0;
    }

    /* update stream-level window (doing it here could end up in sending multiple WINDOW_UPDATE frames if the receive window is
     * fully-used, but no need to worry; in such case we'd be sending ACKs at a very fast rate anyways) */
    h2o_http2_window_consume_window(&stream->input_window.window, frame->length);
    if (frame->length != payload.length)
        update_stream_input_window(conn, stream, frame->length - payload.length);

    /* actually handle the input */
    if (payload.length != 0 || (frame->flags & H2O_HTTP2_FRAME_FLAG_END_STREAM) != 0)
        handle_request_body_chunk(conn, stream, h2o_iovec_init(payload.data, payload.length),
                                  (frame->flags & H2O_HTTP2_FRAME_FLAG_END_STREAM) != 0);

    return 0;
}

static int handle_headers_frame(h2o_http2_conn_t *conn, h2o_http2_frame_t *frame, const char **err_desc)
{
    h2o_http2_headers_payload_t payload;
    h2o_http2_stream_t *stream;
    int ret;

    /* decode */
    if ((ret = h2o_http2_decode_headers_payload(&payload, frame, err_desc)) != 0)
        return ret;
    if ((frame->stream_id & 1) == 0) {
        *err_desc = "invalid stream id in HEADERS frame";
        return H2O_HTTP2_ERROR_PROTOCOL;
    }
    if (frame->stream_id <= conn->pull_stream_ids.max_open) {
        if ((stream = h2o_http2_conn_get_stream(conn, frame->stream_id)) == NULL) {
            *err_desc = "closed stream id in HEADERS frame";
            return H2O_HTTP2_ERROR_STREAM_CLOSED;
        }
        if (!(stream->req_body.state == H2O_HTTP2_REQ_BODY_OPEN_BEFORE_FIRST_FRAME ||
              stream->req_body.state == H2O_HTTP2_REQ_BODY_OPEN)) {
            *err_desc = "invalid stream id in HEADERS frame";
            return H2O_HTTP2_ERROR_PROTOCOL;
        }

        /* is a trailer */
        if (stream->req.is_tunnel_req) {
            *err_desc = "trailer cannot be used in a CONNECT request";
            return H2O_HTTP2_ERROR_PROTOCOL;
        }
        if ((frame->flags & H2O_HTTP2_FRAME_FLAG_END_STREAM) == 0) {
            *err_desc = "trailing HEADERS frame MUST have END_STREAM flag set";
            return H2O_HTTP2_ERROR_PROTOCOL;
        }
        if ((frame->flags & H2O_HTTP2_FRAME_FLAG_END_HEADERS) == 0)
            goto PREPARE_FOR_CONTINUATION;
        return handle_trailing_headers(conn, stream, payload.headers, payload.headers_len, err_desc);
    }
    if (frame->stream_id == payload.priority.dependency) {
        *err_desc = "stream cannot depend on itself";
        return H2O_HTTP2_ERROR_PROTOCOL;
    }

    /* open or determine the stream and prepare */
    if ((stream = h2o_http2_conn_get_stream(conn, frame->stream_id)) != NULL) {
        if ((frame->flags & H2O_HTTP2_FRAME_FLAG_PRIORITY) != 0) {
            set_priority(conn, stream, &payload.priority, 1);
            stream->received_priority = payload.priority;
        }
    } else {
        stream = h2o_http2_stream_open(conn, frame->stream_id, NULL, &payload.priority);
        set_priority(conn, stream, &payload.priority, 0);
    }
    h2o_http2_stream_prepare_for_request(conn, stream);

    /* setup container for request body if it is expected to arrive */
    if ((frame->flags & H2O_HTTP2_FRAME_FLAG_END_STREAM) == 0)
        h2o_buffer_init(&stream->req_body.buf, &h2o_socket_buffer_prototype);

    if ((frame->flags & H2O_HTTP2_FRAME_FLAG_END_HEADERS) != 0) {
        /* request headers are complete, handle it */
        return handle_incoming_request(conn, stream, payload.headers, payload.headers_len, err_desc);
    }

PREPARE_FOR_CONTINUATION:
    /* request is not complete, store in buffer */
    conn->_read_expect = expect_continuation_of_headers;
    h2o_buffer_init(&conn->_headers_unparsed, &h2o_socket_buffer_prototype);
    h2o_buffer_reserve(&conn->_headers_unparsed, payload.headers_len);
    memcpy(conn->_headers_unparsed->bytes, payload.headers, payload.headers_len);
    conn->_headers_unparsed->size = payload.headers_len;
    return 0;
}

static int handle_priority_frame(h2o_http2_conn_t *conn, h2o_http2_frame_t *frame, const char **err_desc)
{
    h2o_http2_priority_t payload;
    h2o_http2_stream_t *stream;
    int ret;

    if ((ret = h2o_http2_decode_priority_payload(&payload, frame, err_desc)) != 0)
        return ret;
    if (frame->stream_id == payload.dependency) {
        *err_desc = "stream cannot depend on itself";
        return H2O_HTTP2_ERROR_PROTOCOL;
    }

    if ((stream = h2o_http2_conn_get_stream(conn, frame->stream_id)) != NULL) {
        stream->received_priority = payload;
        /* ignore priority changes to pushed streams with weight=257, since that is where we are trying to be smarter than the web
         * browsers
         */
        if (h2o_http2_scheduler_get_weight(&stream->_scheduler) != 257)
            set_priority(conn, stream, &payload, 1);
    } else {
        if (h2o_http2_stream_is_push(frame->stream_id)) {
            /* Ignore PRIORITY frames for closed or idle pushed streams */
            return 0;
        } else {
            /* Ignore PRIORITY frames for closed pull streams */
            if (frame->stream_id <= conn->pull_stream_ids.max_open)
                return 0;
        }
        if (conn->num_streams.priority.open >= conn->super.ctx->globalconf->http2.max_streams_for_priority) {
            *err_desc = "too many streams in idle/closed state";
            /* RFC 7540 10.5: An endpoint MAY treat activity that is suspicious as a connection error (Section 5.4.1) of type
             * ENHANCE_YOUR_CALM.
             */
            return H2O_HTTP2_ERROR_ENHANCE_YOUR_CALM;
        }
        stream = h2o_http2_stream_open(conn, frame->stream_id, NULL, &payload);
        set_priority(conn, stream, &payload, 0);
    }

    return 0;
}

static void resume_send(h2o_http2_conn_t *conn)
{
    if (h2o_http2_conn_get_buffer_window(conn) <= 0)
        return;
#if 0 /* TODO reenable this check for performance? */
    if (conn->scheduler.list.size == 0)
        return;
#endif
    request_gathered_write(conn);
}

static int handle_settings_frame(h2o_http2_conn_t *conn, h2o_http2_frame_t *frame, const char **err_desc)
{
    if (frame->stream_id != 0) {
        *err_desc = "invalid stream id in SETTINGS frame";
        return H2O_HTTP2_ERROR_PROTOCOL;
    }

    if ((frame->flags & H2O_HTTP2_FRAME_FLAG_ACK) != 0) {
        if (frame->length != 0) {
            *err_desc = "invalid SETTINGS frame (+ACK)";
            return H2O_HTTP2_ERROR_FRAME_SIZE;
        }
        if (conn->timestamps.settings_acked_at.tv_sec == 0 && conn->timestamps.settings_sent_at.tv_sec != 0) {
            conn->timestamps.settings_acked_at = h2o_gettimeofday(conn->super.ctx->loop);
        }
    } else {
        uint32_t prev_initial_window_size = conn->peer_settings.initial_window_size;
        /* FIXME handle SETTINGS_HEADER_TABLE_SIZE */
        int ret = h2o_http2_update_peer_settings(&conn->peer_settings, frame->payload, frame->length, err_desc);
        if (ret != 0)
            return ret;
        { /* schedule ack */
            h2o_iovec_t header_buf = h2o_buffer_reserve(&conn->_write.buf, H2O_HTTP2_FRAME_HEADER_SIZE);
            h2o_http2_encode_frame_header((void *)header_buf.base, 0, H2O_HTTP2_FRAME_TYPE_SETTINGS, H2O_HTTP2_FRAME_FLAG_ACK, 0);
            conn->_write.buf->size += H2O_HTTP2_FRAME_HEADER_SIZE;
            h2o_http2_conn_request_write(conn);
        }
        /* apply the change to window size (to all the streams but not the connection, see 6.9.2 of draft-15) */
        if (prev_initial_window_size != conn->peer_settings.initial_window_size) {
            ssize_t delta = (int32_t)conn->peer_settings.initial_window_size - (int32_t)prev_initial_window_size;
            h2o_http2_stream_t *stream;
            kh_foreach_value(conn->streams, stream, { update_stream_output_window(stream, delta); });
            resume_send(conn);
        }
    }

    return 0;
}

static int handle_window_update_frame(h2o_http2_conn_t *conn, h2o_http2_frame_t *frame, const char **err_desc)
{
    h2o_http2_window_update_payload_t payload;
    int ret, err_is_stream_level;

    if ((ret = h2o_http2_decode_window_update_payload(&payload, frame, err_desc, &err_is_stream_level)) != 0) {
        if (err_is_stream_level) {
            h2o_http2_stream_t *stream = h2o_http2_conn_get_stream(conn, frame->stream_id);
            if (stream != NULL)
                h2o_http2_stream_reset(conn, stream);
            stream_send_error(conn, frame->stream_id, ret);
            return 0;
        } else {
            return ret;
        }
    }

    if (frame->stream_id == 0) {
        if (h2o_http2_window_update(&conn->_write.window, payload.window_size_increment) != 0) {
            *err_desc = "flow control window overflow";
            return H2O_HTTP2_ERROR_FLOW_CONTROL;
        }
    } else if (!is_idle_stream_id(conn, frame->stream_id)) {
        h2o_http2_stream_t *stream = h2o_http2_conn_get_stream(conn, frame->stream_id);
        if (stream != NULL) {
            if (update_stream_output_window(stream, payload.window_size_increment) != 0) {
                h2o_http2_stream_reset(conn, stream);
                stream_send_error(conn, frame->stream_id, H2O_HTTP2_ERROR_FLOW_CONTROL);
                return 0;
            }
        }
    } else {
        *err_desc = "invalid stream id in WINDOW_UPDATE frame";
        return H2O_HTTP2_ERROR_PROTOCOL;
    }

    resume_send(conn);

    return 0;
}

static int handle_goaway_frame(h2o_http2_conn_t *conn, h2o_http2_frame_t *frame, const char **err_desc)
{
    h2o_http2_goaway_payload_t payload;
    int ret;

    if ((ret = h2o_http2_decode_goaway_payload(&payload, frame, err_desc)) != 0)
        return ret;

    /* stop opening new push streams hereafter */
    conn->push_stream_ids.max_open = 0x7ffffffe;

    return 0;
}

static int handle_ping_frame(h2o_http2_conn_t *conn, h2o_http2_frame_t *frame, const char **err_desc)
{
    h2o_http2_ping_payload_t payload;
    int ret;

    if ((ret = h2o_http2_decode_ping_payload(&payload, frame, err_desc)) != 0)
        return ret;

    if ((frame->flags & H2O_HTTP2_FRAME_FLAG_ACK) == 0) {
        h2o_http2_encode_ping_frame(&conn->_write.buf, 1, payload.data);
        h2o_http2_conn_request_write(conn);
    }

    return 0;
}

static int handle_rst_stream_frame(h2o_http2_conn_t *conn, h2o_http2_frame_t *frame, const char **err_desc)
{
    h2o_http2_rst_stream_payload_t payload;
    h2o_http2_stream_t *stream;
    int ret;

    if ((ret = h2o_http2_decode_rst_stream_payload(&payload, frame, err_desc)) != 0)
        return ret;
    if (is_idle_stream_id(conn, frame->stream_id)) {
        *err_desc = "unexpected stream id in RST_STREAM frame";
        return H2O_HTTP2_ERROR_PROTOCOL;
    }

    stream = h2o_http2_conn_get_stream(conn, frame->stream_id);
    if (stream != NULL) {
        /* reset the stream */
        h2o_http2_stream_reset(conn, stream);
    }
    /* TODO log */

    return 0;
}

static int handle_push_promise_frame(h2o_http2_conn_t *conn, h2o_http2_frame_t *frame, const char **err_desc)
{
    *err_desc = "received PUSH_PROMISE frame";
    return H2O_HTTP2_ERROR_PROTOCOL;
}

static int handle_invalid_continuation_frame(h2o_http2_conn_t *conn, h2o_http2_frame_t *frame, const char **err_desc)
{
    *err_desc = "received invalid CONTINUATION frame";
    return H2O_HTTP2_ERROR_PROTOCOL;
}

ssize_t expect_default(h2o_http2_conn_t *conn, const uint8_t *src, size_t len, const char **err_desc)
{
    h2o_http2_frame_t frame;
    ssize_t ret;
    static int (*FRAME_HANDLERS[])(h2o_http2_conn_t * conn, h2o_http2_frame_t * frame, const char **err_desc) = {
        handle_data_frame,                /* DATA */
        handle_headers_frame,             /* HEADERS */
        handle_priority_frame,            /* PRIORITY */
        handle_rst_stream_frame,          /* RST_STREAM */
        handle_settings_frame,            /* SETTINGS */
        handle_push_promise_frame,        /* PUSH_PROMISE */
        handle_ping_frame,                /* PING */
        handle_goaway_frame,              /* GOAWAY */
        handle_window_update_frame,       /* WINDOW_UPDATE */
        handle_invalid_continuation_frame /* CONTINUATION */
    };

    if ((ret = h2o_http2_decode_frame(&frame, src, len, H2O_HTTP2_SETTINGS_HOST_MAX_FRAME_SIZE, err_desc)) < 0)
        return ret;

    if (frame.type < sizeof(FRAME_HANDLERS) / sizeof(FRAME_HANDLERS[0])) {
        int hret = FRAME_HANDLERS[frame.type](conn, &frame, err_desc);
        if (hret != 0)
            ret = hret;
    } else {
        H2O_PROBE_CONN(H2_UNKNOWN_FRAME_TYPE, &conn->super, frame.type);
    }

    return ret;
}

static ssize_t expect_preface(h2o_http2_conn_t *conn, const uint8_t *src, size_t len, const char **err_desc)
{
    if (len < CONNECTION_PREFACE.len) {
        return H2O_HTTP2_ERROR_INCOMPLETE;
    }
    if (memcmp(src, CONNECTION_PREFACE.base, CONNECTION_PREFACE.len) != 0) {
        return H2O_HTTP2_ERROR_PROTOCOL_CLOSE_IMMEDIATELY;
    }

    { /* send SETTINGS and connection-level WINDOW_UPDATE */
        h2o_iovec_t vec = h2o_buffer_reserve(&conn->_write.buf, SERVER_PREFACE.len);
        memcpy(vec.base, SERVER_PREFACE.base, SERVER_PREFACE.len);
        conn->_write.buf->size += SERVER_PREFACE.len;
        if (conn->http2_origin_frame) {
            /* write origin frame */
            h2o_http2_encode_origin_frame(&conn->_write.buf, *conn->http2_origin_frame);
        }
        if (conn->timestamps.settings_sent_at.tv_sec == 0) {
            conn->timestamps.settings_sent_at = h2o_gettimeofday(conn->super.ctx->loop);
        }
        h2o_http2_conn_request_write(conn);
    }

    conn->_read_expect = expect_default;
    return CONNECTION_PREFACE.len;
}

static int parse_input(h2o_http2_conn_t *conn)
{
    /* handle the input */
    while (conn->state < H2O_HTTP2_CONN_STATE_IS_CLOSING && conn->sock->input->size != 0) {
        /* process a frame */
        const char *err_desc = NULL;
        ssize_t ret = conn->_read_expect(conn, (uint8_t *)conn->sock->input->bytes, conn->sock->input->size, &err_desc);
        if (ret == H2O_HTTP2_ERROR_INCOMPLETE) {
            break;
        } else if (ret < 0) {
            if (ret != H2O_HTTP2_ERROR_PROTOCOL_CLOSE_IMMEDIATELY) {
                enqueue_goaway(conn, (int)ret,
                               err_desc != NULL ? (h2o_iovec_t){(char *)err_desc, strlen(err_desc)} : (h2o_iovec_t){NULL});
            }
            return close_connection(conn);
        }
        /* advance to the next frame */
        h2o_buffer_consume(&conn->sock->input, ret);
    }
    return 0;
}

static void on_read(h2o_socket_t *sock, const char *err)
{
    h2o_http2_conn_t *conn = sock->data;

    if (err != NULL) {
        conn->super.ctx->http2.events.read_closed++;
        h2o_socket_read_stop(conn->sock);
        close_connection(conn);
        return;
    }

    /* dispatch requests blocked by 425 when TLS handshake is complete */
    if (!h2o_linklist_is_empty(&conn->early_data.blocked_streams)) {
        assert(conn->sock->ssl != NULL);
        if (!h2o_socket_ssl_is_early_data(conn->sock)) {
            while (conn->early_data.blocked_streams.next != &conn->early_data.blocked_streams) {
                h2o_http2_stream_t *stream =
                    H2O_STRUCT_FROM_MEMBER(h2o_http2_stream_t, _link, conn->early_data.blocked_streams.next);
                h2o_linklist_unlink(&stream->_link);
                h2o_replay_request(&stream->req);
            }
        }
    }

    if (parse_input(conn) != 0)
        return;
    update_idle_timeout(conn);

    /* write immediately, if there is no write in flight and if pending write exists */
    if (h2o_timer_is_linked(&conn->_write.timeout_entry)) {
        h2o_timer_unlink(&conn->_write.timeout_entry);
        do_emit_writereq(conn);
    }
}

static void on_upgrade_complete(void *_conn, h2o_socket_t *sock, size_t reqsize)
{
    h2o_http2_conn_t *conn = _conn;

    if (sock == NULL) {
        close_connection(conn);
        return;
    }

    conn->sock = sock;
    sock->data = conn;
    conn->_http1_req_input = sock->input;
    h2o_buffer_init(&sock->input, &h2o_socket_buffer_prototype);

    /* setup inbound */
    h2o_socket_read_start(conn->sock, on_read);

    /* handle the request */
    execute_or_enqueue_request(conn, h2o_http2_conn_get_stream(conn, 1));

    if (conn->_http1_req_input->size > reqsize) {
        size_t remaining_bytes = conn->_http1_req_input->size - reqsize;
        h2o_buffer_reserve(&sock->input, remaining_bytes);
        memcpy(sock->input->bytes, conn->_http1_req_input->bytes + reqsize, remaining_bytes);
        sock->input->size += remaining_bytes;
        on_read(conn->sock, NULL);
    }
}

static size_t bytes_in_buf(h2o_http2_conn_t *conn)
{
    size_t size = conn->_write.buf->size;
    if (conn->_write.buf_in_flight != 0)
        size += conn->_write.buf_in_flight->size;
    return size;
}

void h2o_http2_conn_request_write(h2o_http2_conn_t *conn)
{
    if (conn->state == H2O_HTTP2_CONN_STATE_IS_CLOSING)
        return;
    if (h2o_socket_is_reading(conn->sock) && bytes_in_buf(conn) >= H2O_HTTP2_DEFAULT_OUTBUF_SOFT_MAX_SIZE)
        h2o_socket_read_stop(conn->sock);
    request_gathered_write(conn);
}

void h2o_http2_conn_register_for_proceed_callback(h2o_http2_conn_t *conn, h2o_http2_stream_t *stream)
{
    h2o_http2_conn_request_write(conn);

    if (h2o_http2_stream_has_pending_data(stream) || stream->state >= H2O_HTTP2_STREAM_STATE_SEND_BODY_IS_FINAL) {
        if (h2o_http2_window_get_avail(&stream->output_window) > 0) {
            assert(!h2o_linklist_is_linked(&stream->_link));
            h2o_http2_scheduler_activate(&stream->_scheduler);
        }
    } else {
        h2o_linklist_insert(&conn->_write.streams_to_proceed, &stream->_link);
    }
}

void h2o_http2_conn_register_for_replay(h2o_http2_conn_t *conn, h2o_http2_stream_t *stream)
{
    if (conn->sock->ssl != NULL && h2o_socket_ssl_is_early_data(conn->sock)) {
        h2o_linklist_insert(&conn->early_data.blocked_streams, &stream->_link);
    } else {
        h2o_replay_request_deferred(&stream->req);
    }
}

static void on_notify_write(h2o_socket_t *sock, const char *err)
{
    h2o_http2_conn_t *conn = sock->data;

    if (err != NULL) {
        close_connection_now(conn);
        return;
    }
    do_emit_writereq(conn);
}

static void on_write_complete(h2o_socket_t *sock, const char *err)
{
    h2o_http2_conn_t *conn = sock->data;

    assert(conn->_write.buf_in_flight != NULL);

    /* close by error if necessary */
    if (err != NULL) {
        conn->super.ctx->http2.events.write_closed++;
        close_connection_now(conn);
        return;
    }

    /* reset the other memory pool */
    h2o_buffer_dispose(&conn->_write.buf_in_flight);
    assert(conn->_write.buf_in_flight == NULL);

    /* call the proceed callback of the streams that have been flushed (while unlinking them from the list) */
    if (conn->state < H2O_HTTP2_CONN_STATE_IS_CLOSING) {
        while (!h2o_linklist_is_empty(&conn->_write.streams_to_proceed)) {
            h2o_http2_stream_t *stream = H2O_STRUCT_FROM_MEMBER(h2o_http2_stream_t, _link, conn->_write.streams_to_proceed.next);
            assert(!h2o_http2_stream_has_pending_data(stream));
            h2o_linklist_unlink(&stream->_link);
            h2o_http2_stream_proceed(conn, stream);
        }
    }

    /* update the timeout now that the states have been updated */
    update_idle_timeout(conn);

    /* cancel the write callback if scheduled (as the generator may have scheduled a write just before this function gets called) */
    if (h2o_timer_is_linked(&conn->_write.timeout_entry))
        h2o_timer_unlink(&conn->_write.timeout_entry);

    if (conn->state < H2O_HTTP2_CONN_STATE_IS_CLOSING) {
        if (!h2o_socket_is_reading(conn->sock) && bytes_in_buf(conn) < H2O_HTTP2_DEFAULT_OUTBUF_SOFT_MAX_SIZE)
            h2o_socket_read_start(conn->sock, on_read);
    }

#if !H2O_USE_LIBUV
    if (conn->state == H2O_HTTP2_CONN_STATE_OPEN) {
        if (conn->_write.buf->size != 0 || h2o_http2_scheduler_is_active(&conn->scheduler))
            h2o_socket_notify_write(sock, on_notify_write);
        return;
    }
#endif

    /* write more, if possible */
    do_emit_writereq(conn);
}

static int emit_writereq_of_openref(h2o_http2_scheduler_openref_t *ref, int *still_is_active, void *cb_arg)
{
    h2o_http2_conn_t *conn = cb_arg;
    h2o_http2_stream_t *stream = H2O_STRUCT_FROM_MEMBER(h2o_http2_stream_t, _scheduler, ref);

    assert(h2o_http2_stream_has_pending_data(stream) || stream->state >= H2O_HTTP2_STREAM_STATE_SEND_BODY_IS_FINAL);

    *still_is_active = 0;

    h2o_http2_stream_send_pending_data(conn, stream);
    if (h2o_http2_stream_has_pending_data(stream) || stream->state == H2O_HTTP2_STREAM_STATE_SEND_BODY_IS_FINAL) {
        if (h2o_http2_window_get_avail(&stream->output_window) <= 0) {
            /* is blocked */
        } else {
            *still_is_active = 1;
        }
    } else {
        if (stream->state == H2O_HTTP2_STREAM_STATE_END_STREAM && stream->req.send_server_timing) {
            h2o_header_t trailers[1];
            size_t num_trailers = 0;
            h2o_iovec_t server_timing;
            if ((server_timing = h2o_build_server_timing_trailer(&stream->req, NULL, 0, NULL, 0)).len != 0) {
                static const h2o_iovec_t name = {H2O_STRLIT("server-timing")};
                trailers[num_trailers++] = (h2o_header_t){(h2o_iovec_t *)&name, NULL, server_timing};
            }
            h2o_hpack_flatten_trailers(&conn->_write.buf, &conn->_output_header_table, stream->stream_id,
                                       conn->peer_settings.max_frame_size, trailers, num_trailers);
        }
        h2o_linklist_insert(&conn->_write.streams_to_proceed, &stream->_link);
    }

    return h2o_http2_conn_get_buffer_window(conn) > 0 ? 0 : -1;
}

void do_emit_writereq(h2o_http2_conn_t *conn)
{
    assert(conn->_write.buf_in_flight == NULL);

    /* push DATA frames */
    if (conn->state < H2O_HTTP2_CONN_STATE_IS_CLOSING && h2o_http2_conn_get_buffer_window(conn) > 0)
        h2o_http2_scheduler_run(&conn->scheduler, emit_writereq_of_openref, conn);

    if (conn->_write.buf->size != 0) {
        /* write and wait for completion */
        h2o_iovec_t buf = {conn->_write.buf->bytes, conn->_write.buf->size};
        h2o_socket_write(conn->sock, &buf, 1, on_write_complete);
        conn->_write.buf_in_flight = conn->_write.buf;
        h2o_buffer_init(&conn->_write.buf, &h2o_http2_wbuf_buffer_prototype);
        h2o_timer_unlink(&conn->_timeout_entry);
        h2o_timer_link(conn->super.ctx->loop, H2O_HTTP2_DEFAULT_OUTBUF_WRITE_TIMEOUT, &conn->_timeout_entry);
    }

    /* close the connection if necessary */
    switch (conn->state) {
    case H2O_HTTP2_CONN_STATE_OPEN:
        break;
    case H2O_HTTP2_CONN_STATE_HALF_CLOSED:
        if (conn->num_streams.pull.open + conn->num_streams.push.open != 0)
            break;
        conn->state = H2O_HTTP2_CONN_STATE_IS_CLOSING;
    /* fall-thru */
    case H2O_HTTP2_CONN_STATE_IS_CLOSING:
        close_connection(conn);
        break;
    }
}

static void emit_writereq(h2o_timer_t *entry)
{
    h2o_http2_conn_t *conn = H2O_STRUCT_FROM_MEMBER(h2o_http2_conn_t, _write.timeout_entry, entry);

    do_emit_writereq(conn);
}

static socklen_t get_sockname(h2o_conn_t *_conn, struct sockaddr *sa)
{
    h2o_http2_conn_t *conn = (void *)_conn;
    return h2o_socket_getsockname(conn->sock, sa);
}

static socklen_t get_peername(h2o_conn_t *_conn, struct sockaddr *sa)
{
    h2o_http2_conn_t *conn = (void *)_conn;
    return h2o_socket_getpeername(conn->sock, sa);
}

static ptls_t *get_ptls(h2o_conn_t *_conn)
{
    struct st_h2o_http2_conn_t *conn = (void *)_conn;
    assert(conn->sock != NULL && "it never becomes NULL, right?");
    return h2o_socket_get_ptls(conn->sock);
}

static int skip_tracing(h2o_conn_t *_conn)
{
    struct st_h2o_http2_conn_t *conn = (void *)_conn;
    assert(conn->sock != NULL && "it never becomes NULL, right?");
    return h2o_socket_skip_tracing(conn->sock);
}

static int64_t get_rtt(h2o_conn_t *_conn)
{
    struct st_h2o_http2_conn_t *conn = (void *)_conn;
    if (conn->timestamps.settings_sent_at.tv_sec != 0 && conn->timestamps.settings_acked_at.tv_sec != 0) {
        return h2o_timeval_subtract(&conn->timestamps.settings_sent_at, &conn->timestamps.settings_acked_at);
    } else {
        return -1;
    }
}

#define DEFINE_LOGGER(name)                                                                                                        \
    static h2o_iovec_t log_##name(h2o_req_t *req)                                                                                  \
    {                                                                                                                              \
        h2o_http2_conn_t *conn = (void *)req->conn;                                                                                \
        return h2o_socket_log_##name(conn->sock, &req->pool);                                                                      \
    }
DEFINE_LOGGER(tcp_congestion_controller)
DEFINE_LOGGER(tcp_delivery_rate)
DEFINE_LOGGER(ssl_protocol_version)
DEFINE_LOGGER(ssl_session_reused)
DEFINE_LOGGER(ssl_cipher)
DEFINE_LOGGER(ssl_cipher_bits)
DEFINE_LOGGER(ssl_session_id)
DEFINE_LOGGER(ssl_server_name)
DEFINE_LOGGER(ssl_negotiated_protocol)
#undef DEFINE_LOGGER

static h2o_iovec_t log_stream_id(h2o_req_t *req)
{
    h2o_http2_stream_t *stream = H2O_STRUCT_FROM_MEMBER(h2o_http2_stream_t, req, req);
    char *s = h2o_mem_alloc_pool(&stream->req.pool, *s, sizeof(H2O_UINT32_LONGEST_STR));
    size_t len = (size_t)sprintf(s, "%" PRIu32, stream->stream_id);
    return h2o_iovec_init(s, len);
}

static h2o_iovec_t log_priority_received(h2o_req_t *req)
{
    h2o_http2_stream_t *stream = H2O_STRUCT_FROM_MEMBER(h2o_http2_stream_t, req, req);
    char *s = h2o_mem_alloc_pool(&stream->req.pool, *s, sizeof("1:" H2O_UINT32_LONGEST_STR ":" H2O_UINT16_LONGEST_STR));
    size_t len = (size_t)sprintf(s, "%c:%" PRIu32 ":%" PRIu16, stream->received_priority.exclusive ? '1' : '0',
                                 stream->received_priority.dependency, stream->received_priority.weight);
    return h2o_iovec_init(s, len);
}

static h2o_iovec_t log_priority_received_exclusive(h2o_req_t *req)
{
    h2o_http2_stream_t *stream = H2O_STRUCT_FROM_MEMBER(h2o_http2_stream_t, req, req);
    return h2o_iovec_init(stream->received_priority.exclusive ? "1" : "0", 1);
}

static h2o_iovec_t log_priority_received_parent(h2o_req_t *req)
{
    h2o_http2_stream_t *stream = H2O_STRUCT_FROM_MEMBER(h2o_http2_stream_t, req, req);
    char *s = h2o_mem_alloc_pool(&stream->req.pool, *s, sizeof(H2O_UINT32_LONGEST_STR));
    size_t len = sprintf(s, "%" PRIu32, stream->received_priority.dependency);
    return h2o_iovec_init(s, len);
}

static h2o_iovec_t log_priority_received_weight(h2o_req_t *req)
{
    h2o_http2_stream_t *stream = H2O_STRUCT_FROM_MEMBER(h2o_http2_stream_t, req, req);
    char *s = h2o_mem_alloc_pool(&stream->req.pool, *s, sizeof(H2O_UINT16_LONGEST_STR));
    size_t len = sprintf(s, "%" PRIu16, stream->received_priority.weight);
    return h2o_iovec_init(s, len);
}

static uint32_t get_parent_stream_id(h2o_http2_conn_t *conn, h2o_http2_stream_t *stream)
{
    h2o_http2_scheduler_node_t *parent_sched = h2o_http2_scheduler_get_parent(&stream->_scheduler);
    if (parent_sched == &conn->scheduler) {
        return 0;
    } else {
        h2o_http2_stream_t *parent_stream = H2O_STRUCT_FROM_MEMBER(h2o_http2_stream_t, _scheduler, parent_sched);
        return parent_stream->stream_id;
    }
}

static h2o_iovec_t log_priority_actual(h2o_req_t *req)
{
    h2o_http2_conn_t *conn = (void *)req->conn;
    h2o_http2_stream_t *stream = H2O_STRUCT_FROM_MEMBER(h2o_http2_stream_t, req, req);
    char *s = h2o_mem_alloc_pool(&stream->req.pool, *s, sizeof(H2O_UINT32_LONGEST_STR ":" H2O_UINT16_LONGEST_STR));
    size_t len = (size_t)sprintf(s, "%" PRIu32 ":%" PRIu16, get_parent_stream_id(conn, stream),
                                 h2o_http2_scheduler_get_weight(&stream->_scheduler));
    return h2o_iovec_init(s, len);
}

static h2o_iovec_t log_priority_actual_parent(h2o_req_t *req)
{
    h2o_http2_conn_t *conn = (void *)req->conn;
    h2o_http2_stream_t *stream = H2O_STRUCT_FROM_MEMBER(h2o_http2_stream_t, req, req);
    char *s = h2o_mem_alloc_pool(&stream->req.pool, *s, sizeof(H2O_UINT32_LONGEST_STR));
    size_t len = (size_t)sprintf(s, "%" PRIu32, get_parent_stream_id(conn, stream));
    return h2o_iovec_init(s, len);
}

static h2o_iovec_t log_priority_actual_weight(h2o_req_t *req)
{
    h2o_http2_stream_t *stream = H2O_STRUCT_FROM_MEMBER(h2o_http2_stream_t, req, req);
    char *s = h2o_mem_alloc_pool(&stream->req.pool, *s, sizeof(H2O_UINT16_LONGEST_STR));
    size_t len = (size_t)sprintf(s, "%" PRIu16, h2o_http2_scheduler_get_weight(&stream->_scheduler));
    return h2o_iovec_init(s, len);
}

static h2o_http2_conn_t *create_conn(h2o_context_t *ctx, h2o_hostconf_t **hosts, h2o_socket_t *sock, struct timeval connected_at)
{
    static const h2o_conn_callbacks_t callbacks = {
        .get_sockname = get_sockname,
        .get_peername = get_peername,
        .get_ptls = get_ptls,
        .skip_tracing = skip_tracing,
        .push_path = push_path,
        .get_debug_state = h2o_http2_get_debug_state,
        .get_rtt = get_rtt,
        .log_ = {{
            .transport =
                {
                    .cc_name = log_tcp_congestion_controller,
                    .delivery_rate = log_tcp_delivery_rate,
                },
            .ssl =
                {
                    .protocol_version = log_ssl_protocol_version,
                    .session_reused = log_ssl_session_reused,
                    .cipher = log_ssl_cipher,
                    .cipher_bits = log_ssl_cipher_bits,
                    .session_id = log_ssl_session_id,
                    .server_name = log_ssl_server_name,
                    .negotiated_protocol = log_ssl_negotiated_protocol,
                },
            .http2 =
                {
                    .stream_id = log_stream_id,
                    .priority_received = log_priority_received,
                    .priority_received_exclusive = log_priority_received_exclusive,
                    .priority_received_parent = log_priority_received_parent,
                    .priority_received_weight = log_priority_received_weight,
                    .priority_actual = log_priority_actual,
                    .priority_actual_parent = log_priority_actual_parent,
                    .priority_actual_weight = log_priority_actual_weight,
                },
        }},
    };

    h2o_http2_conn_t *conn = (void *)h2o_create_connection(sizeof(*conn), ctx, hosts, connected_at, &callbacks);

    memset((char *)conn + sizeof(conn->super), 0, sizeof(*conn) - sizeof(conn->super));
    conn->sock = sock;
    conn->peer_settings = H2O_HTTP2_SETTINGS_DEFAULT;
    conn->streams = kh_init(h2o_http2_stream_t);
    h2o_http2_scheduler_init(&conn->scheduler);
    conn->state = H2O_HTTP2_CONN_STATE_OPEN;
    h2o_linklist_insert(&ctx->http2._conns, &conn->_conns);
    conn->_read_expect = expect_preface;
    conn->_input_header_table.hpack_capacity = conn->_input_header_table.hpack_max_capacity =
        H2O_HTTP2_SETTINGS_DEFAULT.header_table_size;
    h2o_http2_window_init(&conn->_input_window, H2O_HTTP2_SETTINGS_HOST_CONNECTION_WINDOW_SIZE);
    conn->_output_header_table.hpack_capacity = H2O_HTTP2_SETTINGS_DEFAULT.header_table_size;
    h2o_linklist_init_anchor(&conn->_pending_reqs);
    h2o_buffer_init(&conn->_write.buf, &h2o_http2_wbuf_buffer_prototype);
    h2o_linklist_init_anchor(&conn->_write.streams_to_proceed);
    conn->_write.timeout_entry.cb = emit_writereq;
    h2o_http2_window_init(&conn->_write.window, conn->peer_settings.initial_window_size);
    h2o_linklist_init_anchor(&conn->early_data.blocked_streams);
    conn->is_chromium_dependency_tree = 1; /* initially assume the client is Chromium until proven otherwise */

    return conn;
}

static int update_push_memo(h2o_http2_conn_t *conn, h2o_req_t *src_req, const char *abspath, size_t abspath_len)
{

    if (conn->push_memo == NULL)
        conn->push_memo = h2o_cache_create(0, 1024, 1, NULL);

    /* uses the hash as the key */
    h2o_cache_hashcode_t url_hash = h2o_cache_calchash(src_req->input.scheme->name.base, src_req->input.scheme->name.len) ^
                                    h2o_cache_calchash(src_req->input.authority.base, src_req->input.authority.len) ^
                                    h2o_cache_calchash(abspath, abspath_len);
    return h2o_cache_set(conn->push_memo, 0, h2o_iovec_init(&url_hash, sizeof(url_hash)), url_hash, h2o_iovec_init(NULL, 0));
}

static void push_path(h2o_req_t *src_req, const char *abspath, size_t abspath_len, int is_critical)
{
    h2o_http2_conn_t *conn = (void *)src_req->conn;
    h2o_http2_stream_t *src_stream = H2O_STRUCT_FROM_MEMBER(h2o_http2_stream_t, req, src_req);

    /* RFC 7540 8.2.1: PUSH_PROMISE frames can be sent by the server in response to any client-initiated stream */
    if (h2o_http2_stream_is_push(src_stream->stream_id))
        return;

    if (!src_stream->req.hostconf->http2.push_preload || !conn->peer_settings.enable_push ||
        conn->num_streams.push.open >= conn->peer_settings.max_concurrent_streams)
        return;

    if (conn->state >= H2O_HTTP2_CONN_STATE_IS_CLOSING)
        return;
    if (conn->push_stream_ids.max_open >= 0x7ffffff0)
        return;
    if (!(h2o_linklist_is_empty(&conn->_pending_reqs) && can_run_requests(conn)))
        return;

    if (h2o_find_header(&src_stream->req.headers, H2O_TOKEN_X_FORWARDED_FOR, -1) != -1)
        return;

    if (src_stream->cache_digests != NULL) {
        h2o_iovec_t url = h2o_concat(&src_stream->req.pool, src_stream->req.input.scheme->name, h2o_iovec_init(H2O_STRLIT("://")),
                                     src_stream->req.input.authority, h2o_iovec_init(abspath, abspath_len));
        if (h2o_cache_digests_lookup_by_url(src_stream->cache_digests, url.base, url.len) == H2O_CACHE_DIGESTS_STATE_FRESH)
            return;
    }

    /* delayed initialization of casper (cookie-based), that MAY be used together to cache-digests */
    if (src_stream->req.hostconf->http2.casper.capacity_bits != 0) {
        if (!src_stream->pull.casper_is_ready) {
            src_stream->pull.casper_is_ready = 1;
            if (conn->casper == NULL)
                h2o_http2_conn_init_casper(conn, src_stream->req.hostconf->http2.casper.capacity_bits);
            ssize_t header_index;
            for (header_index = -1;
                 (header_index = h2o_find_header(&src_stream->req.headers, H2O_TOKEN_COOKIE, header_index)) != -1;) {
                h2o_header_t *header = src_stream->req.headers.entries + header_index;
                h2o_http2_casper_consume_cookie(conn->casper, header->value.base, header->value.len);
            }
        }
    }

    /* update the push memo, and if it already pushed on the same connection, return */
    if (update_push_memo(conn, &src_stream->req, abspath, abspath_len))
        return;

    /* open the stream */
    h2o_http2_stream_t *stream = h2o_http2_stream_open(conn, conn->push_stream_ids.max_open + 2, NULL, &h2o_http2_default_priority);
    stream->received_priority.dependency = src_stream->stream_id;
    stream->push.parent_stream_id = src_stream->stream_id;
    if (is_critical) {
        h2o_http2_scheduler_open(&stream->_scheduler, &conn->scheduler, 257, 0);
    } else {
        h2o_http2_scheduler_open(&stream->_scheduler, &src_stream->_scheduler.node, 16, 0);
    }
    h2o_http2_stream_prepare_for_request(conn, stream);

    /* setup request */
    stream->req.input.method = (h2o_iovec_t){H2O_STRLIT("GET")};
    stream->req.input.scheme = src_stream->req.input.scheme;
    stream->req.input.authority =
        h2o_strdup(&stream->req.pool, src_stream->req.input.authority.base, src_stream->req.input.authority.len);
    stream->req.input.path = h2o_strdup(&stream->req.pool, abspath, abspath_len);
    stream->req.version = 0x200;

    { /* copy headers that may affect the response (of a cacheable response) */
        size_t i;
        for (i = 0; i != src_stream->req.headers.size; ++i) {
            h2o_header_t *src_header = src_stream->req.headers.entries + i;
            /* currently only predefined headers are copiable */
            if (h2o_iovec_is_token(src_header->name)) {
                h2o_token_t *token = H2O_STRUCT_FROM_MEMBER(h2o_token_t, buf, src_header->name);
                if (token->flags.copy_for_push_request)
                    h2o_add_header(&stream->req.pool, &stream->req.headers, token, NULL,
                                   h2o_strdup(&stream->req.pool, src_header->value.base, src_header->value.len).base,
                                   src_header->value.len);
            }
        }
    }

    execute_or_enqueue_request(conn, stream);

    /* send push-promise ASAP (before the parent stream gets closed), even if execute_or_enqueue_request did not trigger the
     * invocation of send_headers */
    if (!stream->push.promise_sent && stream->state != H2O_HTTP2_STREAM_STATE_END_STREAM)
        h2o_http2_stream_send_push_promise(conn, stream);
}

static int foreach_request(h2o_context_t *ctx, int (*cb)(h2o_req_t *req, void *cbdata), void *cbdata)
{
    h2o_linklist_t *node;

    for (node = ctx->http2._conns.next; node != &ctx->http2._conns; node = node->next) {
        h2o_http2_conn_t *conn = H2O_STRUCT_FROM_MEMBER(h2o_http2_conn_t, _conns, node);
        h2o_http2_stream_t *stream;
        kh_foreach_value(conn->streams, stream, {
            int ret = cb(&stream->req, cbdata);
            if (ret != 0)
                return ret;
        });
    }
    return 0;
}

void h2o_http2_accept(h2o_accept_ctx_t *ctx, h2o_socket_t *sock, struct timeval connected_at)
{
    h2o_http2_conn_t *conn = create_conn(ctx->ctx, ctx->hosts, sock, connected_at);
    conn->http2_origin_frame = ctx->http2_origin_frame;
    sock->data = conn;
    h2o_socket_read_start(conn->sock, on_read);
    update_idle_timeout(conn);
    if (sock->input->size != 0)
        on_read(sock, 0);
}

int h2o_http2_handle_upgrade(h2o_req_t *req, struct timeval connected_at)
{
    h2o_http2_conn_t *http2conn = create_conn(req->conn->ctx, req->conn->hosts, NULL, connected_at);
    h2o_http2_stream_t *stream;
    ssize_t connection_index, settings_index;
    h2o_iovec_t settings_decoded;
    const char *err_desc;

    assert(req->version < 0x200); /* from HTTP/1.x */

    /* check that "HTTP2-Settings" is declared in the connection header */
    connection_index = h2o_find_header(&req->headers, H2O_TOKEN_CONNECTION, -1);
    assert(connection_index != -1);
    if (!h2o_contains_token(req->headers.entries[connection_index].value.base, req->headers.entries[connection_index].value.len,
                            H2O_STRLIT("http2-settings"), ',')) {
        goto Error;
    }

    /* decode the settings */
    if ((settings_index = h2o_find_header(&req->headers, H2O_TOKEN_HTTP2_SETTINGS, -1)) == -1) {
        goto Error;
    }
    if ((settings_decoded = h2o_decode_base64url(&req->pool, req->headers.entries[settings_index].value.base,
                                                 req->headers.entries[settings_index].value.len))
            .base == NULL) {
        goto Error;
    }
    if (h2o_http2_update_peer_settings(&http2conn->peer_settings, (uint8_t *)settings_decoded.base, settings_decoded.len,
                                       &err_desc) != 0) {
        goto Error;
    }

    /* open the stream, now that the function is guaranteed to succeed */
    stream = h2o_http2_stream_open(http2conn, 1, req, &h2o_http2_default_priority);
    h2o_http2_scheduler_open(&stream->_scheduler, &http2conn->scheduler, h2o_http2_default_priority.weight, 0);
    h2o_http2_stream_prepare_for_request(http2conn, stream);

    /* send response */
    req->res.status = 101;
    req->res.reason = "Switching Protocols";
    h2o_add_header(&req->pool, &req->res.headers, H2O_TOKEN_UPGRADE, NULL, H2O_STRLIT("h2c"));
    h2o_http1_upgrade(req, (h2o_iovec_t *)&SERVER_PREFACE, 1, on_upgrade_complete, http2conn);

    return 0;
Error:
    h2o_linklist_unlink(&http2conn->_conns);
    kh_destroy(h2o_http2_stream_t, http2conn->streams);
    free(http2conn);
    return -1;
}<|MERGE_RESOLUTION|>--- conflicted
+++ resolved
@@ -863,7 +863,6 @@
     h2o_http2_stream_t *stream = H2O_STRUCT_FROM_MEMBER(h2o_http2_stream_t, req, req);
     h2o_http2_conn_t *conn = (h2o_http2_conn_t *)stream->req.conn;
 
-<<<<<<< HEAD
     assert(stream->req_body.streamed);
 
     /* consume bytes */
@@ -875,11 +874,6 @@
     if (errstr != NULL) {
         stream->req.proceed_req = NULL;
         set_req_body_state(conn, stream, H2O_HTTP2_REQ_BODY_CLOSE_DELIVERED);
-        if (conn->state < H2O_HTTP2_CONN_STATE_IS_CLOSING) {
-            stream_send_error(conn, stream->stream_id, H2O_HTTP2_ERROR_STREAM_CLOSED);
-=======
-    if (send_state == H2O_SEND_STATE_ERROR) {
-        finish_body_streaming(stream);
         if (conn->state < H2O_HTTP2_CONN_STATE_IS_CLOSING) {
             /* Send error and close. State disposal is delayed so as to avoid freeing `req` within this function, which might
              * trigger the destruction of the generator being the caller. */
@@ -887,7 +881,6 @@
             h2o_http2_scheduler_deactivate(&stream->_scheduler);
             if (!h2o_linklist_is_linked(&stream->_link))
                 h2o_linklist_insert(&conn->_write.streams_to_proceed, &stream->_link);
->>>>>>> 08f0fcad
             h2o_http2_stream_reset(conn, stream);
         }
         return;
