--- conflicted
+++ resolved
@@ -788,11 +788,7 @@
     ctx->base_index = sign == 0 ? ctx->req_insert_count + ctx->base_index : ctx->req_insert_count - ctx->base_index - 1;
 
     /* is the stream blocked? */
-<<<<<<< HEAD
-    if (ctx->req_insert_count >= qpack->table.base_offset + qpack->table.last - qpack->table.first) {
-=======
-    if (ctx->largest_ref >= qpack_table_total_inserts(&qpack->table)) {
->>>>>>> b1bec676
+    if (ctx->req_insert_count >= qpack_table_total_inserts(&qpack->table)) {
         if (qpack->blocked_streams.list.size + 1 >= qpack->max_blocked)
             return H2O_HTTP3_ERROR_QPACK_DECOMPRESSION_FAILED;
         decoder_link_blocked(qpack, stream_id, ctx->req_insert_count);
