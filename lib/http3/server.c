--- conflicted
+++ resolved
@@ -1334,9 +1334,6 @@
     if (stream->req.input.scheme == NULL)
         stream->req.input.scheme = &H2O_URL_SCHEME_HTTPS;
 
-<<<<<<< HEAD
-    h2o_probe_log_request(&stream->req, stream->quic->stream_id);
-
     int is_connect, must_exist_map, may_exist_map;
     const int can_receive_datagrams =
         quicly_get_context(get_conn(stream)->h3.super.quic)->transport_params.max_datagram_frame_size != 0;
@@ -1350,20 +1347,6 @@
                               H2O_HPACK_PARSE_HEADERS_PROTOCOL_EXISTS;
             if (can_receive_datagrams)
                 datagram_flow_id = stream->quic->stream_id / 4;
-=======
-    int is_connect = h2o_memis(stream->req.input.method.base, stream->req.input.method.len, H2O_STRLIT("CONNECT"));
-    int is_connect_udp = h2o_memis(stream->req.input.method.base, stream->req.input.method.len, H2O_STRLIT("CONNECT-UDP"));
-
-    /* check if existence and non-existence of pseudo headers are correct */
-    int expected_map = H2O_HPACK_PARSE_HEADERS_METHOD_EXISTS | H2O_HPACK_PARSE_HEADERS_AUTHORITY_EXISTS;
-    if (!is_connect && !is_connect_udp)
-        expected_map |= H2O_HPACK_PARSE_HEADERS_SCHEME_EXISTS | H2O_HPACK_PARSE_HEADERS_PATH_EXISTS;
-    if (is_connect_udp) {
-        /* only require method and authority for connect-udp for now, ignore if the others are set */
-        if ((header_exists_map & expected_map) != expected_map) {
-            shutdown_stream(stream, H2O_HTTP3_ERROR_GENERAL_PROTOCOL, H2O_HTTP3_ERROR_GENERAL_PROTOCOL, 0);
-            return 0;
->>>>>>> d5b5721b
         }
     } else if (h2o_memis(stream->req.input.method.base, stream->req.input.method.len, H2O_STRLIT("CONNECT-UDP"))) {
         /* Handling of masque draft-03. Method is CONNECT-UDP and :protocol is not used, so we set `:protocol` to "connect-udp" to
