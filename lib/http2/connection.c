/*
 * Copyright (c) 2014-2016 DeNA Co., Ltd., Kazuho Oku, Fastly, Inc.
 *
 * Permission is hereby granted, free of charge, to any person obtaining a copy
 * of this software and associated documentation files (the "Software"), to
 * deal in the Software without restriction, including without limitation the
 * rights to use, copy, modify, merge, publish, distribute, sublicense, and/or
 * sell copies of the Software, and to permit persons to whom the Software is
 * furnished to do so, subject to the following conditions:
 *
 * The above copyright notice and this permission notice shall be included in
 * all copies or substantial portions of the Software.
 *
 * THE SOFTWARE IS PROVIDED "AS IS", WITHOUT WARRANTY OF ANY KIND, EXPRESS OR
 * IMPLIED, INCLUDING BUT NOT LIMITED TO THE WARRANTIES OF MERCHANTABILITY,
 * FITNESS FOR A PARTICULAR PURPOSE AND NONINFRINGEMENT. IN NO EVENT SHALL THE
 * AUTHORS OR COPYRIGHT HOLDERS BE LIABLE FOR ANY CLAIM, DAMAGES OR OTHER
 * LIABILITY, WHETHER IN AN ACTION OF CONTRACT, TORT OR OTHERWISE, ARISING
 * FROM, OUT OF OR IN CONNECTION WITH THE SOFTWARE OR THE USE OR OTHER DEALINGS
 * IN THE SOFTWARE.
 */
#include <inttypes.h>
#include <stdio.h>
#include <stdlib.h>
#include "h2o.h"
#include "h2o/hpack.h"
#include "h2o/http1.h"
#include "h2o/http2.h"
#include "h2o/http2_internal.h"
#include "h2o/absprio.h"
#include "../probes_.h"

static const h2o_iovec_t CONNECTION_PREFACE = {H2O_STRLIT("PRI * HTTP/2.0\r\n\r\nSM\r\n\r\n")};

<<<<<<< HEAD
#define LIT16(x) ((uint32_t)(x) >> 8) & 0xff, (x)&0xff
#define LIT24(x) LIT16((x) >> 8), (x)&0xff
#define LIT32(x) LIT24((x) >> 8), (x)&0xff
#define LIT_FRAME_HEADER(size, type, flags, stream_id) LIT24(size), (type), (flags), LIT32(stream_id)
static const uint8_t SERVER_PREFACE_BIN[] = {
    /* settings frame */
    LIT_FRAME_HEADER(12, H2O_HTTP2_FRAME_TYPE_SETTINGS, 0, 0), LIT16(H2O_HTTP2_SETTINGS_MAX_CONCURRENT_STREAMS), LIT32(100),
    LIT16(H2O_HTTP2_SETTINGS_ENABLE_CONNECT_PROTOCOL), LIT32(1),

    /* window_update frame */
    LIT_FRAME_HEADER(4, H2O_HTTP2_FRAME_TYPE_WINDOW_UPDATE, 0, 0),
    LIT32(H2O_HTTP2_SETTINGS_HOST_CONNECTION_WINDOW_SIZE - H2O_HTTP2_SETTINGS_HOST_STREAM_INITIAL_WINDOW_SIZE)};
#undef LIT16
#undef LIT24
#undef LIT32
#undef LIT_FRAME_HEADER

static const h2o_iovec_t SERVER_PREFACE = {(char *)SERVER_PREFACE_BIN, sizeof(SERVER_PREFACE_BIN)};

=======
>>>>>>> 1d81c6e8
h2o_buffer_prototype_t h2o_http2_wbuf_buffer_prototype = {{H2O_HTTP2_DEFAULT_OUTBUF_SIZE}};

static void update_stream_input_window(h2o_http2_conn_t *conn, h2o_http2_stream_t *stream, size_t bytes);
static void proceed_request(h2o_req_t *req, const char *errstr);
static void initiate_graceful_shutdown(h2o_conn_t *_conn);
static void close_connection_now(h2o_http2_conn_t *conn);
static int close_connection(h2o_http2_conn_t *conn);
static ssize_t expect_default(h2o_http2_conn_t *conn, const uint8_t *src, size_t len, const char **err_desc);
static void do_emit_writereq(h2o_http2_conn_t *conn);
static void on_read(h2o_socket_t *sock, const char *err);
static void push_path(h2o_req_t *src_req, const char *abspath, size_t abspath_len, int is_critical);
static int foreach_request(h2o_conn_t *_conn, int (*cb)(h2o_req_t *req, void *cbdata), void *cbdata);
static void stream_send_error(h2o_http2_conn_t *conn, uint32_t stream_id, int errnum);

static int is_idle_stream_id(h2o_http2_conn_t *conn, uint32_t stream_id)
{
    return (h2o_http2_stream_is_push(stream_id) ? conn->push_stream_ids.max_open : conn->pull_stream_ids.max_open) < stream_id;
}

static void enqueue_goaway(h2o_http2_conn_t *conn, int errnum, h2o_iovec_t additional_data)
{
    if (conn->state < H2O_HTTP2_CONN_STATE_IS_CLOSING) {
        /* http2 spec allows sending GOAWAY more than once (for one reason since errors may arise after sending the first one) */
        h2o_http2_encode_goaway_frame(&conn->_write.buf, conn->pull_stream_ids.max_open, errnum, additional_data);
        h2o_http2_conn_request_write(conn);
        conn->state = H2O_HTTP2_CONN_STATE_HALF_CLOSED;
    }
}

static void enqueue_server_preface(h2o_http2_conn_t *conn)
{
    /* Send settings and initial window update */
    h2o_http2_settings_kvpair_t settings[] = {
        {H2O_HTTP2_SETTINGS_MAX_CONCURRENT_STREAMS, conn->super.ctx->globalconf->http2.max_streams}};
    h2o_http2_encode_settings_frame(&conn->_write.buf, settings, PTLS_ELEMENTSOF(settings));
    h2o_http2_encode_window_update_frame(&conn->_write.buf, 0, H2O_HTTP2_SETTINGS_HOST_CONNECTION_WINDOW_SIZE - H2O_HTTP2_SETTINGS_HOST_STREAM_INITIAL_WINDOW_SIZE);
}

static void graceful_shutdown_close_straggler(h2o_timer_t *entry)
{
    h2o_http2_conn_t *conn = H2O_STRUCT_FROM_MEMBER(h2o_http2_conn_t, _graceful_shutdown_timeout, entry);
    /* We've sent two GOAWAY frames, close the remaining connections */
    close_connection(conn);
}

static void graceful_shutdown_resend_goaway(h2o_timer_t *entry)
{
    h2o_http2_conn_t *conn = H2O_STRUCT_FROM_MEMBER(h2o_http2_conn_t, _graceful_shutdown_timeout, entry);

    if (conn->state < H2O_HTTP2_CONN_STATE_HALF_CLOSED) {
        enqueue_goaway(conn, H2O_HTTP2_ERROR_NONE, (h2o_iovec_t){NULL});

        /* After waiting a second, we still have an active connection. If configured, wait one
         * final timeout before closing the connection */
        if (conn->super.ctx->globalconf->http2.graceful_shutdown_timeout > 0) {
            conn->_graceful_shutdown_timeout.cb = graceful_shutdown_close_straggler;
            h2o_timer_link(conn->super.ctx->loop, conn->super.ctx->globalconf->http2.graceful_shutdown_timeout,
                           &conn->_graceful_shutdown_timeout);
        }
    }
}

static void close_idle_connection(h2o_conn_t *_conn)
{
    initiate_graceful_shutdown(_conn);
}

static void initiate_graceful_shutdown(h2o_conn_t *_conn)
{
    h2o_conn_set_state(_conn, H2O_CONN_STATE_SHUTDOWN);

    /* draft-16 6.8
     * A server that is attempting to gracefully shut down a connection SHOULD send an initial GOAWAY frame with the last stream
     * identifier set to 231-1 and a NO_ERROR code. This signals to the client that a shutdown is imminent and that no further
     * requests can be initiated. After waiting at least one round trip time, the server can send another GOAWAY frame with an
     * updated last stream identifier. This ensures that a connection can be cleanly shut down without losing requests.
     */

    h2o_http2_conn_t *conn = (void *)_conn;
    assert(conn->_graceful_shutdown_timeout.cb == NULL);
    conn->_graceful_shutdown_timeout.cb = graceful_shutdown_resend_goaway;

    if (conn->state < H2O_HTTP2_CONN_STATE_HALF_CLOSED) {
        h2o_http2_encode_goaway_frame(&conn->_write.buf, INT32_MAX, H2O_HTTP2_ERROR_NONE,
                                      (h2o_iovec_t){H2O_STRLIT("graceful shutdown")});
        h2o_http2_conn_request_write(conn);
    }

    h2o_timer_link(conn->super.ctx->loop, 1000, &conn->_graceful_shutdown_timeout);
}

static void on_idle_timeout(h2o_timer_t *entry)
{
    h2o_http2_conn_t *conn = H2O_STRUCT_FROM_MEMBER(h2o_http2_conn_t, _timeout_entry, entry);
    conn->super.ctx->http2.events.idle_timeouts++;

    if (conn->_write.buf_in_flight != NULL) {
        close_connection_now(conn);
    } else {
        enqueue_goaway(conn, H2O_HTTP2_ERROR_NONE, h2o_iovec_init(H2O_STRLIT("idle timeout")));
        close_connection(conn);
    }
}

static void update_idle_timeout(h2o_http2_conn_t *conn)
{
    /* do nothing touch anything if write is in progress */
    if (conn->_write.buf_in_flight != NULL) {
        assert(h2o_timer_is_linked(&conn->_timeout_entry));
        return;
    }

    h2o_timer_unlink(&conn->_timeout_entry);

    /* always set idle timeout if TLS handshake is in progress */
    if (conn->sock->ssl != NULL && h2o_socket_ssl_is_early_data(conn->sock))
        goto SetTimeout;

    /* no need to set timeout if pending requests exist */
    if (conn->num_streams.blocked_by_server != 0)
        return;

SetTimeout:
    conn->_timeout_entry.cb = on_idle_timeout;
    h2o_timer_link(conn->super.ctx->loop, conn->super.ctx->globalconf->http2.idle_timeout, &conn->_timeout_entry);
}

static int can_run_requests(h2o_http2_conn_t *conn)
{
    return conn->num_streams.pull.half_closed + conn->num_streams.push.half_closed <
           conn->super.ctx->globalconf->http2.max_concurrent_requests_per_connection;
}

static void process_request(h2o_http2_conn_t *conn, h2o_http2_stream_t *stream)
{
    if (stream->req.proceed_req != NULL) {
        assert(
            !(stream->req_body.state == H2O_HTTP2_REQ_BODY_NONE || stream->req_body.state == H2O_HTTP2_REQ_BODY_CLOSE_DELIVERED));
        conn->num_streams._req_streaming_in_progress++;
        conn->super.ctx->http2.events.streaming_requests++;
        stream->req_body.streamed = 1;
        if (stream->req.is_tunnel_req)
            conn->num_streams.tunnel++;
        update_stream_input_window(conn, stream,
                                   conn->super.ctx->globalconf->http2.active_stream_window_size -
                                       H2O_HTTP2_SETTINGS_HOST_STREAM_INITIAL_WINDOW_SIZE);
    } else {
        if (stream->state < H2O_HTTP2_STREAM_STATE_SEND_HEADERS) {
            h2o_http2_stream_set_state(conn, stream, H2O_HTTP2_STREAM_STATE_REQ_PENDING);
            h2o_http2_stream_set_state(conn, stream, H2O_HTTP2_STREAM_STATE_SEND_HEADERS);
        }
    }

    if (!h2o_http2_stream_is_push(stream->stream_id) && conn->pull_stream_ids.max_processed < stream->stream_id)
        conn->pull_stream_ids.max_processed = stream->stream_id;

    h2o_process_request(&stream->req);
}

static void run_pending_requests(h2o_http2_conn_t *conn)
{
    if (h2o_timer_is_linked(&conn->dos_mitigation.process_delay))
        return;

    h2o_linklist_t *link, *lnext;
    int ran_one_request;

    do {
        ran_one_request = 0;

        for (link = conn->_pending_reqs.next; link != &conn->_pending_reqs && can_run_requests(conn); link = lnext) {
            /* fetch and detach a pending stream */
            h2o_http2_stream_t *stream = H2O_STRUCT_FROM_MEMBER(h2o_http2_stream_t, _link, link);

            lnext = link->next;

            /* handle no more than specified number of streaming requests at a time */
            if (stream->req.proceed_req != NULL &&
                conn->num_streams._req_streaming_in_progress - conn->num_streams.tunnel >=
                    conn->super.ctx->globalconf->http2.max_concurrent_streaming_requests_per_connection)
                continue;

            /* handle it */
            h2o_linklist_unlink(&stream->_link);
            ran_one_request = 1;
            process_request(conn, stream);
        }

    } while (ran_one_request && !h2o_linklist_is_empty(&conn->_pending_reqs));
}

static int reset_stream_if_disregarded(h2o_http2_conn_t *conn, h2o_http2_stream_t *stream)
{
    if (!h2o_http2_stream_is_push(stream->stream_id) && stream->stream_id > conn->pull_stream_ids.max_open) {
        /* this stream is opened after sending GOAWAY, so ignore it */
        h2o_http2_stream_reset(conn, stream);
        return 1;
    }
    return 0;
}

static void execute_or_enqueue_request_core(h2o_http2_conn_t *conn, h2o_http2_stream_t *stream)
{
    /* TODO schedule the pending reqs using the scheduler */
    h2o_linklist_insert(&conn->_pending_reqs, &stream->_link);

    run_pending_requests(conn);
    update_idle_timeout(conn);
}

static void execute_or_enqueue_request(h2o_http2_conn_t *conn, h2o_http2_stream_t *stream)
{
    assert(stream->state == H2O_HTTP2_STREAM_STATE_RECV_HEADERS || stream->state == H2O_HTTP2_STREAM_STATE_REQ_PENDING);

    if (reset_stream_if_disregarded(conn, stream))
        return;

    h2o_http2_stream_set_state(conn, stream, H2O_HTTP2_STREAM_STATE_REQ_PENDING);
    if (!stream->blocked_by_server)
        h2o_http2_stream_set_blocked_by_server(conn, stream, 1);
    execute_or_enqueue_request_core(conn, stream);
}

void h2o_http2_conn_register_stream(h2o_http2_conn_t *conn, h2o_http2_stream_t *stream)
{
    khiter_t iter;
    int r;

    iter = kh_put(h2o_http2_stream_t, conn->streams, stream->stream_id, &r);
    assert(iter != kh_end(conn->streams));
    kh_val(conn->streams, iter) = stream;
}

void h2o_http2_conn_preserve_stream_scheduler(h2o_http2_conn_t *conn, h2o_http2_stream_t *src)
{
    assert(h2o_http2_scheduler_is_open(&src->_scheduler));

    h2o_http2_stream_t **dst = conn->_recently_closed_streams.streams + conn->_recently_closed_streams.next_slot;
    if (++conn->_recently_closed_streams.next_slot == HTTP2_CLOSED_STREAM_PRIORITIES)
        conn->_recently_closed_streams.next_slot = 0;

    if (*dst != NULL) {
        assert(h2o_http2_scheduler_is_open(&(*dst)->_scheduler));
        h2o_http2_scheduler_close(&(*dst)->_scheduler);
    } else {
        *dst = h2o_mem_alloc(offsetof(h2o_http2_stream_t, _scheduler) + sizeof((*dst)->_scheduler));
    }

    (*dst)->stream_id = src->stream_id;
    h2o_http2_scheduler_relocate(&(*dst)->_scheduler, &src->_scheduler);
    h2o_http2_scheduler_deactivate(&(*dst)->_scheduler);
}

static void set_req_body_state(h2o_http2_conn_t *conn, h2o_http2_stream_t *stream, enum en_h2o_req_body_state_t new_state)
{
    assert(stream->req_body.state < new_state); /* use `<` instead of `<=` as we think we only use the function that way, and
                                                 * setting CLOSE_DELIVERED twice causes unnecessary decrements */
    switch (new_state) {
    case H2O_HTTP2_REQ_BODY_NONE:
        h2o_fatal("invalid state");
        break;
    case H2O_HTTP2_REQ_BODY_CLOSE_DELIVERED:
        assert(stream->req.proceed_req == NULL);
        if (stream->req_body.streamed) {
            conn->num_streams._req_streaming_in_progress--;
            if (stream->req.is_tunnel_req)
                conn->num_streams.tunnel--;
        }
        break;
    default:
        break;
    }
    stream->req_body.state = new_state;
}

void h2o_http2_conn_unregister_stream(h2o_http2_conn_t *conn, h2o_http2_stream_t *stream)
{
    h2o_http2_conn_preserve_stream_scheduler(conn, stream);

    khiter_t iter = kh_get(h2o_http2_stream_t, conn->streams, stream->stream_id);
    assert(iter != kh_end(conn->streams));
    kh_del(h2o_http2_stream_t, conn->streams, iter);

    if (stream->req_body.state != H2O_HTTP2_REQ_BODY_NONE && stream->req_body.state < H2O_HTTP2_REQ_BODY_CLOSE_DELIVERED) {
        stream->req.proceed_req = NULL;
        set_req_body_state(conn, stream, H2O_HTTP2_REQ_BODY_CLOSE_DELIVERED);
    }

    if (stream->blocked_by_server)
        h2o_http2_stream_set_blocked_by_server(conn, stream, 0);

    /* Decrement reset_budget if the stream was reset by peer, otherwise increment. By doing so, we penalize connections that
     * generate resets for >50% of requests. */
    if (stream->reset_by_peer) {
        if (conn->dos_mitigation.reset_budget > 0)
            --conn->dos_mitigation.reset_budget;
    } else {
        if (conn->dos_mitigation.reset_budget < conn->super.ctx->globalconf->http2.max_concurrent_requests_per_connection)
            ++conn->dos_mitigation.reset_budget;
    }

    switch (stream->state) {
    case H2O_HTTP2_STREAM_STATE_RECV_BODY:
        if (h2o_linklist_is_linked(&stream->_link))
            h2o_linklist_unlink(&stream->_link);
    /* fallthru */
    case H2O_HTTP2_STREAM_STATE_IDLE:
    case H2O_HTTP2_STREAM_STATE_RECV_HEADERS:
        assert(!h2o_linklist_is_linked(&stream->_link));
        break;
    case H2O_HTTP2_STREAM_STATE_REQ_PENDING:
        assert(h2o_linklist_is_linked(&stream->_link));
        h2o_linklist_unlink(&stream->_link);
        break;
    case H2O_HTTP2_STREAM_STATE_SEND_HEADERS:
    case H2O_HTTP2_STREAM_STATE_SEND_BODY:
    case H2O_HTTP2_STREAM_STATE_SEND_BODY_IS_FINAL:
    case H2O_HTTP2_STREAM_STATE_END_STREAM:
        if (h2o_linklist_is_linked(&stream->_link))
            h2o_linklist_unlink(&stream->_link);
        break;
    }
    if (stream->state != H2O_HTTP2_STREAM_STATE_END_STREAM)
        h2o_http2_stream_set_state(conn, stream, H2O_HTTP2_STREAM_STATE_END_STREAM);

    if (conn->state < H2O_HTTP2_CONN_STATE_IS_CLOSING) {
        run_pending_requests(conn);
        update_idle_timeout(conn);
    }
}

void close_connection_now(h2o_http2_conn_t *conn)
{
    /* mark as is_closing here to prevent sending any more frames */
    conn->state = H2O_HTTP2_CONN_STATE_IS_CLOSING;

    h2o_http2_stream_t *stream;

    assert(!h2o_timer_is_linked(&conn->_write.timeout_entry));

    kh_foreach_value(conn->streams, stream, { h2o_http2_stream_close(conn, stream); });

    assert(conn->num_streams.pull.open == 0);
    assert(conn->num_streams.pull.half_closed == 0);
    assert(conn->num_streams.pull.send_body == 0);
    assert(conn->num_streams.push.half_closed == 0);
    assert(conn->num_streams.push.send_body == 0);
    assert(conn->num_streams.priority.open == 0);
    assert(conn->num_streams.blocked_by_server == 0);
    assert(conn->num_streams._req_streaming_in_progress == 0);
    assert(conn->num_streams.tunnel == 0);
    kh_destroy(h2o_http2_stream_t, conn->streams);
    assert(conn->_http1_req_input == NULL);
    h2o_hpack_dispose_header_table(&conn->_input_header_table);
    h2o_hpack_dispose_header_table(&conn->_output_header_table);
    assert(h2o_linklist_is_empty(&conn->_pending_reqs));
    h2o_timer_unlink(&conn->_timeout_entry);

    if (h2o_timer_is_linked(&conn->_graceful_shutdown_timeout))
        h2o_timer_unlink(&conn->_graceful_shutdown_timeout);

    if (h2o_timer_is_linked(&conn->dos_mitigation.process_delay))
        h2o_timer_unlink(&conn->dos_mitigation.process_delay);

    h2o_buffer_dispose(&conn->_write.buf);
    if (conn->_write.buf_in_flight != NULL)
        h2o_buffer_dispose(&conn->_write.buf_in_flight);
    {
        size_t i;
        for (i = 0; i < sizeof(conn->_recently_closed_streams.streams) / sizeof(conn->_recently_closed_streams.streams[0]); ++i) {
            h2o_http2_stream_t *closed_stream = conn->_recently_closed_streams.streams[i];
            if (closed_stream == NULL)
                break;
            assert(h2o_http2_scheduler_is_open(&closed_stream->_scheduler));
            h2o_http2_scheduler_close(&closed_stream->_scheduler);
            free(closed_stream);
        }
    }
    h2o_http2_scheduler_dispose(&conn->scheduler);
    assert(h2o_linklist_is_empty(&conn->_write.streams_to_proceed));
    assert(!h2o_timer_is_linked(&conn->_write.timeout_entry));
    if (conn->_headers_unparsed != NULL)
        h2o_buffer_dispose(&conn->_headers_unparsed);
    if (conn->push_memo != NULL)
        h2o_cache_destroy(conn->push_memo);
    if (conn->casper != NULL)
        h2o_http2_casper_destroy(conn->casper);

    if (conn->sock != NULL)
        h2o_socket_close(conn->sock);

    h2o_destroy_connection(&conn->super);
}

int close_connection(h2o_http2_conn_t *conn)
{
    conn->state = H2O_HTTP2_CONN_STATE_IS_CLOSING;

    if (conn->_write.buf_in_flight != NULL || h2o_timer_is_linked(&conn->_write.timeout_entry)) {
        /* there is a pending write, let on_write_complete actually close the connection */
    } else {
        close_connection_now(conn);
        return -1;
    }
    return 0;
}

static void stream_send_error(h2o_http2_conn_t *conn, uint32_t stream_id, int errnum)
{
    assert(stream_id != 0);
    assert(conn->state < H2O_HTTP2_CONN_STATE_IS_CLOSING);

    conn->super.ctx->http2.events.protocol_level_errors[-errnum]++;

    h2o_http2_encode_rst_stream_frame(&conn->_write.buf, stream_id, -errnum);
    h2o_http2_conn_request_write(conn);
}

static void request_gathered_write(h2o_http2_conn_t *conn)
{
    assert(conn->state < H2O_HTTP2_CONN_STATE_IS_CLOSING);
    if (!h2o_socket_is_writing(conn->sock) && !h2o_timer_is_linked(&conn->_write.timeout_entry)) {
        h2o_timer_link(conn->super.ctx->loop, 0, &conn->_write.timeout_entry);
    }
}

static int update_stream_output_window(h2o_http2_stream_t *stream, ssize_t delta)
{
    ssize_t cur = h2o_http2_window_get_avail(&stream->output_window);
    if (h2o_http2_window_update(&stream->output_window, delta) != 0)
        return -1;
    if (cur <= 0 && h2o_http2_window_get_avail(&stream->output_window) > 0 &&
        (h2o_http2_stream_has_pending_data(stream) || stream->state == H2O_HTTP2_STREAM_STATE_SEND_BODY_IS_FINAL)) {
        assert(!h2o_linklist_is_linked(&stream->_link));
        h2o_http2_scheduler_activate(&stream->_scheduler);
    }
    return 0;
}

static void write_streaming_body(h2o_http2_conn_t *conn, h2o_http2_stream_t *stream)
{
    int is_end_stream = 0;

    assert(stream->req.entity.base == NULL);

    /* check state as well as update */
    switch (stream->req_body.state) {
    case H2O_HTTP2_REQ_BODY_OPEN_BEFORE_FIRST_FRAME:
    case H2O_HTTP2_REQ_BODY_OPEN:
        assert(stream->req_body.buf->size != 0);
        break;
    case H2O_HTTP2_REQ_BODY_CLOSE_QUEUED:
        stream->req.proceed_req = NULL;
        set_req_body_state(conn, stream, H2O_HTTP2_REQ_BODY_CLOSE_DELIVERED);
        is_end_stream = 1;
        break;
    default:
        h2o_fatal("unexpected req_body.state");
        break;
    }

    /* invoke write_req */
    stream->req.entity = h2o_iovec_init(stream->req_body.buf->bytes, stream->req_body.buf->size);
    if (stream->req.write_req.cb(stream->req.write_req.ctx, is_end_stream) != 0) {
        stream_send_error(conn, stream->stream_id, H2O_HTTP2_ERROR_STREAM_CLOSED);
        h2o_http2_stream_reset(conn, stream);
        return;
    }

    /* close the H2 stream if both sides are done */
    if (stream->req_body.state == H2O_HTTP2_REQ_BODY_CLOSE_DELIVERED && stream->state == H2O_HTTP2_STREAM_STATE_END_STREAM)
        h2o_http2_stream_close(conn, stream);
}

static void handle_request_body_chunk(h2o_http2_conn_t *conn, h2o_http2_stream_t *stream, h2o_iovec_t payload, int is_end_stream)
{
    int is_first = 0;

    switch (stream->req_body.state) {
    case H2O_HTTP2_REQ_BODY_OPEN_BEFORE_FIRST_FRAME:
        is_first = 1;
        set_req_body_state(conn, stream, H2O_HTTP2_REQ_BODY_OPEN);
        break;
    case H2O_HTTP2_REQ_BODY_OPEN:
        break;
    default:
        h2o_fatal("unexpected req_body.state");
        break;
    }

    stream->req.req_body_bytes_received += payload.len;

    /* check size */
    if (stream->req.req_body_bytes_received > conn->super.ctx->globalconf->max_request_entity_size) {
        stream_send_error(conn, stream->stream_id, H2O_HTTP2_ERROR_REFUSED_STREAM);
        h2o_http2_stream_reset(conn, stream);
        return;
    }
    if (stream->req.content_length != SIZE_MAX) {
        size_t received = stream->req.req_body_bytes_received, cl = stream->req.content_length;
        if (is_end_stream ? (received != cl) : (received > cl)) {
            stream_send_error(conn, stream->stream_id, H2O_HTTP2_ERROR_PROTOCOL);
            h2o_http2_stream_reset(conn, stream);
            return;
        }
    }

    /* update timer */
    if (!stream->blocked_by_server)
        h2o_http2_stream_set_blocked_by_server(conn, stream, 1);

    /* just reset the stream if the request is to be disregarded */
    if (reset_stream_if_disregarded(conn, stream))
        return;

    /* update state, buffer the data */
    int req_queued = stream->req.proceed_req != NULL;
    if (is_end_stream) {
        if (stream->state < H2O_HTTP2_STREAM_STATE_REQ_PENDING) {
            h2o_http2_stream_set_state(conn, stream, H2O_HTTP2_STREAM_STATE_REQ_PENDING);
            if (stream->req.process_called)
                h2o_http2_stream_set_state(conn, stream, H2O_HTTP2_STREAM_STATE_SEND_HEADERS);
        }
        if (stream->req.write_req.cb != NULL) {
            set_req_body_state(conn, stream, H2O_HTTP2_REQ_BODY_CLOSE_QUEUED);
        } else {
            stream->req.proceed_req = NULL;
            set_req_body_state(conn, stream, H2O_HTTP2_REQ_BODY_CLOSE_DELIVERED);
        }
    }
    h2o_buffer_append(&stream->req_body.buf, payload.base, payload.len);

    /* if in request streaming mode: either submit the chunk or just keep it, and return */
    if (stream->req_body.streamed) {
        if (stream->req.write_req.cb != NULL) {
            if (stream->req.entity.base == NULL)
                write_streaming_body(conn, stream);
        } else {
            stream->req.entity = h2o_iovec_init(stream->req_body.buf->bytes, stream->req_body.buf->size);
        }
        return;
    }

    /* not (yet) in streaming mode */
    stream->req.entity = h2o_iovec_init(stream->req_body.buf->bytes, stream->req_body.buf->size);

    /* when receiving first DATA frame... */
    if (is_first && !is_end_stream) {
        /* trigger request streaming mode if possible */
        if (h2o_req_can_stream_request(&stream->req)) {
            stream->req.proceed_req = proceed_request;
            execute_or_enqueue_request_core(conn, stream);
            return;
        }
        /* or, run in non-streaming mode (TODO elect input streams one by one for non-streaming case as well?) */
        update_stream_input_window(conn, stream,
                                   conn->super.ctx->globalconf->http2.active_stream_window_size -
                                       H2O_HTTP2_SETTINGS_HOST_STREAM_INITIAL_WINDOW_SIZE);
    }

    /* run or queue the request when all input is available (and if the request has not been queued for streaming processing) */
    if (is_end_stream && !req_queued)
        execute_or_enqueue_request(conn, stream);
}

static int send_invalid_request_error(h2o_http2_conn_t *conn, h2o_http2_stream_t *stream, const char *err_desc)
{
    /* fast forward the stream's state so that we can start sending the response */
    h2o_http2_stream_set_state(conn, stream, H2O_HTTP2_STREAM_STATE_REQ_PENDING);
    h2o_http2_stream_set_state(conn, stream, H2O_HTTP2_STREAM_STATE_SEND_HEADERS);
    h2o_send_error_400(&stream->req, "Invalid Request", err_desc, 0);
    return 0;
}

static int handle_incoming_request(h2o_http2_conn_t *conn, h2o_http2_stream_t *stream, const uint8_t *src, size_t len,
                                   const char **err_desc)
{
    int ret, header_exists_map = 0;

    assert(stream->state == H2O_HTTP2_STREAM_STATE_RECV_HEADERS);

    if ((ret = h2o_hpack_parse_request(&stream->req.pool, h2o_hpack_decode_header, &conn->_input_header_table,
                                       &stream->req.input.method, &stream->req.input.scheme, &stream->req.input.authority,
                                       &stream->req.input.path, &stream->req.upgrade, &stream->req.headers, &header_exists_map,
                                       &stream->req.content_length, &stream->cache_digests, NULL, src, len, err_desc)) != 0) {
        /* all errors except invalid-header-char are connection errors */
        if (ret != H2O_HTTP2_ERROR_INVALID_HEADER_CHAR)
            return ret;
    }

    h2o_probe_log_request(&stream->req, stream->stream_id);

    /* fixup the scheme so that it would never be a NULL pointer (note: checks below are done using `header_exists_map`) */
    if (stream->req.input.scheme == NULL)
        stream->req.input.scheme = conn->sock->ssl != NULL ? &H2O_URL_SCHEME_HTTPS : &H2O_URL_SCHEME_HTTP;

    int is_connect, must_exist_map, may_exist_map;
    if (h2o_memis(stream->req.input.method.base, stream->req.input.method.len, H2O_STRLIT("CONNECT"))) {
        is_connect = 1;
        must_exist_map = H2O_HPACK_PARSE_HEADERS_METHOD_EXISTS | H2O_HPACK_PARSE_HEADERS_AUTHORITY_EXISTS;
        may_exist_map = 0;
        /* extended connect looks like an ordinary request plus an upgrade token (:protocol) */
        if ((header_exists_map & H2O_HPACK_PARSE_HEADERS_PROTOCOL_EXISTS) != 0)
            must_exist_map |= H2O_HPACK_PARSE_HEADERS_SCHEME_EXISTS | H2O_HPACK_PARSE_HEADERS_PATH_EXISTS |
                              H2O_HPACK_PARSE_HEADERS_PROTOCOL_EXISTS;
    } else if (h2o_memis(stream->req.input.method.base, stream->req.input.method.len, H2O_STRLIT("CONNECT-UDP"))) {
        /* Handling of masque draft-03. Method is CONNECT-UDP and :protocol is not used, so we set `:protocol` to "connect-udp" to
         * make it look like an upgrade. The method is preserved and can be used to distinguish between RFC 9298 version which uses
         * "CONNECT". The draft requires "masque" in `:scheme` but we need to support clients that put "https" there instead. */
        if (!((header_exists_map & H2O_HPACK_PARSE_HEADERS_PROTOCOL_EXISTS) == 0 &&
              h2o_memis(stream->req.input.path.base, stream->req.input.path.len, H2O_STRLIT("/")))) {
            ret = H2O_HTTP2_ERROR_PROTOCOL;
            goto SendRSTStream;
        }
        assert(stream->req.upgrade.base == NULL); /* otherwise PROTOCOL_EXISTS will be set */
        is_connect = 1;
        must_exist_map = H2O_HPACK_PARSE_HEADERS_METHOD_EXISTS | H2O_HPACK_PARSE_HEADERS_SCHEME_EXISTS |
                         H2O_HPACK_PARSE_HEADERS_AUTHORITY_EXISTS | H2O_HPACK_PARSE_HEADERS_PATH_EXISTS;
        may_exist_map = 0;
    } else {
        /* normal request */
        is_connect = 0;
        must_exist_map =
            H2O_HPACK_PARSE_HEADERS_METHOD_EXISTS | H2O_HPACK_PARSE_HEADERS_SCHEME_EXISTS | H2O_HPACK_PARSE_HEADERS_PATH_EXISTS;
        may_exist_map = H2O_HPACK_PARSE_HEADERS_AUTHORITY_EXISTS;
    }

    /* check that all MUST pseudo headers exist, and that there are no other pseudo headers than MUST or MAY */
    if (!((header_exists_map & must_exist_map) == must_exist_map && (header_exists_map & ~(must_exist_map | may_exist_map)) == 0)) {
        ret = H2O_HTTP2_ERROR_PROTOCOL;
        goto SendRSTStream;
    }

    if (conn->num_streams.pull.open > conn->super.ctx->globalconf->http2.max_streams) {
        ret = H2O_HTTP2_ERROR_REFUSED_STREAM;
        goto SendRSTStream;
    }

    /* send 400 if the request contains invalid header characters */
    if (ret != 0) {
        assert(ret == H2O_HTTP2_ERROR_INVALID_HEADER_CHAR);
        return send_invalid_request_error(conn, stream, *err_desc);
    }

    /* special handling of CONNECT method */
    if (is_connect) {
        /* reject the request if content-length is specified or if the stream has been closed */
        if (stream->req.content_length != SIZE_MAX || stream->req_body.buf == NULL)
            return send_invalid_request_error(conn, stream, "Invalid CONNECT request");
        /* handle the request */
        stream->req.is_tunnel_req = 1;
        stream->req.entity = h2o_iovec_init("", 0); /* setting to non-NULL pointer indicates the presence of HTTP payload */
        stream->req.proceed_req = proceed_request;
        h2o_http2_stream_set_state(conn, stream, H2O_HTTP2_STREAM_STATE_RECV_BODY);
        set_req_body_state(conn, stream, H2O_HTTP2_REQ_BODY_OPEN);
        process_request(conn, stream);
        return 0;
    }

    /* handle the request */
    if (stream->req_body.buf == NULL) {
        execute_or_enqueue_request(conn, stream);
    } else {
        h2o_http2_stream_set_state(conn, stream, H2O_HTTP2_STREAM_STATE_RECV_BODY);
        set_req_body_state(conn, stream, H2O_HTTP2_REQ_BODY_OPEN_BEFORE_FIRST_FRAME);
    }
    return 0;

SendRSTStream:
    stream_send_error(conn, stream->stream_id, ret);
    h2o_http2_stream_reset(conn, stream);
    return 0;
}

static int handle_trailing_headers(h2o_http2_conn_t *conn, h2o_http2_stream_t *stream, const uint8_t *src, size_t len,
                                   const char **err_desc)
{
    size_t dummy_content_length;
    int ret;

    if ((ret =
             h2o_hpack_parse_request(&stream->req.pool, h2o_hpack_decode_header, &conn->_input_header_table, NULL, NULL, NULL, NULL,
                                     NULL, &stream->req.headers, NULL, &dummy_content_length, NULL, NULL, src, len, err_desc)) != 0)
        return ret;
    handle_request_body_chunk(conn, stream, h2o_iovec_init(NULL, 0), 1);
    return 0;
}

static ssize_t expect_continuation_of_headers(h2o_http2_conn_t *conn, const uint8_t *src, size_t len, const char **err_desc)
{
    h2o_http2_frame_t frame;
    ssize_t ret;
    h2o_http2_stream_t *stream;
    int hret;

    if ((ret = h2o_http2_decode_frame(&frame, src, len, H2O_HTTP2_SETTINGS_HOST_MAX_FRAME_SIZE, err_desc)) < 0)
        return ret;
    if (frame.type != H2O_HTTP2_FRAME_TYPE_CONTINUATION) {
        *err_desc = "expected CONTINUATION frame";
        return H2O_HTTP2_ERROR_PROTOCOL;
    }

    if ((stream = h2o_http2_conn_get_stream(conn, frame.stream_id)) == NULL ||
        !(stream->state == H2O_HTTP2_STREAM_STATE_RECV_HEADERS || stream->state == H2O_HTTP2_STREAM_STATE_RECV_BODY)) {
        *err_desc = "unexpected stream id in CONTINUATION frame";
        return H2O_HTTP2_ERROR_PROTOCOL;
    }

    if (conn->_headers_unparsed->size + frame.length <= H2O_MAX_REQLEN) {
        h2o_buffer_reserve(&conn->_headers_unparsed, frame.length);
        memcpy(conn->_headers_unparsed->bytes + conn->_headers_unparsed->size, frame.payload, frame.length);
        conn->_headers_unparsed->size += frame.length;

        if ((frame.flags & H2O_HTTP2_FRAME_FLAG_END_HEADERS) != 0) {
            conn->_read_expect = expect_default;
            if (stream->state == H2O_HTTP2_STREAM_STATE_RECV_HEADERS) {
                hret = handle_incoming_request(conn, stream, (const uint8_t *)conn->_headers_unparsed->bytes,
                                               conn->_headers_unparsed->size, err_desc);
            } else {
                hret = handle_trailing_headers(conn, stream, (const uint8_t *)conn->_headers_unparsed->bytes,
                                               conn->_headers_unparsed->size, err_desc);
            }
            if (hret != 0)
                ret = hret;
            h2o_buffer_dispose(&conn->_headers_unparsed);
            conn->_headers_unparsed = NULL;
        }
    } else {
        /* request is too large (TODO log) */
        stream_send_error(conn, stream->stream_id, H2O_HTTP2_ERROR_REFUSED_STREAM);
        h2o_http2_stream_reset(conn, stream);
    }

    return ret;
}

static void send_window_update(h2o_http2_conn_t *conn, uint32_t stream_id, h2o_http2_window_t *window, size_t delta)
{
    assert(delta <= INT32_MAX);
    h2o_http2_encode_window_update_frame(&conn->_write.buf, stream_id, (int32_t)delta);
    h2o_http2_conn_request_write(conn);
    h2o_http2_window_update(window, delta);
}

void update_stream_input_window(h2o_http2_conn_t *conn, h2o_http2_stream_t *stream, size_t delta)
{
    stream->input_window.bytes_unnotified += delta;
    if (stream->input_window.bytes_unnotified >= h2o_http2_window_get_avail(&stream->input_window.window)) {
        send_window_update(conn, stream->stream_id, &stream->input_window.window, stream->input_window.bytes_unnotified);
        stream->input_window.bytes_unnotified = 0;
    }
}

static void set_priority(h2o_http2_conn_t *conn, h2o_http2_stream_t *stream, const h2o_http2_priority_t *priority,
                         int scheduler_is_open)
{
    h2o_http2_scheduler_node_t *parent_sched = NULL;

    /* determine the parent */
    if (priority->dependency != 0) {
        size_t i;
        /* First look for "recently closed" stream priorities.
         * This includes not only actually closed streams but also streams whose priority was modified
         * by H2O (e.g. through priority header).
         * By searching this list first, priority of a newly arrived stream can correctly refer to a priority
         * specified by client before. */
        for (i = 0; i < HTTP2_CLOSED_STREAM_PRIORITIES; i++) {
            if (conn->_recently_closed_streams.streams[i] &&
                conn->_recently_closed_streams.streams[i]->stream_id == priority->dependency) {
                parent_sched = &conn->_recently_closed_streams.streams[i]->_scheduler.node;
                break;
            }
        }
        if (parent_sched == NULL) {
            /* If the above search for recently closed streams did not succeed (either the parent was not closed
             * recently or modified priority), get the priority scheduler currently associated with the parent
             * stream.
             */
            h2o_http2_stream_t *parent_stream = h2o_http2_conn_get_stream(conn, priority->dependency);
            if (parent_stream != NULL) {
                parent_sched = &parent_stream->_scheduler.node;
            } else {
                /* A dependency on a stream that is not currently in the tree - such as a stream in the "idle" state - results in
                 * that stream being given a default priority. (RFC 7540 5.3.1) It is possible for a stream to become closed while
                 * prioritization information that creates a dependency on that stream is in transit. If a stream identified in a
                 * dependency has no associated priority information, then the dependent stream is instead assigned a default
                 * priority. (RFC 7540 5.3.4)
                 */
                parent_sched = &conn->scheduler;
                priority = &h2o_http2_default_priority;
            }
        } else if (conn->is_chromium_dependency_tree) {
            /* Parent stream was found in the recently closed streams.
             * There are two possible cases for this.
             * 1) the parent stream was actually closed recently
             * 2) the parent stream's priority was modified by H2O (e.g. priority headers)
             * In case of 2), we might need to ignore the original dependency specified by the client,
             * if such a modification was a demotion (decreasing urgency/weight).
             *
             * This block handles case 2).
             */
            h2o_http2_scheduler_openref_t *orig_parent_ref =
                H2O_STRUCT_FROM_MEMBER(h2o_http2_scheduler_openref_t, node, parent_sched);
            if (orig_parent_ref->weight < priority->weight || !priority->exclusive) {
                /* Turns out the client's dependency tree does not look like Chromium's */
                conn->is_chromium_dependency_tree = 0;
            } else {
                h2o_http2_stream_t *current_parent_stream = h2o_http2_conn_get_stream(conn, priority->dependency);
                if (current_parent_stream != NULL && orig_parent_ref->weight > current_parent_stream->_scheduler.weight &&
                    priority->exclusive) {
                    /* Parent stream was demoted as a result of reprioritization via priority header.
                     * In this case, search the new parent from the root so that this stream is handled before
                     * the parent originally specified by the client.
                     * This entire logic assumes Chromium-type dependency tree, thus guarded by
                     * `chromium_dependency_tree` */
                    parent_sched = h2o_http2_scheduler_find_parent_by_weight(&conn->scheduler, priority->weight);
                    if (parent_sched == &stream->_scheduler.node) {
                        /* h2o_http2_scheduler_find_parent_by_weight may return the current node itself.
                         * In such a case, correct parent should be the parent of the current node. */
                        parent_sched = &current_parent_stream->_scheduler.node;
                    }
                }
            }
        }
    } else {
        parent_sched = &conn->scheduler;
    }

    /* Verify if the client's dependency tree looks like Chromium's */
    if (priority->exclusive && conn->is_chromium_dependency_tree) {
        int parent_weight = 256;
        if (parent_sched->_parent != NULL && parent_sched->_parent->_parent != NULL) {
            h2o_http2_scheduler_openref_t *parent_ref =
                H2O_STRUCT_FROM_MEMBER(h2o_http2_scheduler_openref_t, node, parent_sched->_parent);
            parent_weight = parent_ref->weight;
        }
        if (parent_weight < priority->weight) {
            /* Child's weight is bigger than parent's -- not Chromium */
            conn->is_chromium_dependency_tree = 0;
        }
    } else {
        /* Stream doesn't have the exclusive flag -- not Chromium */
        conn->is_chromium_dependency_tree = 0;
    }

    /* setup the scheduler */
    if (!scheduler_is_open) {
        h2o_http2_scheduler_open(&stream->_scheduler, parent_sched, priority->weight, priority->exclusive);
    } else {
        h2o_http2_scheduler_rebind(&stream->_scheduler, parent_sched, priority->weight, priority->exclusive);
    }
}

void proceed_request(h2o_req_t *req, const char *errstr)
{
    h2o_http2_stream_t *stream = H2O_STRUCT_FROM_MEMBER(h2o_http2_stream_t, req, req);
    h2o_http2_conn_t *conn = (h2o_http2_conn_t *)stream->req.conn;

    assert(stream->req_body.streamed);

    /* consume bytes */
    size_t written = stream->req.entity.len;
    h2o_buffer_consume(&stream->req_body.buf, written);
    stream->req.entity = h2o_iovec_init(NULL, 0);

    /* handle error */
    if (errstr != NULL) {
        stream->req.proceed_req = NULL;
        set_req_body_state(conn, stream, H2O_HTTP2_REQ_BODY_CLOSE_DELIVERED);
        if (conn->state < H2O_HTTP2_CONN_STATE_IS_CLOSING) {
            /* Send error and close. State disposal is delayed so as to avoid freeing `req` within this function, which might
             * trigger the destruction of the generator being the caller. */
            stream_send_error(conn, stream->stream_id, H2O_HTTP2_ERROR_STREAM_CLOSED);
            h2o_http2_scheduler_deactivate(&stream->_scheduler);
            if (!h2o_linklist_is_linked(&stream->_link))
                h2o_linklist_insert(&conn->_write.streams_to_proceed, &stream->_link);
            h2o_http2_stream_reset(conn, stream);
        }
        return;
    }

    switch (stream->req_body.state) {
    case H2O_HTTP2_REQ_BODY_OPEN:
        update_stream_input_window(conn, stream, written);
        if (stream->blocked_by_server && h2o_http2_window_get_avail(&stream->input_window.window) > 0) {
            h2o_http2_stream_set_blocked_by_server(conn, stream, 0);
            update_idle_timeout(conn);
        }
        if (stream->req_body.buf->size != 0)
            write_streaming_body(conn, stream);
        break;
    case H2O_HTTP2_REQ_BODY_CLOSE_QUEUED:
        assert(written != 0);
        write_streaming_body(conn, stream);
        break;
    default:
        h2o_fatal("unexpected req_body_state");
    }
}

static int handle_data_frame(h2o_http2_conn_t *conn, h2o_http2_frame_t *frame, const char **err_desc)
{
    h2o_http2_data_payload_t payload;
    h2o_http2_stream_t *stream;
    int ret;

    if ((ret = h2o_http2_decode_data_payload(&payload, frame, err_desc)) != 0)
        return ret;

    /* update connection-level window */
    h2o_http2_window_consume_window(&conn->_input_window, frame->length);
    if (h2o_http2_window_get_avail(&conn->_input_window) <= H2O_HTTP2_SETTINGS_HOST_CONNECTION_WINDOW_SIZE / 2)
        send_window_update(conn, 0, &conn->_input_window,
                           H2O_HTTP2_SETTINGS_HOST_CONNECTION_WINDOW_SIZE - h2o_http2_window_get_avail(&conn->_input_window));

    /* check state */
    if ((stream = h2o_http2_conn_get_stream(conn, frame->stream_id)) == NULL) {
        if (frame->stream_id <= conn->pull_stream_ids.max_open) {
            stream_send_error(conn, frame->stream_id, H2O_HTTP2_ERROR_STREAM_CLOSED);
            return 0;
        } else {
            *err_desc = "invalid DATA frame";
            return H2O_HTTP2_ERROR_PROTOCOL;
        }
    }
    if (!(stream->req_body.state == H2O_HTTP2_REQ_BODY_OPEN_BEFORE_FIRST_FRAME ||
          stream->req_body.state == H2O_HTTP2_REQ_BODY_OPEN)) {
        stream_send_error(conn, frame->stream_id, H2O_HTTP2_ERROR_STREAM_CLOSED);
        h2o_http2_stream_reset(conn, stream);
        return 0;
    }

    /* update stream-level window (doing it here could end up in sending multiple WINDOW_UPDATE frames if the receive window is
     * fully-used, but no need to worry; in such case we'd be sending ACKs at a very fast rate anyways) */
    h2o_http2_window_consume_window(&stream->input_window.window, frame->length);
    if (frame->length != payload.length)
        update_stream_input_window(conn, stream, frame->length - payload.length);

    /* actually handle the input */
    if (payload.length != 0 || (frame->flags & H2O_HTTP2_FRAME_FLAG_END_STREAM) != 0)
        handle_request_body_chunk(conn, stream, h2o_iovec_init(payload.data, payload.length),
                                  (frame->flags & H2O_HTTP2_FRAME_FLAG_END_STREAM) != 0);

    return 0;
}

static int handle_headers_frame(h2o_http2_conn_t *conn, h2o_http2_frame_t *frame, const char **err_desc)
{
    h2o_http2_headers_payload_t payload;
    h2o_http2_stream_t *stream;
    int ret;

    /* decode */
    if ((ret = h2o_http2_decode_headers_payload(&payload, frame, err_desc)) != 0)
        return ret;
    if ((frame->stream_id & 1) == 0) {
        *err_desc = "invalid stream id in HEADERS frame";
        return H2O_HTTP2_ERROR_PROTOCOL;
    }
    if (frame->stream_id <= conn->pull_stream_ids.max_open) {
        if ((stream = h2o_http2_conn_get_stream(conn, frame->stream_id)) == NULL) {
            *err_desc = "closed stream id in HEADERS frame";
            return H2O_HTTP2_ERROR_STREAM_CLOSED;
        }
        if (!(stream->req_body.state == H2O_HTTP2_REQ_BODY_OPEN_BEFORE_FIRST_FRAME ||
              stream->req_body.state == H2O_HTTP2_REQ_BODY_OPEN)) {
            *err_desc = "invalid stream id in HEADERS frame";
            return H2O_HTTP2_ERROR_PROTOCOL;
        }

        /* is a trailer */
        if (stream->req.is_tunnel_req) {
            *err_desc = "trailer cannot be used in a CONNECT request";
            return H2O_HTTP2_ERROR_PROTOCOL;
        }
        if ((frame->flags & H2O_HTTP2_FRAME_FLAG_END_STREAM) == 0) {
            *err_desc = "trailing HEADERS frame MUST have END_STREAM flag set";
            return H2O_HTTP2_ERROR_PROTOCOL;
        }
        if ((frame->flags & H2O_HTTP2_FRAME_FLAG_END_HEADERS) == 0)
            goto PREPARE_FOR_CONTINUATION;
        return handle_trailing_headers(conn, stream, payload.headers, payload.headers_len, err_desc);
    }
    if (frame->stream_id == payload.priority.dependency) {
        *err_desc = "stream cannot depend on itself";
        return H2O_HTTP2_ERROR_PROTOCOL;
    }

    /* open or determine the stream and prepare */
    if ((stream = h2o_http2_conn_get_stream(conn, frame->stream_id)) != NULL) {
        if ((frame->flags & H2O_HTTP2_FRAME_FLAG_PRIORITY) != 0) {
            set_priority(conn, stream, &payload.priority, 1);
            stream->received_priority = payload.priority;
        }
    } else {
        conn->received_any_request = 1;
        stream = h2o_http2_stream_open(conn, frame->stream_id, NULL, &payload.priority);
        set_priority(conn, stream, &payload.priority, 0);
    }
    h2o_http2_stream_prepare_for_request(conn, stream);

    /* setup container for request body if it is expected to arrive */
    if ((frame->flags & H2O_HTTP2_FRAME_FLAG_END_STREAM) == 0)
        h2o_buffer_init(&stream->req_body.buf, &h2o_socket_buffer_prototype);

    if ((frame->flags & H2O_HTTP2_FRAME_FLAG_END_HEADERS) != 0) {
        /* request headers are complete, handle it */
        return handle_incoming_request(conn, stream, payload.headers, payload.headers_len, err_desc);
    }

PREPARE_FOR_CONTINUATION:
    /* request is not complete, store in buffer */
    conn->_read_expect = expect_continuation_of_headers;
    h2o_buffer_init(&conn->_headers_unparsed, &h2o_socket_buffer_prototype);
    h2o_buffer_reserve(&conn->_headers_unparsed, payload.headers_len);
    memcpy(conn->_headers_unparsed->bytes, payload.headers, payload.headers_len);
    conn->_headers_unparsed->size = payload.headers_len;
    return 0;
}

static int handle_priority_frame(h2o_http2_conn_t *conn, h2o_http2_frame_t *frame, const char **err_desc)
{
    h2o_http2_priority_t payload;
    h2o_http2_stream_t *stream;
    int ret;

    if ((ret = h2o_http2_decode_priority_payload(&payload, frame, err_desc)) != 0)
        return ret;
    if (frame->stream_id == payload.dependency) {
        *err_desc = "stream cannot depend on itself";
        return H2O_HTTP2_ERROR_PROTOCOL;
    }

    if ((stream = h2o_http2_conn_get_stream(conn, frame->stream_id)) != NULL) {
        stream->received_priority = payload;
        /* ignore priority changes to pushed streams with weight=257, since that is where we are trying to be smarter than the web
         * browsers
         */
        if (h2o_http2_scheduler_get_weight(&stream->_scheduler) != 257)
            set_priority(conn, stream, &payload, 1);
    } else {
        if (h2o_http2_stream_is_push(frame->stream_id)) {
            /* Ignore PRIORITY frames for closed or idle pushed streams */
            return 0;
        } else {
            /* Ignore PRIORITY frames for closed pull streams */
            if (frame->stream_id <= conn->pull_stream_ids.max_open)
                return 0;
        }
        if (conn->num_streams.priority.open >= conn->super.ctx->globalconf->http2.max_streams_for_priority) {
            *err_desc = "too many streams in idle/closed state";
            /* RFC 7540 10.5: An endpoint MAY treat activity that is suspicious as a connection error (Section 5.4.1) of type
             * ENHANCE_YOUR_CALM.
             */
            return H2O_HTTP2_ERROR_ENHANCE_YOUR_CALM;
        }
        stream = h2o_http2_stream_open(conn, frame->stream_id, NULL, &payload);
        set_priority(conn, stream, &payload, 0);
    }

    return 0;
}

static void resume_send(h2o_http2_conn_t *conn)
{
    if (h2o_http2_conn_get_buffer_window(conn) <= 0)
        return;
#if 0 /* TODO reenable this check for performance? */
    if (conn->scheduler.list.size == 0)
        return;
#endif
    request_gathered_write(conn);
}

static int handle_settings_frame(h2o_http2_conn_t *conn, h2o_http2_frame_t *frame, const char **err_desc)
{
    if (frame->stream_id != 0) {
        *err_desc = "invalid stream id in SETTINGS frame";
        return H2O_HTTP2_ERROR_PROTOCOL;
    }

    if ((frame->flags & H2O_HTTP2_FRAME_FLAG_ACK) != 0) {
        if (frame->length != 0) {
            *err_desc = "invalid SETTINGS frame (+ACK)";
            return H2O_HTTP2_ERROR_FRAME_SIZE;
        }
        if (h2o_timeval_is_null(&conn->timestamps.settings_acked_at) && !h2o_timeval_is_null(&conn->timestamps.settings_sent_at)) {
            conn->timestamps.settings_acked_at = h2o_gettimeofday(conn->super.ctx->loop);
        }
    } else {
        uint32_t prev_initial_window_size = conn->peer_settings.initial_window_size;
        int ret = h2o_http2_update_peer_settings(&conn->peer_settings, frame->payload, frame->length, err_desc);
        if (ret != 0)
            return ret;
        { /* schedule ack */
            h2o_iovec_t header_buf = h2o_buffer_reserve(&conn->_write.buf, H2O_HTTP2_FRAME_HEADER_SIZE);
            h2o_http2_encode_frame_header((void *)header_buf.base, 0, H2O_HTTP2_FRAME_TYPE_SETTINGS, H2O_HTTP2_FRAME_FLAG_ACK, 0);
            conn->_write.buf->size += H2O_HTTP2_FRAME_HEADER_SIZE;
            h2o_http2_conn_request_write(conn);
        }
        /* apply the change to window size (to all the streams but not the connection, see 6.9.2 of draft-15) */
        if (prev_initial_window_size != conn->peer_settings.initial_window_size) {
            ssize_t delta = (int32_t)conn->peer_settings.initial_window_size - (int32_t)prev_initial_window_size;
            h2o_http2_stream_t *stream;
            kh_foreach_value(conn->streams, stream, { update_stream_output_window(stream, delta); });
            resume_send(conn);
        }
    }

    return 0;
}

static int handle_window_update_frame(h2o_http2_conn_t *conn, h2o_http2_frame_t *frame, const char **err_desc)
{
    h2o_http2_window_update_payload_t payload;
    int ret, err_is_stream_level;

    if ((ret = h2o_http2_decode_window_update_payload(&payload, frame, err_desc, &err_is_stream_level)) != 0) {
        if (err_is_stream_level) {
            h2o_http2_stream_t *stream = h2o_http2_conn_get_stream(conn, frame->stream_id);
            if (stream != NULL)
                h2o_http2_stream_reset(conn, stream);
            stream_send_error(conn, frame->stream_id, ret);
            return 0;
        } else {
            return ret;
        }
    }

    if (frame->stream_id == 0) {
        if (h2o_http2_window_update(&conn->_write.window, payload.window_size_increment) != 0) {
            *err_desc = "flow control window overflow";
            return H2O_HTTP2_ERROR_FLOW_CONTROL;
        }
    } else if (!is_idle_stream_id(conn, frame->stream_id)) {
        h2o_http2_stream_t *stream = h2o_http2_conn_get_stream(conn, frame->stream_id);
        if (stream != NULL) {
            if (update_stream_output_window(stream, payload.window_size_increment) != 0) {
                h2o_http2_stream_reset(conn, stream);
                stream_send_error(conn, frame->stream_id, H2O_HTTP2_ERROR_FLOW_CONTROL);
                return 0;
            }
        }
    } else {
        *err_desc = "invalid stream id in WINDOW_UPDATE frame";
        return H2O_HTTP2_ERROR_PROTOCOL;
    }

    resume_send(conn);

    return 0;
}

static int handle_goaway_frame(h2o_http2_conn_t *conn, h2o_http2_frame_t *frame, const char **err_desc)
{
    h2o_http2_goaway_payload_t payload;
    int ret;

    if ((ret = h2o_http2_decode_goaway_payload(&payload, frame, err_desc)) != 0)
        return ret;

    /* stop opening new push streams hereafter */
    conn->push_stream_ids.max_open = 0x7ffffffe;

    return 0;
}

static int handle_ping_frame(h2o_http2_conn_t *conn, h2o_http2_frame_t *frame, const char **err_desc)
{
    h2o_http2_ping_payload_t payload;
    int ret;

    if ((ret = h2o_http2_decode_ping_payload(&payload, frame, err_desc)) != 0)
        return ret;

    if ((frame->flags & H2O_HTTP2_FRAME_FLAG_ACK) == 0) {
        h2o_http2_encode_ping_frame(&conn->_write.buf, 1, payload.data);
        h2o_http2_conn_request_write(conn);
    }

    return 0;
}

static int handle_rst_stream_frame(h2o_http2_conn_t *conn, h2o_http2_frame_t *frame, const char **err_desc)
{
    h2o_http2_rst_stream_payload_t payload;
    h2o_http2_stream_t *stream;
    int ret;

    if ((ret = h2o_http2_decode_rst_stream_payload(&payload, frame, err_desc)) != 0)
        return ret;
    if (is_idle_stream_id(conn, frame->stream_id)) {
        *err_desc = "unexpected stream id in RST_STREAM frame";
        return H2O_HTTP2_ERROR_PROTOCOL;
    }

    if ((stream = h2o_http2_conn_get_stream(conn, frame->stream_id)) == NULL)
        return 0;

    /* reset the stream */
    stream->reset_by_peer = 1;
    h2o_http2_stream_reset(conn, stream);

    /* setup process delay if we've just ran out of reset budget */
    if (conn->dos_mitigation.reset_budget == 0 && conn->super.ctx->globalconf->http2.dos_delay != 0 &&
        !h2o_timer_is_linked(&conn->dos_mitigation.process_delay))
        h2o_timer_link(conn->super.ctx->loop, conn->super.ctx->globalconf->http2.dos_delay,
                       &conn->dos_mitigation.process_delay);

    /* TODO log */

    return 0;
}

static int handle_push_promise_frame(h2o_http2_conn_t *conn, h2o_http2_frame_t *frame, const char **err_desc)
{
    *err_desc = "received PUSH_PROMISE frame";
    return H2O_HTTP2_ERROR_PROTOCOL;
}

static int handle_invalid_continuation_frame(h2o_http2_conn_t *conn, h2o_http2_frame_t *frame, const char **err_desc)
{
    *err_desc = "received invalid CONTINUATION frame";
    return H2O_HTTP2_ERROR_PROTOCOL;
}

ssize_t expect_default(h2o_http2_conn_t *conn, const uint8_t *src, size_t len, const char **err_desc)
{
    h2o_http2_frame_t frame;
    ssize_t ret;
    static int (*FRAME_HANDLERS[])(h2o_http2_conn_t * conn, h2o_http2_frame_t * frame, const char **err_desc) = {
        handle_data_frame,                /* DATA */
        handle_headers_frame,             /* HEADERS */
        handle_priority_frame,            /* PRIORITY */
        handle_rst_stream_frame,          /* RST_STREAM */
        handle_settings_frame,            /* SETTINGS */
        handle_push_promise_frame,        /* PUSH_PROMISE */
        handle_ping_frame,                /* PING */
        handle_goaway_frame,              /* GOAWAY */
        handle_window_update_frame,       /* WINDOW_UPDATE */
        handle_invalid_continuation_frame /* CONTINUATION */
    };

    if ((ret = h2o_http2_decode_frame(&frame, src, len, H2O_HTTP2_SETTINGS_HOST_MAX_FRAME_SIZE, err_desc)) < 0)
        return ret;

    if (frame.type < sizeof(FRAME_HANDLERS) / sizeof(FRAME_HANDLERS[0])) {
        int hret = FRAME_HANDLERS[frame.type](conn, &frame, err_desc);
        if (hret != 0)
            ret = hret;
    } else {
        H2O_PROBE_CONN(H2_UNKNOWN_FRAME_TYPE, &conn->super, frame.type);
    }

    return ret;
}

static ssize_t expect_preface(h2o_http2_conn_t *conn, const uint8_t *src, size_t len, const char **err_desc)
{
    if (len < CONNECTION_PREFACE.len) {
        return H2O_HTTP2_ERROR_INCOMPLETE;
    }
    if (memcmp(src, CONNECTION_PREFACE.base, CONNECTION_PREFACE.len) != 0) {
        return H2O_HTTP2_ERROR_PROTOCOL_CLOSE_IMMEDIATELY;
    }

    {
        enqueue_server_preface(conn);
        if (conn->http2_origin_frame) {
            /* write origin frame */
            h2o_http2_encode_origin_frame(&conn->_write.buf, *conn->http2_origin_frame);
        }
        if (h2o_timeval_is_null(&conn->timestamps.settings_sent_at)) {
            conn->timestamps.settings_sent_at = h2o_gettimeofday(conn->super.ctx->loop);
        }
        h2o_http2_conn_request_write(conn);
    }

    conn->_read_expect = expect_default;
    return CONNECTION_PREFACE.len;
}

static int parse_input(h2o_http2_conn_t *conn)
{
    /* handle the input */
    while (conn->state < H2O_HTTP2_CONN_STATE_IS_CLOSING && conn->sock->input->size != 0) {
        /* process a frame */
        const char *err_desc = NULL;
        ssize_t ret = conn->_read_expect(conn, (uint8_t *)conn->sock->input->bytes, conn->sock->input->size, &err_desc);
        if (ret == H2O_HTTP2_ERROR_INCOMPLETE) {
            break;
        } else if (ret < 0) {
            if (ret != H2O_HTTP2_ERROR_PROTOCOL_CLOSE_IMMEDIATELY) {
                enqueue_goaway(conn, (int)ret,
                               err_desc != NULL ? (h2o_iovec_t){(char *)err_desc, strlen(err_desc)} : (h2o_iovec_t){NULL});
            }
            return close_connection(conn);
        }
        /* advance to the next frame */
        h2o_buffer_consume(&conn->sock->input, ret);
    }
    return 0;
}

static void on_read(h2o_socket_t *sock, const char *err)
{
    h2o_http2_conn_t *conn = sock->data;

    if (err != NULL) {
        conn->super.ctx->http2.events.read_closed++;
        h2o_socket_read_stop(conn->sock);
        close_connection(conn);
        return;
    }

    /* dispatch requests blocked by 425 when TLS handshake is complete */
    if (!h2o_linklist_is_empty(&conn->early_data.blocked_streams)) {
        assert(conn->sock->ssl != NULL);
        if (!h2o_socket_ssl_is_early_data(conn->sock)) {
            while (conn->early_data.blocked_streams.next != &conn->early_data.blocked_streams) {
                h2o_http2_stream_t *stream =
                    H2O_STRUCT_FROM_MEMBER(h2o_http2_stream_t, _link, conn->early_data.blocked_streams.next);
                h2o_linklist_unlink(&stream->_link);
                if (!stream->blocked_by_server)
                    h2o_http2_stream_set_blocked_by_server(conn, stream, 1);
                h2o_replay_request(&stream->req);
            }
        }
    }

    if (parse_input(conn) != 0)
        return;
    update_idle_timeout(conn);

    /* write immediately, if there is no write in flight and if pending write exists */
    if (h2o_timer_is_linked(&conn->_write.timeout_entry)) {
        h2o_timer_unlink(&conn->_write.timeout_entry);
        do_emit_writereq(conn);
    }
}

static void on_upgrade_complete(void *_conn, h2o_socket_t *sock, size_t reqsize)
{
    h2o_http2_conn_t *conn = _conn;

    if (sock == NULL) {
        close_connection(conn);
        return;
    }

    conn->sock = sock;
    sock->data = conn;
    conn->_http1_req_input = sock->input;
    h2o_buffer_init(&sock->input, &h2o_socket_buffer_prototype);

    enqueue_server_preface(conn);
    h2o_http2_conn_request_write(conn);

    /* setup inbound */
    h2o_socket_read_start(conn->sock, on_read);

    /* handle the request */
    execute_or_enqueue_request(conn, h2o_http2_conn_get_stream(conn, 1));

    if (conn->_http1_req_input->size > reqsize) {
        size_t remaining_bytes = conn->_http1_req_input->size - reqsize;
        h2o_buffer_reserve(&sock->input, remaining_bytes);
        memcpy(sock->input->bytes, conn->_http1_req_input->bytes + reqsize, remaining_bytes);
        sock->input->size += remaining_bytes;
        on_read(conn->sock, NULL);
    }
}

static size_t bytes_in_buf(h2o_http2_conn_t *conn)
{
    size_t size = conn->_write.buf->size;
    if (conn->_write.buf_in_flight != 0)
        size += conn->_write.buf_in_flight->size;
    return size;
}

void h2o_http2_conn_request_write(h2o_http2_conn_t *conn)
{
    if (conn->state == H2O_HTTP2_CONN_STATE_IS_CLOSING)
        return;
    if (h2o_socket_is_reading(conn->sock) && bytes_in_buf(conn) >= H2O_HTTP2_DEFAULT_OUTBUF_SOFT_MAX_SIZE)
        h2o_socket_read_stop(conn->sock);
    request_gathered_write(conn);
}

void h2o_http2_conn_register_for_proceed_callback(h2o_http2_conn_t *conn, h2o_http2_stream_t *stream)
{
    h2o_http2_conn_request_write(conn);

    if (h2o_http2_stream_has_pending_data(stream) || stream->state >= H2O_HTTP2_STREAM_STATE_SEND_BODY_IS_FINAL) {
        if (h2o_http2_window_get_avail(&stream->output_window) > 0) {
            assert(!h2o_linklist_is_linked(&stream->_link));
            h2o_http2_scheduler_activate(&stream->_scheduler);
        }
    } else {
        h2o_linklist_insert(&conn->_write.streams_to_proceed, &stream->_link);
    }
}

void h2o_http2_conn_register_for_replay(h2o_http2_conn_t *conn, h2o_http2_stream_t *stream)
{
    if (conn->sock->ssl != NULL && h2o_socket_ssl_is_early_data(conn->sock)) {
        h2o_linklist_insert(&conn->early_data.blocked_streams, &stream->_link);
    } else {
        h2o_replay_request_deferred(&stream->req);
    }
}

static void on_notify_write(h2o_socket_t *sock, const char *err)
{
    h2o_http2_conn_t *conn = sock->data;

    if (err != NULL) {
        close_connection_now(conn);
        return;
    }
    do_emit_writereq(conn);
}

static void on_write_complete(h2o_socket_t *sock, const char *err)
{
    h2o_http2_conn_t *conn = sock->data;

    assert(conn->_write.buf_in_flight != NULL);

    /* close by error if necessary */
    if (err != NULL) {
        conn->super.ctx->http2.events.write_closed++;
        close_connection_now(conn);
        return;
    }

    /* reset the other memory pool */
    h2o_buffer_dispose(&conn->_write.buf_in_flight);
    assert(conn->_write.buf_in_flight == NULL);

    /* call the proceed callback of the streams that have been flushed (while unlinking them from the list) */
    if (conn->state < H2O_HTTP2_CONN_STATE_IS_CLOSING) {
        while (!h2o_linklist_is_empty(&conn->_write.streams_to_proceed)) {
            h2o_http2_stream_t *stream = H2O_STRUCT_FROM_MEMBER(h2o_http2_stream_t, _link, conn->_write.streams_to_proceed.next);
            assert(!h2o_http2_stream_has_pending_data(stream));
            h2o_linklist_unlink(&stream->_link);
            h2o_http2_stream_proceed(conn, stream);
        }
    }

    /* update the timeout now that the states have been updated */
    update_idle_timeout(conn);

    /* cancel the write callback if scheduled (as the generator may have scheduled a write just before this function gets called) */
    if (h2o_timer_is_linked(&conn->_write.timeout_entry))
        h2o_timer_unlink(&conn->_write.timeout_entry);

    if (conn->state < H2O_HTTP2_CONN_STATE_IS_CLOSING) {
        if (!h2o_socket_is_reading(conn->sock) && bytes_in_buf(conn) < H2O_HTTP2_DEFAULT_OUTBUF_SOFT_MAX_SIZE)
            h2o_socket_read_start(conn->sock, on_read);
    }

#if !H2O_USE_LIBUV
    if (conn->state == H2O_HTTP2_CONN_STATE_OPEN) {
        if (conn->_write.buf->size != 0 || h2o_http2_scheduler_is_active(&conn->scheduler))
            h2o_socket_notify_write(sock, on_notify_write);
        return;
    }
#endif

    /* write more, if possible */
    do_emit_writereq(conn);
}

static int emit_writereq_of_openref(h2o_http2_scheduler_openref_t *ref, int *still_is_active, void *cb_arg)
{
    h2o_http2_conn_t *conn = cb_arg;
    h2o_http2_stream_t *stream = H2O_STRUCT_FROM_MEMBER(h2o_http2_stream_t, _scheduler, ref);

    assert(h2o_http2_stream_has_pending_data(stream) || stream->state >= H2O_HTTP2_STREAM_STATE_SEND_BODY_IS_FINAL);

    *still_is_active = 0;

    h2o_http2_stream_send_pending_data(conn, stream);
    if (h2o_http2_stream_has_pending_data(stream) || stream->state == H2O_HTTP2_STREAM_STATE_SEND_BODY_IS_FINAL) {
        if (h2o_http2_window_get_avail(&stream->output_window) <= 0) {
            /* is blocked */
        } else {
            *still_is_active = 1;
        }
    } else {
        if (stream->state == H2O_HTTP2_STREAM_STATE_END_STREAM) {
            h2o_iovec_t server_timing;
            if (stream->req.send_server_timing &&
                (server_timing = h2o_build_server_timing_trailer(&stream->req, NULL, 0, NULL, 0)).len != 0) {
                static const h2o_iovec_t name = {H2O_STRLIT("server-timing")};
                h2o_vector_reserve(&stream->req.pool, &stream->req.res.trailers, stream->req.res.trailers.size + 1);
                stream->req.res.trailers.entries[stream->req.res.trailers.size++] =
                    (h2o_header_t){(h2o_iovec_t *)&name, NULL, server_timing};
            }
            if (stream->req.res.trailers.size != 0) {
                h2o_hpack_flatten_trailers(&conn->_write.buf, &conn->_output_header_table, conn->peer_settings.header_table_size,
                                           stream->stream_id, conn->peer_settings.max_frame_size, stream->req.res.trailers.entries,
                                           stream->req.res.trailers.size);
            }
        }
        h2o_linklist_insert(&conn->_write.streams_to_proceed, &stream->_link);
    }

    return h2o_http2_conn_get_buffer_window(conn) > 0 ? 0 : -1;
}

void do_emit_writereq(h2o_http2_conn_t *conn)
{
    assert(conn->_write.buf_in_flight == NULL);

    /* push DATA frames */
    if (conn->state < H2O_HTTP2_CONN_STATE_IS_CLOSING && h2o_http2_conn_get_buffer_window(conn) > 0)
        h2o_http2_scheduler_run(&conn->scheduler, emit_writereq_of_openref, conn);

    if (conn->_write.buf->size != 0) {
        /* write and wait for completion */
        h2o_iovec_t buf = {conn->_write.buf->bytes, conn->_write.buf->size};
        h2o_socket_write(conn->sock, &buf, 1, on_write_complete);
        conn->_write.buf_in_flight = conn->_write.buf;
        h2o_buffer_init(&conn->_write.buf, &h2o_http2_wbuf_buffer_prototype);
        h2o_timer_unlink(&conn->_timeout_entry);
        h2o_timer_link(conn->super.ctx->loop, H2O_HTTP2_DEFAULT_OUTBUF_WRITE_TIMEOUT, &conn->_timeout_entry);
    }

    /* close the connection if necessary */
    switch (conn->state) {
    case H2O_HTTP2_CONN_STATE_OPEN:
        break;
    case H2O_HTTP2_CONN_STATE_HALF_CLOSED:
        if (conn->num_streams.pull.open + conn->num_streams.push.open != 0)
            break;
        conn->state = H2O_HTTP2_CONN_STATE_IS_CLOSING;
    /* fall-thru */
    case H2O_HTTP2_CONN_STATE_IS_CLOSING:
        close_connection(conn);
        break;
    }
}

static void emit_writereq(h2o_timer_t *entry)
{
    h2o_http2_conn_t *conn = H2O_STRUCT_FROM_MEMBER(h2o_http2_conn_t, _write.timeout_entry, entry);

    do_emit_writereq(conn);
}

static socklen_t get_sockname(h2o_conn_t *_conn, struct sockaddr *sa)
{
    h2o_http2_conn_t *conn = (void *)_conn;
    return h2o_socket_getsockname(conn->sock, sa);
}

static socklen_t get_peername(h2o_conn_t *_conn, struct sockaddr *sa)
{
    h2o_http2_conn_t *conn = (void *)_conn;
    return h2o_socket_getpeername(conn->sock, sa);
}

static ptls_t *get_ptls(h2o_conn_t *_conn)
{
    struct st_h2o_http2_conn_t *conn = (void *)_conn;
    assert(conn->sock != NULL && "it never becomes NULL, right?");
    return h2o_socket_get_ptls(conn->sock);
}

static int skip_tracing(h2o_conn_t *_conn)
{
    struct st_h2o_http2_conn_t *conn = (void *)_conn;
    assert(conn->sock != NULL && "it never becomes NULL, right?");
    return h2o_socket_skip_tracing(conn->sock);
}

static uint64_t get_req_id(h2o_req_t *req)
{
    h2o_http2_stream_t *stream = H2O_STRUCT_FROM_MEMBER(h2o_http2_stream_t, req, req);
    return stream->stream_id;
}

static int64_t get_rtt(h2o_conn_t *_conn)
{
    struct st_h2o_http2_conn_t *conn = (void *)_conn;
    if (!h2o_timeval_is_null(&conn->timestamps.settings_sent_at) && !h2o_timeval_is_null(&conn->timestamps.settings_acked_at)) {
        return h2o_timeval_subtract(&conn->timestamps.settings_sent_at, &conn->timestamps.settings_acked_at);
    } else {
        return -1;
    }
}

#define DEFINE_LOGGER(name)                                                                                                        \
    static h2o_iovec_t log_##name(h2o_req_t *req)                                                                                  \
    {                                                                                                                              \
        h2o_http2_conn_t *conn = (void *)req->conn;                                                                                \
        return h2o_socket_log_##name(conn->sock, &req->pool);                                                                      \
    }
DEFINE_LOGGER(tcp_congestion_controller)
DEFINE_LOGGER(tcp_delivery_rate)
DEFINE_LOGGER(ssl_protocol_version)
DEFINE_LOGGER(ssl_session_reused)
DEFINE_LOGGER(ssl_cipher)
DEFINE_LOGGER(ssl_cipher_bits)
DEFINE_LOGGER(ssl_session_id)
DEFINE_LOGGER(ssl_server_name)
DEFINE_LOGGER(ssl_negotiated_protocol)
DEFINE_LOGGER(ssl_ech_config_id)
DEFINE_LOGGER(ssl_ech_kem)
DEFINE_LOGGER(ssl_ech_cipher)
DEFINE_LOGGER(ssl_ech_cipher_bits)
DEFINE_LOGGER(ssl_backend)
#undef DEFINE_LOGGER

static h2o_iovec_t log_stream_id(h2o_req_t *req)
{
    h2o_http2_stream_t *stream = H2O_STRUCT_FROM_MEMBER(h2o_http2_stream_t, req, req);
    char *s = h2o_mem_alloc_pool(&stream->req.pool, *s, sizeof(H2O_UINT32_LONGEST_STR));
    size_t len = (size_t)sprintf(s, "%" PRIu32, stream->stream_id);
    return h2o_iovec_init(s, len);
}

static h2o_iovec_t log_priority_received(h2o_req_t *req)
{
    h2o_http2_stream_t *stream = H2O_STRUCT_FROM_MEMBER(h2o_http2_stream_t, req, req);
    char *s = h2o_mem_alloc_pool(&stream->req.pool, *s, sizeof("1:" H2O_UINT32_LONGEST_STR ":" H2O_UINT16_LONGEST_STR));
    size_t len = (size_t)sprintf(s, "%c:%" PRIu32 ":%" PRIu16, stream->received_priority.exclusive ? '1' : '0',
                                 stream->received_priority.dependency, stream->received_priority.weight);
    return h2o_iovec_init(s, len);
}

static h2o_iovec_t log_priority_received_exclusive(h2o_req_t *req)
{
    h2o_http2_stream_t *stream = H2O_STRUCT_FROM_MEMBER(h2o_http2_stream_t, req, req);
    return h2o_iovec_init(stream->received_priority.exclusive ? "1" : "0", 1);
}

static h2o_iovec_t log_priority_received_parent(h2o_req_t *req)
{
    h2o_http2_stream_t *stream = H2O_STRUCT_FROM_MEMBER(h2o_http2_stream_t, req, req);
    char *s = h2o_mem_alloc_pool(&stream->req.pool, *s, sizeof(H2O_UINT32_LONGEST_STR));
    size_t len = sprintf(s, "%" PRIu32, stream->received_priority.dependency);
    return h2o_iovec_init(s, len);
}

static h2o_iovec_t log_priority_received_weight(h2o_req_t *req)
{
    h2o_http2_stream_t *stream = H2O_STRUCT_FROM_MEMBER(h2o_http2_stream_t, req, req);
    char *s = h2o_mem_alloc_pool(&stream->req.pool, *s, sizeof(H2O_UINT16_LONGEST_STR));
    size_t len = sprintf(s, "%" PRIu16, stream->received_priority.weight);
    return h2o_iovec_init(s, len);
}

static uint32_t get_parent_stream_id(h2o_http2_conn_t *conn, h2o_http2_stream_t *stream)
{
    h2o_http2_scheduler_node_t *parent_sched = h2o_http2_scheduler_get_parent(&stream->_scheduler);
    if (parent_sched == &conn->scheduler) {
        return 0;
    } else {
        h2o_http2_stream_t *parent_stream = H2O_STRUCT_FROM_MEMBER(h2o_http2_stream_t, _scheduler, parent_sched);
        return parent_stream->stream_id;
    }
}

static h2o_iovec_t log_priority_actual(h2o_req_t *req)
{
    h2o_http2_conn_t *conn = (void *)req->conn;
    h2o_http2_stream_t *stream = H2O_STRUCT_FROM_MEMBER(h2o_http2_stream_t, req, req);
    char *s = h2o_mem_alloc_pool(&stream->req.pool, *s, sizeof(H2O_UINT32_LONGEST_STR ":" H2O_UINT16_LONGEST_STR));
    size_t len = (size_t)sprintf(s, "%" PRIu32 ":%" PRIu16, get_parent_stream_id(conn, stream),
                                 h2o_http2_scheduler_get_weight(&stream->_scheduler));
    return h2o_iovec_init(s, len);
}

static h2o_iovec_t log_priority_actual_parent(h2o_req_t *req)
{
    h2o_http2_conn_t *conn = (void *)req->conn;
    h2o_http2_stream_t *stream = H2O_STRUCT_FROM_MEMBER(h2o_http2_stream_t, req, req);
    char *s = h2o_mem_alloc_pool(&stream->req.pool, *s, sizeof(H2O_UINT32_LONGEST_STR));
    size_t len = (size_t)sprintf(s, "%" PRIu32, get_parent_stream_id(conn, stream));
    return h2o_iovec_init(s, len);
}

static h2o_iovec_t log_priority_actual_weight(h2o_req_t *req)
{
    h2o_http2_stream_t *stream = H2O_STRUCT_FROM_MEMBER(h2o_http2_stream_t, req, req);
    char *s = h2o_mem_alloc_pool(&stream->req.pool, *s, sizeof(H2O_UINT16_LONGEST_STR));
    size_t len = (size_t)sprintf(s, "%" PRIu16, h2o_http2_scheduler_get_weight(&stream->_scheduler));
    return h2o_iovec_init(s, len);
}

static void on_dos_process_delay(h2o_timer_t *timer)
{
    h2o_http2_conn_t *conn = H2O_STRUCT_FROM_MEMBER(h2o_http2_conn_t, dos_mitigation.process_delay, timer);

    assert(!h2o_timer_is_linked(&conn->dos_mitigation.process_delay));
    run_pending_requests(conn);
}

static h2o_http2_conn_t *create_conn(h2o_context_t *ctx, h2o_hostconf_t **hosts, h2o_socket_t *sock, struct timeval connected_at)
{
    static const h2o_conn_callbacks_t callbacks = {
        .get_sockname = get_sockname,
        .get_peername = get_peername,
        .get_ptls = get_ptls,
        .skip_tracing = skip_tracing,
        .get_req_id = get_req_id,
        .push_path = push_path,
        .get_debug_state = h2o_http2_get_debug_state,
        .close_idle_connection = close_idle_connection,
        .foreach_request = foreach_request,
        .request_shutdown = initiate_graceful_shutdown,
        .get_rtt = get_rtt,
        .log_ = {{
            .transport =
                {
                    .cc_name = log_tcp_congestion_controller,
                    .delivery_rate = log_tcp_delivery_rate,
                },
            .ssl =
                {
                    .protocol_version = log_ssl_protocol_version,
                    .session_reused = log_ssl_session_reused,
                    .cipher = log_ssl_cipher,
                    .cipher_bits = log_ssl_cipher_bits,
                    .session_id = log_ssl_session_id,
                    .server_name = log_ssl_server_name,
                    .negotiated_protocol = log_ssl_negotiated_protocol,
                    .ech_config_id = log_ssl_ech_config_id,
                    .ech_kem = log_ssl_ech_kem,
                    .ech_cipher = log_ssl_ech_cipher,
                    .ech_cipher_bits = log_ssl_ech_cipher_bits,
                    .backend = log_ssl_backend,
                },
            .http2 =
                {
                    .stream_id = log_stream_id,
                    .priority_received = log_priority_received,
                    .priority_received_exclusive = log_priority_received_exclusive,
                    .priority_received_parent = log_priority_received_parent,
                    .priority_received_weight = log_priority_received_weight,
                    .priority_actual = log_priority_actual,
                    .priority_actual_parent = log_priority_actual_parent,
                    .priority_actual_weight = log_priority_actual_weight,
                },
        }},
    };

    h2o_http2_conn_t *conn = (void *)h2o_create_connection(sizeof(*conn), ctx, hosts, connected_at, &callbacks);

    memset((char *)conn + sizeof(conn->super), 0, sizeof(*conn) - sizeof(conn->super));
    conn->sock = sock;
    conn->peer_settings = H2O_HTTP2_SETTINGS_DEFAULT;
    conn->streams = kh_init(h2o_http2_stream_t);
    h2o_http2_scheduler_init(&conn->scheduler);
    conn->state = H2O_HTTP2_CONN_STATE_OPEN;
    conn->_read_expect = expect_preface;
    conn->_input_header_table.hpack_capacity = conn->_input_header_table.hpack_max_capacity =
        H2O_HTTP2_SETTINGS_DEFAULT.header_table_size;
    h2o_http2_window_init(&conn->_input_window, H2O_HTTP2_SETTINGS_HOST_CONNECTION_WINDOW_SIZE);
    conn->_output_header_table.hpack_capacity = H2O_HTTP2_SETTINGS_DEFAULT.header_table_size;
    h2o_linklist_init_anchor(&conn->_pending_reqs);
    h2o_buffer_init(&conn->_write.buf, &h2o_http2_wbuf_buffer_prototype);
    h2o_linklist_init_anchor(&conn->_write.streams_to_proceed);
    conn->_write.timeout_entry.cb = emit_writereq;
    h2o_http2_window_init(&conn->_write.window, conn->peer_settings.initial_window_size);
    h2o_linklist_init_anchor(&conn->early_data.blocked_streams);
    conn->is_chromium_dependency_tree = 1; /* initially assume the client is Chromium until proven otherwise */
    conn->received_any_request = 0;
    conn->dos_mitigation.process_delay.cb = on_dos_process_delay;
    conn->dos_mitigation.reset_budget = conn->super.ctx->globalconf->http2.max_concurrent_requests_per_connection;

    return conn;
}

static int update_push_memo(h2o_http2_conn_t *conn, h2o_req_t *src_req, const char *abspath, size_t abspath_len)
{

    if (conn->push_memo == NULL)
        conn->push_memo = h2o_cache_create(0, 1024, 1, NULL);

    /* uses the hash as the key */
    h2o_cache_hashcode_t url_hash = h2o_cache_calchash(src_req->input.scheme->name.base, src_req->input.scheme->name.len) ^
                                    h2o_cache_calchash(src_req->input.authority.base, src_req->input.authority.len) ^
                                    h2o_cache_calchash(abspath, abspath_len);
    return h2o_cache_set(conn->push_memo, 0, h2o_iovec_init(&url_hash, sizeof(url_hash)), url_hash, h2o_iovec_init(NULL, 0));
}

static void push_path(h2o_req_t *src_req, const char *abspath, size_t abspath_len, int is_critical)
{
    h2o_http2_conn_t *conn = (void *)src_req->conn;
    h2o_http2_stream_t *src_stream = H2O_STRUCT_FROM_MEMBER(h2o_http2_stream_t, req, src_req);

    /* RFC 7540 8.2.1: PUSH_PROMISE frames can be sent by the server in response to any client-initiated stream */
    if (h2o_http2_stream_is_push(src_stream->stream_id))
        return;

    if (!src_stream->req.hostconf->http2.push_preload || !conn->peer_settings.enable_push ||
        conn->num_streams.push.open >= conn->peer_settings.max_concurrent_streams)
        return;

    if (conn->state >= H2O_HTTP2_CONN_STATE_IS_CLOSING)
        return;
    if (conn->push_stream_ids.max_open >= 0x7ffffff0)
        return;
    if (!(h2o_linklist_is_empty(&conn->_pending_reqs) && can_run_requests(conn)))
        return;

    if (h2o_find_header(&src_stream->req.headers, H2O_TOKEN_X_FORWARDED_FOR, -1) != -1)
        return;

    if (src_stream->cache_digests != NULL) {
        h2o_iovec_t url = h2o_concat(&src_stream->req.pool, src_stream->req.input.scheme->name, h2o_iovec_init(H2O_STRLIT("://")),
                                     src_stream->req.input.authority, h2o_iovec_init(abspath, abspath_len));
        if (h2o_cache_digests_lookup_by_url(src_stream->cache_digests, url.base, url.len) == H2O_CACHE_DIGESTS_STATE_FRESH)
            return;
    }

    /* delayed initialization of casper (cookie-based), that MAY be used together to cache-digests */
    if (src_stream->req.hostconf->http2.casper.capacity_bits != 0) {
        if (!src_stream->pull.casper_is_ready) {
            src_stream->pull.casper_is_ready = 1;
            if (conn->casper == NULL)
                h2o_http2_conn_init_casper(conn, src_stream->req.hostconf->http2.casper.capacity_bits);
            ssize_t header_index;
            for (header_index = -1;
                 (header_index = h2o_find_header(&src_stream->req.headers, H2O_TOKEN_COOKIE, header_index)) != -1;) {
                h2o_header_t *header = src_stream->req.headers.entries + header_index;
                h2o_http2_casper_consume_cookie(conn->casper, header->value.base, header->value.len);
            }
        }
    }

    /* update the push memo, and if it already pushed on the same connection, return */
    if (update_push_memo(conn, &src_stream->req, abspath, abspath_len))
        return;

    /* open the stream */
    h2o_http2_stream_t *stream = h2o_http2_stream_open(conn, conn->push_stream_ids.max_open + 2, NULL, &h2o_http2_default_priority);
    stream->received_priority.dependency = src_stream->stream_id;
    stream->push.parent_stream_id = src_stream->stream_id;
    if (is_critical) {
        h2o_http2_scheduler_open(&stream->_scheduler, &conn->scheduler, 257, 0);
    } else {
        h2o_http2_scheduler_open(&stream->_scheduler, &src_stream->_scheduler.node, 16, 0);
    }
    h2o_http2_stream_prepare_for_request(conn, stream);

    /* setup request */
    stream->req.input.method = (h2o_iovec_t){H2O_STRLIT("GET")};
    stream->req.input.scheme = src_stream->req.input.scheme;
    stream->req.input.authority =
        h2o_strdup(&stream->req.pool, src_stream->req.input.authority.base, src_stream->req.input.authority.len);
    stream->req.input.path = h2o_strdup(&stream->req.pool, abspath, abspath_len);
    stream->req.version = 0x200;

    { /* copy headers that may affect the response (of a cacheable response) */
        size_t i;
        for (i = 0; i != src_stream->req.headers.size; ++i) {
            h2o_header_t *src_header = src_stream->req.headers.entries + i;
            /* currently only predefined headers are copiable */
            if (h2o_iovec_is_token(src_header->name)) {
                h2o_token_t *token = H2O_STRUCT_FROM_MEMBER(h2o_token_t, buf, src_header->name);
                if (token->flags.copy_for_push_request)
                    h2o_add_header(&stream->req.pool, &stream->req.headers, token, NULL,
                                   h2o_strdup(&stream->req.pool, src_header->value.base, src_header->value.len).base,
                                   src_header->value.len);
            }
        }
    }

    execute_or_enqueue_request(conn, stream);

    /* send push-promise ASAP (before the parent stream gets closed), even if execute_or_enqueue_request did not trigger the
     * invocation of send_headers */
    if (!stream->push.promise_sent && stream->state != H2O_HTTP2_STREAM_STATE_END_STREAM)
        h2o_http2_stream_send_push_promise(conn, stream);
}

static int foreach_request(h2o_conn_t *_conn, int (*cb)(h2o_req_t *req, void *cbdata), void *cbdata)
{
    h2o_http2_conn_t *conn = (void *)_conn;
    h2o_http2_stream_t *stream;
    kh_foreach_value(conn->streams, stream, {
        int ret = cb(&stream->req, cbdata);
        if (ret != 0)
            return ret;
    });
    return 0;
}

void h2o_http2_accept(h2o_accept_ctx_t *ctx, h2o_socket_t *sock, struct timeval connected_at)
{
    h2o_http2_conn_t *conn = create_conn(ctx->ctx, ctx->hosts, sock, connected_at);
    conn->http2_origin_frame = ctx->http2_origin_frame;
    sock->data = conn;
    h2o_socket_read_start(conn->sock, on_read);
    update_idle_timeout(conn);
    if (sock->input->size != 0)
        on_read(sock, 0);
}

int h2o_http2_handle_upgrade(h2o_req_t *req, struct timeval connected_at)
{
    h2o_http2_conn_t *http2conn = create_conn(req->conn->ctx, req->conn->hosts, NULL, connected_at);
    h2o_http2_stream_t *stream;
    ssize_t connection_index, settings_index;
    h2o_iovec_t settings_decoded;
    const char *err_desc;

    assert(req->version < 0x200); /* from HTTP/1.x */

    /* check that "HTTP2-Settings" is declared in the connection header */
    connection_index = h2o_find_header(&req->headers, H2O_TOKEN_CONNECTION, -1);
    assert(connection_index != -1);
    if (!h2o_contains_token(req->headers.entries[connection_index].value.base, req->headers.entries[connection_index].value.len,
                            H2O_STRLIT("http2-settings"), ',')) {
        goto Error;
    }

    /* decode the settings */
    if ((settings_index = h2o_find_header(&req->headers, H2O_TOKEN_HTTP2_SETTINGS, -1)) == -1) {
        goto Error;
    }
    if ((settings_decoded = h2o_decode_base64url(&req->pool, req->headers.entries[settings_index].value.base,
                                                 req->headers.entries[settings_index].value.len))
            .base == NULL) {
        goto Error;
    }
    if (h2o_http2_update_peer_settings(&http2conn->peer_settings, (uint8_t *)settings_decoded.base, settings_decoded.len,
                                       &err_desc) != 0) {
        goto Error;
    }

    /* open the stream, now that the function is guaranteed to succeed */
    stream = h2o_http2_stream_open(http2conn, 1, req, &h2o_http2_default_priority);
    h2o_http2_scheduler_open(&stream->_scheduler, &http2conn->scheduler, h2o_http2_default_priority.weight, 0);
    h2o_http2_stream_prepare_for_request(http2conn, stream);

    /* send response */
    req->res.status = 101;
    req->res.reason = "Switching Protocols";
    h2o_add_header(&req->pool, &req->res.headers, H2O_TOKEN_UPGRADE, NULL, H2O_STRLIT("h2c"));
    h2o_http1_upgrade(req, NULL, 0, on_upgrade_complete, http2conn);

    return 0;
Error:
    kh_destroy(h2o_http2_stream_t, http2conn->streams);
    h2o_destroy_connection(&http2conn->super);
    return -1;
}<|MERGE_RESOLUTION|>--- conflicted
+++ resolved
@@ -32,28 +32,6 @@
 
 static const h2o_iovec_t CONNECTION_PREFACE = {H2O_STRLIT("PRI * HTTP/2.0\r\n\r\nSM\r\n\r\n")};
 
-<<<<<<< HEAD
-#define LIT16(x) ((uint32_t)(x) >> 8) & 0xff, (x)&0xff
-#define LIT24(x) LIT16((x) >> 8), (x)&0xff
-#define LIT32(x) LIT24((x) >> 8), (x)&0xff
-#define LIT_FRAME_HEADER(size, type, flags, stream_id) LIT24(size), (type), (flags), LIT32(stream_id)
-static const uint8_t SERVER_PREFACE_BIN[] = {
-    /* settings frame */
-    LIT_FRAME_HEADER(12, H2O_HTTP2_FRAME_TYPE_SETTINGS, 0, 0), LIT16(H2O_HTTP2_SETTINGS_MAX_CONCURRENT_STREAMS), LIT32(100),
-    LIT16(H2O_HTTP2_SETTINGS_ENABLE_CONNECT_PROTOCOL), LIT32(1),
-
-    /* window_update frame */
-    LIT_FRAME_HEADER(4, H2O_HTTP2_FRAME_TYPE_WINDOW_UPDATE, 0, 0),
-    LIT32(H2O_HTTP2_SETTINGS_HOST_CONNECTION_WINDOW_SIZE - H2O_HTTP2_SETTINGS_HOST_STREAM_INITIAL_WINDOW_SIZE)};
-#undef LIT16
-#undef LIT24
-#undef LIT32
-#undef LIT_FRAME_HEADER
-
-static const h2o_iovec_t SERVER_PREFACE = {(char *)SERVER_PREFACE_BIN, sizeof(SERVER_PREFACE_BIN)};
-
-=======
->>>>>>> 1d81c6e8
 h2o_buffer_prototype_t h2o_http2_wbuf_buffer_prototype = {{H2O_HTTP2_DEFAULT_OUTBUF_SIZE}};
 
 static void update_stream_input_window(h2o_http2_conn_t *conn, h2o_http2_stream_t *stream, size_t bytes);
@@ -87,7 +65,8 @@
 {
     /* Send settings and initial window update */
     h2o_http2_settings_kvpair_t settings[] = {
-        {H2O_HTTP2_SETTINGS_MAX_CONCURRENT_STREAMS, conn->super.ctx->globalconf->http2.max_streams}};
+        {H2O_HTTP2_SETTINGS_MAX_CONCURRENT_STREAMS, conn->super.ctx->globalconf->http2.max_streams},
+        {H2O_HTTP2_SETTINGS_ENABLE_CONNECT_PROTOCOL, 1}};
     h2o_http2_encode_settings_frame(&conn->_write.buf, settings, PTLS_ELEMENTSOF(settings));
     h2o_http2_encode_window_update_frame(&conn->_write.buf, 0, H2O_HTTP2_SETTINGS_HOST_CONNECTION_WINDOW_SIZE - H2O_HTTP2_SETTINGS_HOST_STREAM_INITIAL_WINDOW_SIZE);
 }
