/*
 * Copyright (c) 2014 DeNA Co., Ltd.
 *
 * Permission is hereby granted, free of charge, to any person obtaining a copy
 * of this software and associated documentation files (the "Software"), to
 * deal in the Software without restriction, including without limitation the
 * rights to use, copy, modify, merge, publish, distribute, sublicense, and/or
 * sell copies of the Software, and to permit persons to whom the Software is
 * furnished to do so, subject to the following conditions:
 *
 * The above copyright notice and this permission notice shall be included in
 * all copies or substantial portions of the Software.
 *
 * THE SOFTWARE IS PROVIDED "AS IS", WITHOUT WARRANTY OF ANY KIND, EXPRESS OR
 * IMPLIED, INCLUDING BUT NOT LIMITED TO THE WARRANTIES OF MERCHANTABILITY,
 * FITNESS FOR A PARTICULAR PURPOSE AND NONINFRINGEMENT. IN NO EVENT SHALL THE
 * AUTHORS OR COPYRIGHT HOLDERS BE LIABLE FOR ANY CLAIM, DAMAGES OR OTHER
 * LIABILITY, WHETHER IN AN ACTION OF CONTRACT, TORT OR OTHERWISE, ARISING
 * FROM, OUT OF OR IN CONNECTION WITH THE SOFTWARE OR THE USE OR OTHER DEALINGS
 * IN THE SOFTWARE.
 */
#include <arpa/inet.h>
#include <fcntl.h>
#include <netdb.h>
#include <netinet/in.h>
#include <sys/socket.h>
#include <sys/types.h>
#include <sys/un.h>
#include "picohttpparser.h"
#include "h2o/httpclient.h"
#include "h2o/token.h"

#if !H2O_USE_LIBUV && defined(__linux__)
#define USE_PIPE_READER 1
#else
#define USE_PIPE_READER 0
#endif

enum enum_h2o_http1client_stream_state {
    STREAM_STATE_HEAD,
    STREAM_STATE_BODY,
    STREAM_STATE_CLOSED,
};

struct st_h2o_http1client_t {
    h2o_httpclient_t super;
    h2o_socket_t *sock;
    struct {
        enum enum_h2o_http1client_stream_state req;
        enum enum_h2o_http1client_stream_state res;
    } state;
    h2o_url_t *_origin;
    int _method_is_head;
    int _do_keepalive;
    union {
        struct {
            size_t bytesleft;
        } content_length;
        struct {
            struct phr_chunked_decoder decoder;
            size_t bytes_decoded_in_buf;
        } chunked;
    } _body_decoder;
    h2o_socket_cb reader;
    h2o_httpclient_proceed_req_cb proceed_req;
    /**
     * buffer used to hold chunk headers of a request body; the size is SIZE_MAX in hex + CRLF + '\0'
     */
    char _chunk_len_str[(sizeof(H2O_UINT64_LONGEST_HEX_STR) - 1) + 2 + 1];
    /**
     * buffer used to retain request body that is inflight
     */
    struct {
        h2o_buffer_t *buf;
        int is_end_stream;
    } body_buf;
    /**
     * `on_body_piped` is non-NULL iff used
     */
    h2o_httpclient_pipe_reader_t pipe_reader;
    /**
     * maintain the number of bytes being already processed on the associated socket
     */
    uint64_t _socket_bytes_processed;
    unsigned _is_chunked : 1;
    unsigned _seen_at_least_one_chunk : 1;
    unsigned _delay_free : 1;
    unsigned _app_prefers_pipe_reader : 1;
    unsigned _expect_100_continue : 1;
};

static void on_body_to_pipe(h2o_socket_t *_sock, const char *err);

static void req_body_send(struct st_h2o_http1client_t *client);
static void update_read_state(struct st_h2o_http1client_t *client);

static void close_client(struct st_h2o_http1client_t *client)
{
    if (client->sock != NULL) {
        if (client->super.connpool != NULL && client->_do_keepalive && client->super.connpool->socketpool->timeout > 0) {
            /* we do not send pipelined requests, and thus can trash all the received input at the end of the request */
            h2o_buffer_consume(&client->sock->input, client->sock->input->size);
            h2o_socketpool_return(client->super.connpool->socketpool, client->sock);
        } else {
            h2o_socket_close(client->sock);
        }
    }
    if (h2o_timer_is_linked(&client->super._timeout))
        h2o_timer_unlink(&client->super._timeout);
    if (client->body_buf.buf != NULL)
        h2o_buffer_dispose(&client->body_buf.buf);
    if (!client->_delay_free)
        free(client);
}

static void close_response(struct st_h2o_http1client_t *client)
{
    assert(client->state.res == STREAM_STATE_CLOSED);
    if (client->state.req == STREAM_STATE_CLOSED) {
        close_client(client);
    } else {
        h2o_socket_read_stop(client->sock);
    }
}

static h2o_httpclient_body_cb call_on_head(struct st_h2o_http1client_t *client, const char *errstr, h2o_httpclient_on_head_t *args)
{
    assert(!client->_delay_free);
    client->_delay_free = 1;
    h2o_httpclient_body_cb cb = client->super._cb.on_head(&client->super, errstr, args);
    client->_delay_free = 0;
    return cb;
}

static int call_on_body(struct st_h2o_http1client_t *client, const char *errstr)
{
    assert(!client->_delay_free);
    client->_delay_free = 1;
    int ret = (client->reader == on_body_to_pipe ? client->pipe_reader.on_body_piped : client->super._cb.on_body)(&client->super,
                                                                                                                  errstr, NULL, 0);
    client->_delay_free = 0;
    return ret;
}

static void call_proceed_req(struct st_h2o_http1client_t *client, const char *errstr)
{
    assert(!client->_delay_free);
    client->_delay_free = 1;
    client->proceed_req(&client->super, errstr);
    client->_delay_free = 0;
}

static void on_error(struct st_h2o_http1client_t *client, const char *errstr)
{
    switch (client->state.res) {
    case STREAM_STATE_HEAD:
        call_on_head(client, errstr, NULL);
        break;
    case STREAM_STATE_BODY:
        call_on_body(client, errstr);
        break;
    case STREAM_STATE_CLOSED:
        if (client->proceed_req != NULL)
            call_proceed_req(client, errstr);
        break;
    }
    close_client(client);
}

static void on_body_timeout(h2o_timer_t *entry)
{
    struct st_h2o_http1client_t *client = H2O_STRUCT_FROM_MEMBER(struct st_h2o_http1client_t, super._timeout, entry);
    on_error(client, h2o_httpclient_error_io_timeout);
}

static void on_body_until_close(h2o_socket_t *sock, const char *err)
{
    struct st_h2o_http1client_t *client = sock->data;

    h2o_timer_unlink(&client->super._timeout);

    if (err != NULL) {
        client->state.res = STREAM_STATE_CLOSED;
        client->super.timings.response_end_at = h2o_gettimeofday(client->super.ctx->loop);
        call_on_body(client, h2o_httpclient_error_is_eos);
        close_response(client);
        return;
    }
    uint64_t size = sock->bytes_read - client->_socket_bytes_processed;
    client->_socket_bytes_processed = sock->bytes_read;

    client->super.bytes_read.body += size;
    client->super.bytes_read.total += size;

    if (size != 0) {
        if (call_on_body(client, NULL) != 0) {
            close_client(client);
            return;
        }
        update_read_state(client);
    }
}

static void on_body_content_length(h2o_socket_t *sock, const char *err)
{
    struct st_h2o_http1client_t *client = sock->data;

    h2o_timer_unlink(&client->super._timeout);

    if (err != NULL) {
        on_error(client, h2o_httpclient_error_io);
        return;
    }
    uint64_t size = sock->bytes_read - client->_socket_bytes_processed;
    client->_socket_bytes_processed = sock->bytes_read;

    client->super.bytes_read.body += size;
    client->super.bytes_read.total += size;

    if (size != 0 || client->_body_decoder.content_length.bytesleft == 0) {
        int ret;
        if (client->_body_decoder.content_length.bytesleft <= size) {
            if (client->_body_decoder.content_length.bytesleft < size) {
                /* remove the trailing garbage from buf, and disable keepalive */
                client->sock->input->size -= size - client->_body_decoder.content_length.bytesleft;
                client->_do_keepalive = 0;
            }
            client->_body_decoder.content_length.bytesleft = 0;
            client->state.res = STREAM_STATE_CLOSED;
            client->super.timings.response_end_at = h2o_gettimeofday(client->super.ctx->loop);
        } else {
            client->_body_decoder.content_length.bytesleft -= size;
        }
        ret = call_on_body(client, client->state.res == STREAM_STATE_CLOSED ? h2o_httpclient_error_is_eos : NULL);
        if (client->state.res == STREAM_STATE_CLOSED) {
            close_response(client);
            return;
        } else if (ret != 0) {
            client->_do_keepalive = 0;
            close_client(client);
            return;
        }
    }

#if USE_PIPE_READER
    if (client->pipe_reader.on_body_piped != NULL) {
        h2o_socket_dont_read(client->sock, 1);
        client->reader = on_body_to_pipe;
    }
#endif
    update_read_state(client);
}

void on_body_to_pipe(h2o_socket_t *_sock, const char *err)
{
#if USE_PIPE_READER
    struct st_h2o_http1client_t *client = _sock->data;

    h2o_timer_unlink(&client->super._timeout);
    h2o_socket_read_stop(client->sock);

    if (err != NULL) {
        on_error(client, h2o_httpclient_error_io);
        return;
    }

    ssize_t bytes_read;
    while ((bytes_read = splice(h2o_socket_get_fd(client->sock), NULL, client->pipe_reader.fd, NULL,
                                client->_body_decoder.content_length.bytesleft, SPLICE_F_NONBLOCK)) == -1 &&
           errno == EINTR)
        ;
    if (bytes_read == -1 && errno == EAGAIN) {
        update_read_state(client);
        return;
    }
    if (bytes_read <= 0) {
        on_error(client, h2o_httpclient_error_io);
        return;
    }

    client->_socket_bytes_processed += bytes_read;
    client->sock->bytes_read += bytes_read;
    client->super.bytes_read.body += bytes_read;
    client->super.bytes_read.total += bytes_read;

    client->_body_decoder.content_length.bytesleft -= bytes_read;
    if (client->_body_decoder.content_length.bytesleft == 0) {
        client->state.res = STREAM_STATE_CLOSED;
        client->super.timings.response_end_at = h2o_gettimeofday(client->super.ctx->loop);
        h2o_socket_dont_read(client->sock, 0);
    }

    int ret = call_on_body(client, client->state.res == STREAM_STATE_CLOSED ? h2o_httpclient_error_is_eos : NULL);

    if (client->state.res == STREAM_STATE_CLOSED) {
        close_response(client);
    } else if (ret != 0) {
        client->_do_keepalive = 0;
        close_client(client);
    }
#else
    h2o_fatal("%s cannot be called", __FUNCTION__);
#endif
}

static void on_body_chunked(h2o_socket_t *sock, const char *err)
{
    struct st_h2o_http1client_t *client = sock->data;
    h2o_buffer_t *inbuf;

    h2o_timer_unlink(&client->super._timeout);

    if (err != NULL) {
        if (err == h2o_socket_error_closed && !phr_decode_chunked_is_in_data(&client->_body_decoder.chunked.decoder) &&
            client->_seen_at_least_one_chunk) {
            /*
             * if the peer closed after a full chunk, treat this
             * as if the transfer had complete, browsers appear to ignore
             * a missing 0\r\n chunk
             */
            client->_do_keepalive = 0;
            client->state.res = STREAM_STATE_CLOSED;
            client->super.timings.response_end_at = h2o_gettimeofday(client->super.ctx->loop);
            call_on_body(client, h2o_httpclient_error_is_eos);
            close_response(client);
        } else {
            on_error(client, h2o_httpclient_error_io);
        }
        return;
    }
    uint64_t size = sock->bytes_read - client->_socket_bytes_processed;
    client->_socket_bytes_processed = sock->bytes_read;

    client->super.bytes_read.body += size;
    client->super.bytes_read.total += size;

    inbuf = client->sock->input;
    if (size != 0) {
        const char *errstr;
        int cb_ret;
        size_t newsz = size;

        switch (phr_decode_chunked(&client->_body_decoder.chunked.decoder, inbuf->bytes + inbuf->size - newsz, &newsz)) {
        case -1: /* error */
            newsz = size;
            client->_do_keepalive = 0;
            errstr = h2o_httpclient_error_http1_parse_failed;
            break;
        case -2: /* incomplete */
            errstr = NULL;
            break;
        default: /* complete, with garbage on tail; should disable keepalive */
            client->_do_keepalive = 0;
        /* fallthru */
        case 0: /* complete */
            client->state.res = STREAM_STATE_CLOSED;
            errstr = h2o_httpclient_error_is_eos;
            client->super.timings.response_end_at = h2o_gettimeofday(client->super.ctx->loop);
            break;
        }
        inbuf->size -= size - newsz;
        if (inbuf->size > 0)
            client->_seen_at_least_one_chunk = 1;
        cb_ret = call_on_body(client, errstr);
        if (client->state.res == STREAM_STATE_CLOSED) {
            close_response(client);
            return;
        } else if (errstr != NULL) {
            close_client(client);
            return;
        } else if (cb_ret != 0) {
            client->_do_keepalive = 0;
            close_client(client);
            return;
        }
        update_read_state(client);
    }
}

static void on_head_timeout(h2o_timer_t *entry)
{
    struct st_h2o_http1client_t *client = H2O_STRUCT_FROM_MEMBER(struct st_h2o_http1client_t, super._timeout, entry);
    on_error(client, h2o_httpclient_error_io_timeout);
}

static void on_head(h2o_socket_t *sock, const char *err)
{
    struct st_h2o_http1client_t *client = sock->data;
    int minor_version, version, http_status, rlen;
    const char *msg;
#define MAX_HEADERS 100
    h2o_header_t *headers;
    h2o_iovec_t *header_names;
    size_t msg_len, num_headers, i;
    h2o_socket_cb reader;

    h2o_timer_unlink(&client->super._timeout);

    if (err != NULL) {
        on_error(client, h2o_httpclient_error_io);
        return;
    }

    /* revert max read size to 1MB now that we have received the first chunk, presumably carrying all the response headers */
#if USE_PIPE_READER
    if (client->_app_prefers_pipe_reader)
        h2o_evloop_socket_set_max_read_size(client->sock, h2o_evloop_socket_max_read_size);
#endif

    client->super._timeout.cb = on_head_timeout;

    headers = h2o_mem_alloc_pool(client->super.pool, *headers, MAX_HEADERS);
    header_names = h2o_mem_alloc_pool(client->super.pool, *header_names, MAX_HEADERS);

    /* continue parsing the responses until we see a final one */
    while (1) {
        /* parse response */
        struct phr_header src_headers[MAX_HEADERS];
        num_headers = MAX_HEADERS;
        rlen = phr_parse_response(sock->input->bytes, sock->input->size, &minor_version, &http_status, &msg, &msg_len, src_headers,
                                  &num_headers, 0);
        switch (rlen) {
        case -1: /* error */
            on_error(client, h2o_httpclient_error_http1_parse_failed);
            return;
        case -2: /* incomplete */
            h2o_timer_link(client->super.ctx->loop, client->super.ctx->io_timeout, &client->super._timeout);
            return;
        }

        client->super.bytes_read.header += rlen;
        client->super.bytes_read.total += rlen;

        version = 0x100 | (minor_version != 0);

        /* fill-in the headers */
        for (i = 0; i != num_headers; ++i) {
            if (src_headers[i].name_len == 0) {
                /* reject multiline header */
                on_error(client, h2o_httpclient_error_http1_line_folding);
                return;
            }
            const h2o_token_t *token;
            char *orig_name = h2o_strdup(client->super.pool, src_headers[i].name, src_headers[i].name_len).base;
            h2o_strtolower((char *)src_headers[i].name, src_headers[i].name_len);
            token = h2o_lookup_token(src_headers[i].name, src_headers[i].name_len);
            if (token != NULL) {
                headers[i].name = (h2o_iovec_t *)&token->buf;
            } else {
                header_names[i] = h2o_iovec_init(src_headers[i].name, src_headers[i].name_len);
                headers[i].name = &header_names[i];
            }
            headers[i].value = h2o_iovec_init(src_headers[i].value, src_headers[i].value_len);
            headers[i].orig_name = orig_name;
            headers[i].flags = (h2o_header_flags_t){0};
        }

        if (!(100 <= http_status && http_status <= 199 && http_status != 101))
            break;

        if (http_status == 100 && client->_expect_100_continue) {
            client->_expect_100_continue = 0;
            req_body_send(client);
        } else if (client->super.informational_cb != NULL &&
                   client->super.informational_cb(&client->super, version, http_status, h2o_iovec_init(msg, msg_len), headers,
                                                  num_headers) != 0) {
            close_client(client);
            return;
        }
        h2o_buffer_consume(&client->sock->input, rlen);
        if (client->sock->input->size == 0) {
            if (!h2o_timer_is_linked(&client->super._timeout)) {
                h2o_timer_link(client->super.ctx->loop, client->super.ctx->io_timeout, &client->super._timeout);
            }
            return;
        }
    }

    /* recognize hop-by-hop response headers */
    reader = on_body_until_close;
    if (!h2o_httpclient__tunnel_is_ready(&client->super, http_status, version)) {
        client->_do_keepalive = minor_version >= 1;
        for (i = 0; i != num_headers; ++i) {
            if (headers[i].name == &H2O_TOKEN_CONNECTION->buf) {
                if (h2o_contains_token(headers[i].value.base, headers[i].value.len, H2O_STRLIT("keep-alive"), ',')) {
                    client->_do_keepalive = 1;
                } else {
                    client->_do_keepalive = 0;
                }
            } else if (headers[i].name == &H2O_TOKEN_TRANSFER_ENCODING->buf) {
                if (h2o_memis(headers[i].value.base, headers[i].value.len, H2O_STRLIT("chunked"))) {
                    /* precond: _body_decoder.chunked is zero-filled */
                    client->_body_decoder.chunked.decoder.consume_trailer = 1;
                    reader = on_body_chunked;
                } else if (h2o_memis(headers[i].value.base, headers[i].value.len, H2O_STRLIT("identity"))) {
                    /* continue */
                } else {
                    on_error(client, h2o_httpclient_error_http1_unexpected_transfer_encoding);
                    return;
                }
            } else if (headers[i].name == &H2O_TOKEN_CONTENT_LENGTH->buf) {
                if ((client->_body_decoder.content_length.bytesleft = h2o_strtosize(headers[i].value.base, headers[i].value.len)) ==
                    SIZE_MAX) {
                    on_error(client, h2o_httpclient_error_invalid_content_length);
                    return;
                }
                if (reader != on_body_chunked)
                    reader = on_body_content_length;
            }
        }
    }

    client->state.res = STREAM_STATE_BODY;
    client->super.timings.response_start_at = h2o_gettimeofday(client->super.ctx->loop);

    /* RFC 2616 4.4 */
    if (client->_method_is_head || http_status == 204 || http_status == 304) {
        client->state.res = STREAM_STATE_CLOSED;
        client->super.timings.response_end_at = h2o_gettimeofday(client->super.ctx->loop);
    } else {
        /* close the connection if impossible to determine the end of the response (RFC 7230 3.3.3) */
        if (reader == on_body_until_close)
            client->_do_keepalive = 0;
    }

    h2o_httpclient_on_head_t on_head = {
        .version = version,
        .status = http_status,
        .msg = h2o_iovec_init(msg, msg_len),
        .headers = headers,
        .num_headers = num_headers,
        .header_requires_dup = 1,
    };
#if USE_PIPE_READER
    /* If there is no less than 64KB of data to be read from the socket, offer the application the opportunity to use pipe for
     * transferring the content zero-copy. As switching to pipe involves the cost of creating a pipe (and disposing it when the
     * request is complete), we adopt this margin of 64KB, which offers clear improvement (5%) on 9th-gen Intel Core. */
    if (client->_app_prefers_pipe_reader && reader == on_body_content_length &&
        client->sock->input->size + 65536 <= client->_body_decoder.content_length.bytesleft)
        on_head.pipe_reader = &client->pipe_reader;
#endif

    /* call the callback */
    client->super._cb.on_body =
        call_on_head(client, client->state.res == STREAM_STATE_CLOSED ? h2o_httpclient_error_is_eos : NULL, &on_head);

    if (client->state.res == STREAM_STATE_CLOSED) {
        close_response(client);
        return;
    } else if (client->super._cb.on_body == NULL) {
        client->_do_keepalive = 0;
        close_client(client);
        return;
    }

    h2o_buffer_consume(&sock->input, rlen);
    client->_socket_bytes_processed = client->sock->bytes_read - client->sock->input->size;

    if (client->_expect_100_continue) {
        /* we have suspended request body, let's start sending it.
         * see: https://github.com/h2o/h2o/pull/3316#discussion_r1456859634
         */
        client->_expect_100_continue = 0;
        req_body_send(client);
    }

    client->super._timeout.cb = on_body_timeout;
    h2o_socket_read_start(sock, reader);
    reader(client->sock, 0);

#undef MAX_HEADERS
}

static void on_head_first_byte_timeout(h2o_timer_t *entry)
{
    struct st_h2o_http1client_t *client = H2O_STRUCT_FROM_MEMBER(struct st_h2o_http1client_t, super._timeout, entry);
    on_error(client, h2o_httpclient_error_first_byte_timeout);
}

static void on_whole_request_sent(h2o_socket_t *sock, const char *err)
{
    struct st_h2o_http1client_t *client = sock->data;

    h2o_timer_unlink(&client->super._timeout);

    if (err != NULL) {
        on_error(client, h2o_httpclient_error_io);
        return;
    }

    client->state.req = STREAM_STATE_CLOSED;
    client->super.timings.request_end_at = h2o_gettimeofday(client->super.ctx->loop);

    if (client->super.upgrade_to != NULL) {
        /* TODO use shutdown(2) to signal the peer that our send side has been closed, but continue reading on the receive side. */
        on_error(client, client->state.res < STREAM_STATE_BODY ? h2o_httpclient_error_io : h2o_httpclient_error_is_eos);
    } else {
        switch (client->state.res) {
        case STREAM_STATE_HEAD:
            client->super._timeout.cb = on_head_first_byte_timeout;
            h2o_timer_link(client->super.ctx->loop, client->super.ctx->first_byte_timeout, &client->super._timeout);
            break;
        case STREAM_STATE_BODY:
            break;
        case STREAM_STATE_CLOSED:
            close_client(client);
            break;
        }
    }
}

static void on_header_sent_wait_100(h2o_socket_t *sock, const char *err)
{
    struct st_h2o_http1client_t *client = sock->data;

    h2o_timer_unlink(&client->super._timeout);

    if (err != NULL) {
        on_error(client, h2o_httpclient_error_io);
        return;
    }

    if (client->state.res == STREAM_STATE_HEAD) {
        client->super._timeout.cb = on_head_first_byte_timeout;
        h2o_timer_link(client->super.ctx->loop, client->super.ctx->first_byte_timeout, &client->super._timeout);
    }
}

static void req_body_send_complete(h2o_socket_t *sock, const char *err)
{
    struct st_h2o_http1client_t *client = sock->data;

    h2o_buffer_consume(&client->body_buf.buf, client->body_buf.buf->size);

    if (err != NULL) {
        on_whole_request_sent(client->sock, err);
        return;
    }

    int is_end_stream = client->body_buf.is_end_stream;

    if (client->proceed_req != NULL) {
        call_proceed_req(client, NULL);
    }

    if (is_end_stream)
        on_whole_request_sent(client->sock, NULL);
}

/**
 * Encodes data. `bufs` must have at least 4 elements of space.
 */
static size_t req_body_send_prepare(struct st_h2o_http1client_t *client, h2o_iovec_t *bufs, size_t *bytes)
{
    size_t bufcnt = 0;
    *bytes = 0;

    if (client->_is_chunked) {
        if (client->body_buf.buf->size != 0) {
            /* build chunk header */
            bufs[bufcnt].base = client->_chunk_len_str;
            bufs[bufcnt].len =
                snprintf(client->_chunk_len_str, sizeof(client->_chunk_len_str), "%zx\r\n", client->body_buf.buf->size);
            *bytes += bufs[bufcnt].len;
            ++bufcnt;
            /* append chunk body */
            bufs[bufcnt++] = h2o_iovec_init(client->body_buf.buf->bytes, client->body_buf.buf->size);
            *bytes += client->body_buf.buf->size;
            /* append CRLF */
            bufs[bufcnt++] = h2o_iovec_init("\r\n", 2);
            *bytes += 2;
        }
        if (client->body_buf.is_end_stream) {
            static const h2o_iovec_t terminator = {H2O_STRLIT("0\r\n\r\n")};
            bufs[bufcnt++] = terminator;
            *bytes += terminator.len;
        }
    } else if (client->body_buf.buf->size != 0) {
        bufs[bufcnt++] = h2o_iovec_init(client->body_buf.buf->bytes, client->body_buf.buf->size);
        *bytes += client->body_buf.buf->size;
    }

    return bufcnt;
}

static void req_body_send(struct st_h2o_http1client_t *client)
{
    h2o_iovec_t bufs[4];
    size_t bytes, bufcnt = req_body_send_prepare(client, bufs, &bytes);

    h2o_timer_unlink(&client->super._timeout);

    h2o_socket_write(client->sock, bufs, bufcnt, req_body_send_complete);
    client->super.bytes_written.body += bytes;
    client->super.bytes_written.total += bytes;

    h2o_timer_link(client->super.ctx->loop, client->super.ctx->io_timeout, &client->super._timeout);
}

static int do_write_req(h2o_httpclient_t *_client, h2o_iovec_t chunk, int is_end_stream)
{
    struct st_h2o_http1client_t *client = (struct st_h2o_http1client_t *)_client;

    assert(chunk.len != 0 || is_end_stream);
    assert(!h2o_socket_is_writing(client->sock));
    assert(client->body_buf.buf->size == 0);

    /* store given content to buffer */
    if (chunk.len != 0) {
        if (!h2o_buffer_try_append(&client->body_buf.buf, chunk.base, chunk.len))
            return -1;
    }
    client->body_buf.is_end_stream = is_end_stream;

    /* check if the connection has to be closed for correct framing */
    if (client->state.res == STREAM_STATE_CLOSED)
        client->_do_keepalive = 0;

    req_body_send(client);

    return 0;
}

static void on_send_timeout(h2o_timer_t *entry)
{
    struct st_h2o_http1client_t *client = H2O_STRUCT_FROM_MEMBER(struct st_h2o_http1client_t, super._timeout, entry);
    on_error(client, h2o_httpclient_error_io_timeout);
}

static h2o_iovec_t build_request(struct st_h2o_http1client_t *client, h2o_iovec_t method, const h2o_url_t *url,
                                 const h2o_httpclient_properties_t *props, const h2o_header_t *headers, size_t num_headers)
{
    h2o_iovec_t buf;
    size_t offset = 0;

    buf.len = method.len + url->path.len + url->authority.len + 512;
    buf.base = h2o_mem_alloc_pool(client->super.pool, char, buf.len);

#define RESERVE(sz)                                                                                                                \
    do {                                                                                                                           \
        size_t required = offset + sz + 4 /* for "\r\n\r\n" */;                                                                    \
        if (required > buf.len) {                                                                                                  \
            do {                                                                                                                   \
                buf.len *= 2;                                                                                                      \
            } while (required > buf.len);                                                                                          \
            char *newp = h2o_mem_alloc_pool(client->super.pool, char, buf.len);                                                    \
            memcpy(newp, buf.base, offset);                                                                                        \
            buf.base = newp;                                                                                                       \
        }                                                                                                                          \
    } while (0)
#define APPEND(s, l)                                                                                                               \
    do {                                                                                                                           \
        h2o_memcpy(buf.base + offset, (s), (l));                                                                                   \
        offset += (l);                                                                                                             \
    } while (0)
#define APPEND_STRLIT(lit) APPEND((lit), sizeof(lit) - 1)
#define APPEND_HEADER(h)                                                                                                           \
    do {                                                                                                                           \
        RESERVE((h)->name->len + (h)->value.len + 4);                                                                              \
        APPEND((h)->orig_name ? (h)->orig_name : (h)->name->base, (h)->name->len);                                                 \
        buf.base[offset++] = ':';                                                                                                  \
        buf.base[offset++] = ' ';                                                                                                  \
        APPEND((h)->value.base, (h)->value.len);                                                                                   \
        buf.base[offset++] = '\r';                                                                                                 \
        buf.base[offset++] = '\n';                                                                                                 \
    } while (0)

    APPEND(method.base, method.len);
    buf.base[offset++] = ' ';
    if (client->super.upgrade_to == h2o_httpclient_upgrade_to_connect) {
        if (h2o_memis(method.base, method.len, H2O_STRLIT("CONNECT-UDP"))) {
            APPEND_STRLIT("masque://");
            APPEND(url->authority.base, url->authority.len);
            APPEND_STRLIT("/");
        } else {
            APPEND(url->authority.base, url->authority.len);
        }
    } else {
        APPEND(url->path.base, url->path.len);
    }
    APPEND_STRLIT(" HTTP/1.1\r\nhost: ");
    APPEND(url->authority.base, url->authority.len);
    buf.base[offset++] = '\r';
    buf.base[offset++] = '\n';
    assert(offset <= buf.len);

<<<<<<< HEAD
    if (props->connection_header->base != NULL) {
        h2o_header_t h = (h2o_header_t){&H2O_TOKEN_CONNECTION->buf, NULL, *props->connection_header};
        APPEND_HEADER(&h);
    }
    if (props->expect_100_continue) {
        h2o_header_t h = (h2o_header_t){&H2O_TOKEN_EXPECT->buf, NULL, h2o_iovec_init(H2O_STRLIT("100-continue"))};
=======
    /* append supplied connection header, or "connection: upgrade" and upgrade header when request an upgrade */
    if (client->super.upgrade_to != NULL && client->super.upgrade_to != h2o_httpclient_upgrade_to_connect) {
        h2o_header_t c = {&H2O_TOKEN_CONNECTION->buf, NULL, h2o_iovec_init(H2O_STRLIT("upgrade"))},
                     u = {&H2O_TOKEN_UPGRADE->buf, NULL,
                          h2o_iovec_init(client->super.upgrade_to, strlen(client->super.upgrade_to))};
        APPEND_HEADER(&c);
        APPEND_HEADER(&u);
    } else if (connection.base != NULL) {
        h2o_header_t h = {&H2O_TOKEN_CONNECTION->buf, NULL, connection};
>>>>>>> b878d2ff
        APPEND_HEADER(&h);
    }

    if (num_headers != 0) {
        for (const h2o_header_t *h = headers, *h_end = h + num_headers; h != h_end; ++h)
            APPEND_HEADER(h);
    }

    APPEND_STRLIT("\r\n");

    /* set the length */
    assert(offset <= buf.len);
    buf.len = offset;

    return buf;

#undef RESERVE
#undef APPEND
#undef APPEND_STRLIT
}

static void start_request(struct st_h2o_http1client_t *client, h2o_iovec_t method, const h2o_url_t *url,
                          const h2o_header_t *headers, size_t num_headers, h2o_iovec_t body,
                          const h2o_httpclient_properties_t *props)
{
    h2o_iovec_t reqbufs[6]; /* 6 should be the maximum possible elements used */
    size_t reqbufcnt = 0;
    if (props->proxy_protocol->base != NULL)
        reqbufs[reqbufcnt++] = *props->proxy_protocol;
    h2o_iovec_t header = build_request(client, method, url, props, headers, num_headers);
    reqbufs[reqbufcnt++] = header;
    client->super.bytes_written.header = header.len;

    client->_is_chunked = *props->chunked;
    client->_method_is_head = h2o_memis(method.base, method.len, H2O_STRLIT("HEAD"));

    if (props->expect_100_continue) {
        if (client->proceed_req != NULL || body.len != 0) {
            client->_expect_100_continue = 1;
        } else {
            on_whole_request_sent(client->sock, h2o_httpclient_error_internal);
        }
    }

    assert(PTLS_ELEMENTSOF(reqbufs) - reqbufcnt >= 4); /* req_body_send_prepare could write to 4 additional elements */
    if (client->proceed_req != NULL) {
        h2o_buffer_init(&client->body_buf.buf, &h2o_socket_buffer_prototype);
        if (body.len != 0 && !h2o_buffer_try_append(&client->body_buf.buf, body.base, body.len)) {
            on_whole_request_sent(client->sock, h2o_httpclient_error_internal);
            return;
        }
        if (client->_expect_100_continue) {
            h2o_socket_write(client->sock, reqbufs, reqbufcnt, on_header_sent_wait_100);
        } else {
            size_t bytes_written;
            reqbufcnt += req_body_send_prepare(client, reqbufs + reqbufcnt, &bytes_written);
            client->super.bytes_written.body = bytes_written;
            h2o_socket_write(client->sock, reqbufs, reqbufcnt, req_body_send_complete);
        }
    } else if (body.len != 0) {
        assert(!client->_is_chunked);
        if (client->_expect_100_continue) {
            h2o_buffer_init(&client->body_buf.buf, &h2o_socket_buffer_prototype);
            if (!h2o_buffer_try_append(&client->body_buf.buf, body.base, body.len)) {
                on_whole_request_sent(client->sock, h2o_httpclient_error_internal);
                return;
            }
            h2o_socket_write(client->sock, reqbufs, reqbufcnt, on_header_sent_wait_100);
        } else {
            reqbufs[reqbufcnt++] = body;
            client->super.bytes_written.body = body.len;
            h2o_socket_write(client->sock, reqbufs, reqbufcnt, on_whole_request_sent);
        }
    } else {
        assert(!client->_is_chunked);
        h2o_socket_write(client->sock, reqbufs, reqbufcnt, on_whole_request_sent);
    }
    client->super.bytes_written.total = client->sock->bytes_written;

    /* Even all data highly likely has been written into TCP sendbuf, it is our practice to assume the socket write operation is
     * asynchronous and link the timer. */
    client->super._timeout.cb = on_send_timeout;
    h2o_timer_link(client->super.ctx->loop, client->super.ctx->io_timeout, &client->super._timeout);

    client->state.req = STREAM_STATE_BODY;
    client->super.timings.request_begin_at = h2o_gettimeofday(client->super.ctx->loop);

    /* If there's possibility of using a pipe for forwarding the content, reduce maximum read size before fetching headers. The
     * intent here is to not do a full-sized read of 1MB. 16KB has been chosen so that all HTTP response headers would be available,
     * and that an almost full-sized HTTP/2 frame / TLS record can be generated for the first chunk of data that we pass through
     * memory. */
#if USE_PIPE_READER
    if (client->_app_prefers_pipe_reader && h2o_evloop_socket_max_read_size > 16384)
        h2o_evloop_socket_set_max_read_size(client->sock, 16384);
#endif

    h2o_socket_read_start(client->sock, on_head);
}

static void on_connection_ready(struct st_h2o_http1client_t *client)
{
    h2o_iovec_t proxy_protocol = h2o_iovec_init(NULL, 0);
    int chunked = 0;
    h2o_iovec_t connection_header = h2o_iovec_init(NULL, 0);
    h2o_httpclient_properties_t props = {
        &proxy_protocol,
        &chunked,
        &connection_header,
    };
    h2o_iovec_t method;
    h2o_url_t url;
    h2o_header_t *headers;
    size_t num_headers;
    h2o_iovec_t body;

    client->super._cb.on_head = client->super._cb.on_connect(&client->super, NULL, &method, &url, (const h2o_header_t **)&headers,
                                                             &num_headers, &body, &client->proceed_req, &props, client->_origin);
    client->_app_prefers_pipe_reader = props.prefer_pipe_reader;

    if (client->super._cb.on_head == NULL) {
        close_client(client);
        return;
    }

    start_request(client, method, &url, headers, num_headers, body, &props);
}

static void do_cancel(h2o_httpclient_t *_client)
{
    struct st_h2o_http1client_t *client = (struct st_h2o_http1client_t *)_client;
    client->_do_keepalive = 0;
    close_client(client);
}

void update_read_state(struct st_h2o_http1client_t *client)
{
    /* If pipe used, `client->reader` would have switched to `on_body_pipe` by the time this function is called for the first time.
     */
    assert((client->pipe_reader.on_body_piped != NULL) == (client->reader == on_body_to_pipe));

    if (client->reader == on_body_to_pipe) {
        /* When pipe is being used, resume read when consumption is notified from user. `h2o_socket_read_start` is invoked without
         * checking if we are already reading; this is because we want to make sure that the read callback replaced to the current
         * one. */
        h2o_socket_read_start(client->sock, client->reader);
    } else {
        /* When buffer is used, start / stop reading based on the amount of data being buffered. */
        if ((*client->super.buf)->size >= client->super.ctx->max_buffer_size) {
            if (h2o_socket_is_reading(client->sock)) {
                client->reader = client->sock->_cb.read;
                h2o_socket_read_stop(client->sock);
            }
        } else {
            if (!h2o_socket_is_reading(client->sock))
                h2o_socket_read_start(client->sock, client->reader);
        }
    }

    /* arm or unarm i/o timeout depending on if we are reading */
    if (h2o_socket_is_reading(client->sock)) {
        if (h2o_timer_is_linked(&client->super._timeout))
            h2o_timer_unlink(&client->super._timeout);
        h2o_timer_link(client->super.ctx->loop, client->super.ctx->io_timeout, &client->super._timeout);
    } else {
        if (h2o_timer_is_linked(&client->super._timeout))
            h2o_timer_unlink(&client->super._timeout);
    }
}

static void do_update_window(struct st_h2o_httpclient_t *_client)
{
    struct st_h2o_http1client_t *client = (void *)_client;

    /* When we are splicing to pipe, read synchronously. For prioritization logic to work correctly, it is important to provide
     * additional data synchronously in response to the invocation of `h2o_proceed_response`. When memory buffers are used,
     * lib/core/proxy.c uses a double buffering to prepare next chunk of data while a chunk of data is being fed to the HTTP
     * handlers via `h2o_sendvec`. But when using splice, the pipe is the only one buffer available. */
    if (client->reader == on_body_to_pipe) {
        on_body_to_pipe(client->sock, NULL);
        return;
    }

    update_read_state(client);
}

static void do_get_conn_properties(h2o_httpclient_t *_client, h2o_httpclient_conn_properties_t *properties)
{
    struct st_h2o_http1client_t *client = (void *)_client;
    h2o_httpclient_set_conn_properties_of_socket(client->sock, properties);
}

static void setup_client(struct st_h2o_http1client_t *client, h2o_socket_t *sock, h2o_url_t *origin)
{
    memset(&client->sock, 0, sizeof(*client) - offsetof(struct st_h2o_http1client_t, sock));
    client->super.cancel = do_cancel;
    client->super.get_conn_properties = do_get_conn_properties;
    client->super.update_window = do_update_window;
    client->super.write_req = do_write_req;
    client->super.buf = &sock->input;
    client->sock = sock;
    sock->data = client;
    client->_origin = origin;
}

void h2o_httpclient__h1_on_connect(h2o_httpclient_t *_client, h2o_socket_t *sock, h2o_url_t *origin)
{
    struct st_h2o_http1client_t *client = (void *)_client;

    assert(!h2o_timer_is_linked(&client->super._timeout));

    setup_client(client, sock, origin);
    on_connection_ready(client);
}

const size_t h2o_httpclient__h1_size = sizeof(struct st_h2o_http1client_t);<|MERGE_RESOLUTION|>--- conflicted
+++ resolved
@@ -784,14 +784,6 @@
     buf.base[offset++] = '\n';
     assert(offset <= buf.len);
 
-<<<<<<< HEAD
-    if (props->connection_header->base != NULL) {
-        h2o_header_t h = (h2o_header_t){&H2O_TOKEN_CONNECTION->buf, NULL, *props->connection_header};
-        APPEND_HEADER(&h);
-    }
-    if (props->expect_100_continue) {
-        h2o_header_t h = (h2o_header_t){&H2O_TOKEN_EXPECT->buf, NULL, h2o_iovec_init(H2O_STRLIT("100-continue"))};
-=======
     /* append supplied connection header, or "connection: upgrade" and upgrade header when request an upgrade */
     if (client->super.upgrade_to != NULL && client->super.upgrade_to != h2o_httpclient_upgrade_to_connect) {
         h2o_header_t c = {&H2O_TOKEN_CONNECTION->buf, NULL, h2o_iovec_init(H2O_STRLIT("upgrade"))},
@@ -799,9 +791,13 @@
                           h2o_iovec_init(client->super.upgrade_to, strlen(client->super.upgrade_to))};
         APPEND_HEADER(&c);
         APPEND_HEADER(&u);
-    } else if (connection.base != NULL) {
-        h2o_header_t h = {&H2O_TOKEN_CONNECTION->buf, NULL, connection};
->>>>>>> b878d2ff
+    } else if (props->connection_header->base != NULL) {
+        h2o_header_t h = {&H2O_TOKEN_CONNECTION->buf, NULL, *props->connection_header};
+        APPEND_HEADER(&h);
+    }
+
+    if (props->expect_100_continue) {
+        h2o_header_t h = {&H2O_TOKEN_EXPECT->buf, NULL, h2o_iovec_init(H2O_STRLIT("100-continue"))};
         APPEND_HEADER(&h);
     }
 
