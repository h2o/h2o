--- conflicted
+++ resolved
@@ -1101,15 +1101,13 @@
      */
     unsigned char reprocess_if_too_early : 1;
     /**
-<<<<<<< HEAD
+     * whether if the response should include server-timing
+     */
+    unsigned char send_server_timing : 1;
+    /**
      * set by the prxy handler if the http2 upstream refused the stream so the client can retry the request
      */
     unsigned char upstream_refused : 1;
-=======
-     * whether if the response should include server-timing
-     */
-    unsigned char send_server_timing : 1;
->>>>>>> 58912436
 
     /**
      * Whether the producer of the response has explicitely disabled or
