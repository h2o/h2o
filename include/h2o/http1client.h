--- conflicted
+++ resolved
@@ -42,13 +42,9 @@
                                                            int status, h2o_iovec_t msg, struct st_h2o_header_t *headers,
                                                            size_t num_headers, int rlen);
 typedef h2o_http1client_head_cb (*h2o_http1client_connect_cb)(h2o_http1client_t *client, const char *errstr, h2o_iovec_t **reqbufs,
-<<<<<<< HEAD
-                                                              size_t *reqbufcnt, int *method_is_head, h2o_url_t *location_rewrite_url);
-=======
                                                               size_t *reqbufcnt, int *method_is_head,
                                                               h2o_http1client_write_req_chunk_done *req_body_done, void **req_body_done_ctx,
-                                                              h2o_iovec_t *cur_body);
->>>>>>> 94b5bb83
+                                                              h2o_iovec_t *cur_body, h2o_url_t *location_rewrite_url);
 typedef int (*h2o_http1client_informational_cb)(h2o_http1client_t *client, int minor_version, int status, h2o_iovec_t msg,
                                                 struct st_h2o_header_t *headers, size_t num_headers);
 
@@ -78,11 +74,7 @@
 
 int h2o_http1client_write_req_chunk(void *priv, h2o_iovec_t req_chunk, int is_end);
 void h2o_http1client_connect(h2o_http1client_t **client, void *data, h2o_http1client_ctx_t *ctx, h2o_iovec_t host, uint16_t port,
-<<<<<<< HEAD
-                             int is_ssl, h2o_http1client_connect_cb cb, h2o_url_t *location_rewrite_url);
-=======
-                             int is_ssl, h2o_http1client_connect_cb cb, int is_chunked);
->>>>>>> 94b5bb83
+                             int is_ssl, h2o_http1client_connect_cb cb, int is_chunked, h2o_url_t *location_rewrite_url);
 void h2o_http1client_connect_with_pool(h2o_http1client_t **client, void *data, h2o_http1client_ctx_t *ctx,
                                        h2o_socketpool_t *sockpool, h2o_http1client_connect_cb cb, int is_chunked);
 void h2o_http1client_cancel(h2o_http1client_t *client);
