/*
 * Copyright (c) 2014-2016 DeNA Co., Ltd., Kazuho Oku, Fastly, Inc.
 *
 * Permission is hereby granted, free of charge, to any person obtaining a copy
 * of this software and associated documentation files (the "Software"), to
 * deal in the Software without restriction, including without limitation the
 * rights to use, copy, modify, merge, publish, distribute, sublicense, and/or
 * sell copies of the Software, and to permit persons to whom the Software is
 * furnished to do so, subject to the following conditions:
 *
 * The above copyright notice and this permission notice shall be included in
 * all copies or substantial portions of the Software.
 *
 * THE SOFTWARE IS PROVIDED "AS IS", WITHOUT WARRANTY OF ANY KIND, EXPRESS OR
 * IMPLIED, INCLUDING BUT NOT LIMITED TO THE WARRANTIES OF MERCHANTABILITY,
 * FITNESS FOR A PARTICULAR PURPOSE AND NONINFRINGEMENT. IN NO EVENT SHALL THE
 * AUTHORS OR COPYRIGHT HOLDERS BE LIABLE FOR ANY CLAIM, DAMAGES OR OTHER
 * LIABILITY, WHETHER IN AN ACTION OF CONTRACT, TORT OR OTHERWISE, ARISING
 * FROM, OUT OF OR IN CONNECTION WITH THE SOFTWARE OR THE USE OR OTHER DEALINGS
 * IN THE SOFTWARE.
 */
#ifndef h2o_h
#define h2o_h

#ifdef __cplusplus
extern "C" {
#endif

#include <assert.h>
#include <stddef.h>
#include <stdint.h>
#include <string.h>
#include <stdlib.h>
#include <sys/time.h>
#include <sys/socket.h>
#include <time.h>
#include <unistd.h>
#include <openssl/ssl.h>
#include "h2o/filecache.h"
#include "h2o/header.h"
#include "h2o/hostinfo.h"
#include "h2o/memcached.h"
#include "h2o/redis.h"
#include "h2o/linklist.h"
#include "h2o/httpclient.h"
#include "h2o/memory.h"
#include "h2o/multithread.h"
#include "h2o/rand.h"
#include "h2o/socket.h"
#include "h2o/string_.h"
#include "h2o/time_.h"
#include "h2o/token.h"
#include "h2o/url.h"
#include "h2o/balancer.h"
#include "h2o/http2_common.h"
#include "h2o/send_state.h"

#ifndef H2O_USE_BROTLI
/* disabled for all but the standalone server, since the encoder is written in C++ */
#define H2O_USE_BROTLI 0
#endif

#ifndef H2O_MAX_HEADERS
#define H2O_MAX_HEADERS 100
#endif
#ifndef H2O_MAX_REQLEN
#define H2O_MAX_REQLEN (8192 + 4096 * (H2O_MAX_HEADERS))
#endif

#ifndef H2O_SOMAXCONN
/* simply use a large value, and let the kernel clip it to the internal max */
#define H2O_SOMAXCONN 65535
#endif

#define H2O_HTTP2_MIN_STREAM_WINDOW_SIZE 65535
#define H2O_HTTP2_MAX_STREAM_WINDOW_SIZE 16777216

#define H2O_DEFAULT_MAX_REQUEST_ENTITY_SIZE (1024 * 1024 * 1024)
#define H2O_DEFAULT_MAX_DELEGATIONS 5
#define H2O_DEFAULT_MAX_REPROCESSES 5
#define H2O_DEFAULT_HANDSHAKE_TIMEOUT_IN_SECS 10
#define H2O_DEFAULT_HANDSHAKE_TIMEOUT (H2O_DEFAULT_HANDSHAKE_TIMEOUT_IN_SECS * 1000)
#define H2O_DEFAULT_HTTP1_REQ_TIMEOUT_IN_SECS 10
#define H2O_DEFAULT_HTTP1_REQ_TIMEOUT (H2O_DEFAULT_HTTP1_REQ_TIMEOUT_IN_SECS * 1000)
#define H2O_DEFAULT_HTTP1_REQ_IO_TIMEOUT_IN_SECS 5
#define H2O_DEFAULT_HTTP1_REQ_IO_TIMEOUT (H2O_DEFAULT_HTTP1_REQ_IO_TIMEOUT_IN_SECS * 1000)
#define H2O_DEFAULT_HTTP1_UPGRADE_TO_HTTP2 1
#define H2O_DEFAULT_HTTP2_IDLE_TIMEOUT_IN_SECS 10
#define H2O_DEFAULT_HTTP2_IDLE_TIMEOUT (H2O_DEFAULT_HTTP2_IDLE_TIMEOUT_IN_SECS * 1000)
#define H2O_DEFAULT_HTTP2_GRACEFUL_SHUTDOWN_TIMEOUT_IN_SECS 0 /* no timeout */
#define H2O_DEFAULT_HTTP2_GRACEFUL_SHUTDOWN_TIMEOUT (H2O_DEFAULT_HTTP2_GRACEFUL_SHUTDOWN_TIMEOUT_IN_SECS * 1000)
#define H2O_DEFAULT_HTTP2_ACTIVE_STREAM_WINDOW_SIZE H2O_HTTP2_MAX_STREAM_WINDOW_SIZE
#define H2O_DEFAULT_HTTP3_ACTIVE_STREAM_WINDOW_SIZE H2O_DEFAULT_HTTP2_ACTIVE_STREAM_WINDOW_SIZE
#define H2O_DEFAULT_PROXY_IO_TIMEOUT_IN_SECS 30
#define H2O_DEFAULT_PROXY_IO_TIMEOUT (H2O_DEFAULT_PROXY_IO_TIMEOUT_IN_SECS * 1000)
#define H2O_DEFAULT_HAPPY_EYEBALLS_NAME_RESOLUTION_DELAY 50
#define H2O_DEFAULT_HAPPY_EYEBALLS_CONNECTION_ATTEMPT_DELAY 250
#define H2O_DEFAULT_PROXY_SSL_SESSION_CACHE_CAPACITY 4096
#define H2O_DEFAULT_PROXY_SSL_SESSION_CACHE_DURATION 86400000 /* 24 hours */
#define H2O_DEFAULT_PROXY_HTTP2_MAX_CONCURRENT_STREAMS 100

typedef struct st_h2o_conn_t h2o_conn_t;
typedef struct st_h2o_context_t h2o_context_t;
typedef struct st_h2o_req_t h2o_req_t;
typedef struct st_h2o_ostream_t h2o_ostream_t;
typedef struct st_h2o_configurator_command_t h2o_configurator_command_t;
typedef struct st_h2o_configurator_t h2o_configurator_t;
typedef struct st_h2o_pathconf_t h2o_pathconf_t;
typedef struct st_h2o_hostconf_t h2o_hostconf_t;
typedef struct st_h2o_globalconf_t h2o_globalconf_t;
typedef struct st_h2o_mimemap_t h2o_mimemap_t;
typedef struct st_h2o_logconf_t h2o_logconf_t;
typedef struct st_h2o_headers_command_t h2o_headers_command_t;

/**
 * basic structure of a handler (an object that MAY generate a response)
 * The handlers should register themselves to h2o_context_t::handlers.
 */
typedef struct st_h2o_handler_t {
    size_t _config_slot;
    void (*on_context_init)(struct st_h2o_handler_t *self, h2o_context_t *ctx);
    void (*on_context_dispose)(struct st_h2o_handler_t *self, h2o_context_t *ctx);
    void (*dispose)(struct st_h2o_handler_t *self);
    int (*on_req)(struct st_h2o_handler_t *self, h2o_req_t *req);
    /**
     * If the flag is set, protocol handler may invoke the request handler before receiving the end of the request body. The request
     * handler can determine if the protocol handler has actually done so by checking if `req->proceed_req` is set to non-NULL.
     * In such case, the handler should replace `req->write_req.cb` (and ctx) with its own callback to receive the request body
     * bypassing the buffer of the protocol handler. Parts of the request body being received before the handler replacing the
     * callback is accessible via `req->entity`.
     * The request handler can delay replacing the callback to a later moment. In such case, the handler can determine if
     * `req->entity` already contains a complete request body by checking if `req->proceed_req` is NULL.
     */
    unsigned supports_request_streaming : 1;
} h2o_handler_t;

/**
 * basic structure of a filter (an object that MAY modify a response)
 * The filters should register themselves to h2o_context_t::filters.
 */
typedef struct st_h2o_filter_t {
    size_t _config_slot;
    void (*on_context_init)(struct st_h2o_filter_t *self, h2o_context_t *ctx);
    void (*on_context_dispose)(struct st_h2o_filter_t *self, h2o_context_t *ctx);
    void (*dispose)(struct st_h2o_filter_t *self);
    void (*on_setup_ostream)(struct st_h2o_filter_t *self, h2o_req_t *req, h2o_ostream_t **slot);
    void (*on_informational)(struct st_h2o_filter_t *self, h2o_req_t *req);
} h2o_filter_t;

/**
 * basic structure of a logger (an object that MAY log a request)
 * The loggers should register themselves to h2o_context_t::loggers.
 */
typedef struct st_h2o_logger_t {
    size_t _config_slot;
    void (*on_context_init)(struct st_h2o_logger_t *self, h2o_context_t *ctx);
    void (*on_context_dispose)(struct st_h2o_logger_t *self, h2o_context_t *ctx);
    void (*dispose)(struct st_h2o_logger_t *self);
    void (*log_access)(struct st_h2o_logger_t *self, h2o_req_t *req);
} h2o_logger_t;

/**
 * contains stringified representations of a timestamp
 */
typedef struct st_h2o_timestamp_string_t {
    char rfc1123[H2O_TIMESTR_RFC1123_LEN + 1];
    char log[H2O_TIMESTR_LOG_LEN + 1];
} h2o_timestamp_string_t;

/**
 * a timestamp.
 * Applications should call h2o_get_timestamp to obtain a timestamp.
 */
typedef struct st_h2o_timestamp_t {
    struct timeval at;
    h2o_timestamp_string_t *str;
} h2o_timestamp_t;

typedef struct st_h2o_casper_conf_t {
    /**
     * capacity bits (0 to disable casper)
     */
    unsigned capacity_bits;
    /**
     * whether if all type of files should be tracked (or only the blocking assets)
     */
    int track_all_types;
} h2o_casper_conf_t;

typedef struct st_h2o_envconf_t {
    /**
     * parent
     */
    struct st_h2o_envconf_t *parent;
    /**
     * list of names to be unset
     */
    h2o_iovec_vector_t unsets;
    /**
     * list of name-value pairs to be set
     */
    h2o_iovec_vector_t sets;
} h2o_envconf_t;

struct st_h2o_pathconf_t {
    /**
     * globalconf to which the pathconf belongs
     */
    h2o_globalconf_t *global;
    /**
     * pathname in lower case, may or may not have "/" at last, NULL terminated, or is {NULL,0} if is fallback or extension-level
     */
    h2o_iovec_t path;
    /**
     * list of handlers
     */
    H2O_VECTOR(h2o_handler_t *) handlers;
    /**
     * list of filters to be applied unless when processing a subrequest.
     * The address of the list is set in `req->filters` and used when processing a request.
     */
    H2O_VECTOR(h2o_filter_t *) _filters;
    /**
     * list of loggers to be applied unless when processing a subrequest.
     * The address of the list is set in `req->loggers` and used when processing a request.
     */
    H2O_VECTOR(h2o_logger_t *) _loggers;
    /**
     * mimemap
     */
    h2o_mimemap_t *mimemap;
    /**
     * env
     */
    h2o_envconf_t *env;
    /**
     * error-log
     */
    struct {
        /**
         * if request-level errors should be emitted to stderr
         */
        unsigned emit_request_errors : 1;
    } error_log;
};

struct st_h2o_hostconf_t {
    /**
     * reverse reference to the global configuration
     */
    h2o_globalconf_t *global;
    /**
     * host and port
     */
    struct {
        /**
         * host and port (in lower-case; base is NULL-terminated)
         */
        h2o_iovec_t hostport;
        /**
         *  in lower-case; base is NULL-terminated
         */
        h2o_iovec_t host;
        /**
         * port number (or 65535 if default)
         */
        uint16_t port;
    } authority;
    /**
     * A boolean indicating that this hostconf can only be used for a request with the ":authority" pseudo-header field / "Host"
     * that matches hostport. When strict_match is false, then this hostconf is eligible for use as the fallback hostconf for a
     * request that does not match any applicable hostconf.
     */
    uint8_t strict_match;
    /**
     * list of path configurations
     */
    H2O_VECTOR(h2o_pathconf_t *) paths;
    /**
     * catch-all path configuration
     */
    h2o_pathconf_t fallback_path;
    /**
     * mimemap
     */
    h2o_mimemap_t *mimemap;
    /**
     * http2
     */
    struct {
        /**
         * whether if blocking assets being pulled should be given highest priority in case of clients that do not implement
         * dependency-based prioritization
         */
        unsigned reprioritize_blocking_assets : 1;
        /**
         * if server push should be used
         */
        unsigned push_preload : 1;
        /**
         * if cross origin pushes should be authorized
         */
        unsigned allow_cross_origin_push : 1;
        /**
         * casper settings
         */
        h2o_casper_conf_t casper;
    } http2;
};

typedef struct st_h2o_protocol_callbacks_t {
    void (*request_shutdown)(h2o_context_t *ctx);
    int (*foreach_request)(h2o_context_t *ctx, int (*cb)(h2o_req_t *req, void *cbdata), void *cbdata);
} h2o_protocol_callbacks_t;

typedef h2o_iovec_t (*final_status_handler_cb)(void *ctx, h2o_globalconf_t *gconf, h2o_req_t *req);
typedef const struct st_h2o_status_handler_t {
    h2o_iovec_t name;
    h2o_iovec_t (*final)(void *ctx, h2o_globalconf_t *gconf, h2o_req_t *req); /* mandatory, will be passed the optional context */
    void *(*init)(void); /* optional callback, allocates a context that will be passed to per_thread() */
    void (*per_thread)(void *priv, h2o_context_t *ctx); /* optional callback, will be called for each thread */
} h2o_status_handler_t;

typedef H2O_VECTOR(h2o_status_handler_t *) h2o_status_callbacks_t;

typedef enum h2o_send_informational_mode {
    H2O_SEND_INFORMATIONAL_MODE_EXCEPT_H1,
    H2O_SEND_INFORMATIONAL_MODE_NONE,
    H2O_SEND_INFORMATIONAL_MODE_ALL
} h2o_send_informational_mode_t;

/**
 * If zero copy should be used. "Always" indicates to the proxy handler that pipe-backed vectors should be used even when the http
 * protocol handler does not support zerocopy. This mode delays the load of content to userspace, at the cost of moving around
 * memory page between the socket connected to the origin and the pipe.
 */
typedef enum h2o_proxy_zerocopy_mode {
    H2O_PROXY_ZEROCOPY_DISABLED,
    H2O_PROXY_ZEROCOPY_ENABLED,
    H2O_PROXY_ZEROCOPY_ALWAYS
} h2o_proxy_zerocopy_mode_t;

struct st_h2o_globalconf_t {
    /**
     * a NULL-terminated list of host contexts (h2o_hostconf_t)
     */
    h2o_hostconf_t **hosts;
    /**
     * The hostconf that will be used when none of the hostconfs for the listener match the request and they all have strict-match:
     * ON.
     */
    h2o_hostconf_t *fallback_host;
    /**
     * list of configurators
     */
    h2o_linklist_t configurators;
    /**
     * name of the server (not the hostname)
     */
    h2o_iovec_t server_name;
    /**
     * formated "sf-token" or "sf-string" for the proxy-status header
     */
    h2o_iovec_t proxy_status_identity;
    /**
     * maximum size of the accepted request entity (e.g. POST data)
     */
    size_t max_request_entity_size;
    /**
     * maximum count for delegations
     */
    unsigned max_delegations;
    /**
     * maximum count for reprocesses
     */
    unsigned max_reprocesses;
    /**
     * setuid user (or NULL)
     */
    char *user;
    /**
     * sets up the h2o_return map if true.
     */
    int usdt_selective_tracing;

    /**
     * SSL handshake timeout
     */
    uint64_t handshake_timeout;

    struct {
        /**
         * request timeout (in milliseconds)
         */
        uint64_t req_timeout;
        /**
         * request io timeout (in milliseconds)
         */
        uint64_t req_io_timeout;
        /**
         * a boolean value indicating whether or not to upgrade to HTTP/2
         */
        int upgrade_to_http2;
        /**
         * list of callbacks
         */
        h2o_protocol_callbacks_t callbacks;
    } http1;

    struct {
        /**
         * idle timeout (in milliseconds)
         */
        uint64_t idle_timeout;
        /**
         * graceful shutdown timeout (in milliseconds)
         */
        uint64_t graceful_shutdown_timeout;
        /**
         * maximum number of HTTP2 requests (per connection) to be handled simultaneously internally.
         * H2O accepts at most 256 requests over HTTP/2, but internally limits the number of in-flight requests to the value
         * specified by this property in order to limit the resources allocated to a single connection.
         */
        size_t max_concurrent_requests_per_connection;
        /**
         * maximum number of HTTP2 streaming requests (per connection) to be handled simultaneously internally.
         */
        size_t max_concurrent_streaming_requests_per_connection;
        /**
         * maximum nuber of streams (per connection) to be allowed in IDLE / CLOSED state (used for tracking dependencies).
         */
        size_t max_streams_for_priority;
        /**
         * size of the stream-level flow control window (once it becomes active)
         */
        uint32_t active_stream_window_size;
        /**
         * conditions for latency optimization
         */
        h2o_socket_latency_optimization_conditions_t latency_optimization;
        /**
         * list of callbacks
         */
        h2o_protocol_callbacks_t callbacks;
        /* */
        h2o_iovec_t origin_frame;
    } http2;

    struct {
        /**
         * idle timeout (in milliseconds)
         */
        uint64_t idle_timeout;
        /**
         * graceful shutdown timeout (in milliseconds)
         */
        uint64_t graceful_shutdown_timeout;
        /**
         * receive window size of the unblocked request stream
         */
        uint32_t active_stream_window_size;
        /**
         * See quicly_context_t::ack_frequency
         */
        uint16_t ack_frequency;
        /**
         * a boolean indicating if the delayed ack extension should be used (default true)
         */
        uint8_t allow_delayed_ack : 1;
        /**
         * a boolean indicating if UDP GSO should be used when possible
         */
        uint8_t use_gso : 1;
        /**
         * the callbacks
         */
        h2o_protocol_callbacks_t callbacks;
    } http3;

    struct {
        /**
         * io timeout (in milliseconds)
         */
        uint64_t io_timeout;
        /**
         * io timeout (in milliseconds)
         */
        uint64_t connect_timeout;
        /**
         * io timeout (in milliseconds)
         */
        uint64_t first_byte_timeout;
        /**
         * keepalive timeout (in milliseconds)
         */
        uint64_t keepalive_timeout;
        /**
         * a boolean flag if set to true, instructs the proxy to close the frontend h1 connection on behalf of the upstream
         */
        unsigned forward_close_connection : 1;
        /**
         * a boolean flag if set to true, instructs the proxy to preserve the x-forwarded-proto header passed by the client
         */
        unsigned preserve_x_forwarded_proto : 1;
        /**
         * a boolean flag if set to true, instructs the proxy to preserve the server header passed by the origin
         */
        unsigned preserve_server_header : 1;
        /**
         * a boolean flag if set to true, instructs the proxy to emit x-forwarded-proto and x-forwarded-for headers
         */
        unsigned emit_x_forwarded_headers : 1;
        /**
         * a boolean flag if set to true, instructs the proxy to emit a via header
         */
        unsigned emit_via_header : 1;
        /**
         * a boolean flag if set to true, instructs the proxy to emit a date header, if it's missing from the upstream response
         */
        unsigned emit_missing_date_header : 1;
        /**
         * maximum size to buffer for the response
         */
        size_t max_buffer_size;
        /**
         * a boolean flag if set to true, instructs to use zero copy (i.e., splice to pipe then splice to socket) if possible
         */
        h2o_proxy_zerocopy_mode_t zerocopy;

        struct {
            uint32_t max_concurrent_streams;
        } http2;

        /**
         * See the documentation of `h2o_httpclient_t::protocol_selector.ratio`.
         */
        struct {
            int8_t http2;
            int8_t http3;
        } protocol_ratio;

        /**
         * global socketpool
         */
        h2o_socketpool_t global_socketpool;
    } proxy;

    /**
     * enum indicating to what clients h2o sends 1xx response
     */
    h2o_send_informational_mode_t send_informational_mode;

    /**
     * mimemap
     */
    h2o_mimemap_t *mimemap;

    /**
     * filecache
     */
    struct {
        /* capacity of the filecache */
        size_t capacity;
    } filecache;

    /* status */
    h2o_status_callbacks_t statuses;

    size_t _num_config_slots;
};

enum {
    H2O_COMPRESS_HINT_AUTO = 0,    /* default: let h2o negociate compression based on the configuration */
    H2O_COMPRESS_HINT_DISABLE,     /* compression was explicitly disabled for this request */
    H2O_COMPRESS_HINT_ENABLE,      /* compression was explicitly enabled for this request */
    H2O_COMPRESS_HINT_ENABLE_GZIP, /* compression was explicitly enabled for this request, asking for gzip */
    H2O_COMPRESS_HINT_ENABLE_BR,   /* compression was explicitly enabled for this request, asking for br */
};

/**
 * holds various attributes related to the mime-type
 */
typedef struct st_h2o_mime_attributes_t {
    /**
     * whether if the content can be compressed by using gzip
     */
    char is_compressible;
    /**
     * how the resource should be prioritized
     */
    enum { H2O_MIME_ATTRIBUTE_PRIORITY_NORMAL = 0, H2O_MIME_ATTRIBUTE_PRIORITY_HIGHEST } priority;
} h2o_mime_attributes_t;

extern h2o_mime_attributes_t h2o_mime_attributes_as_is;

/**
 * represents either a mime-type (and associated info), or contains pathinfo in case of a dynamic type (e.g. .php files)
 */
typedef struct st_h2o_mimemap_type_t {
    enum { H2O_MIMEMAP_TYPE_MIMETYPE = 0, H2O_MIMEMAP_TYPE_DYNAMIC = 1 } type;
    union {
        struct {
            h2o_iovec_t mimetype;
            h2o_mime_attributes_t attr;
        };
        struct {
            h2o_pathconf_t pathconf;
        } dynamic;
    } data;
} h2o_mimemap_type_t;

enum {
    /* http1 protocol errors */
    H2O_STATUS_ERROR_400 = 0,
    H2O_STATUS_ERROR_403,
    H2O_STATUS_ERROR_404,
    H2O_STATUS_ERROR_405,
    H2O_STATUS_ERROR_413,
    H2O_STATUS_ERROR_416,
    H2O_STATUS_ERROR_417,
    H2O_STATUS_ERROR_500,
    H2O_STATUS_ERROR_502,
    H2O_STATUS_ERROR_503,
    H2O_STATUS_ERROR_MAX,
};

/**
 * holds various data related to the context
 */
typedef struct st_h2o_context_storage_item_t {
    void (*dispose)(void *data);
    void *data;
} h2o_context_storage_item_t;

typedef H2O_VECTOR(h2o_context_storage_item_t) h2o_context_storage_t;

/**
 * context of the http server.
 */
struct st_h2o_context_t {
    /**
     * points to the loop (either uv_loop_t or h2o_evloop_t, depending on the value of H2O_USE_LIBUV)
     */
    h2o_loop_t *loop;
    /**
     * pointer to the global configuration
     */
    h2o_globalconf_t *globalconf;
    /**
     * queue for receiving messages from other contexts
     */
    h2o_multithread_queue_t *queue;
    /**
     * receivers
     */
    struct {
        h2o_multithread_receiver_t hostinfo_getaddr;
    } receivers;
    /**
     * open file cache
     */
    h2o_filecache_t *filecache;
    /**
     * context scope storage for general use
     */
    h2o_context_storage_t storage;
    /**
     * flag indicating if shutdown has been requested
     */
    int shutdown_requested;

    struct {
        /**
         * link-list of h2o_http1_conn_t
         */
        h2o_linklist_t _conns;
        struct {
            uint64_t request_timeouts;
            uint64_t request_io_timeouts;
        } events;
    } http1;

    struct {
        /**
         * link-list of h2o_http2_conn_t
         */
        h2o_linklist_t _conns;
        /**
         * timeout entry used for graceful shutdown
         */
        h2o_timer_t _graceful_shutdown_timeout;
        struct {
            /**
             * counter for http2 errors internally emitted by h2o
             */
            uint64_t protocol_level_errors[H2O_HTTP2_ERROR_MAX];
            /**
             * premature close on read
             */
            uint64_t read_closed;
            /**
             * premature close on write
             */
            uint64_t write_closed;
            /**
             * counter for http2 idle timeouts
             */
            uint64_t idle_timeouts;
            /**
             * streaming request counter
             */
            uint64_t streaming_requests;
        } events;
    } http2;

    struct {
        /**
         * link-list of h2o_http3_server_conn_t
         */
        h2o_linklist_t _conns;
        /**
         * timeout entry used for graceful shutdown
         */
        h2o_timer_t _graceful_shutdown_timeout;
        struct {
            /**
             * number of packets forwarded to another node in a cluster
             */
            uint64_t packet_forwarded;
            /**
             * number of forwarded packets received from another node in a cluster
             */
            uint64_t forwarded_packet_received;
        } events;
    } http3;

    struct {
        /**
         * the default client context for proxy
         */
        h2o_httpclient_ctx_t client_ctx;
        /**
         * the default connection pool for proxy
         */
        h2o_httpclient_connection_pool_t connpool;
    } proxy;

    struct {
        /**
         * counter for SSL errors
         */
        uint64_t errors;
        /**
         * counter for selected ALPN protocols
         */
        uint64_t alpn_h1;
        uint64_t alpn_h2;
        /**
         * counter for handshakes
         */
        uint64_t handshake_full;
        uint64_t handshake_resume;
        /**
         * summations of handshake latency in microsecond
         */
        uint64_t handshake_accum_time_full;
        uint64_t handshake_accum_time_resume;
    } ssl;

    /**
     * aggregated quic stats
     */
    h2o_quic_stats_t quic_stats;

    /**
     * pointer to per-module configs
     */
    void **_module_configs;

    struct {
        struct timeval tv_at;
        h2o_timestamp_string_t *value;
    } _timestamp_cache;

    /**
     * counter for http1 error status internally emitted by h2o
     */
    uint64_t emitted_error_status[H2O_STATUS_ERROR_MAX];

    H2O_VECTOR(h2o_pathconf_t *) _pathconfs_inited;
};

/**
 * an object that generates a response.
 * The object is typically constructed by handlers calling the h2o_start_response function.
 */
typedef struct st_h2o_generator_t {
    /**
     * called by the core to request new data to be pushed via the h2o_send function.
     */
    void (*proceed)(struct st_h2o_generator_t *self, h2o_req_t *req);
    /**
     * called by the core when there is a need to terminate the response abruptly
     */
    void (*stop)(struct st_h2o_generator_t *self, h2o_req_t *req);
} h2o_generator_t;

/**
 * an output stream that may alter the output.
 * The object is typically constructed by filters calling the h2o_prepend_ostream function.
 */
struct st_h2o_ostream_t {
    /**
     * points to the next output stream
     */
    struct st_h2o_ostream_t *next;
    /**
     * called by the core to send output.
     * Intermediary output streams should process the given output and call the h2o_ostream_send_next function if any data can be
     * sent.
     */
    void (*do_send)(struct st_h2o_ostream_t *self, h2o_req_t *req, h2o_sendvec_t *bufs, size_t bufcnt, h2o_send_state_t state);
    /**
     * called by the core when there is a need to terminate the response abruptly
     */
    void (*stop)(struct st_h2o_ostream_t *self, h2o_req_t *req);
    /**
     * called by the core via h2o_send_informational
     */
    void (*send_informational)(struct st_h2o_ostream_t *self, h2o_req_t *req);
};

/**
 * a HTTP response
 */
typedef struct st_h2o_res_t {
    /**
     * status code
     */
    int status;
    /**
     * reason phrase
     */
    const char *reason;
    /**
     * length of the content (that is sent as the Content-Length header).
     * The default value is SIZE_MAX, which means that the length is indeterminate.
     * Generators should set this value whenever possible.
     */
    size_t content_length;
    /**
     * list of response headers
     */
    h2o_headers_t headers;
    /**
     * mime-related attributes (may be NULL)
     */
    h2o_mime_attributes_t *mime_attr;
    /**
     * retains the original response header before rewritten by ostream filters
     */
    struct {
        int status;
        h2o_headers_t headers;
    } original;
} h2o_res_t;

/**
 * debug state (currently only for HTTP/2)
 */
typedef struct st_h2o_http2_debug_state_t {
    h2o_iovec_vector_t json;
    ssize_t conn_flow_in;
    ssize_t conn_flow_out;
} h2o_http2_debug_state_t;

typedef struct st_h2o_conn_callbacks_t {
    /**
     * getsockname (return size of the obtained address, or 0 if failed)
     */
    socklen_t (*get_sockname)(h2o_conn_t *conn, struct sockaddr *sa);
    /**
     * getpeername (return size of the obtained address, or 0 if failed)
     */
    socklen_t (*get_peername)(h2o_conn_t *conn, struct sockaddr *sa);
    /**
     * returns picotls connection object used by the connection (or NULL if TLS is not used)
     */
    ptls_t *(*get_ptls)(h2o_conn_t *conn);
    /**
     * returns if the connection is target of tracing
     */
    int (*skip_tracing)(h2o_conn_t *conn);
    /**
     * optional (i.e. may be NULL) callback for server push
     */
    void (*push_path)(h2o_req_t *req, const char *abspath, size_t abspath_len, int is_critical);
    /**
     * debug state callback (optional)
     */
    h2o_http2_debug_state_t *(*get_debug_state)(h2o_req_t *req, int hpack_enabled);
    /**
     * returns number of requests inflight (optional, only supported by H2, H3)
     */
    uint32_t (*num_reqs_inflight)(h2o_conn_t *conn);
    /**
     * optional callbacks that return the tracer registry
     */
    quicly_tracer_t *(*get_tracer)(h2o_conn_t *conn);
    /**
     * An optional callback reporting an RTT estimate between the HTTP server and the HTTP client, measured in microseconds. At the
     * moment, this callback is available only for HTTP/2. For HTTP/2, time difference between when the SETTINGS frame was sent and
     * when a SETTINGS-ack was received is used as the estimate. The callback will return a negative value if the information is not
     * yet available.
     */
    int64_t (*get_rtt)(h2o_conn_t *conn);
    /**
<<<<<<< HEAD
     * This is a mandatory callback.  It returns a number that identifies the
     * request on the connection in h2olog output.
     */
    uint64_t (*get_req_id)(h2o_conn_t *conn, h2o_req_t *req);
=======
     * optional callback that returns if zero copy is supported by the HTTP handler
     */
    int (*can_zerocopy)(h2o_conn_t *conn);
>>>>>>> 35d34a82
    /**
     * logging callbacks (all of them are optional)
     */
    union {
        struct {
            struct {
                h2o_iovec_t (*cc_name)(h2o_req_t *req);
                h2o_iovec_t (*delivery_rate)(h2o_req_t *req);
            } transport;
            struct {
                h2o_iovec_t (*protocol_version)(h2o_req_t *req);
                h2o_iovec_t (*session_reused)(h2o_req_t *req);
                h2o_iovec_t (*cipher)(h2o_req_t *req);
                h2o_iovec_t (*cipher_bits)(h2o_req_t *req);
                h2o_iovec_t (*session_id)(h2o_req_t *req);
                h2o_iovec_t (*server_name)(h2o_req_t *req);
                h2o_iovec_t (*negotiated_protocol)(h2o_req_t *req);
            } ssl;
            struct {
                h2o_iovec_t (*request_index)(h2o_req_t *req);
            } http1;
            struct {
                h2o_iovec_t (*stream_id)(h2o_req_t *req);
                h2o_iovec_t (*priority_received)(h2o_req_t *req);
                h2o_iovec_t (*priority_received_exclusive)(h2o_req_t *req);
                h2o_iovec_t (*priority_received_parent)(h2o_req_t *req);
                h2o_iovec_t (*priority_received_weight)(h2o_req_t *req);
                h2o_iovec_t (*priority_actual)(h2o_req_t *req);
                h2o_iovec_t (*priority_actual_parent)(h2o_req_t *req);
                h2o_iovec_t (*priority_actual_weight)(h2o_req_t *req);
            } http2;
            struct {
                h2o_iovec_t (*stream_id)(h2o_req_t *req);
                h2o_iovec_t (*quic_stats)(h2o_req_t *req);
                h2o_iovec_t (*quic_version)(h2o_req_t *req);
            } http3;
        };
        h2o_iovec_t (*callbacks[1])(h2o_req_t *req);
    } log_;
} h2o_conn_callbacks_t;

/**
 * basic structure of an HTTP connection (HTTP/1, HTTP/2, etc.)
 */
struct st_h2o_conn_t {
    /**
     * the context of the server
     */
    h2o_context_t *ctx;
    /**
     * NULL-terminated list of hostconfs bound to the connection
     */
    h2o_hostconf_t **hosts;
    /**
     * time when the connection was established
     */
    struct timeval connected_at;
    /**
     * connection id
     */
    uint64_t id;
    /**
     * callbacks
     */
    const h2o_conn_callbacks_t *callbacks;
    /**
     * connection UUID (UUIDv4 in the string representation).
     */
    struct {
        char str[H2O_UUID_STR_RFC4122_LEN + 1];
        uint8_t is_initialized;
    } _uuid;
};

/**
 * filter used for capturing a response (can be used to implement subreq)
 */
typedef struct st_h2o_req_prefilter_t {
    struct st_h2o_req_prefilter_t *next;
    void (*on_setup_ostream)(struct st_h2o_req_prefilter_t *self, h2o_req_t *req, h2o_ostream_t **slot);
} h2o_req_prefilter_t;

typedef struct st_h2o_req_overrides_t {
    /**
     * specific client context (or NULL)
     */
    h2o_httpclient_ctx_t *client_ctx;
    /**
     * connpool to be used when connecting to upstream (or NULL)
     */
    h2o_httpclient_connection_pool_t *connpool;
    /**
     * upstream to connect to (or NULL)
     */
    h2o_url_t *upstream;
    /**
     * parameters for rewriting the `Location` header (only used if match.len != 0)
     */
    struct {
        /**
         * if the prefix of the location header matches the url, then the header will be rewritten
         */
        h2o_url_t *match;
        /**
         * path prefix to be inserted upon rewrite
         */
        h2o_iovec_t path_prefix;
    } location_rewrite;
    /**
     * whether if the PROXY header should be sent
     */
    unsigned use_proxy_protocol : 1;
    /**
     * whether the proxied request should preserve host
     */
    unsigned proxy_preserve_host : 1;
    /**
     * headers rewrite commands to be used when sending requests to upstream (or NULL)
     */
    h2o_headers_command_t *headers_cmds;
} h2o_req_overrides_t;

/**
 * additional information for extension-based dynamic content
 */
typedef struct st_h2o_filereq_t {
    h2o_iovec_t script_name;
    h2o_iovec_t path_info;
    h2o_iovec_t local_path;
} h2o_filereq_t;

/**
 * Called be the protocol handler to submit chunk of request body to the generator. The callback returns 0 if successful, otherwise
 * a non-zero value. Once `write_req.cb` is called, subsequent invocations MUST be postponed until the `proceed_req` is called. At
 * the moment, `write_req_cb` is required to create a copy of data being provided before returning. To avoid copying, we should
 * consider delegating the responsibility of retaining the buffer to the caller.
 */
typedef int (*h2o_write_req_cb)(void *ctx, int is_end_stream);
/**
 * Called by the generator, in response to `h2o_write_req_cb` to indicate to the protocol handler that new chunk can be submitted,
 * or to notify that an error has occurred. In the latter case, write might not be inflight. Note that `errstr` will be NULL (rather
 * than an error code indicating EOS) when called in response to `h2o_write_req_cb` with `is_end_stream` set to 1.
 */
typedef void (*h2o_proceed_req_cb)(h2o_req_t *req, const char *errstr);
/**
 *
 */
typedef void (*h2o_forward_datagram_cb)(h2o_req_t *req, h2o_iovec_t *datagrams, size_t num_datagrams);

#define H2O_SEND_SERVER_TIMING_BASIC 1
#define H2O_SEND_SERVER_TIMING_PROXY 2

/**
 * a HTTP request
 */
struct st_h2o_req_t {
    /**
     * the underlying connection
     */
    h2o_conn_t *conn;
    /**
     * the request sent by the client (as is)
     */
    struct {
        /**
         * scheme (http, https, etc.)
         */
        const h2o_url_scheme_t *scheme;
        /**
         * authority (a.k.a. the Host header; the value is supplemented if missing before the handlers are being called)
         */
        h2o_iovec_t authority;
        /**
         * method
         */
        h2o_iovec_t method;
        /**
         * abs-path of the request (unmodified)
         */
        h2o_iovec_t path;
        /**
         * offset of '?' within path, or SIZE_MAX if not found
         */
        size_t query_at;
    } input;
    /**
     * the host context
     */
    h2o_hostconf_t *hostconf;
    /**
     * the path context
     */
    h2o_pathconf_t *pathconf;
    /**
     * filters and the size of it
     */
    h2o_filter_t **filters;
    size_t num_filters;
    /**
     * loggers and the size of it
     */
    h2o_logger_t **loggers;
    size_t num_loggers;
    /**
     * the handler that has been executed
     */
    h2o_handler_t *handler;
    /**
     * scheme (http, https, etc.)
     */
    const h2o_url_scheme_t *scheme;
    /**
     * authority (of the processing request)
     */
    h2o_iovec_t authority;
    /**
     * method (of the processing request)
     */
    h2o_iovec_t method;
    /**
     * abs-path of the processing request
     */
    h2o_iovec_t path;
    /**
     * offset of '?' within path, or SIZE_MAX if not found
     */
    size_t query_at;
    /**
     * normalized path of the processing request (i.e. no "." or "..", no query)
     */
    h2o_iovec_t path_normalized;
    /**
     * Map of indexes of `path_normalized` into the next character in `path`; built only if `path` required normalization
     */
    size_t *norm_indexes;
    /**
     * authority's prefix matched with `*` against defined hosts
     */
    h2o_iovec_t authority_wildcard_match;
    /**
     * filters assigned per request
     */
    h2o_req_prefilter_t *prefilters;
    /**
     * additional information (becomes available for extension-based dynamic content)
     */
    h2o_filereq_t *filereq;
    /**
     * overrides (maybe NULL)
     */
    h2o_req_overrides_t *overrides;
    /**
     * the HTTP version (represented as 0xMMmm (M=major, m=minor))
     */
    int version;
    /**
     * list of request headers
     */
    h2o_headers_t headers;
    /**
     * the request entity (base == NULL if none), can't be used if the handler is streaming the body
     */
    h2o_iovec_t entity;
    /**
     * amount of request body being received
     */
    size_t req_body_bytes_received;
    /**
     * If different of SIZE_MAX, the numeric value of the received content-length: header
     */
    size_t content_length;
    /**
     * timestamp when the request was processed
     */
    h2o_timestamp_t processed_at;
    /**
     * additional timestamps
     */
    struct {
        struct timeval request_begin_at;
        struct timeval request_body_begin_at;
        struct timeval response_start_at;
        struct timeval response_end_at;
    } timestamps;
    /**
     * proxy stats
     */
    struct {
        struct {
            uint64_t total;
            uint64_t header;
            uint64_t body;
        } bytes_written;
        struct {
            uint64_t total;
            uint64_t header;
            uint64_t body;
        } bytes_read;
        h2o_httpclient_timings_t timestamps;
        h2o_httpclient_conn_properties_t conn;
    } proxy_stats;
    /**
     * the response
     */
    h2o_res_t res;
    /**
     * number of bytes sent by the generator (excluding headers)
     */
    uint64_t bytes_sent;
    /**
     * the number of times the request can be reprocessed (excluding delegation)
     */
    unsigned remaining_reprocesses;
    /**
     * the number of times the request can be delegated
     */
    unsigned remaining_delegations;

    /**
     * environment variables
     */
    h2o_iovec_vector_t env;

    /**
     * error log for the request (`h2o_req_log_error` must be used for error logging)
     */
    h2o_buffer_t *error_logs;

    /**
     * error log redirection called by `h2o_req_log_error`. By default, the error is appended to `error_logs`. The callback is
     * replaced by mruby middleware to send the error log to the rack handler.
     */
    struct {
        void (*cb)(void *data, h2o_iovec_t prefix, h2o_iovec_t msg);
        void *data;
    } error_log_delegate;

    /* flags */

    /**
     * whether or not the connection is persistent.
     * Applications should set this flag to zero in case the connection cannot be kept keep-alive (due to an error etc.)
     */
    unsigned char http1_is_persistent : 1;
    /**
     * whether if the response has been delegated (i.e. reproxied).
     * For delegated responses, redirect responses would be handled internally.
     */
    unsigned char res_is_delegated : 1;
    /**
     * set by the generator if the protocol handler should replay the request upon seeing 425
     */
    unsigned char reprocess_if_too_early : 1;
    /**
     * set by the prxy handler if the http2 upstream refused the stream so the client can retry the request
     */
    unsigned char upstream_refused : 1;
    /**
     * if h2o_process_request has been called
     */
    unsigned char process_called : 1;
    /**
     * Indicates if requested to serve something other than HTTP (e.g., websocket, upgrade, CONNECT, ...) using the streaming API.
     * When the protocol handler returns a successful response, filters are skipped.
     */
    unsigned char is_tunnel_req : 1;

    /**
     * whether if the response should include server-timing header. Logical OR of H2O_SEND_SERVER_TIMING_*
     */
    unsigned send_server_timing;

    /**
     * Whether the producer of the response has explicitly disabled or
     * enabled compression. One of H2O_COMPRESS_HINT_*
     */
    char compress_hint;

    /**
     * the Upgrade request header (or { NULL, 0 } if not available)
     */
    h2o_iovec_t upgrade;

    /**
     * preferred chunk size by the ostream
     */
    size_t preferred_chunk_size;

    /**
     * callback and context for receiving request body (see h2o_handler_t::supports_request_streaming for details)
     */
    struct {
        h2o_write_req_cb cb;
        void *ctx;
    } write_req;

    /**
     * callback and context for receiving more request body (see h2o_handler_t::supports_request_streaming for details)
     */
    h2o_proceed_req_cb proceed_req;

    /**
     * Callbacks used for forwarding datagrams. Write-side is assumed to use `write_req.ctx` for retaining the context if necessary.
     */
    struct {
        h2o_forward_datagram_cb write_, read_;
    } forward_datagram;

    /* internal structure */
    h2o_generator_t *_generator;
    h2o_ostream_t *_ostr_top;
    size_t _next_filter_index;
    h2o_timer_t _timeout_entry;

    /* per-request memory pool (placed at the last since the structure is large) */
    h2o_mem_pool_t pool;
};

typedef struct st_h2o_accept_ctx_t {
    h2o_context_t *ctx;
    h2o_hostconf_t **hosts;
    SSL_CTX *ssl_ctx;
    h2o_iovec_t *http2_origin_frame;
    int expect_proxy_line;
    h2o_multithread_receiver_t *libmemcached_receiver;
} h2o_accept_ctx_t;

/* util */

extern const char h2o_http2_npn_protocols[];
extern const char h2o_npn_protocols[];
extern const h2o_iovec_t h2o_http2_alpn_protocols[];
extern const h2o_iovec_t h2o_alpn_protocols[];

/**
 * accepts a connection
 */
void h2o_accept(h2o_accept_ctx_t *ctx, h2o_socket_t *sock);
/**
 * creates a new connection
 */
static h2o_conn_t *h2o_create_connection(size_t sz, h2o_context_t *ctx, h2o_hostconf_t **hosts, struct timeval connected_at,
                                         const h2o_conn_callbacks_t *callbacks);
/**
 * returns the uuid of the connection as a null-terminated string.
 */
static const char *h2o_conn_get_uuid(h2o_conn_t *conn);
/**
 * returns if the connection is still in early-data state (i.e., if there is a risk of received requests being a replay)
 */
static int h2o_conn_is_early_data(h2o_conn_t *conn);
/**
 * setups accept context for memcached SSL resumption
 */
void h2o_accept_setup_memcached_ssl_resumption(h2o_memcached_context_t *ctx, unsigned expiration);
/**
 * setups accept context for redis SSL resumption
 */
void h2o_accept_setup_redis_ssl_resumption(const char *host, uint16_t port, unsigned expiration, const char *prefix);
/**
 * returns the protocol version (e.g. "HTTP/1.1", "HTTP/2")
 */
size_t h2o_stringify_protocol_version(char *dst, int version);
/**
 * builds the proxy header defined by the PROXY PROTOCOL
 */
size_t h2o_stringify_proxy_header(h2o_conn_t *conn, char *buf);
#define H2O_PROXY_HEADER_MAX_LENGTH                                                                                                \
    (sizeof("PROXY TCP6 ffff:ffff:ffff:ffff:ffff:ffff:ffff:ffff ffff:ffff:ffff:ffff:ffff:ffff:ffff:ffff 65535 65535\r\n") - 1)
/**
 * extracts path to be pushed from `Link: rel=preload` header.
 */
void h2o_extract_push_path_from_link_header(h2o_mem_pool_t *pool, const char *value, size_t value_len, h2o_iovec_t base_path,
                                            const h2o_url_scheme_t *input_scheme, h2o_iovec_t input_authority,
                                            const h2o_url_scheme_t *base_scheme, h2o_iovec_t *base_authority,
                                            void (*cb)(void *ctx, const char *path, size_t path_len, int is_critical), void *cb_ctx,
                                            h2o_iovec_t *filtered_value, int allow_cross_origin_push);
/**
 * return a bitmap of compressible types, by parsing the `accept-encoding` header
 */
int h2o_get_compressible_types(const h2o_headers_t *headers);
#define H2O_COMPRESSIBLE_GZIP 1
#define H2O_COMPRESSIBLE_BROTLI 2
/**
 * builds destination URL or path, by contatenating the prefix and path_info of the request
 */
h2o_iovec_t h2o_build_destination(h2o_req_t *req, const char *prefix, size_t prefix_len, int use_path_normalized);
/**
 * encodes the duration value of the `server-timing` header
 */
void h2o_add_server_timing_header(h2o_req_t *req, int uses_trailer);
/**
 * encodes the duration value of the `server-timing` trailer
 */
h2o_iovec_t h2o_build_server_timing_trailer(h2o_req_t *req, const char *prefix, size_t prefix_len, const char *suffix,
                                            size_t suffix_len);
/**
 * release all thread-local resources used by h2o
 */
void h2o_cleanup_thread(void);

extern uint64_t h2o_connection_id;

/* request */

/**
 * initializes the request structure
 * @param req the request structure
 * @param conn the underlying connection
 * @param src if not NULL, the request structure would be a shallow copy of src
 */
void h2o_init_request(h2o_req_t *req, h2o_conn_t *conn, h2o_req_t *src);
/**
 * releases resources allocated for handling a request
 */
void h2o_dispose_request(h2o_req_t *req);
/**
 * Checks and returns if pseudo headers meet the constraints. This function should be called by each protocol implementation before
 * passing the request to `h2o_process_request`.
 */
int h2o_req_validate_pseudo_headers(h2o_req_t *req);
/**
 * called by the connection layer to start processing a request that is ready
 */
void h2o_process_request(h2o_req_t *req);
/**
 * returns the first handler that will be used for the request
 */
h2o_handler_t *h2o_get_first_handler(h2o_req_t *req);
/**
 * delegates the request to the next handler
 */
void h2o_delegate_request(h2o_req_t *req);
/**
 * calls h2o_delegate_request using zero_timeout callback
 */
void h2o_delegate_request_deferred(h2o_req_t *req);
/**
 * reprocesses a request once more (used for internal redirection)
 */
void h2o_reprocess_request(h2o_req_t *req, h2o_iovec_t method, const h2o_url_scheme_t *scheme, h2o_iovec_t authority,
                           h2o_iovec_t path, h2o_req_overrides_t *overrides, int is_delegated);
/**
 * calls h2o_reprocess_request using zero_timeout callback
 */
void h2o_reprocess_request_deferred(h2o_req_t *req, h2o_iovec_t method, const h2o_url_scheme_t *scheme, h2o_iovec_t authority,
                                    h2o_iovec_t path, h2o_req_overrides_t *overrides, int is_delegated);
/**
 *
 */
void h2o_replay_request(h2o_req_t *req);
/**
 *
 */
void h2o_replay_request_deferred(h2o_req_t *req);
/**
 * called by handlers to set the generator
 * @param req the request
 * @param generator the generator
 */
void h2o_start_response(h2o_req_t *req, h2o_generator_t *generator);
/**
 * called by filters to insert output-stream filters for modifying the response
 * @param req the request
 * @param alignment of the memory to be allocated for the ostream filter
 * @param size of the memory to be allocated for the ostream filter
 * @param slot where the stream should be inserted
 * @return pointer to the ostream filter
 */
h2o_ostream_t *h2o_add_ostream(h2o_req_t *req, size_t alignment, size_t sz, h2o_ostream_t **slot);
/**
 * prepares the request for processing by looking at the method, URI, headers
 */
h2o_hostconf_t *h2o_req_setup(h2o_req_t *req);
/**
 * binds configurations to the request
 */
void h2o_req_bind_conf(h2o_req_t *req, h2o_hostconf_t *hostconf, h2o_pathconf_t *pathconf);
/**
 *
 */
static int h2o_send_state_is_in_progress(h2o_send_state_t s);
/**
 * called by the generators to send output
 * note: generators should free itself after sending the final chunk (i.e. calling the function with is_final set to true)
 * @param req the request
 * @param bufs an array of buffers
 * @param bufcnt length of the buffers array
 * @param state describes if the output is final, has an error, or is in progress
 */
void h2o_send(h2o_req_t *req, h2o_iovec_t *bufs, size_t bufcnt, h2o_send_state_t state);
void h2o_sendvec(h2o_req_t *req, h2o_sendvec_t *vecs, size_t veccnt, h2o_send_state_t state);
/**
 * creates an uninitialized prefilter and returns pointer to it
 */
h2o_req_prefilter_t *h2o_add_prefilter(h2o_req_t *req, size_t alignment, size_t sz);
/**
 * requests the next prefilter or filter (if any) to setup the ostream if necessary
 */
static void h2o_setup_next_prefilter(h2o_req_prefilter_t *self, h2o_req_t *req, h2o_ostream_t **slot);
/**
 * requests the next filter (if any) to setup the ostream if necessary
 */
static void h2o_setup_next_ostream(h2o_req_t *req, h2o_ostream_t **slot);
/**
 * called by the ostream filters to send output to the next ostream filter
 * note: ostream filters should free itself after sending the final chunk (i.e. calling the function with is_final set to true)
 * note: ostream filters must not set is_final flag to TRUE unless is_final flag of the do_send callback was set as such
 * @param ostr current ostream filter
 * @param req the request
 * @param bufs an array of buffers
 * @param bufcnt length of the buffers array
 * @param state whether the output is in progress, final, or in error
 */
void h2o_ostream_send_next(h2o_ostream_t *ostream, h2o_req_t *req, h2o_sendvec_t *bufs, size_t bufcnt, h2o_send_state_t state);
/**
 * called by the connection layer to request additional data to the generator
 */
static void h2o_proceed_response(h2o_req_t *req);
void h2o_proceed_response_deferred(h2o_req_t *req);
/**
 * if NULL, supplements h2o_req_t::mime_attr
 */
void h2o_req_fill_mime_attributes(h2o_req_t *req);
/**
 * returns an environment variable
 */
static h2o_iovec_t *h2o_req_getenv(h2o_req_t *req, const char *name, size_t name_len, int allocate_if_not_found);
/**
 * unsets an environment variable
 */
static void h2o_req_unsetenv(h2o_req_t *req, const char *name, size_t name_len);

/* config */

h2o_envconf_t *h2o_config_create_envconf(h2o_envconf_t *src);
void h2o_config_setenv(h2o_envconf_t *envconf, const char *name, const char *value);
void h2o_config_unsetenv(h2o_envconf_t *envconf, const char *name);

/**
 * initializes pathconf
 * @param path path to serve, or NULL if fallback or extension-level
 * @param mimemap mimemap to use, or NULL if fallback or extension-level
 */
void h2o_config_init_pathconf(h2o_pathconf_t *pathconf, h2o_globalconf_t *globalconf, const char *path, h2o_mimemap_t *mimemap);
/**
 *
 */
void h2o_config_dispose_pathconf(h2o_pathconf_t *pathconf);
/**
 * initializes the global configuration
 */
void h2o_config_init(h2o_globalconf_t *config);
/**
 * registers a host context
 */
h2o_hostconf_t *h2o_config_register_host(h2o_globalconf_t *config, h2o_iovec_t host, uint16_t port);
/**
 * registers a path context
 * @param hostconf host-level configuration that the path-level configuration belongs to
 * @param path path
 * @param flags unused and must be set to zero
 *
 * Handling of the path argument has changed in version 2.0 (of the standard server).
 *
 * Before 2.0, the function implicitely added a trailing `/` to the supplied path (if it did not end with a `/`), and when receiving
 * a HTTP request for a matching path without the trailing `/`, libh2o sent a 301 response redirecting the client to a URI with a
 * trailing `/`.
 *
 * Since 2.0, the function retains the exact path given as the argument, and the handlers of the pathconf is invoked if one of the
 * following conditions are met:
 *
 * * request path is an exact match to the configuration path
 * * configuration path does not end with a `/`, and the request path begins with the configuration path followed by a `/`
 */
h2o_pathconf_t *h2o_config_register_path(h2o_hostconf_t *hostconf, const char *path, int flags);
/**
 * registers an extra status handler
 */
void h2o_config_register_status_handler(h2o_globalconf_t *config, h2o_status_handler_t *status_handler);
/**
 * disposes of the resources allocated for the global configuration
 */
void h2o_config_dispose(h2o_globalconf_t *config);
/**
 * creates a handler associated to a given pathconf
 */
h2o_handler_t *h2o_create_handler(h2o_pathconf_t *conf, size_t sz);
/**
 * creates a filter associated to a given pathconf
 */
h2o_filter_t *h2o_create_filter(h2o_pathconf_t *conf, size_t sz);
/**
 * creates a logger associated to a given pathconf
 */
h2o_logger_t *h2o_create_logger(h2o_pathconf_t *conf, size_t sz);

/* context */

/**
 * initializes the context
 */
void h2o_context_init(h2o_context_t *context, h2o_loop_t *loop, h2o_globalconf_t *config);
/**
 * disposes of the resources allocated for the context
 */
void h2o_context_dispose(h2o_context_t *context);
/**
 * requests shutdown to the connections governed by the context
 */
void h2o_context_request_shutdown(h2o_context_t *context);
/**
 *
 */
void h2o_context_init_pathconf_context(h2o_context_t *ctx, h2o_pathconf_t *pathconf);
/**
 *
 */
void h2o_context_dispose_pathconf_context(h2o_context_t *ctx, h2o_pathconf_t *pathconf);

/**
 * returns current timestamp
 * @param ctx the context
 * @param pool memory pool (used when ts != NULL)
 * @param ts buffer to store the timestamp (optional)
 * @return current time in UTC
 */
static h2o_timestamp_t h2o_get_timestamp(h2o_context_t *ctx, h2o_mem_pool_t *pool);
void h2o_context_update_timestamp_string_cache(h2o_context_t *ctx);
/**
 * returns per-module context set
 */
static void *h2o_context_get_handler_context(h2o_context_t *ctx, h2o_handler_t *handler);
/**
 * sets per-module context
 */
static void h2o_context_set_handler_context(h2o_context_t *ctx, h2o_handler_t *handler, void *handler_ctx);
/**
 * returns per-module context set by the on_context_init callback
 */
static void *h2o_context_get_filter_context(h2o_context_t *ctx, h2o_filter_t *filter);
/**
 * sets per-module filter context
 */
static void h2o_context_set_filter_context(h2o_context_t *ctx, h2o_filter_t *filter, void *filter_ctx);
/**
 * returns per-module context set by the on_context_init callback
 */
static void *h2o_context_get_logger_context(h2o_context_t *ctx, h2o_logger_t *logger);
/*
 * return the address associated with the key in the context storage
 */
static void **h2o_context_get_storage(h2o_context_t *ctx, size_t *key, void (*dispose_cb)(void *));

/* built-in generators */

enum {
    /**
     * enforces the http1 protocol handler to close the connection after sending the response
     */
    H2O_SEND_ERROR_HTTP1_CLOSE_CONNECTION = 0x1,
    /**
     * if set, does not flush the registered response headers
     */
    H2O_SEND_ERROR_KEEP_HEADERS = 0x2,
    /**
     * indicates a broken or incomplete HTTP request, and that some fields of `h2o_req_t` e.g., `input` might be NULL
     */
    H2O_SEND_ERROR_BROKEN_REQUEST = 0x04
};

/**
 * Add a `date:` header to the response
 */
void h2o_resp_add_date_header(h2o_req_t *req);
/**
 * Sends the given string as the response. The function copies the string so that the caller can discard it immediately.
 *
 * Be careful of calling the function asynchronously, because there is a chance of the request object getting destroyed before the
 * function is being invoked.  This could happpen for example when the client abruptly closing the connection. There are two ways to
 * detect the destruction:
 *
 * * allocate a memory chunk using the request's memory pool with a destructor that you define; i.e. call `h2o_mem_alloc_shared(
 *   &req->pool, obj_size, my_destructor)`. When the request object is destroyed, `my_destructor` will be invoked as part of the
 *   memory reclamation process.
 * * register the `stop` callback of the generator that is bound to the request. The downside of the approach is that a generator
 *   is not associated to a request until all the response headers become ready to be sent, i.e., when `h2o_start_response` is
 *   called.
 */
void h2o_send_inline(h2o_req_t *req, const char *body, size_t len);
/**
 * sends the given information as an error response to the client. Uses h2o_send_inline internally, so the same restrictions apply.
 */
void h2o_send_error_generic(h2o_req_t *req, int status, const char *reason, const char *body, int flags);
#define H2O_SEND_ERROR_XXX(status)                                                                                                 \
    static inline void h2o_send_error_##status(h2o_req_t *req, const char *reason, const char *body, int flags)                    \
    {                                                                                                                              \
        req->conn->ctx->emitted_error_status[H2O_STATUS_ERROR_##status]++;                                                         \
        h2o_send_error_generic(req, status, reason, body, flags);                                                                  \
    }

H2O_SEND_ERROR_XXX(400)
H2O_SEND_ERROR_XXX(403)
H2O_SEND_ERROR_XXX(404)
H2O_SEND_ERROR_XXX(405)
H2O_SEND_ERROR_XXX(413)
H2O_SEND_ERROR_XXX(416)
H2O_SEND_ERROR_XXX(417)
H2O_SEND_ERROR_XXX(500)
H2O_SEND_ERROR_XXX(502)
H2O_SEND_ERROR_XXX(503)

/**
 * sends error response using zero timeout; can be called by output filters while processing the headers.  Uses h2o_send_inline
 * internally, so the same restrictions apply.
 */
void h2o_send_error_deferred(h2o_req_t *req, int status, const char *reason, const char *body, int flags);
/**
 * sends a redirect response.  Uses (the equivalent of) h2o_send_inline internally, so the same restrictions apply.
 */
void h2o_send_redirect(h2o_req_t *req, int status, const char *reason, const char *url, size_t url_len);
/**
 * handles redirect internally.
 */
void h2o_send_redirect_internal(h2o_req_t *req, h2o_iovec_t method, const char *url_str, size_t url_len, int preserve_overrides);
/**
 * returns method to be used after redirection
 */
h2o_iovec_t h2o_get_redirect_method(h2o_iovec_t method, int status);
/**
 * registers push path (if necessary) by parsing a Link header
 * this returns a version of `value` that removes the links that had the `x-http2-push-only` attribute
 */
h2o_iovec_t h2o_push_path_in_link_header(h2o_req_t *req, const char *value, size_t value_len);
/**
 * sends 1xx response
 */
void h2o_send_informational(h2o_req_t *req);
/**
 *
 */
static int h2o_req_can_stream_request(h2o_req_t *req);
/**
 * resolves internal redirect url for dest regarding req's hostconf
 */
int h2o_req_resolve_internal_redirect_url(h2o_req_t *req, h2o_iovec_t dest, h2o_url_t *resolved);
/**
 * logs an error
 */
void h2o_req_log_error(h2o_req_t *req, const char *module, const char *fmt, ...) __attribute__((format(printf, 3, 4)));
void h2o_write_error_log(h2o_iovec_t prefix, h2o_iovec_t msg);

/* log */

enum { H2O_LOGCONF_ESCAPE_APACHE, H2O_LOGCONF_ESCAPE_JSON };

/**
 * compiles a log configuration
 */
h2o_logconf_t *h2o_logconf_compile(const char *fmt, int escape, char *errbuf);
/**
 * disposes of a log configuration
 */
void h2o_logconf_dispose(h2o_logconf_t *logconf);
/**
 * logs a request
 */
char *h2o_log_request(h2o_logconf_t *logconf, h2o_req_t *req, size_t *len, char *buf);

/* proxy */

/**
 * processes a request (by sending the request upstream)
 */
void h2o__proxy_process_request(h2o_req_t *req);

/* mime mapper */

/**
 * initializes the mimemap (the returned chunk is refcounted)
 */
h2o_mimemap_t *h2o_mimemap_create(void);
/**
 * clones a mimemap
 */
h2o_mimemap_t *h2o_mimemap_clone(h2o_mimemap_t *src);
/**
 *
 */
void h2o_mimemap_on_context_init(h2o_mimemap_t *mimemap, h2o_context_t *ctx);
/**
 *
 */
void h2o_mimemap_on_context_dispose(h2o_mimemap_t *mimemap, h2o_context_t *ctx);
/**
 * returns if the map contains a dynamic type
 */
int h2o_mimemap_has_dynamic_type(h2o_mimemap_t *mimemap);
/**
 * sets the default mime-type
 */
void h2o_mimemap_set_default_type(h2o_mimemap_t *mimemap, const char *mime, h2o_mime_attributes_t *attr);
/**
 * adds a mime-type mapping
 */
void h2o_mimemap_define_mimetype(h2o_mimemap_t *mimemap, const char *ext, const char *mime, h2o_mime_attributes_t *attr);
/**
 * adds a mime-type mapping
 */
h2o_mimemap_type_t *h2o_mimemap_define_dynamic(h2o_mimemap_t *mimemap, const char **exts, h2o_globalconf_t *globalconf);
/**
 * removes a mime-type mapping
 */
void h2o_mimemap_remove_type(h2o_mimemap_t *mimemap, const char *ext);
/**
 * clears all mime-type mapping
 */
void h2o_mimemap_clear_types(h2o_mimemap_t *mimemap);
/**
 * sets the default mime-type
 */
h2o_mimemap_type_t *h2o_mimemap_get_default_type(h2o_mimemap_t *mimemap);
/**
 * returns the mime-type corresponding to given extension
 */
h2o_mimemap_type_t *h2o_mimemap_get_type_by_extension(h2o_mimemap_t *mimemap, h2o_iovec_t ext);
/**
 * returns the mime-type corresponding to given mimetype
 */
h2o_mimemap_type_t *h2o_mimemap_get_type_by_mimetype(h2o_mimemap_t *mimemap, h2o_iovec_t mime, int exact_match_only);
/**
 * returns the default mime attributes given a mime type
 */
void h2o_mimemap_get_default_attributes(const char *mime, h2o_mime_attributes_t *attr);

/* various handlers */

/* lib/access_log.c */

typedef struct st_h2o_access_log_filehandle_t h2o_access_log_filehandle_t;

int h2o_access_log_open_log(const char *path);
h2o_access_log_filehandle_t *h2o_access_log_open_handle(const char *path, const char *fmt, int escape);
h2o_logger_t *h2o_access_log_register(h2o_pathconf_t *pathconf, h2o_access_log_filehandle_t *handle);
void h2o_access_log_register_configurator(h2o_globalconf_t *conf);

/* lib/handler/server_timing.c */
void h2o_server_timing_register(h2o_pathconf_t *pathconf, int enforce);
void h2o_server_timing_register_configurator(h2o_globalconf_t *conf);

/* lib/compress.c */

enum { H2O_COMPRESS_FLAG_PARTIAL, H2O_COMPRESS_FLAG_FLUSH, H2O_COMPRESS_FLAG_EOS };

/**
 * compressor context
 */
typedef struct st_h2o_compress_context_t {
    /**
     * name used in content-encoding header
     */
    h2o_iovec_t name;
    /**
     * compress or decompress callback (inbufs are raw buffers)
     */
    h2o_send_state_t (*do_transform)(struct st_h2o_compress_context_t *self, h2o_sendvec_t *inbufs, size_t inbufcnt,
                                     h2o_send_state_t state, h2o_sendvec_t **outbufs, size_t *outbufcnt);
    /**
     * push buffer
     */
    char *push_buf;
} h2o_compress_context_t;

typedef struct st_h2o_compress_args_t {
    size_t min_size;
    struct {
        int quality; /* -1 if disabled */
    } gzip;
    struct {
        int quality; /* -1 if disabled */
    } brotli;
} h2o_compress_args_t;

/**
 * registers the gzip/brotli encoding output filter (added by default, for now)
 */
void h2o_compress_register(h2o_pathconf_t *pathconf, h2o_compress_args_t *args);
/**
 * compresses given chunk
 */
h2o_send_state_t h2o_compress_transform(h2o_compress_context_t *self, h2o_req_t *req, h2o_sendvec_t *inbufs, size_t inbufcnt,
                                        h2o_send_state_t state, h2o_sendvec_t **outbufs, size_t *outbufcnt);
/**
 * instantiates the gzip compressor
 */
h2o_compress_context_t *h2o_compress_gzip_open(h2o_mem_pool_t *pool, int quality);
/**
 * instantiates the gzip decompressor
 */
h2o_compress_context_t *h2o_compress_gunzip_open(h2o_mem_pool_t *pool);
/**
 * instantiates the brotli compressor (only available if H2O_USE_BROTLI is set)
 */
h2o_compress_context_t *h2o_compress_brotli_open(h2o_mem_pool_t *pool, int quality, size_t estimated_cotent_length,
                                                 size_t preferred_chunk_size);
/**
 * registers the configurator for the gzip/brotli output filter
 */
void h2o_compress_register_configurator(h2o_globalconf_t *conf);

/* lib/handler/throttle_resp.c */
/**
 * registers the throttle response filter
 */
void h2o_throttle_resp_register(h2o_pathconf_t *pathconf);
/**
 * configurator
 */
void h2o_throttle_resp_register_configurator(h2o_globalconf_t *conf);

/* lib/errordoc.c */

typedef struct st_h2o_errordoc_t {
    int status;
    h2o_iovec_t url; /* can be relative */
} h2o_errordoc_t;

/**
 * registers the errordocument output filter
 */
void h2o_errordoc_register(h2o_pathconf_t *pathconf, h2o_errordoc_t *errdocs, size_t cnt);
/**
 *
 */
void h2o_errordoc_register_configurator(h2o_globalconf_t *conf);

/* lib/expires.c */

enum { H2O_EXPIRES_MODE_ABSOLUTE, H2O_EXPIRES_MODE_MAX_AGE };

typedef struct st_h2o_expires_args_t {
    int mode;
    union {
        const char *absolute;
        uint64_t max_age;
    } data;
} h2o_expires_args_t;

/**
 * registers a filter that adds an Expires (or Cache-Control) header
 */
void h2o_expires_register(h2o_pathconf_t *pathconf, h2o_expires_args_t *args);
/**
 *
 */
void h2o_expires_register_configurator(h2o_globalconf_t *conf);

/* lib/fastcgi.c */

typedef struct st_h2o_fastcgi_handler_t h2o_fastcgi_handler_t;

#define H2O_DEFAULT_FASTCGI_IO_TIMEOUT 30000

typedef struct st_h2o_fastcgi_config_vars_t {
    uint64_t io_timeout;
    uint64_t keepalive_timeout; /* 0 to disable */
    h2o_iovec_t document_root;  /* .base=NULL if not set */
    int send_delegated_uri;     /* whether to send the rewritten HTTP_HOST & REQUEST_URI by delegation, or the original */
    struct {
        void (*dispose)(h2o_fastcgi_handler_t *handler, void *data);
        void *data;
    } callbacks;
} h2o_fastcgi_config_vars_t;

/**
 * registers the fastcgi handler to the context
 */
h2o_fastcgi_handler_t *h2o_fastcgi_register(h2o_pathconf_t *pathconf, h2o_url_t *upstream, h2o_fastcgi_config_vars_t *vars);
/**
 * registers the fastcgi handler to the context
 */
h2o_fastcgi_handler_t *h2o_fastcgi_register_by_spawnproc(h2o_pathconf_t *pathconf, char **argv, h2o_fastcgi_config_vars_t *vars);
/**
 * registers the configurator
 */
void h2o_fastcgi_register_configurator(h2o_globalconf_t *conf);

/* lib/file.c */

enum {
    H2O_FILE_FLAG_NO_ETAG = 0x1,
    H2O_FILE_FLAG_DIR_LISTING = 0x2,
    H2O_FILE_FLAG_SEND_COMPRESSED = 0x4,
    H2O_FILE_FLAG_GUNZIP = 0x8
};

typedef struct st_h2o_file_handler_t h2o_file_handler_t;

extern const char **h2o_file_default_index_files;

/**
 * sends given file as the response to the client
 */
int h2o_file_send(h2o_req_t *req, int status, const char *reason, const char *path, h2o_iovec_t mime_type, int flags);
/**
 * registers a handler that serves a directory of statically-served files
 * @param pathconf
 * @param virtual_path
 * @param real_path
 * @param index_files optional NULL-terminated list of of filenames to be considered as the "directory-index"
 * @param mimemap the mimemap (h2o_mimemap_create is called internally if the argument is NULL)
 */
h2o_file_handler_t *h2o_file_register(h2o_pathconf_t *pathconf, const char *real_path, const char **index_files,
                                      h2o_mimemap_t *mimemap, int flags);
/**
 * registers a handler that serves a specific file
 * @param pathconf
 * @param virtual_path
 * @param real_path
 * @param index_files optional NULL-terminated list of of filenames to be considered as the "directory-index"
 * @param mimemap the mimemap (h2o_mimemap_create is called internally if the argument is NULL)
 */
h2o_handler_t *h2o_file_register_file(h2o_pathconf_t *pathconf, const char *real_path, h2o_mimemap_type_t *mime_type, int flags);
/**
 * returns the associated mimemap
 */
h2o_mimemap_t *h2o_file_get_mimemap(h2o_file_handler_t *handler);
/**
 * registers the configurator
 */
void h2o_file_register_configurator(h2o_globalconf_t *conf);

/* lib/headers.c */

enum {
    H2O_HEADERS_CMD_NULL,
    H2O_HEADERS_CMD_ADD,                /* adds a new header line */
    H2O_HEADERS_CMD_APPEND,             /* adds a new header line or contenates to the existing header */
    H2O_HEADERS_CMD_MERGE,              /* merges the value into a comma-listed values of the named header */
    H2O_HEADERS_CMD_SET,                /* sets a header line, overwriting the existing one (if any) */
    H2O_HEADERS_CMD_SETIFEMPTY,         /* sets a header line if empty */
    H2O_HEADERS_CMD_UNSET,              /* removes the named header(s) */
    H2O_HEADERS_CMD_UNSETUNLESS,        /* only keeps the named header(s) */
    H2O_HEADERS_CMD_COOKIE_UNSET,       /* removes the named cookie(s) */
    H2O_HEADERS_CMD_COOKIE_UNSETUNLESS, /* only keeps the named cookie(s) */
};

typedef enum h2o_headers_command_when {
    H2O_HEADERS_CMD_WHEN_FINAL,
    H2O_HEADERS_CMD_WHEN_EARLY,
    H2O_HEADERS_CMD_WHEN_ALL,
} h2o_headers_command_when_t;

typedef struct st_h2o_headers_command_arg_t {
    h2o_iovec_t *name; /* maybe a token */
    h2o_iovec_t value;
} h2o_headers_command_arg_t;

struct st_h2o_headers_command_t {
    int cmd;
    h2o_headers_command_arg_t *args;
    size_t num_args;
    h2o_headers_command_when_t when;
};

/**
 * registers a list of commands terminated by cmd==H2O_HEADERS_CMD_NULL
 */
void h2o_headers_register(h2o_pathconf_t *pathconf, h2o_headers_command_t *cmds);
/**
 * returns whether if the given name can be registered to the filter
 */
int h2o_headers_is_prohibited_name(const h2o_token_t *token);
/**
 * registers the configurator
 */
void h2o_headers_register_configurator(h2o_globalconf_t *conf);

/* lib/proxy.c */

typedef struct st_h2o_proxy_config_vars_t {
    uint64_t io_timeout;
    uint64_t connect_timeout;
    uint64_t first_byte_timeout;
    uint64_t keepalive_timeout;
    struct {
        uint64_t name_resolution_delay;
        uint64_t connection_attempt_delay;
    } happy_eyeballs;
    unsigned preserve_host : 1;
    unsigned use_proxy_protocol : 1;
    unsigned tunnel_enabled : 1;
    unsigned connect_proxy_status_enabled : 1;
    h2o_headers_command_t *headers_cmds;
    size_t max_buffer_size;
    struct {
        uint32_t max_concurrent_streams;
        unsigned force_cleartext : 1;
    } http2;
    h2o_httpclient_protocol_ratio_t protocol_ratio;
} h2o_proxy_config_vars_t;

/**
 * registers the reverse proxy handler to the context
 */
void h2o_proxy_register_reverse_proxy(h2o_pathconf_t *pathconf, h2o_proxy_config_vars_t *config, h2o_socketpool_t *sockpool);
/**
 * registers the configurator
 */
void h2o_proxy_register_configurator(h2o_globalconf_t *conf);

/* lib/redirect.c */

typedef struct st_h2o_redirect_handler_t h2o_redirect_handler_t;

/**
 * registers the redirect handler to the context
 * @param pathconf
 * @param internal whether if the redirect is internal or external
 * @param status status code to be sent (e.g. 301, 303, 308, ...)
 * @param prefix prefix of the destitation URL
 */
h2o_redirect_handler_t *h2o_redirect_register(h2o_pathconf_t *pathconf, int internal, int status, const char *prefix);
/**
 * registers the configurator
 */
void h2o_redirect_register_configurator(h2o_globalconf_t *conf);

/* lib/handler/reproxy.c */

typedef struct st_h2o_reproxy_handler_t h2o_reproxy_handler_t;

/**
 * registers the reproxy filter
 */
void h2o_reproxy_register(h2o_pathconf_t *pathconf);
/**
 * registers the configurator
 */
void h2o_reproxy_register_configurator(h2o_globalconf_t *conf);

/* lib/handler/connect.c */

typedef struct st_h2o_connect_acl_entry_t {
    uint8_t allow_; /* true if allow, false if deny */
    enum { H2O_CONNECT_ACL_ADDRESS_ANY, H2O_CONNECT_ACL_ADDRESS_V4, H2O_CONNECT_ACL_ADDRESS_V6 } addr_family;
    union {
        uint32_t v4;
        uint8_t v6[16];
    } addr;
    size_t addr_mask;
    uint16_t port; /* 0 indicates ANY */
} h2o_connect_acl_entry_t;

/**
 * registers the connect handler to the context
 */
void h2o_connect_register(h2o_pathconf_t *pathconf, h2o_proxy_config_vars_t *config, h2o_connect_acl_entry_t *acl_entries,
                          size_t num_acl_entries);
/**
 * Parses a ACL line and stores the result in `output`. If successful, returns NULL, otherwise a string indicating the problem is
 * being returned.
 */
const char *h2o_connect_parse_acl(h2o_connect_acl_entry_t *output, const char *input);
/**
 * Checks if access to given target is permissible, and returns a boolean indicating the result.
 */
int h2o_connect_lookup_acl(h2o_connect_acl_entry_t *acl_entries, size_t num_acl_entries, struct sockaddr *target);

/* lib/handler/status.c */

/**
 * registers the status handler
 */
void h2o_status_register(h2o_pathconf_t *pathconf);
/**
 * registers the duration handler
 */
void h2o_duration_stats_register(h2o_globalconf_t *conf);
/**
 * registers the configurator
 */
void h2o_status_register_configurator(h2o_globalconf_t *conf);

/* lib/handler/headers_util.c */

struct headers_util_add_arg_t;

/**
 * appends a headers command to the list
 */
void h2o_headers_append_command(h2o_headers_command_t **cmds, int cmd, h2o_headers_command_arg_t *args, size_t num_args,
                                h2o_headers_command_when_t when);
/**
 * rewrite headers by the command provided
 */
void h2o_rewrite_headers(h2o_mem_pool_t *pool, h2o_headers_t *headers, h2o_headers_command_t *cmd);

/* lib/handler/http2_debug_state.c */

/**
 * registers the http2 debug state handler
 */
void h2o_http2_debug_state_register(h2o_hostconf_t *hostconf, int hpack_enabled);
/**
 * registers the configurator
 */
void h2o_http2_debug_state_register_configurator(h2o_globalconf_t *conf);

/* lib/handler/conn_state.c */

/**
 *
 */
void h2o_self_trace_register(h2o_pathconf_t *conf);
/**
 *
 */
void h2o_self_trace_register_configurator(h2o_globalconf_t *conf);

/* inline defs */

#ifdef H2O_NO_64BIT_ATOMICS
extern pthread_mutex_t h2o_conn_id_mutex;
#endif

inline h2o_conn_t *h2o_create_connection(size_t sz, h2o_context_t *ctx, h2o_hostconf_t **hosts, struct timeval connected_at,
                                         const h2o_conn_callbacks_t *callbacks)
{
    h2o_conn_t *conn = (h2o_conn_t *)h2o_mem_alloc(sz);

    conn->ctx = ctx;
    conn->hosts = hosts;
    conn->connected_at = connected_at;
#ifdef H2O_NO_64BIT_ATOMICS
    pthread_mutex_lock(&h2o_conn_id_mutex);
    conn->id = ++h2o_connection_id;
    pthread_mutex_unlock(&h2o_conn_id_mutex);
#else
    conn->id = __sync_add_and_fetch(&h2o_connection_id, 1);
#endif
    conn->callbacks = callbacks;
    conn->_uuid.is_initialized = 0;

    return conn;
}

inline const char *h2o_conn_get_uuid(h2o_conn_t *conn)
{
    if (conn->_uuid.is_initialized)
        return conn->_uuid.str;
    h2o_generate_uuidv4(conn->_uuid.str);
    conn->_uuid.is_initialized = 1;
    return conn->_uuid.str;
}

inline int h2o_conn_is_early_data(h2o_conn_t *conn)
{
    ptls_t *tls;
    if (conn->callbacks->get_ptls == NULL)
        return 0;
    if ((tls = conn->callbacks->get_ptls(conn)) == NULL)
        return 0;
    if (ptls_handshake_is_complete(tls))
        return 0;
    return 1;
}

inline void h2o_proceed_response(h2o_req_t *req)
{
    if (req->_generator != NULL) {
        req->_generator->proceed(req->_generator, req);
    } else {
        req->_ostr_top->do_send(req->_ostr_top, req, NULL, 0, H2O_SEND_STATE_FINAL);
    }
}

inline h2o_iovec_t *h2o_req_getenv(h2o_req_t *req, const char *name, size_t name_len, int allocate_if_not_found)
{
    size_t i;
    for (i = 0; i != req->env.size; i += 2)
        if (h2o_memis(req->env.entries[i].base, req->env.entries[i].len, name, name_len))
            return req->env.entries + i + 1;
    if (!allocate_if_not_found)
        return NULL;
    h2o_vector_reserve(&req->pool, &req->env, req->env.size + 2);
    req->env.entries[req->env.size++] = h2o_iovec_init(name, name_len);
    req->env.entries[req->env.size++] = h2o_iovec_init(NULL, 0);
    return req->env.entries + req->env.size - 1;
}

inline void h2o_req_unsetenv(h2o_req_t *req, const char *name, size_t name_len)
{
    size_t i;
    for (i = 0; i != req->env.size; i += 2)
        if (h2o_memis(req->env.entries[i].base, req->env.entries[i].len, name, name_len))
            goto Found;
    /* not found */
    return;
Found:
    memmove(req->env.entries + i, req->env.entries + i + 2, req->env.size - i - 2);
    req->env.size -= 2;
}

inline int h2o_send_state_is_in_progress(h2o_send_state_t s)
{
    return s == H2O_SEND_STATE_IN_PROGRESS;
}

inline void h2o_setup_next_ostream(h2o_req_t *req, h2o_ostream_t **slot)
{
    h2o_filter_t *next;

    if (req->_next_filter_index < req->num_filters) {
        next = req->filters[req->_next_filter_index++];
        next->on_setup_ostream(next, req, slot);
    }
}

inline void h2o_setup_next_prefilter(h2o_req_prefilter_t *self, h2o_req_t *req, h2o_ostream_t **slot)
{
    h2o_req_prefilter_t *next = self->next;

    if (next != NULL)
        next->on_setup_ostream(next, req, slot);
    else
        h2o_setup_next_ostream(req, slot);
}

inline h2o_timestamp_t h2o_get_timestamp(h2o_context_t *ctx, h2o_mem_pool_t *pool)
{
    time_t prev_sec = ctx->_timestamp_cache.tv_at.tv_sec;
    ctx->_timestamp_cache.tv_at = h2o_gettimeofday(ctx->loop);
    if (ctx->_timestamp_cache.tv_at.tv_sec != prev_sec)
        h2o_context_update_timestamp_string_cache(ctx);

    h2o_timestamp_t ts;
    ts.at = ctx->_timestamp_cache.tv_at;
    h2o_mem_link_shared(pool, ctx->_timestamp_cache.value);
    ts.str = ctx->_timestamp_cache.value;

    return ts;
}

inline void *h2o_context_get_handler_context(h2o_context_t *ctx, h2o_handler_t *handler)
{
    return ctx->_module_configs[handler->_config_slot];
}

inline void h2o_context_set_handler_context(h2o_context_t *ctx, h2o_handler_t *handler, void *handler_ctx)
{
    ctx->_module_configs[handler->_config_slot] = handler_ctx;
}

inline void *h2o_context_get_filter_context(h2o_context_t *ctx, h2o_filter_t *filter)
{
    return ctx->_module_configs[filter->_config_slot];
}

inline void h2o_context_set_filter_context(h2o_context_t *ctx, h2o_filter_t *filter, void *filter_ctx)
{
    ctx->_module_configs[filter->_config_slot] = filter_ctx;
}

inline void *h2o_context_get_logger_context(h2o_context_t *ctx, h2o_logger_t *logger)
{
    return ctx->_module_configs[logger->_config_slot];
}

inline void **h2o_context_get_storage(h2o_context_t *ctx, size_t *key, void (*dispose_cb)(void *))
{
    /* SIZE_MAX might not be available in case the file is included from a C++ source file */
    size_t size_max = (size_t)-1;
    if (*key == size_max)
        *key = ctx->storage.size;
    if (ctx->storage.size <= *key) {
        h2o_vector_reserve(NULL, &ctx->storage, *key + 1);
        memset(ctx->storage.entries + ctx->storage.size, 0, (*key + 1 - ctx->storage.size) * sizeof(ctx->storage.entries[0]));
        ctx->storage.size = *key + 1;
    }

    ctx->storage.entries[*key].dispose = dispose_cb;
    return &ctx->storage.entries[*key].data;
}

static inline void h2o_context_set_logger_context(h2o_context_t *ctx, h2o_logger_t *logger, void *logger_ctx)
{
    ctx->_module_configs[logger->_config_slot] = logger_ctx;
}

inline int h2o_req_can_stream_request(h2o_req_t *req)
{
    h2o_handler_t *first_handler = h2o_get_first_handler(req);
    return first_handler != NULL && first_handler->supports_request_streaming;
}

#define COMPUTE_DURATION(name, from, until)                                                                                        \
    static inline int h2o_time_compute_##name(struct st_h2o_req_t *req, int64_t *delta_usec)                                       \
    {                                                                                                                              \
        if (h2o_timeval_is_null((from)) || h2o_timeval_is_null((until))) {                                                         \
            return 0;                                                                                                              \
        }                                                                                                                          \
        *delta_usec = h2o_timeval_subtract((from), (until));                                                                       \
        return 1;                                                                                                                  \
    }

COMPUTE_DURATION(connect_time, &req->conn->connected_at, &req->timestamps.request_begin_at)
COMPUTE_DURATION(header_time, &req->timestamps.request_begin_at,
                 h2o_timeval_is_null(&req->timestamps.request_body_begin_at) ? &req->processed_at.at
                                                                             : &req->timestamps.request_body_begin_at)
COMPUTE_DURATION(body_time,
                 h2o_timeval_is_null(&req->timestamps.request_body_begin_at) ? &req->processed_at.at
                                                                             : &req->timestamps.request_body_begin_at,
                 &req->processed_at.at)
COMPUTE_DURATION(request_total_time, &req->timestamps.request_begin_at, &req->processed_at.at)
COMPUTE_DURATION(process_time, &req->processed_at.at, &req->timestamps.response_start_at)
COMPUTE_DURATION(response_time, &req->timestamps.response_start_at, &req->timestamps.response_end_at)
COMPUTE_DURATION(total_time, &req->timestamps.request_begin_at, &req->timestamps.response_end_at)

COMPUTE_DURATION(proxy_idle_time, &req->timestamps.request_begin_at, &req->proxy_stats.timestamps.start_at)
COMPUTE_DURATION(proxy_connect_time, &req->proxy_stats.timestamps.start_at, &req->proxy_stats.timestamps.request_begin_at)
COMPUTE_DURATION(proxy_request_time, &req->proxy_stats.timestamps.request_begin_at, &req->proxy_stats.timestamps.request_end_at)
COMPUTE_DURATION(proxy_process_time, &req->proxy_stats.timestamps.request_end_at, &req->proxy_stats.timestamps.response_start_at)
COMPUTE_DURATION(proxy_response_time, &req->proxy_stats.timestamps.response_start_at, &req->proxy_stats.timestamps.response_end_at)
COMPUTE_DURATION(proxy_total_time, &req->proxy_stats.timestamps.request_begin_at, &req->proxy_stats.timestamps.response_end_at)

#undef COMPUTE_DURATION

#ifdef __cplusplus
}
#endif

#endif<|MERGE_RESOLUTION|>--- conflicted
+++ resolved
@@ -915,16 +915,14 @@
      */
     int64_t (*get_rtt)(h2o_conn_t *conn);
     /**
-<<<<<<< HEAD
+     * optional callback that returns if zero copy is supported by the HTTP handler
+     */
+    int (*can_zerocopy)(h2o_conn_t *conn);
+    /**
      * This is a mandatory callback.  It returns a number that identifies the
      * request on the connection in h2olog output.
      */
     uint64_t (*get_req_id)(h2o_conn_t *conn, h2o_req_t *req);
-=======
-     * optional callback that returns if zero copy is supported by the HTTP handler
-     */
-    int (*can_zerocopy)(h2o_conn_t *conn);
->>>>>>> 35d34a82
     /**
      * logging callbacks (all of them are optional)
      */
