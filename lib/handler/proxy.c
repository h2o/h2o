/*
 * Copyright (c) 2014,2015 DeNA Co., Ltd., Masahiro Nagano
 *
 * Permission is hereby granted, free of charge, to any person obtaining a copy
 * of this software and associated documentation files (the "Software"), to
 * deal in the Software without restriction, including without limitation the
 * rights to use, copy, modify, merge, publish, distribute, sublicense, and/or
 * sell copies of the Software, and to permit persons to whom the Software is
 * furnished to do so, subject to the following conditions:
 *
 * The above copyright notice and this permission notice shall be included in
 * all copies or substantial portions of the Software.
 *
 * THE SOFTWARE IS PROVIDED "AS IS", WITHOUT WARRANTY OF ANY KIND, EXPRESS OR
 * IMPLIED, INCLUDING BUT NOT LIMITED TO THE WARRANTIES OF MERCHANTABILITY,
 * FITNESS FOR A PARTICULAR PURPOSE AND NONINFRINGEMENT. IN NO EVENT SHALL THE
 * AUTHORS OR COPYRIGHT HOLDERS BE LIABLE FOR ANY CLAIM, DAMAGES OR OTHER
 * LIABILITY, WHETHER IN AN ACTION OF CONTRACT, TORT OR OTHERWISE, ARISING
 * FROM, OUT OF OR IN CONNECTION WITH THE SOFTWARE OR THE USE OR OTHER DEALINGS
 * IN THE SOFTWARE.
 */
#include <sys/un.h>
#include "h2o.h"
#include "h2o/socketpool.h"
#include "h2o/balancer.h"

struct rp_handler_t {
    h2o_handler_t super;
    h2o_socketpool_t sockpool;
    h2o_proxy_config_vars_t config;
};

static int on_req(h2o_handler_t *_self, h2o_req_t *req)
{
    struct rp_handler_t *self = (void *)_self;
    h2o_req_overrides_t *overrides = h2o_mem_alloc_pool(&req->pool, sizeof(*overrides));

    /* setup overrides */
    *overrides = (h2o_req_overrides_t){NULL};
    overrides->socketpool = &self->sockpool;
    overrides->location_rewrite.path_prefix = req->pathconf->path;
    overrides->use_proxy_protocol = self->config.use_proxy_protocol;
    overrides->max_buffer_size = self->config.max_buffer_size;
    overrides->client_ctx = h2o_context_get_handler_context(req->conn->ctx, &self->super);
    overrides->headers_cmds = self->config.headers_cmds;
    overrides->proxy_preserve_host = self->config.preserve_host;

    /* request reprocess */
    h2o_reprocess_request(req, req->method, req->scheme, req->authority, h2o_build_destination(req, H2O_STRLIT("/"), 0), overrides,
                          0);

    return 0;
}

static void on_context_init(h2o_handler_t *_self, h2o_context_t *ctx)
{
    struct rp_handler_t *self = (void *)_self;

    /* use the loop of first context for handling socketpool timeouts */
    h2o_socketpool_register_loop(&self->sockpool, ctx->loop);

    /* setup a specific client context only if we need to */
    if (ctx->globalconf->proxy.io_timeout == self->config.io_timeout &&
        ctx->globalconf->proxy.connect_timeout == self->config.connect_timeout &&
        ctx->globalconf->proxy.first_byte_timeout == self->config.first_byte_timeout && !self->config.websocket.enabled &&
        self->config.ssl_ctx == ctx->globalconf->proxy.ssl_ctx)
        return;

    h2o_http1client_ctx_t *client_ctx = h2o_mem_alloc(sizeof(*ctx));
    client_ctx->loop = ctx->loop;
    client_ctx->getaddr_receiver = &ctx->receivers.hostinfo_getaddr;
#define ALLOC_TIMEOUT(to_)                                                                                                         \
    if (ctx->globalconf->proxy.to_ == self->config.to_) {                                                                          \
        client_ctx->to_ = &ctx->proxy.to_;                                                                                         \
    } else {                                                                                                                       \
        client_ctx->to_ = h2o_mem_alloc(sizeof(*client_ctx->to_));                                                                 \
        h2o_timeout_init(client_ctx->loop, client_ctx->to_, self->config.to_);                                                     \
    }
    ALLOC_TIMEOUT(io_timeout);
    ALLOC_TIMEOUT(connect_timeout);
    ALLOC_TIMEOUT(first_byte_timeout);
#undef ALLOC_TIMEOUT
    if (self->config.websocket.enabled) {
        /* FIXME avoid creating h2o_timeout_t for every path-level context in case the timeout values are the same */
        client_ctx->websocket_timeout = h2o_mem_alloc(sizeof(*client_ctx->websocket_timeout));
        h2o_timeout_init(client_ctx->loop, client_ctx->websocket_timeout, self->config.websocket.timeout);
    } else {
        client_ctx->websocket_timeout = NULL;
    }
    client_ctx->ssl_ctx = self->config.ssl_ctx;

    h2o_context_set_handler_context(ctx, &self->super, client_ctx);
}

static void on_context_dispose(h2o_handler_t *_self, h2o_context_t *ctx)
{
    struct rp_handler_t *self = (void *)_self;
    h2o_http1client_ctx_t *client_ctx = h2o_context_get_handler_context(ctx, &self->super);

    if (client_ctx == NULL)
        return;

#define FREE_TIMEOUT(to_)                                                                                                          \
    if (client_ctx->to_ != &ctx->proxy.to_) {                                                                                      \
        h2o_timeout_dispose(client_ctx->loop, client_ctx->to_);                                                                    \
        free(client_ctx->to_);                                                                                                     \
    }
    FREE_TIMEOUT(io_timeout);
    FREE_TIMEOUT(connect_timeout);
    FREE_TIMEOUT(first_byte_timeout);
#undef FREE_TIMEOUT

    if (client_ctx->websocket_timeout != NULL) {
        h2o_timeout_dispose(client_ctx->loop, client_ctx->websocket_timeout);
        free(client_ctx->websocket_timeout);
    }
    h2o_socketpool_unregister_loop(&self->sockpool, ctx->loop);
    free(client_ctx);
}

static void on_handler_dispose(h2o_handler_t *_self)
{
    struct rp_handler_t *self = (void *)_self;

    if (self->config.ssl_ctx != NULL)
        SSL_CTX_free(self->config.ssl_ctx);
    h2o_socketpool_dispose(&self->sockpool);
}

void h2o_proxy_register_reverse_proxy(h2o_pathconf_t *pathconf, h2o_url_t *upstreams, size_t num_upstreams,
                                      h2o_proxy_config_vars_t *config, void **lb_per_target_conf)
{
    assert(num_upstreams != 0);

    struct rp_handler_t *self = (void *)h2o_create_handler(pathconf, sizeof(*self));

    self->super.on_context_init = on_context_init;
    self->super.on_context_dispose = on_context_dispose;
    self->super.dispose = on_handler_dispose;
    self->super.on_req = on_req;
    self->super.supports_request_streaming = 1;
    self->config = *config;

    /* init socket pool */
<<<<<<< HEAD
    if (config->registered_as_backends && config->reverse_path.base != NULL) {
        /* create shallow copy of upstreams so that we can modify them */
        h2o_url_t *p = alloca(sizeof(*upstreams) * num_upstreams);
        memcpy(p, upstreams, sizeof(*upstreams) * num_upstreams);
        upstreams = p;
        size_t i;
        for (i = 0; i != num_upstreams; ++i)
            upstreams[i].path = config->reverse_path;
    }
    h2o_socketpool_init_specific(&self->sockpool, SIZE_MAX /* FIXME */, upstreams, num_upstreams, config->lb.callbacks, config->lb.lb_conf, lb_per_target_conf);
=======
    h2o_socketpool_init_specific(&self->sockpool, SIZE_MAX /* FIXME */, upstreams, num_upstreams);
>>>>>>> 5162a49a
    h2o_socketpool_set_timeout(&self->sockpool, config->keepalive_timeout);

    if (self->config.ssl_ctx != NULL)
        SSL_CTX_up_ref(self->config.ssl_ctx);
}<|MERGE_RESOLUTION|>--- conflicted
+++ resolved
@@ -142,20 +142,7 @@
     self->config = *config;
 
     /* init socket pool */
-<<<<<<< HEAD
-    if (config->registered_as_backends && config->reverse_path.base != NULL) {
-        /* create shallow copy of upstreams so that we can modify them */
-        h2o_url_t *p = alloca(sizeof(*upstreams) * num_upstreams);
-        memcpy(p, upstreams, sizeof(*upstreams) * num_upstreams);
-        upstreams = p;
-        size_t i;
-        for (i = 0; i != num_upstreams; ++i)
-            upstreams[i].path = config->reverse_path;
-    }
     h2o_socketpool_init_specific(&self->sockpool, SIZE_MAX /* FIXME */, upstreams, num_upstreams, config->lb.callbacks, config->lb.lb_conf, lb_per_target_conf);
-=======
-    h2o_socketpool_init_specific(&self->sockpool, SIZE_MAX /* FIXME */, upstreams, num_upstreams);
->>>>>>> 5162a49a
     h2o_socketpool_set_timeout(&self->sockpool, config->keepalive_timeout);
 
     if (self->config.ssl_ctx != NULL)
