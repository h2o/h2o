--- conflicted
+++ resolved
@@ -99,16 +99,9 @@
     h2o_linklist_init_anchor(&ctx->http2._conns);
     ctx->proxy.client_ctx.loop = loop;
     ctx->proxy.client_ctx.getaddr_receiver = &ctx->receivers.hostinfo_getaddr;
-<<<<<<< HEAD
     ctx->proxy.client_ctx.connect_timeout = config->proxy.connect_timeout;
     ctx->proxy.client_ctx.io_timeout = config->proxy.io_timeout;
     ctx->proxy.client_ctx.first_byte_timeout = config->proxy.first_byte_timeout;
-    ctx->proxy.client_ctx.ssl_ctx = config->proxy.ssl_ctx;
-=======
-    ctx->proxy.client_ctx.io_timeout = &ctx->proxy.io_timeout;
-    ctx->proxy.client_ctx.connect_timeout = &ctx->proxy.connect_timeout;
-    ctx->proxy.client_ctx.first_byte_timeout = &ctx->proxy.first_byte_timeout;
->>>>>>> 7c172689
 
     ctx->_module_configs = h2o_mem_alloc(sizeof(*ctx->_module_configs) * config->_num_config_slots);
     memset(ctx->_module_configs, 0, sizeof(*ctx->_module_configs) * config->_num_config_slots);
