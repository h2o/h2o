--- conflicted
+++ resolved
@@ -1,7 +1,5 @@
 Revision history for H2O.
 
-<<<<<<< HEAD
-=======
 2.2.0-beta2 TBD
 	- [access-log] add support for JSON-style escapes and null #1208 (Kazuho Oku)
 	- [access-log] add specifier for logging per-request environment variables #1221 (Yannick Koechlin)
@@ -10,7 +8,6 @@
 	- [ssl] fix crash when a secp384r1, secp521r1 certificate is used with TLS 1.3 #1214 (Kazuho Oku)
 	- [ssl] fix build failure with OpenSSL 1.1.0 #1216 (Kazuho Oku)
 
->>>>>>> f136d9e8
 2.2.0-beta1 2017-02-28 02:20:00+0000
 	- [core] add `crash-handler.wait-pipe-close` parameter #1092 (Frederik Deweerdt)
 	- [access-log] add `%{remote}p` for logging the remote port #1166 (Kazuho Oku)
