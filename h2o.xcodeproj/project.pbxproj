// !$*UTF8*$!
{
	archiveVersion = 1;
	classes = {
	};
	objectVersion = 46;
	objects = {

/* Begin PBXBuildFile section */
		080D35EB1D5E060D0029B7E5 /* http2_debug_state.c in Sources */ = {isa = PBXBuildFile; fileRef = 080D35EA1D5E060D0029B7E5 /* http2_debug_state.c */; };
		0812174E1E07B89600712F36 /* redis.c in Sources */ = {isa = PBXBuildFile; fileRef = 0812174C1E07B89600712F36 /* redis.c */; };
		0812AB201D7FCFEB00004F23 /* async.c in Sources */ = {isa = PBXBuildFile; fileRef = 0812AB1C1D7FCFEB00004F23 /* async.c */; };
		0812AB211D7FCFEB00004F23 /* async.h in Headers */ = {isa = PBXBuildFile; fileRef = 0812AB1D1D7FCFEB00004F23 /* async.h */; };
		0812AB221D7FCFEB00004F23 /* hiredis.c in Sources */ = {isa = PBXBuildFile; fileRef = 0812AB1E1D7FCFEB00004F23 /* hiredis.c */; };
		0812AB231D7FCFEB00004F23 /* hiredis.h in Headers */ = {isa = PBXBuildFile; fileRef = 0812AB1F1D7FCFEB00004F23 /* hiredis.h */; };
		0812AB2B1D7FD54700004F23 /* read.c in Sources */ = {isa = PBXBuildFile; fileRef = 0812AB291D7FD54700004F23 /* read.c */; };
		0812AB2C1D7FD54700004F23 /* read.h in Headers */ = {isa = PBXBuildFile; fileRef = 0812AB2A1D7FD54700004F23 /* read.h */; };
		084FC7C11D54B90D00E89F66 /* http2_debug_state.c in Sources */ = {isa = PBXBuildFile; fileRef = 084FC7C01D54B90D00E89F66 /* http2_debug_state.c */; };
		084FC7C51D54BB9200E89F66 /* http2_debug_state.c in Sources */ = {isa = PBXBuildFile; fileRef = 084FC7C31D54BB9200E89F66 /* http2_debug_state.c */; };
		08790DDA1D80153600A04BC1 /* net.c in Sources */ = {isa = PBXBuildFile; fileRef = 08790DD91D80153600A04BC1 /* net.c */; };
		08790DDC1D80154C00A04BC1 /* sds.c in Sources */ = {isa = PBXBuildFile; fileRef = 08790DDB1D80154C00A04BC1 /* sds.c */; };
		08790DDF1D8015A400A04BC1 /* net.h in Headers */ = {isa = PBXBuildFile; fileRef = 08790DDD1D8015A400A04BC1 /* net.h */; };
		08790DE01D8015A400A04BC1 /* sds.h in Headers */ = {isa = PBXBuildFile; fileRef = 08790DDE1D8015A400A04BC1 /* sds.h */; };
		08790DE21D8275DE00A04BC1 /* redis.h in Headers */ = {isa = PBXBuildFile; fileRef = 08790DE11D8275C100A04BC1 /* redis.h */; };
		08790DE51D82782900A04BC1 /* redis.c in Sources */ = {isa = PBXBuildFile; fileRef = 08790DE31D8276EA00A04BC1 /* redis.c */; };
		08790E091D8BD7F100A04BC1 /* libh2o.a in Frameworks */ = {isa = PBXBuildFile; fileRef = 1079231519A320A700C52AD6 /* libh2o.a */; };
		08790E111D8BD85700A04BC1 /* redis-client.c in Sources */ = {isa = PBXBuildFile; fileRef = 08790DF41D8BD72500A04BC1 /* redis-client.c */; };
		08819C25218C9FA90057ED23 /* libh2o.a in Frameworks */ = {isa = PBXBuildFile; fileRef = 1079231519A320A700C52AD6 /* libh2o.a */; };
		08819C2E218C9FF70057ED23 /* qif.c in Sources */ = {isa = PBXBuildFile; fileRef = 08819C2D218C9FF70057ED23 /* qif.c */; };
		08E9CC4E1E41F6660049DD26 /* embedded.c.h in Headers */ = {isa = PBXBuildFile; fileRef = 08E9CC4D1E41F6660049DD26 /* embedded.c.h */; };
		08F320DD1E7A9CA60038FA5A /* redis.c in Sources */ = {isa = PBXBuildFile; fileRef = 08790DE31D8276EA00A04BC1 /* redis.c */; };
		08F320DE1E7A9CB80038FA5A /* async.c in Sources */ = {isa = PBXBuildFile; fileRef = 0812AB1C1D7FCFEB00004F23 /* async.c */; settings = {COMPILER_FLAGS = "-Wno-conversion"; }; };
		08F320DF1E7A9CBB0038FA5A /* hiredis.c in Sources */ = {isa = PBXBuildFile; fileRef = 0812AB1E1D7FCFEB00004F23 /* hiredis.c */; settings = {COMPILER_FLAGS = "-Wno-conversion"; }; };
		08F320E01E7A9CBD0038FA5A /* net.c in Sources */ = {isa = PBXBuildFile; fileRef = 08790DD91D80153600A04BC1 /* net.c */; settings = {COMPILER_FLAGS = "-Wno-conversion"; }; };
		08F320E11E7A9CBF0038FA5A /* read.c in Sources */ = {isa = PBXBuildFile; fileRef = 0812AB291D7FD54700004F23 /* read.c */; settings = {COMPILER_FLAGS = "-Wno-conversion"; }; };
		08F320E21E7A9CC20038FA5A /* sds.c in Sources */ = {isa = PBXBuildFile; fileRef = 08790DDB1D80154C00A04BC1 /* sds.c */; settings = {COMPILER_FLAGS = "-Wno-conversion"; }; };
		100A55101C2BB15600C4E3E0 /* http_request.c in Sources */ = {isa = PBXBuildFile; fileRef = 100A550E1C2BB15100C4E3E0 /* http_request.c */; };
		101788B219B561AA0084C6D8 /* socket.c in Sources */ = {isa = PBXBuildFile; fileRef = 101788B119B561AA0084C6D8 /* socket.c */; };
		101B670C19ADD3380084A351 /* access_log.c in Sources */ = {isa = PBXBuildFile; fileRef = 101B670B19ADD3380084A351 /* access_log.c */; };
		1022E7C11CA8BC9E00CE2A05 /* send_text.c in Sources */ = {isa = PBXBuildFile; fileRef = 1022E7C01CA8BC9E00CE2A05 /* send_text.c */; };
		1022E7C31CA8BCCE00CE2A05 /* text_mode.c in Sources */ = {isa = PBXBuildFile; fileRef = 1022E7C21CA8BCCE00CE2A05 /* text_mode.c */; };
		1022E7C61CA8BCEB00CE2A05 /* yrmcds_portability.h in Headers */ = {isa = PBXBuildFile; fileRef = 1022E7C41CA8BCEB00CE2A05 /* yrmcds_portability.h */; };
		1022E7C71CA8BCEB00CE2A05 /* yrmcds_text.h in Headers */ = {isa = PBXBuildFile; fileRef = 1022E7C51CA8BCEB00CE2A05 /* yrmcds_text.h */; };
		1024A3FC1D22315000EB13F1 /* cache_digests.c in Sources */ = {isa = PBXBuildFile; fileRef = 1024A3FB1D22315000EB13F1 /* cache_digests.c */; };
		1024A3FE1D22546800EB13F1 /* cache_digests.h in Headers */ = {isa = PBXBuildFile; fileRef = 1024A3FD1D22546800EB13F1 /* cache_digests.h */; };
		1024A4001D23606300EB13F1 /* cache_digests.c in Sources */ = {isa = PBXBuildFile; fileRef = 1024A3FF1D23606300EB13F1 /* cache_digests.c */; };
		103BAB361B130666000694F4 /* socket.c in Sources */ = {isa = PBXBuildFile; fileRef = 103BAB351B130666000694F4 /* socket.c */; };
		1044812E1BFD0FBE0007863F /* filecache.h in Headers */ = {isa = PBXBuildFile; fileRef = 1044812D1BFD0FBE0007863F /* filecache.h */; };
		104481301BFD10450007863F /* filecache.c in Sources */ = {isa = PBXBuildFile; fileRef = 1044812F1BFD10450007863F /* filecache.c */; };
		1047A9FF1D0E6D5900CC4BCE /* rand.h in Headers */ = {isa = PBXBuildFile; fileRef = 1047A9FE1D0E6D5900CC4BCE /* rand.h */; };
		104B9A261A4A5041009EEE64 /* serverutil.h in Headers */ = {isa = PBXBuildFile; fileRef = 104B9A231A4A4FAF009EEE64 /* serverutil.h */; };
		104B9A281A4A5139009EEE64 /* serverutil.c in Sources */ = {isa = PBXBuildFile; fileRef = 104B9A271A4A5139009EEE64 /* serverutil.c */; };
		104B9A2D1A4BE029009EEE64 /* version.h in Headers */ = {isa = PBXBuildFile; fileRef = 104B9A2C1A4BE029009EEE64 /* version.h */; };
		104B9A461A5F608A009EEE64 /* serverutil.c in Sources */ = {isa = PBXBuildFile; fileRef = 104B9A241A4A4FEE009EEE64 /* serverutil.c */; };
		104B9A481A5F9472009EEE64 /* headers.c in Sources */ = {isa = PBXBuildFile; fileRef = 104B9A471A5F9472009EEE64 /* headers.c */; };
		104B9A491A5F9638009EEE64 /* headers.c in Sources */ = {isa = PBXBuildFile; fileRef = 107923B019A3217300C52AD6 /* headers.c */; };
		104B9A511A5FB096009EEE64 /* expires.c in Sources */ = {isa = PBXBuildFile; fileRef = 104B9A501A5FB096009EEE64 /* expires.c */; };
		104B9A531A5FC7C4009EEE64 /* expires.c in Sources */ = {isa = PBXBuildFile; fileRef = 104B9A521A5FC7C4009EEE64 /* expires.c */; };
		105534BE1A3B8F7700627ECB /* file.c in Sources */ = {isa = PBXBuildFile; fileRef = 105534BD1A3B8F7700627ECB /* file.c */; };
		105534C11A3B911300627ECB /* hpack.c in Sources */ = {isa = PBXBuildFile; fileRef = 105534C01A3B911300627ECB /* hpack.c */; };
		105534C31A3B917000627ECB /* mimemap.c in Sources */ = {isa = PBXBuildFile; fileRef = 105534C21A3B917000627ECB /* mimemap.c */; };
		105534C71A3BB29100627ECB /* string.c in Sources */ = {isa = PBXBuildFile; fileRef = 105534C61A3BB29100627ECB /* string.c */; };
		105534C91A3BB41C00627ECB /* proxy.c in Sources */ = {isa = PBXBuildFile; fileRef = 105534C81A3BB41C00627ECB /* proxy.c */; };
		105534CA1A3BB46900627ECB /* string.c in Sources */ = {isa = PBXBuildFile; fileRef = 10D0905A19F230280043D458 /* string.c */; };
		105534D81A3C791B00627ECB /* configurator.h in Headers */ = {isa = PBXBuildFile; fileRef = 105534D71A3C785000627ECB /* configurator.h */; };
		105534DB1A3C7A5400627ECB /* access_log.c in Sources */ = {isa = PBXBuildFile; fileRef = 105534DA1A3C7A5400627ECB /* access_log.c */; };
		105534DD1A3C7AA900627ECB /* file.c in Sources */ = {isa = PBXBuildFile; fileRef = 105534DC1A3C7AA900627ECB /* file.c */; };
		105534DF1A3C7B9800627ECB /* proxy.c in Sources */ = {isa = PBXBuildFile; fileRef = 105534DE1A3C7B9800627ECB /* proxy.c */; };
		105534EB1A42A87E00627ECB /* _templates.c.h in Headers */ = {isa = PBXBuildFile; fileRef = 105534EA1A42A87E00627ECB /* _templates.c.h */; };
		105534ED1A42AD5E00627ECB /* templates.c.h in Headers */ = {isa = PBXBuildFile; fileRef = 105534EC1A42AD5E00627ECB /* templates.c.h */; };
		105534EF1A440FC800627ECB /* config.c in Sources */ = {isa = PBXBuildFile; fileRef = 105534EE1A440FC800627ECB /* config.c */; };
		10583C001AEF368A004A3AD6 /* 293.c in Sources */ = {isa = PBXBuildFile; fileRef = 10583BFF1AEF368A004A3AD6 /* 293.c */; };
		1058C87D1AA41789008D6180 /* headers.c in Sources */ = {isa = PBXBuildFile; fileRef = 1058C87C1AA41789008D6180 /* headers.c */; };
		1058C87E1AA41A1F008D6180 /* headers.c in Sources */ = {isa = PBXBuildFile; fileRef = 10AA2EBD1AA019D8004322AC /* headers.c */; };
		1058C8881AA6DE4B008D6180 /* hostinfo.h in Headers */ = {isa = PBXBuildFile; fileRef = 1058C8871AA6DE4B008D6180 /* hostinfo.h */; };
		1058C88A1AA6E5E3008D6180 /* hostinfo.c in Sources */ = {isa = PBXBuildFile; fileRef = 1058C8891AA6E5E3008D6180 /* hostinfo.c */; };
		1058F6ED1D7CC99B00FFFFA3 /* openssl_backport.h in Headers */ = {isa = PBXBuildFile; fileRef = 1058F6EC1D7CC81E00FFFFA3 /* openssl_backport.h */; };
		106530A71D82C0A6005B2C60 /* percent-encode-zero-byte.c in Sources */ = {isa = PBXBuildFile; fileRef = 106530A51D82C09E005B2C60 /* percent-encode-zero-byte.c */; };
		1065E6ED19B7B9CB00686E72 /* websocket.c in Sources */ = {isa = PBXBuildFile; fileRef = 107923C119A3217300C52AD6 /* websocket.c */; };
		1065E6EE19B7BA5A00686E72 /* websocket.h in Headers */ = {isa = PBXBuildFile; fileRef = 107923A319A3215F00C52AD6 /* websocket.h */; };
		1065E70C19BF664300686E72 /* evloop.h in Headers */ = {isa = PBXBuildFile; fileRef = 1065E70419BF145700686E72 /* evloop.h */; };
		1065E70D19BF6D4600686E72 /* uv-binding.h in Headers */ = {isa = PBXBuildFile; fileRef = 1065E70619BF14E500686E72 /* uv-binding.h */; };
		1065E70E19BF6D9400686E72 /* uv-binding.c.h in Headers */ = {isa = PBXBuildFile; fileRef = 1065E70719BF17FE00686E72 /* uv-binding.c.h */; };
		106C22F81C040F6400405689 /* tunnel.c in Sources */ = {isa = PBXBuildFile; fileRef = 106C22F71C040F6400405689 /* tunnel.c */; };
		106C22FA1C040F7800405689 /* tunnel.h in Headers */ = {isa = PBXBuildFile; fileRef = 106C22F91C040F7800405689 /* tunnel.h */; };
		106C22FF1C05436100405689 /* errordoc.c in Sources */ = {isa = PBXBuildFile; fileRef = 106C22FE1C05436100405689 /* errordoc.c */; };
		106C23011C0544CE00405689 /* errordoc.c in Sources */ = {isa = PBXBuildFile; fileRef = 106C23001C0544CE00405689 /* errordoc.c */; };
		1070866A1B70A00F002B8F18 /* casper.c in Sources */ = {isa = PBXBuildFile; fileRef = 107086691B70A00F002B8F18 /* casper.c */; };
		1070866C1B787D06002B8F18 /* compress.c in Sources */ = {isa = PBXBuildFile; fileRef = 1070866B1B787D06002B8F18 /* compress.c */; };
		107086701B7925D5002B8F18 /* compress.c in Sources */ = {isa = PBXBuildFile; fileRef = 1070866F1B7925D5002B8F18 /* compress.c */; };
		107086721B798488002B8F18 /* compress.c in Sources */ = {isa = PBXBuildFile; fileRef = 107086711B798487002B8F18 /* compress.c */; };
		1070E1631B4508B0001CCAFA /* util.c in Sources */ = {isa = PBXBuildFile; fileRef = 1070E1621B4508B0001CCAFA /* util.c */; };
		10756E2A1AC126420009BF57 /* api.c in Sources */ = {isa = PBXBuildFile; fileRef = 10756E261AC126420009BF57 /* api.c */; settings = {COMPILER_FLAGS = "-Wno-conversion"; }; };
		10756E2B1AC126420009BF57 /* dumper.c in Sources */ = {isa = PBXBuildFile; fileRef = 10756E271AC126420009BF57 /* dumper.c */; };
		10756E2C1AC126420009BF57 /* emitter.c in Sources */ = {isa = PBXBuildFile; fileRef = 10756E281AC126420009BF57 /* emitter.c */; };
		10756E2D1AC126420009BF57 /* loader.c in Sources */ = {isa = PBXBuildFile; fileRef = 10756E291AC126420009BF57 /* loader.c */; settings = {COMPILER_FLAGS = "-Wno-conversion"; }; };
		10756E331AC1264D0009BF57 /* parser.c in Sources */ = {isa = PBXBuildFile; fileRef = 10756E2E1AC1264D0009BF57 /* parser.c */; settings = {COMPILER_FLAGS = "-Wno-uninitialized"; }; };
		10756E341AC1264D0009BF57 /* reader.c in Sources */ = {isa = PBXBuildFile; fileRef = 10756E2F1AC1264D0009BF57 /* reader.c */; };
		10756E351AC1264D0009BF57 /* scanner.c in Sources */ = {isa = PBXBuildFile; fileRef = 10756E301AC1264D0009BF57 /* scanner.c */; settings = {COMPILER_FLAGS = "-Wno-conversion"; }; };
		10756E361AC1264D0009BF57 /* writer.c in Sources */ = {isa = PBXBuildFile; fileRef = 10756E311AC1264D0009BF57 /* writer.c */; };
		1079236A19A3210E00C52AD6 /* khash.h in Headers */ = {isa = PBXBuildFile; fileRef = 1079232619A3210D00C52AD6 /* khash.h */; };
		1079239619A3210E00C52AD6 /* picohttpparser.c in Sources */ = {isa = PBXBuildFile; fileRef = 1079235A19A3210D00C52AD6 /* picohttpparser.c */; };
		1079239719A3210E00C52AD6 /* picohttpparser.h in Headers */ = {isa = PBXBuildFile; fileRef = 1079235B19A3210D00C52AD6 /* picohttpparser.h */; };
		107923A519A3215F00C52AD6 /* http1.h in Headers */ = {isa = PBXBuildFile; fileRef = 107923A019A3215F00C52AD6 /* http1.h */; };
		107923A619A3215F00C52AD6 /* http2.h in Headers */ = {isa = PBXBuildFile; fileRef = 107923A119A3215F00C52AD6 /* http2.h */; };
		107923A719A3215F00C52AD6 /* token.h in Headers */ = {isa = PBXBuildFile; fileRef = 107923A219A3215F00C52AD6 /* token.h */; };
		107923A919A3215F00C52AD6 /* h2o.h in Headers */ = {isa = PBXBuildFile; fileRef = 107923A419A3215F00C52AD6 /* h2o.h */; };
		107923C319A3217300C52AD6 /* file.c in Sources */ = {isa = PBXBuildFile; fileRef = 107923AF19A3217300C52AD6 /* file.c */; };
		107923C519A3217300C52AD6 /* http1.c in Sources */ = {isa = PBXBuildFile; fileRef = 107923B119A3217300C52AD6 /* http1.c */; };
		107923C619A3217300C52AD6 /* connection.c in Sources */ = {isa = PBXBuildFile; fileRef = 107923B319A3217300C52AD6 /* connection.c */; };
		107923C719A3217300C52AD6 /* hpack.c in Sources */ = {isa = PBXBuildFile; fileRef = 107923B419A3217300C52AD6 /* hpack.c */; };
		107923C819A3217300C52AD6 /* hpack_huffman_table.h in Headers */ = {isa = PBXBuildFile; fileRef = 107923B519A3217300C52AD6 /* hpack_huffman_table.h */; };
		107923CB19A3217300C52AD6 /* frame.c in Sources */ = {isa = PBXBuildFile; fileRef = 107923B819A3217300C52AD6 /* frame.c */; };
		107923CC19A3217300C52AD6 /* context.c in Sources */ = {isa = PBXBuildFile; fileRef = 107923B919A3217300C52AD6 /* context.c */; };
		107923CD19A3217300C52AD6 /* memory.c in Sources */ = {isa = PBXBuildFile; fileRef = 107923BA19A3217300C52AD6 /* memory.c */; };
		107923CE19A3217300C52AD6 /* mimemap.c in Sources */ = {isa = PBXBuildFile; fileRef = 107923BB19A3217300C52AD6 /* mimemap.c */; };
		107923CF19A3217300C52AD6 /* request.c in Sources */ = {isa = PBXBuildFile; fileRef = 107923BC19A3217300C52AD6 /* request.c */; };
		107923D219A3217300C52AD6 /* token.c in Sources */ = {isa = PBXBuildFile; fileRef = 107923BF19A3217300C52AD6 /* token.c */; };
		107923D319A3217300C52AD6 /* util.c in Sources */ = {isa = PBXBuildFile; fileRef = 107923C019A3217300C52AD6 /* util.c */; };
		1079240119A3241A00C52AD6 /* libh2o.a in Frameworks */ = {isa = PBXBuildFile; fileRef = 1079231519A320A700C52AD6 /* libh2o.a */; };
		1079240819A3247A00C52AD6 /* libh2o.a in Frameworks */ = {isa = PBXBuildFile; fileRef = 1079231519A320A700C52AD6 /* libh2o.a */; };
		1079241619A324B400C52AD6 /* websocket.c in Sources */ = {isa = PBXBuildFile; fileRef = 1079241319A324B400C52AD6 /* websocket.c */; settings = {COMPILER_FLAGS = "-Wno-deprecated-declarations"; }; };
		1079242919A325BE00C52AD6 /* simple.c in Sources */ = {isa = PBXBuildFile; fileRef = 107923FC19A3238500C52AD6 /* simple.c */; settings = {COMPILER_FLAGS = "-Wno-deprecated-declarations"; }; };
		1079243019A3260E00C52AD6 /* libh2o.a in Frameworks */ = {isa = PBXBuildFile; fileRef = 1079231519A320A700C52AD6 /* libh2o.a */; };
		1079244119A3264300C52AD6 /* picohttpparser.c in Sources */ = {isa = PBXBuildFile; fileRef = 1079235A19A3210D00C52AD6 /* picohttpparser.c */; };
		1079244719A3265C00C52AD6 /* http1.c in Sources */ = {isa = PBXBuildFile; fileRef = 107923B119A3217300C52AD6 /* http1.c */; };
		1079244819A3265C00C52AD6 /* connection.c in Sources */ = {isa = PBXBuildFile; fileRef = 107923B319A3217300C52AD6 /* connection.c */; };
		1079244A19A3266700C52AD6 /* frame.c in Sources */ = {isa = PBXBuildFile; fileRef = 107923B819A3217300C52AD6 /* frame.c */; };
		1079244B19A3266700C52AD6 /* context.c in Sources */ = {isa = PBXBuildFile; fileRef = 107923B919A3217300C52AD6 /* context.c */; };
		1079244C19A3266700C52AD6 /* memory.c in Sources */ = {isa = PBXBuildFile; fileRef = 107923BA19A3217300C52AD6 /* memory.c */; };
		1079244E19A3266700C52AD6 /* request.c in Sources */ = {isa = PBXBuildFile; fileRef = 107923BC19A3217300C52AD6 /* request.c */; };
		1079245119A3266700C52AD6 /* token.c in Sources */ = {isa = PBXBuildFile; fileRef = 107923BF19A3217300C52AD6 /* token.c */; };
		1079245419A32C0800C52AD6 /* token_table.h in Headers */ = {isa = PBXBuildFile; fileRef = 1079245319A32C0800C52AD6 /* token_table.h */; };
		107D4D441B588021004A9B21 /* ssl.c in Sources */ = {isa = PBXBuildFile; fileRef = 107D4D431B588021004A9B21 /* ssl.c */; };
		107D4D451B5880BC004A9B21 /* api.c in Sources */ = {isa = PBXBuildFile; fileRef = 10756E261AC126420009BF57 /* api.c */; };
		107D4D461B5880BC004A9B21 /* dumper.c in Sources */ = {isa = PBXBuildFile; fileRef = 10756E271AC126420009BF57 /* dumper.c */; };
		107D4D471B5880BC004A9B21 /* emitter.c in Sources */ = {isa = PBXBuildFile; fileRef = 10756E281AC126420009BF57 /* emitter.c */; };
		107D4D481B5880BC004A9B21 /* loader.c in Sources */ = {isa = PBXBuildFile; fileRef = 10756E291AC126420009BF57 /* loader.c */; };
		107D4D491B5880BC004A9B21 /* parser.c in Sources */ = {isa = PBXBuildFile; fileRef = 10756E2E1AC1264D0009BF57 /* parser.c */; };
		107D4D4A1B5880BC004A9B21 /* reader.c in Sources */ = {isa = PBXBuildFile; fileRef = 10756E2F1AC1264D0009BF57 /* reader.c */; };
		107D4D4B1B5880BC004A9B21 /* scanner.c in Sources */ = {isa = PBXBuildFile; fileRef = 10756E301AC1264D0009BF57 /* scanner.c */; };
		107D4D4C1B5880BC004A9B21 /* writer.c in Sources */ = {isa = PBXBuildFile; fileRef = 10756E311AC1264D0009BF57 /* writer.c */; };
		107D4D4F1B58970D004A9B21 /* ssl.c in Sources */ = {isa = PBXBuildFile; fileRef = 107D4D4D1B58970D004A9B21 /* ssl.c */; };
		107D4D531B5B2412004A9B21 /* file.h in Headers */ = {isa = PBXBuildFile; fileRef = 107D4D521B5B2412004A9B21 /* file.h */; };
		107D4D551B5B30EE004A9B21 /* file.c in Sources */ = {isa = PBXBuildFile; fileRef = 107D4D541B5B30EE004A9B21 /* file.c */; };
		107E34101C7EB13F00AEF5F8 /* gzip.c in Sources */ = {isa = PBXBuildFile; fileRef = 107E340F1C7EB13F00AEF5F8 /* gzip.c */; };
		107E34131C7FAC2000AEF5F8 /* brotli.c in Sources */ = {isa = PBXBuildFile; fileRef = 107E34111C7EE0D200AEF5F8 /* brotli.c */; };
		107E34221C7FEE2200AEF5F8 /* brotli.c in Sources */ = {isa = PBXBuildFile; fileRef = 107E34111C7EE0D200AEF5F8 /* brotli.c */; };
		10835E011C9A6C2400197E59 /* logconf.c in Sources */ = {isa = PBXBuildFile; fileRef = 10835E001C9A6C2400197E59 /* logconf.c */; };
		10835E031C9A860000197E59 /* status.c in Sources */ = {isa = PBXBuildFile; fileRef = 10835E021C9A860000197E59 /* status.c */; };
		10835E051C9B3C6200197E59 /* status.c in Sources */ = {isa = PBXBuildFile; fileRef = 10835E041C9B3C6200197E59 /* status.c */; };
		108867751AD9069900987967 /* defaults.c.h in Headers */ = {isa = PBXBuildFile; fileRef = 108867741AD9069900987967 /* defaults.c.h */; };
		108DD0861BA22E46004167DC /* mruby.c in Sources */ = {isa = PBXBuildFile; fileRef = 10B38A651B8D345D007DC191 /* mruby.c */; };
		10A3D3D21B4CDBDC00327CF9 /* memcached.c in Sources */ = {isa = PBXBuildFile; fileRef = 10A3D3D11B4CDBDC00327CF9 /* memcached.c */; };
		10A3D3D31B4CDF1200327CF9 /* memcached.h in Headers */ = {isa = PBXBuildFile; fileRef = 10A3D3D01B4CDBC700327CF9 /* memcached.h */; };
		10A3D4081B50DAB700327CF9 /* close.c in Sources */ = {isa = PBXBuildFile; fileRef = 10A3D3ED1B4FAAEC00327CF9 /* close.c */; };
		10A3D4091B50DAB700327CF9 /* connect.c in Sources */ = {isa = PBXBuildFile; fileRef = 10A3D3EE1B4FAAEC00327CF9 /* connect.c */; };
		10A3D40A1B50DAB700327CF9 /* recv.c in Sources */ = {isa = PBXBuildFile; fileRef = 10A3D3F61B4FAAF500327CF9 /* recv.c */; };
		10A3D40B1B50DAB700327CF9 /* send.c in Sources */ = {isa = PBXBuildFile; fileRef = 10A3D3F71B4FAAF500327CF9 /* send.c */; };
		10A3D40C1B50DAB700327CF9 /* socket.c in Sources */ = {isa = PBXBuildFile; fileRef = 10A3D3F91B4FAAF500327CF9 /* socket.c */; };
		10A3D40D1B50DAB700327CF9 /* strerror.c in Sources */ = {isa = PBXBuildFile; fileRef = 10A3D3FA1B4FAAF500327CF9 /* strerror.c */; };
		10AA2E941A80A592004322AC /* time_.h in Headers */ = {isa = PBXBuildFile; fileRef = 10AA2E931A80A592004322AC /* time_.h */; };
		10AA2E961A80A612004322AC /* time.c in Sources */ = {isa = PBXBuildFile; fileRef = 10AA2E951A80A612004322AC /* time.c */; };
		10AA2E991A81F68A004322AC /* time.c in Sources */ = {isa = PBXBuildFile; fileRef = 10AA2E981A81F68A004322AC /* time.c */; };
		10AA2E9F1A8807CF004322AC /* url.h in Headers */ = {isa = PBXBuildFile; fileRef = 10AA2E9E1A8807CF004322AC /* url.h */; };
		10AA2EA11A88082E004322AC /* url.c in Sources */ = {isa = PBXBuildFile; fileRef = 10AA2EA01A88082E004322AC /* url.c */; };
		10AA2EA31A88090B004322AC /* url.c in Sources */ = {isa = PBXBuildFile; fileRef = 10AA2EA21A88090B004322AC /* url.c */; };
		10AA2EA51A8D9999004322AC /* redirect.c in Sources */ = {isa = PBXBuildFile; fileRef = 10AA2EA41A8D9999004322AC /* redirect.c */; };
		10AA2EA71A8DA93C004322AC /* redirect.c in Sources */ = {isa = PBXBuildFile; fileRef = 10AA2EA61A8DA93C004322AC /* redirect.c */; };
		10AA2EAA1A8DDC57004322AC /* multithread.h in Headers */ = {isa = PBXBuildFile; fileRef = 10AA2EA91A8DDC57004322AC /* multithread.h */; };
		10AA2EAC1A8DE0AE004322AC /* multithread.c in Sources */ = {isa = PBXBuildFile; fileRef = 10AA2EAB1A8DE0AE004322AC /* multithread.c */; };
		10AA2EAE1A8E22DA004322AC /* multithread.c in Sources */ = {isa = PBXBuildFile; fileRef = 10AA2EAD1A8E22DA004322AC /* multithread.c */; };
		10AA2EB71A970EFC004322AC /* http2_internal.h in Headers */ = {isa = PBXBuildFile; fileRef = 10AA2EB61A970EFC004322AC /* http2_internal.h */; };
		10AA2EB91A971280004322AC /* http2_scheduler.h in Headers */ = {isa = PBXBuildFile; fileRef = 10AA2EB81A971280004322AC /* http2_scheduler.h */; };
		10AA2EBC1A9EEDF8004322AC /* proxy.c in Sources */ = {isa = PBXBuildFile; fileRef = 10AA2EBB1A9EEDF8004322AC /* proxy.c */; };
		10AA2EC01AA019FC004322AC /* headers.c in Sources */ = {isa = PBXBuildFile; fileRef = 10AA2EBF1AA019FC004322AC /* headers.c */; };
		10AA2EC21AA0402E004322AC /* reproxy.c in Sources */ = {isa = PBXBuildFile; fileRef = 10AA2EC11AA0402E004322AC /* reproxy.c */; };
		10AA2EC41AA0403A004322AC /* reproxy.c in Sources */ = {isa = PBXBuildFile; fileRef = 10AA2EC31AA0403A004322AC /* reproxy.c */; };
		10AAAC631B6C7A7D004487C3 /* http2_casper.h in Headers */ = {isa = PBXBuildFile; fileRef = 10AAAC621B6C7A7D004487C3 /* http2_casper.h */; };
		10AAAC651B6C9275004487C3 /* casper.c in Sources */ = {isa = PBXBuildFile; fileRef = 10AAAC641B6C9275004487C3 /* casper.c */; };
		10B38A721B8D34BB007DC191 /* mruby_.h in Headers */ = {isa = PBXBuildFile; fileRef = 10B38A711B8D34BB007DC191 /* mruby_.h */; };
		10BA72AA19AAD6300059392A /* stream.c in Sources */ = {isa = PBXBuildFile; fileRef = 10BA72A919AAD6300059392A /* stream.c */; };
		10BCF2FD1B168CAE0076939D /* fastcgi.c in Sources */ = {isa = PBXBuildFile; fileRef = 10BCF2FC1B168CAE0076939D /* fastcgi.c */; };
		10BCF2FF1B1A892F0076939D /* fastcgi.c in Sources */ = {isa = PBXBuildFile; fileRef = 10BCF2FE1B1A892F0076939D /* fastcgi.c */; };
		10BCF3011B214C460076939D /* fastcgi.c in Sources */ = {isa = PBXBuildFile; fileRef = 10BCF3001B214C460076939D /* fastcgi.c */; };
		10C45D4F1CFD15FA0096DB06 /* throttle_resp.c in Sources */ = {isa = PBXBuildFile; fileRef = 10C45D4E1CFD15FA0096DB06 /* throttle_resp.c */; };
		10C45D511CFD160A0096DB06 /* throttle_resp.c in Sources */ = {isa = PBXBuildFile; fileRef = 10C45D501CFD160A0096DB06 /* throttle_resp.c */; };
		10C45D551CFE9B300096DB06 /* events.c in Sources */ = {isa = PBXBuildFile; fileRef = 10C45D531CFE9B300096DB06 /* events.c */; };
		10C45D561CFE9B300096DB06 /* requests.c in Sources */ = {isa = PBXBuildFile; fileRef = 10C45D541CFE9B300096DB06 /* requests.c */; };
		10D0903A19F0A51C0043D458 /* memory.h in Headers */ = {isa = PBXBuildFile; fileRef = 10D0903919F0A51C0043D458 /* memory.h */; };
		10D0903E19F0A8190043D458 /* socket.h in Headers */ = {isa = PBXBuildFile; fileRef = 10D0903D19F0A8190043D458 /* socket.h */; };
		10D0904319F0BA780043D458 /* linklist.h in Headers */ = {isa = PBXBuildFile; fileRef = 10D0904219F0BA780043D458 /* linklist.h */; };
		10D0904A19F0CA9C0043D458 /* libh2o.a in Frameworks */ = {isa = PBXBuildFile; fileRef = 1079231519A320A700C52AD6 /* libh2o.a */; };
		10D0905519F102C70043D458 /* http1client.c in Sources */ = {isa = PBXBuildFile; fileRef = 10D0905419F102C70043D458 /* http1client.c */; };
		10D0905919F22FA10043D458 /* string_.h in Headers */ = {isa = PBXBuildFile; fileRef = 10D0905819F22FA10043D458 /* string_.h */; };
		10D0906219F38B2E0043D458 /* libh2o.a in Frameworks */ = {isa = PBXBuildFile; fileRef = 1079231519A320A700C52AD6 /* libh2o.a */; };
		10D0906B19F38B850043D458 /* httpclient.c in Sources */ = {isa = PBXBuildFile; fileRef = 10D0906A19F38B850043D458 /* httpclient.c */; };
		10D0906C19F395FC0043D458 /* socket-client.c in Sources */ = {isa = PBXBuildFile; fileRef = 10D0905219F0CB130043D458 /* socket-client.c */; };
		10D0907019F494CC0043D458 /* test.c in Sources */ = {isa = PBXBuildFile; fileRef = 10D0906E19F494CC0043D458 /* test.c */; };
		10D0907319F633B00043D458 /* proxy.c in Sources */ = {isa = PBXBuildFile; fileRef = 10D0907219F633B00043D458 /* proxy.c */; };
		10DA969C1CD2BF9000679165 /* cache.h in Headers */ = {isa = PBXBuildFile; fileRef = 10DA969B1CD2BF9000679165 /* cache.h */; };
		10DA969E1CD2BFAC00679165 /* cache.c in Sources */ = {isa = PBXBuildFile; fileRef = 10DA969D1CD2BFAC00679165 /* cache.c */; };
		10DA96A01CD2BFEE00679165 /* cache.c in Sources */ = {isa = PBXBuildFile; fileRef = 10DA969F1CD2BFEE00679165 /* cache.c */; };
		10E299581A67E68500701AA6 /* scheduler.c in Sources */ = {isa = PBXBuildFile; fileRef = 10E299571A67E68500701AA6 /* scheduler.c */; };
		10E2995A1A68D03100701AA6 /* scheduler.c in Sources */ = {isa = PBXBuildFile; fileRef = 10E299591A68D03100701AA6 /* scheduler.c */; };
		10E598011CE1683A000D7B94 /* mruby.c in Sources */ = {isa = PBXBuildFile; fileRef = 10B38A731B8D3544007DC191 /* mruby.c */; };
		10EA45D81D0949BF00769A2B /* libh2o.a in Frameworks */ = {isa = PBXBuildFile; fileRef = 1079231519A320A700C52AD6 /* libh2o.a */; };
		10EA45E11D094A1200769A2B /* latency-optimization.c in Sources */ = {isa = PBXBuildFile; fileRef = 10EA45E01D094A1200769A2B /* latency-optimization.c */; };
		10EC2A361A0B4D370083514F /* socketpool.h in Headers */ = {isa = PBXBuildFile; fileRef = 10EC2A351A0B4D370083514F /* socketpool.h */; };
		10EC2A381A0B4DC70083514F /* socketpool.c in Sources */ = {isa = PBXBuildFile; fileRef = 10EC2A371A0B4DC70083514F /* socketpool.c */; };
		10F417D619C190F800B6E31A /* main.c in Sources */ = {isa = PBXBuildFile; fileRef = 10F417D519C190F800B6E31A /* main.c */; settings = {COMPILER_FLAGS = "-Wno-deprecated-declarations"; }; };
		10F417FF19C2D2F800B6E31A /* picotest.c in Sources */ = {isa = PBXBuildFile; fileRef = 10F417FD19C2D2F800B6E31A /* picotest.c */; };
		10F4180119C2D31600B6E31A /* yoml.h in Headers */ = {isa = PBXBuildFile; fileRef = 10F4180019C2D31600B6E31A /* yoml.h */; };
		10F4180519CA75C500B6E31A /* configurator.c in Sources */ = {isa = PBXBuildFile; fileRef = 10F4180419CA75C500B6E31A /* configurator.c */; };
		10F419801B64E70D00BEAEAC /* golombset.h in Headers */ = {isa = PBXBuildFile; fileRef = 10F4197F1B64E70D00BEAEAC /* golombset.h */; };
		10F9F2651AF4795D0056F26B /* redirect.c in Sources */ = {isa = PBXBuildFile; fileRef = 10F9F2641AF4795D0056F26B /* redirect.c */; };
		10F9F2671AFC5F550056F26B /* hostinfo.c in Sources */ = {isa = PBXBuildFile; fileRef = 10F9F2661AFC5F550056F26B /* hostinfo.c */; };
		10FCC13E1B2E4A4500F13674 /* cloexec.c in Sources */ = {isa = PBXBuildFile; fileRef = 10FCC13C1B2E4A4500F13674 /* cloexec.c */; };
		10FCC13F1B2E4A4500F13674 /* cloexec.h in Headers */ = {isa = PBXBuildFile; fileRef = 10FCC13D1B2E4A4500F13674 /* cloexec.h */; };
		10FCC1401B2E59E600F13674 /* cloexec.c in Sources */ = {isa = PBXBuildFile; fileRef = 10FCC13C1B2E4A4500F13674 /* cloexec.c */; };
		10FEF24A1D6FC6F600E11B1D /* durations.c in Sources */ = {isa = PBXBuildFile; fileRef = 10FEF2491D6FC6F600E11B1D /* durations.c */; };
		10FEF24E1D6FC8E200E11B1D /* gkc.c in Sources */ = {isa = PBXBuildFile; fileRef = 10FEF24C1D6FC8E200E11B1D /* gkc.c */; };
		10FEF24F1D6FC8E200E11B1D /* gkc.h in Headers */ = {isa = PBXBuildFile; fileRef = 10FEF24D1D6FC8E200E11B1D /* gkc.h */; };
		10FFEE0A1BB23A8C0087AD75 /* neverbleed.c in Sources */ = {isa = PBXBuildFile; fileRef = 10FFEE081BB23A8C0087AD75 /* neverbleed.c */; };
		7D0285C91EF422D40094292B /* sleep.c in Sources */ = {isa = PBXBuildFile; fileRef = 7D0285C81EF422D40094292B /* sleep.c */; };
		7D0341FB1FE4D5B60052E0A1 /* http2client.c in Sources */ = {isa = PBXBuildFile; fileRef = 7D0341FA1FE4D5B60052E0A1 /* http2client.c */; };
		7D0341FC1FE4D5BD0052E0A1 /* http2client.c in Sources */ = {isa = PBXBuildFile; fileRef = 7D0341FA1FE4D5B60052E0A1 /* http2client.c */; };
		7D0E5D5A20761BD800DA3E5A /* hiredis_.h in Headers */ = {isa = PBXBuildFile; fileRef = 7DF88EF820761972005DB8D8 /* hiredis_.h */; };
		7D25E33C20B288710092C982 /* http2_common.h in Headers */ = {isa = PBXBuildFile; fileRef = 7D25E33B20B270BA0092C982 /* http2_common.h */; };
		7D2DF4EE20297EEF004AD361 /* header.h in Headers */ = {isa = PBXBuildFile; fileRef = 7D2DF4ED20297EE0004AD361 /* header.h */; };
		7D67C721204F8C0E0049E935 /* httpclient.c in Sources */ = {isa = PBXBuildFile; fileRef = 7D67C720204F8C0E0049E935 /* httpclient.c */; };
		7D67C722204F8C0E0049E935 /* httpclient.c in Sources */ = {isa = PBXBuildFile; fileRef = 7D67C720204F8C0E0049E935 /* httpclient.c */; };
		7D67C724204F8CA50049E935 /* httpclient.h in Headers */ = {isa = PBXBuildFile; fileRef = 7D67C723204F8C9B0049E935 /* httpclient.h */; };
		7D9372FE202AC70F005FE6AB /* server_timing.c in Sources */ = {isa = PBXBuildFile; fileRef = 7D9372FD202AC70F005FE6AB /* server_timing.c */; };
		7D9372FF202AC717005FE6AB /* server_timing.c in Sources */ = {isa = PBXBuildFile; fileRef = 7D9372FD202AC70F005FE6AB /* server_timing.c */; };
		7D937300202AC717005FE6AB /* server_timing.c in Sources */ = {isa = PBXBuildFile; fileRef = 7D9372FD202AC70F005FE6AB /* server_timing.c */; };
		7D937302202AC7BA005FE6AB /* server_timing.c in Sources */ = {isa = PBXBuildFile; fileRef = 7D937301202AC7BA005FE6AB /* server_timing.c */; };
		7D937303202AC7BA005FE6AB /* server_timing.c in Sources */ = {isa = PBXBuildFile; fileRef = 7D937301202AC7BA005FE6AB /* server_timing.c */; };
		7D9FA53A1FC323B200189F88 /* channel.c in Sources */ = {isa = PBXBuildFile; fileRef = 7D9FA5381FC323AC00189F88 /* channel.c */; };
		7DA3F5AF20E0B0400000222F /* token_table.h in Headers */ = {isa = PBXBuildFile; fileRef = 7DA3F5AE20E0B03F0000222F /* token_table.h */; };
		7DC64F541FEB78B000587150 /* sender.c in Sources */ = {isa = PBXBuildFile; fileRef = 7DC64F521FEB78AD00587150 /* sender.c */; };
		7DD70D79210F2EC400727A17 /* httpclient.c in Sources */ = {isa = PBXBuildFile; fileRef = 7DD70D77210F2EC400727A17 /* httpclient.c */; };
		7DE1DB37212B1CC00055F500 /* ssl.c in Sources */ = {isa = PBXBuildFile; fileRef = 7DE1DB35212B1CC00055F500 /* ssl.c */; };
		7DE1DB38212B1CC00055F500 /* ssl.c in Sources */ = {isa = PBXBuildFile; fileRef = 7DE1DB35212B1CC00055F500 /* ssl.c */; };
		7DF26B091FBC020600FBE2E7 /* middleware.c in Sources */ = {isa = PBXBuildFile; fileRef = 7DF26B071FBC020600FBE2E7 /* middleware.c */; };
		D081373A1FD400F4004679DF /* least_conn.c in Sources */ = {isa = PBXBuildFile; fileRef = D08137381FD400F4004679DF /* least_conn.c */; };
		D081373B1FD400F4004679DF /* roundrobin.c in Sources */ = {isa = PBXBuildFile; fileRef = D08137391FD400F4004679DF /* roundrobin.c */; };
		D08137421FD408C2004679DF /* balancer.h in Headers */ = {isa = PBXBuildFile; fileRef = D08137411FD408C1004679DF /* balancer.h */; };
		E901C3DA213E1C2E00D17C93 /* quicly.h in Headers */ = {isa = PBXBuildFile; fileRef = E901C3D9213E1C2E00D17C93 /* quicly.h */; };
		E901C3E5213E1C3600D17C93 /* maxsender.h in Headers */ = {isa = PBXBuildFile; fileRef = E901C3DB213E1C3600D17C93 /* maxsender.h */; };
		E901C3E6213E1C3600D17C93 /* ranges.h in Headers */ = {isa = PBXBuildFile; fileRef = E901C3DC213E1C3600D17C93 /* ranges.h */; };
		E901C3E8213E1C3600D17C93 /* loss.h in Headers */ = {isa = PBXBuildFile; fileRef = E901C3DE213E1C3600D17C93 /* loss.h */; };
		E901C3EB213E1C3600D17C93 /* frame.h in Headers */ = {isa = PBXBuildFile; fileRef = E901C3E1213E1C3600D17C93 /* frame.h */; };
		E901C3ED213E1C3600D17C93 /* constants.h in Headers */ = {isa = PBXBuildFile; fileRef = E901C3E3213E1C3600D17C93 /* constants.h */; };
		E901C3EE213E1C3600D17C93 /* linklist.h in Headers */ = {isa = PBXBuildFile; fileRef = E901C3E4213E1C3600D17C93 /* linklist.h */; };
		E901C3F9213E1C4000D17C93 /* frame.c in Sources */ = {isa = PBXBuildFile; fileRef = E901C3F0213E1C4000D17C93 /* frame.c */; };
		E901C3FB213E1C4000D17C93 /* ranges.c in Sources */ = {isa = PBXBuildFile; fileRef = E901C3F2213E1C4000D17C93 /* ranges.c */; };
		E901C3FC213E1C4000D17C93 /* quicly.c in Sources */ = {isa = PBXBuildFile; fileRef = E901C3F3213E1C4000D17C93 /* quicly.c */; };
		E901C403213E1C5400D17C93 /* frame.c in Sources */ = {isa = PBXBuildFile; fileRef = E901C3F0213E1C4000D17C93 /* frame.c */; };
		E901C406213E1C5400D17C93 /* quicly.c in Sources */ = {isa = PBXBuildFile; fileRef = E901C3F3213E1C4000D17C93 /* quicly.c */; };
		E901C407213E1C5400D17C93 /* ranges.c in Sources */ = {isa = PBXBuildFile; fileRef = E901C3F2213E1C4000D17C93 /* ranges.c */; };
		E901C40C213E1C5500D17C93 /* frame.c in Sources */ = {isa = PBXBuildFile; fileRef = E901C3F0213E1C4000D17C93 /* frame.c */; };
		E901C40F213E1C5500D17C93 /* quicly.c in Sources */ = {isa = PBXBuildFile; fileRef = E901C3F3213E1C4000D17C93 /* quicly.c */; };
		E901C410213E1C5500D17C93 /* ranges.c in Sources */ = {isa = PBXBuildFile; fileRef = E901C3F2213E1C4000D17C93 /* ranges.c */; };
		E901C429213E529F00D17C93 /* blockwise.c in Sources */ = {isa = PBXBuildFile; fileRef = E9708AF11E49A2B90029E0A5 /* blockwise.c */; };
		E901C42B213E52A500D17C93 /* chash.c in Sources */ = {isa = PBXBuildFile; fileRef = E9708AF71E49A3130029E0A5 /* chash.c */; };
		E901C42C213E52A800D17C93 /* curve25519.c in Sources */ = {isa = PBXBuildFile; fileRef = E9708AF91E49A3130029E0A5 /* curve25519.c */; };
		E901C42D213E52AB00D17C93 /* drbg.c in Sources */ = {isa = PBXBuildFile; fileRef = E9708AFC1E49A3130029E0A5 /* drbg.c */; };
		E901C430213E52B500D17C93 /* hmac.c in Sources */ = {isa = PBXBuildFile; fileRef = E9708B011E49A3130029E0A5 /* hmac.c */; };
		E901C433213E52BF00D17C93 /* sha256.c in Sources */ = {isa = PBXBuildFile; fileRef = E9708B061E49A3130029E0A5 /* sha256.c */; };
		E901C436213E52CA00D17C93 /* openssl.c in Sources */ = {isa = PBXBuildFile; fileRef = E9708AD91E499E040029E0A5 /* openssl.c */; };
		E901C437213E52CD00D17C93 /* picotls.c in Sources */ = {isa = PBXBuildFile; fileRef = E9708ADA1E499E040029E0A5 /* picotls.c */; };
		E901C43B213E59A000D17C93 /* qpack.c in Sources */ = {isa = PBXBuildFile; fileRef = E901C439213E59A000D17C93 /* qpack.c */; };
		E901C43D213FAE0300D17C93 /* qpack.h in Headers */ = {isa = PBXBuildFile; fileRef = E901C43C213FAE0300D17C93 /* qpack.h */; };
		E901C4402140CCB500D17C93 /* qpack.c in Sources */ = {isa = PBXBuildFile; fileRef = E901C43F2140CCB500D17C93 /* qpack.c */; };
		E90A95F31E30795100483D6C /* headers_util.c in Sources */ = {isa = PBXBuildFile; fileRef = E90A95F21E30795100483D6C /* headers_util.c */; };
		E90A95F51E30797D00483D6C /* headers_util.c in Sources */ = {isa = PBXBuildFile; fileRef = E90A95F41E30797D00483D6C /* headers_util.c */; };
		E90BB43A24F369E4006507EA /* server.c in Sources */ = {isa = PBXBuildFile; fileRef = E90BB43924F369E4006507EA /* server.c */; };
		E918FC322136583F00CCB252 /* libh2o.a in Frameworks */ = {isa = PBXBuildFile; fileRef = 1079231519A320A700C52AD6 /* libh2o.a */; };
		E918FC8721365AB700CCB252 /* theft_autoshrink.c in Sources */ = {isa = PBXBuildFile; fileRef = E918FC542136598400CCB252 /* theft_autoshrink.c */; };
		E918FC8821365AB700CCB252 /* theft_aux_builtin.c in Sources */ = {isa = PBXBuildFile; fileRef = E918FC452136598300CCB252 /* theft_aux_builtin.c */; };
		E918FC8921365AB700CCB252 /* theft_aux.c in Sources */ = {isa = PBXBuildFile; fileRef = E918FC4B2136598300CCB252 /* theft_aux.c */; };
		E918FC8A21365AB700CCB252 /* theft_bloom.c in Sources */ = {isa = PBXBuildFile; fileRef = E918FC532136598400CCB252 /* theft_bloom.c */; };
		E918FC8B21365AB700CCB252 /* theft_call.c in Sources */ = {isa = PBXBuildFile; fileRef = E918FC4F2136598400CCB252 /* theft_call.c */; };
		E918FC8C21365AB700CCB252 /* theft_hash.c in Sources */ = {isa = PBXBuildFile; fileRef = E918FC4D2136598400CCB252 /* theft_hash.c */; };
		E918FC8D21365AB700CCB252 /* theft_random.c in Sources */ = {isa = PBXBuildFile; fileRef = E918FC462136598300CCB252 /* theft_random.c */; };
		E918FC8E21365AB700CCB252 /* theft_rng.c in Sources */ = {isa = PBXBuildFile; fileRef = E918FC502136598400CCB252 /* theft_rng.c */; };
		E918FC8F21365AB700CCB252 /* theft_run.c in Sources */ = {isa = PBXBuildFile; fileRef = E918FC512136598400CCB252 /* theft_run.c */; };
		E918FC9021365AB700CCB252 /* theft_shrink.c in Sources */ = {isa = PBXBuildFile; fileRef = E918FC4E2136598400CCB252 /* theft_shrink.c */; };
		E918FC9121365AB700CCB252 /* theft_trial.c in Sources */ = {isa = PBXBuildFile; fileRef = E918FC552136598400CCB252 /* theft_trial.c */; };
		E918FC9221365AB700CCB252 /* theft.c in Sources */ = {isa = PBXBuildFile; fileRef = E918FC492136598300CCB252 /* theft.c */; };
		E918FC9321365ABC00CCB252 /* prop.c in Sources */ = {isa = PBXBuildFile; fileRef = E918FC3B213658BE00CCB252 /* prop.c */; };
		E9316ED824417E0A00C9C127 /* certificate_compression.c in Sources */ = {isa = PBXBuildFile; fileRef = E9316ED724417E0A00C9C127 /* certificate_compression.c */; };
		E9316EE624417EAA00C9C127 /* bit_reader.c in Sources */ = {isa = PBXBuildFile; fileRef = E9316EDB24417EA900C9C127 /* bit_reader.c */; };
		E9316EE724417EAA00C9C127 /* bit_reader.c in Sources */ = {isa = PBXBuildFile; fileRef = E9316EDB24417EA900C9C127 /* bit_reader.c */; };
		E9316EE824417EAA00C9C127 /* decode.c in Sources */ = {isa = PBXBuildFile; fileRef = E9316EDC24417EA900C9C127 /* decode.c */; };
		E9316EE924417EAA00C9C127 /* decode.c in Sources */ = {isa = PBXBuildFile; fileRef = E9316EDC24417EA900C9C127 /* decode.c */; };
		E9316EEA24417EAA00C9C127 /* huffman.c in Sources */ = {isa = PBXBuildFile; fileRef = E9316EDF24417EA900C9C127 /* huffman.c */; };
		E9316EEB24417EAA00C9C127 /* huffman.c in Sources */ = {isa = PBXBuildFile; fileRef = E9316EDF24417EA900C9C127 /* huffman.c */; };
		E9316EEC24417EAA00C9C127 /* state.c in Sources */ = {isa = PBXBuildFile; fileRef = E9316EE324417EA900C9C127 /* state.c */; };
		E9316EED24417EAA00C9C127 /* state.c in Sources */ = {isa = PBXBuildFile; fileRef = E9316EE324417EA900C9C127 /* state.c */; };
		E93C7F96226EBEC9007BF39A /* frame.c in Sources */ = {isa = PBXBuildFile; fileRef = E93C7F95226EBEC9007BF39A /* frame.c */; };
		E93C7F98226EBEC9007BF39A /* frame.c in Sources */ = {isa = PBXBuildFile; fileRef = E93C7F95226EBEC9007BF39A /* frame.c */; };
		E93C7F9A22701806007BF39A /* frame.c in Sources */ = {isa = PBXBuildFile; fileRef = E93C7F9922701806007BF39A /* frame.c */; };
		E9581B9B22F001F300299E8A /* x25519.c in Sources */ = {isa = PBXBuildFile; fileRef = E9581B9922F001EB00299E8A /* x25519.c */; };
		E9581B9E22F0022D00299E8A /* random.c in Sources */ = {isa = PBXBuildFile; fileRef = E9581B9C22F0022900299E8A /* random.c */; };
		E95E954022914F0600215ACD /* picotls-probes.d in Sources */ = {isa = PBXBuildFile; fileRef = E95E953F22914F0600215ACD /* picotls-probes.d */; };
		E95E954122914F1500215ACD /* h2o-probes.d in Sources */ = {isa = PBXBuildFile; fileRef = E95EBCD72281148C0022C32D /* h2o-probes.d */; };
		E95E954222914F1600215ACD /* h2o-probes.d in Sources */ = {isa = PBXBuildFile; fileRef = E95EBCD72281148C0022C32D /* h2o-probes.d */; };
		E95E954322914F1C00215ACD /* picotls-probes.d in Sources */ = {isa = PBXBuildFile; fileRef = E95E953F22914F0600215ACD /* picotls-probes.d */; };
		E95EBCDA228117620022C32D /* probes_.h in Headers */ = {isa = PBXBuildFile; fileRef = E95EBCD9228117620022C32D /* probes_.h */; };
		E96A24CD23E673F400CA970A /* absprio.h in Headers */ = {isa = PBXBuildFile; fileRef = E96A24CC23E673F400CA970A /* absprio.h */; };
		E96A24CF23E6743600CA970A /* absprio.c in Sources */ = {isa = PBXBuildFile; fileRef = E96A24CE23E6743600CA970A /* absprio.c */; };
		E96A24D023E6744900CA970A /* absprio.c in Sources */ = {isa = PBXBuildFile; fileRef = E96A24CE23E6743600CA970A /* absprio.c */; };
		E96A24D323E6747A00CA970A /* absprio.c in Sources */ = {isa = PBXBuildFile; fileRef = E96A24D123E6747500CA970A /* absprio.c */; };
		E9708AE01E49A2120029E0A5 /* picotls.h in Headers */ = {isa = PBXBuildFile; fileRef = E9708ADF1E49A2120029E0A5 /* picotls.h */; };
		E9708AE71E49A2420029E0A5 /* openssl.c in Sources */ = {isa = PBXBuildFile; fileRef = E9708AD91E499E040029E0A5 /* openssl.c */; };
		E9708AE81E49A2420029E0A5 /* picotls.c in Sources */ = {isa = PBXBuildFile; fileRef = E9708ADA1E499E040029E0A5 /* picotls.c */; };
		E9708B1C1E49A3480029E0A5 /* handy.h in Headers */ = {isa = PBXBuildFile; fileRef = E9708B1B1E49A3480029E0A5 /* handy.h */; };
		E9708B1E1E49BAC10029E0A5 /* blockwise.c in Sources */ = {isa = PBXBuildFile; fileRef = E9708AF11E49A2B90029E0A5 /* blockwise.c */; };
		E9708B1F1E49BAC60029E0A5 /* chash.c in Sources */ = {isa = PBXBuildFile; fileRef = E9708AF71E49A3130029E0A5 /* chash.c */; };
		E9708B201E49BACA0029E0A5 /* curve25519.c in Sources */ = {isa = PBXBuildFile; fileRef = E9708AF91E49A3130029E0A5 /* curve25519.c */; settings = {COMPILER_FLAGS = "-Wno-conversion"; }; };
		E9708B221E49BAD00029E0A5 /* drbg.c in Sources */ = {isa = PBXBuildFile; fileRef = E9708AFC1E49A3130029E0A5 /* drbg.c */; settings = {COMPILER_FLAGS = "-Wno-conversion"; }; };
		E9708B251E49BADA0029E0A5 /* hmac.c in Sources */ = {isa = PBXBuildFile; fileRef = E9708B011E49A3130029E0A5 /* hmac.c */; };
		E9708B271E49BAE10029E0A5 /* sha256.c in Sources */ = {isa = PBXBuildFile; fileRef = E9708B061E49A3130029E0A5 /* sha256.c */; };
		E9708B391E52C75A0029E0A5 /* cloexec.c in Sources */ = {isa = PBXBuildFile; fileRef = 10FCC13C1B2E4A4500F13674 /* cloexec.c */; };
		E9708B3A1E52C7640029E0A5 /* gkc.c in Sources */ = {isa = PBXBuildFile; fileRef = 10FEF24C1D6FC8E200E11B1D /* gkc.c */; };
		E9708B3B1E52C7730029E0A5 /* close.c in Sources */ = {isa = PBXBuildFile; fileRef = 10A3D3ED1B4FAAEC00327CF9 /* close.c */; };
		E9708B3C1E52C7860029E0A5 /* connect.c in Sources */ = {isa = PBXBuildFile; fileRef = 10A3D3EE1B4FAAEC00327CF9 /* connect.c */; };
		E9708B3D1E52C7860029E0A5 /* recv.c in Sources */ = {isa = PBXBuildFile; fileRef = 10A3D3F61B4FAAF500327CF9 /* recv.c */; };
		E9708B3E1E52C7860029E0A5 /* send.c in Sources */ = {isa = PBXBuildFile; fileRef = 10A3D3F71B4FAAF500327CF9 /* send.c */; };
		E9708B3F1E52C7860029E0A5 /* send_text.c in Sources */ = {isa = PBXBuildFile; fileRef = 1022E7C01CA8BC9E00CE2A05 /* send_text.c */; };
		E9708B401E52C7860029E0A5 /* socket.c in Sources */ = {isa = PBXBuildFile; fileRef = 10A3D3F91B4FAAF500327CF9 /* socket.c */; };
		E9708B411E52C7860029E0A5 /* strerror.c in Sources */ = {isa = PBXBuildFile; fileRef = 10A3D3FA1B4FAAF500327CF9 /* strerror.c */; };
		E9708B421E52C7860029E0A5 /* text_mode.c in Sources */ = {isa = PBXBuildFile; fileRef = 1022E7C21CA8BCCE00CE2A05 /* text_mode.c */; };
		E9708B431E52C7AA0029E0A5 /* picohttpparser.c in Sources */ = {isa = PBXBuildFile; fileRef = 1079235A19A3210D00C52AD6 /* picohttpparser.c */; };
		E9708B441E52C7DF0029E0A5 /* cache.c in Sources */ = {isa = PBXBuildFile; fileRef = 10DA969D1CD2BFAC00679165 /* cache.c */; };
		E9708B451E52C7DF0029E0A5 /* file.c in Sources */ = {isa = PBXBuildFile; fileRef = 107D4D541B5B30EE004A9B21 /* file.c */; };
		E9708B461E52C7DF0029E0A5 /* filecache.c in Sources */ = {isa = PBXBuildFile; fileRef = 1044812F1BFD10450007863F /* filecache.c */; };
		E9708B471E52C7DF0029E0A5 /* hostinfo.c in Sources */ = {isa = PBXBuildFile; fileRef = 1058C8891AA6E5E3008D6180 /* hostinfo.c */; };
		E9708B481E52C7DF0029E0A5 /* http1client.c in Sources */ = {isa = PBXBuildFile; fileRef = 10D0905419F102C70043D458 /* http1client.c */; };
		E9708B491E52C7DF0029E0A5 /* memcached.c in Sources */ = {isa = PBXBuildFile; fileRef = 10A3D3D11B4CDBDC00327CF9 /* memcached.c */; };
		E9708B4A1E52C7DF0029E0A5 /* memory.c in Sources */ = {isa = PBXBuildFile; fileRef = 107923BA19A3217300C52AD6 /* memory.c */; };
		E9708B4B1E52C7DF0029E0A5 /* multithread.c in Sources */ = {isa = PBXBuildFile; fileRef = 10AA2EAB1A8DE0AE004322AC /* multithread.c */; };
		E9708B4C1E52C7DF0029E0A5 /* serverutil.c in Sources */ = {isa = PBXBuildFile; fileRef = 104B9A241A4A4FEE009EEE64 /* serverutil.c */; };
		E9708B4D1E52C7DF0029E0A5 /* socket.c in Sources */ = {isa = PBXBuildFile; fileRef = 101788B119B561AA0084C6D8 /* socket.c */; };
		E9708B4E1E52C7E50029E0A5 /* socketpool.c in Sources */ = {isa = PBXBuildFile; fileRef = 10EC2A371A0B4DC70083514F /* socketpool.c */; };
		E9708B4F1E52C7E50029E0A5 /* string.c in Sources */ = {isa = PBXBuildFile; fileRef = 10D0905A19F230280043D458 /* string.c */; };
		E9708B501E52C7E50029E0A5 /* time.c in Sources */ = {isa = PBXBuildFile; fileRef = 10AA2E951A80A612004322AC /* time.c */; };
		E9708B521E52C7E50029E0A5 /* url.c in Sources */ = {isa = PBXBuildFile; fileRef = 10AA2EA01A88082E004322AC /* url.c */; };
		E9708B531E52C7EE0029E0A5 /* config.c in Sources */ = {isa = PBXBuildFile; fileRef = 105534EE1A440FC800627ECB /* config.c */; };
		E9708B541E52C7EE0029E0A5 /* configurator.c in Sources */ = {isa = PBXBuildFile; fileRef = 10F4180419CA75C500B6E31A /* configurator.c */; };
		E9708B551E52C7EE0029E0A5 /* context.c in Sources */ = {isa = PBXBuildFile; fileRef = 107923B919A3217300C52AD6 /* context.c */; };
		E9708B561E52C7EE0029E0A5 /* headers.c in Sources */ = {isa = PBXBuildFile; fileRef = 107923B019A3217300C52AD6 /* headers.c */; };
		E9708B571E52C7EE0029E0A5 /* logconf.c in Sources */ = {isa = PBXBuildFile; fileRef = 10835E001C9A6C2400197E59 /* logconf.c */; };
		E9708B581E52C7EE0029E0A5 /* proxy.c in Sources */ = {isa = PBXBuildFile; fileRef = 10AA2EBB1A9EEDF8004322AC /* proxy.c */; };
		E9708B591E52C7EE0029E0A5 /* request.c in Sources */ = {isa = PBXBuildFile; fileRef = 107923BC19A3217300C52AD6 /* request.c */; };
		E9708B5A1E52C7EE0029E0A5 /* token.c in Sources */ = {isa = PBXBuildFile; fileRef = 107923BF19A3217300C52AD6 /* token.c */; };
		E9708B5B1E52C7F30029E0A5 /* util.c in Sources */ = {isa = PBXBuildFile; fileRef = 107923C019A3217300C52AD6 /* util.c */; };
		E9708B5C1E52C80F0029E0A5 /* access_log.c in Sources */ = {isa = PBXBuildFile; fileRef = 105534DA1A3C7A5400627ECB /* access_log.c */; };
		E9708B5D1E52C80F0029E0A5 /* compress.c in Sources */ = {isa = PBXBuildFile; fileRef = 107086711B798487002B8F18 /* compress.c */; };
		E9708B5E1E52C80F0029E0A5 /* expires.c in Sources */ = {isa = PBXBuildFile; fileRef = 104B9A521A5FC7C4009EEE64 /* expires.c */; };
		E9708B5F1E52C80F0029E0A5 /* errordoc.c in Sources */ = {isa = PBXBuildFile; fileRef = 106C23001C0544CE00405689 /* errordoc.c */; };
		E9708B601E52C80F0029E0A5 /* fastcgi.c in Sources */ = {isa = PBXBuildFile; fileRef = 10BCF2FE1B1A892F0076939D /* fastcgi.c */; };
		E9708B611E52C80F0029E0A5 /* file.c in Sources */ = {isa = PBXBuildFile; fileRef = 105534DC1A3C7AA900627ECB /* file.c */; };
		E9708B621E52C80F0029E0A5 /* headers.c in Sources */ = {isa = PBXBuildFile; fileRef = 10AA2EBF1AA019FC004322AC /* headers.c */; };
		E9708B631E52C80F0029E0A5 /* headers_util.c in Sources */ = {isa = PBXBuildFile; fileRef = E90A95F41E30797D00483D6C /* headers_util.c */; };
		E9708B641E52C80F0029E0A5 /* proxy.c in Sources */ = {isa = PBXBuildFile; fileRef = 105534DE1A3C7B9800627ECB /* proxy.c */; };
		E9708B651E52C80F0029E0A5 /* redirect.c in Sources */ = {isa = PBXBuildFile; fileRef = 10AA2EA61A8DA93C004322AC /* redirect.c */; };
		E9708B661E52C80F0029E0A5 /* reproxy.c in Sources */ = {isa = PBXBuildFile; fileRef = 10AA2EC11AA0402E004322AC /* reproxy.c */; };
		E9708B671E52C80F0029E0A5 /* status.c in Sources */ = {isa = PBXBuildFile; fileRef = 10835E041C9B3C6200197E59 /* status.c */; };
		E9708B681E52C80F0029E0A5 /* throttle_resp.c in Sources */ = {isa = PBXBuildFile; fileRef = 10C45D4E1CFD15FA0096DB06 /* throttle_resp.c */; };
		E9708B691E52C80F0029E0A5 /* http2_debug_state.c in Sources */ = {isa = PBXBuildFile; fileRef = 084FC7C31D54BB9200E89F66 /* http2_debug_state.c */; };
		E9708B6A1E52C81D0029E0A5 /* access_log.c in Sources */ = {isa = PBXBuildFile; fileRef = 101B670B19ADD3380084A351 /* access_log.c */; };
		E9708B6C1E52C81D0029E0A5 /* compress.c in Sources */ = {isa = PBXBuildFile; fileRef = 1070866B1B787D06002B8F18 /* compress.c */; };
		E9708B6D1E52C8250029E0A5 /* gzip.c in Sources */ = {isa = PBXBuildFile; fileRef = 107E340F1C7EB13F00AEF5F8 /* gzip.c */; };
		E9708B721E52C82A0029E0A5 /* errordoc.c in Sources */ = {isa = PBXBuildFile; fileRef = 106C22FE1C05436100405689 /* errordoc.c */; };
		E9708B731E52C82A0029E0A5 /* expires.c in Sources */ = {isa = PBXBuildFile; fileRef = 104B9A501A5FB096009EEE64 /* expires.c */; };
		E9708B741E52C82A0029E0A5 /* fastcgi.c in Sources */ = {isa = PBXBuildFile; fileRef = 10BCF2FC1B168CAE0076939D /* fastcgi.c */; };
		E9708B751E52C82A0029E0A5 /* file.c in Sources */ = {isa = PBXBuildFile; fileRef = 107923AF19A3217300C52AD6 /* file.c */; };
		E9708B761E52C8330029E0A5 /* headers.c in Sources */ = {isa = PBXBuildFile; fileRef = 10AA2EBD1AA019D8004322AC /* headers.c */; };
		E9708B771E52C8330029E0A5 /* headers_util.c in Sources */ = {isa = PBXBuildFile; fileRef = E90A95F21E30795100483D6C /* headers_util.c */; };
		E9708B781E52C8330029E0A5 /* mimemap.c in Sources */ = {isa = PBXBuildFile; fileRef = 107923BB19A3217300C52AD6 /* mimemap.c */; };
		E9708B791E52C83D0029E0A5 /* proxy.c in Sources */ = {isa = PBXBuildFile; fileRef = 10D0907219F633B00043D458 /* proxy.c */; };
		E9708B7A1E52C83D0029E0A5 /* redirect.c in Sources */ = {isa = PBXBuildFile; fileRef = 10AA2EA41A8D9999004322AC /* redirect.c */; };
		E9708B7B1E52C83D0029E0A5 /* reproxy.c in Sources */ = {isa = PBXBuildFile; fileRef = 10AA2EC31AA0403A004322AC /* reproxy.c */; };
		E9708B7C1E52C83D0029E0A5 /* status.c in Sources */ = {isa = PBXBuildFile; fileRef = 10835E021C9A860000197E59 /* status.c */; };
		E9708B7D1E52C8430029E0A5 /* durations.c in Sources */ = {isa = PBXBuildFile; fileRef = 10FEF2491D6FC6F600E11B1D /* durations.c */; };
		E9708B7E1E52C8430029E0A5 /* events.c in Sources */ = {isa = PBXBuildFile; fileRef = 10C45D531CFE9B300096DB06 /* events.c */; };
		E9708B7F1E52C8430029E0A5 /* requests.c in Sources */ = {isa = PBXBuildFile; fileRef = 10C45D541CFE9B300096DB06 /* requests.c */; };
		E9708B801E52C84A0029E0A5 /* throttle_resp.c in Sources */ = {isa = PBXBuildFile; fileRef = 10C45D501CFD160A0096DB06 /* throttle_resp.c */; };
		E9708B811E52C84A0029E0A5 /* http2_debug_state.c in Sources */ = {isa = PBXBuildFile; fileRef = 084FC7C01D54B90D00E89F66 /* http2_debug_state.c */; };
		E9708B821E52C84E0029E0A5 /* http1.c in Sources */ = {isa = PBXBuildFile; fileRef = 107923B119A3217300C52AD6 /* http1.c */; };
		E9708B831E52C8560029E0A5 /* cache_digests.c in Sources */ = {isa = PBXBuildFile; fileRef = 1024A3FB1D22315000EB13F1 /* cache_digests.c */; };
		E9708B841E52C8560029E0A5 /* casper.c in Sources */ = {isa = PBXBuildFile; fileRef = 10AAAC641B6C9275004487C3 /* casper.c */; };
		E9708B851E52C8560029E0A5 /* connection.c in Sources */ = {isa = PBXBuildFile; fileRef = 107923B319A3217300C52AD6 /* connection.c */; };
		E9708B861E52C8560029E0A5 /* frame.c in Sources */ = {isa = PBXBuildFile; fileRef = 107923B819A3217300C52AD6 /* frame.c */; };
		E9708B871E52C8560029E0A5 /* hpack.c in Sources */ = {isa = PBXBuildFile; fileRef = 107923B419A3217300C52AD6 /* hpack.c */; };
		E9708B881E52C8560029E0A5 /* stream.c in Sources */ = {isa = PBXBuildFile; fileRef = 10BA72A919AAD6300059392A /* stream.c */; };
		E9708B891E52C8560029E0A5 /* scheduler.c in Sources */ = {isa = PBXBuildFile; fileRef = 10E299571A67E68500701AA6 /* scheduler.c */; };
		E9708B8A1E52C8560029E0A5 /* http2_debug_state.c in Sources */ = {isa = PBXBuildFile; fileRef = 080D35EA1D5E060D0029B7E5 /* http2_debug_state.c */; };
		E9708B8B1E52C85A0029E0A5 /* tunnel.c in Sources */ = {isa = PBXBuildFile; fileRef = 106C22F71C040F6400405689 /* tunnel.c */; };
		E9757709221BB7DC00D1EF74 /* http3_internal.h in Headers */ = {isa = PBXBuildFile; fileRef = E9757708221BB78C00D1EF74 /* http3_internal.h */; };
		E97EC88D213CE3130086AD64 /* hpack.h in Headers */ = {isa = PBXBuildFile; fileRef = E97EC88C213CE3130086AD64 /* hpack.h */; };
		E98042162238D35B008B9745 /* cc-reno.c in Sources */ = {isa = PBXBuildFile; fileRef = E98042152238D35B008B9745 /* cc-reno.c */; };
		E98042172238D362008B9745 /* cc-reno.c in Sources */ = {isa = PBXBuildFile; fileRef = E98042152238D35B008B9745 /* cc-reno.c */; };
		E98042182238D363008B9745 /* cc-reno.c in Sources */ = {isa = PBXBuildFile; fileRef = E98042152238D35B008B9745 /* cc-reno.c */; };
		E980423A22463044008B9745 /* defaults.h in Headers */ = {isa = PBXBuildFile; fileRef = E980423822463044008B9745 /* defaults.h */; };
		E980423B22463044008B9745 /* cc.h in Headers */ = {isa = PBXBuildFile; fileRef = E980423922463044008B9745 /* cc.h */; };
		E980423D2246304F008B9745 /* defaults.c in Sources */ = {isa = PBXBuildFile; fileRef = E980423C2246304F008B9745 /* defaults.c */; };
		E980423E22463057008B9745 /* defaults.c in Sources */ = {isa = PBXBuildFile; fileRef = E980423C2246304F008B9745 /* defaults.c */; };
		E980423F22463058008B9745 /* defaults.c in Sources */ = {isa = PBXBuildFile; fileRef = E980423C2246304F008B9745 /* defaults.c */; };
		E98403C92485172E00E3A6B1 /* local_cid.c in Sources */ = {isa = PBXBuildFile; fileRef = E98403C62485172E00E3A6B1 /* local_cid.c */; };
		E98403CA2485172E00E3A6B1 /* local_cid.c in Sources */ = {isa = PBXBuildFile; fileRef = E98403C62485172E00E3A6B1 /* local_cid.c */; };
		E98403CB2485172E00E3A6B1 /* local_cid.c in Sources */ = {isa = PBXBuildFile; fileRef = E98403C62485172E00E3A6B1 /* local_cid.c */; };
		E98403CC2485172E00E3A6B1 /* remote_cid.c in Sources */ = {isa = PBXBuildFile; fileRef = E98403C72485172E00E3A6B1 /* remote_cid.c */; };
		E98403CD2485172E00E3A6B1 /* remote_cid.c in Sources */ = {isa = PBXBuildFile; fileRef = E98403C72485172E00E3A6B1 /* remote_cid.c */; };
		E98403CE2485172E00E3A6B1 /* remote_cid.c in Sources */ = {isa = PBXBuildFile; fileRef = E98403C72485172E00E3A6B1 /* remote_cid.c */; };
		E98403CF2485172E00E3A6B1 /* retire_cid.c in Sources */ = {isa = PBXBuildFile; fileRef = E98403C82485172E00E3A6B1 /* retire_cid.c */; };
		E98403D02485172E00E3A6B1 /* retire_cid.c in Sources */ = {isa = PBXBuildFile; fileRef = E98403C82485172E00E3A6B1 /* retire_cid.c */; };
		E98403D12485172E00E3A6B1 /* retire_cid.c in Sources */ = {isa = PBXBuildFile; fileRef = E98403C82485172E00E3A6B1 /* retire_cid.c */; };
		E98403D62485174B00E3A6B1 /* remote_cid.h in Headers */ = {isa = PBXBuildFile; fileRef = E98403D22485174A00E3A6B1 /* remote_cid.h */; };
		E98403D72485174B00E3A6B1 /* cid.h in Headers */ = {isa = PBXBuildFile; fileRef = E98403D32485174A00E3A6B1 /* cid.h */; };
		E98403D82485174B00E3A6B1 /* local_cid.h in Headers */ = {isa = PBXBuildFile; fileRef = E98403D42485174B00E3A6B1 /* local_cid.h */; };
		E98403D92485174B00E3A6B1 /* retire_cid.h in Headers */ = {isa = PBXBuildFile; fileRef = E98403D52485174B00E3A6B1 /* retire_cid.h */; };
		E987E5CF1FD7BE8800DE4346 /* utf8_util.c in Sources */ = {isa = PBXBuildFile; fileRef = E987E5861FD7BE2200DE4346 /* utf8_util.c */; };
		E987E5D01FD7BE8D00DE4346 /* static_dict.c in Sources */ = {isa = PBXBuildFile; fileRef = E987E58C1FD7BE2300DE4346 /* static_dict.c */; };
		E987E5D11FD7BE9200DE4346 /* metablock.c in Sources */ = {isa = PBXBuildFile; fileRef = E987E5801FD7BE2100DE4346 /* metablock.c */; };
		E987E5D21FD7BE9500DE4346 /* memory.c in Sources */ = {isa = PBXBuildFile; fileRef = E987E56C1FD7BE1F00DE4346 /* memory.c */; };
		E987E5D31FD7BE9C00DE4346 /* literal_cost.c in Sources */ = {isa = PBXBuildFile; fileRef = E987E5631FD7BE1E00DE4346 /* literal_cost.c */; };
		E987E5D41FD7BE9F00DE4346 /* histogram.c in Sources */ = {isa = PBXBuildFile; fileRef = E987E5741FD7BE2000DE4346 /* histogram.c */; };
		E987E5D51FD7BEB500DE4346 /* backward_references_hq.c in Sources */ = {isa = PBXBuildFile; fileRef = E987E57A1FD7BE2000DE4346 /* backward_references_hq.c */; };
		E987E5D61FD7BEB500DE4346 /* backward_references.c in Sources */ = {isa = PBXBuildFile; fileRef = E987E56F1FD7BE1F00DE4346 /* backward_references.c */; };
		E987E5D71FD7BEB500DE4346 /* bit_cost.c in Sources */ = {isa = PBXBuildFile; fileRef = E987E5551FD7BE1D00DE4346 /* bit_cost.c */; };
		E987E5D81FD7BEB500DE4346 /* block_splitter.c in Sources */ = {isa = PBXBuildFile; fileRef = E987E5731FD7BE2000DE4346 /* block_splitter.c */; };
		E987E5D91FD7BEB500DE4346 /* brotli_bit_stream.c in Sources */ = {isa = PBXBuildFile; fileRef = E987E5871FD7BE2200DE4346 /* brotli_bit_stream.c */; };
		E987E5DA1FD7BEB500DE4346 /* compress_fragment_two_pass.c in Sources */ = {isa = PBXBuildFile; fileRef = E987E5651FD7BE1E00DE4346 /* compress_fragment_two_pass.c */; };
		E987E5DB1FD7BEB500DE4346 /* compress_fragment.c in Sources */ = {isa = PBXBuildFile; fileRef = E987E57D1FD7BE2100DE4346 /* compress_fragment.c */; };
		E987E5DC1FD7BEB500DE4346 /* dictionary_hash.c in Sources */ = {isa = PBXBuildFile; fileRef = E987E55A1FD7BE1D00DE4346 /* dictionary_hash.c */; };
		E987E5DD1FD7BEB500DE4346 /* encode.c in Sources */ = {isa = PBXBuildFile; fileRef = E987E57E1FD7BE2100DE4346 /* encode.c */; };
		E987E5DE1FD7BEB500DE4346 /* entropy_encode.c in Sources */ = {isa = PBXBuildFile; fileRef = E987E5661FD7BE1E00DE4346 /* entropy_encode.c */; };
		E987E5E91FD7EBC700DE4346 /* cluster.c in Sources */ = {isa = PBXBuildFile; fileRef = E987E58B1FD7BE2300DE4346 /* cluster.c */; };
		E987E5EA1FD7EBD100DE4346 /* dictionary.c in Sources */ = {isa = PBXBuildFile; fileRef = E987E5E31FD7EB7E00DE4346 /* dictionary.c */; };
		E987E5EB1FD8C01E00DE4346 /* dictionary.c in Sources */ = {isa = PBXBuildFile; fileRef = E987E5E31FD7EB7E00DE4346 /* dictionary.c */; };
		E987E5EC1FD8C04D00DE4346 /* backward_references_hq.c in Sources */ = {isa = PBXBuildFile; fileRef = E987E57A1FD7BE2000DE4346 /* backward_references_hq.c */; };
		E987E5ED1FD8C04D00DE4346 /* backward_references.c in Sources */ = {isa = PBXBuildFile; fileRef = E987E56F1FD7BE1F00DE4346 /* backward_references.c */; };
		E987E5EE1FD8C04D00DE4346 /* bit_cost.c in Sources */ = {isa = PBXBuildFile; fileRef = E987E5551FD7BE1D00DE4346 /* bit_cost.c */; };
		E987E5EF1FD8C04D00DE4346 /* block_splitter.c in Sources */ = {isa = PBXBuildFile; fileRef = E987E5731FD7BE2000DE4346 /* block_splitter.c */; };
		E987E5F01FD8C04D00DE4346 /* brotli_bit_stream.c in Sources */ = {isa = PBXBuildFile; fileRef = E987E5871FD7BE2200DE4346 /* brotli_bit_stream.c */; };
		E987E5F11FD8C04D00DE4346 /* cluster.c in Sources */ = {isa = PBXBuildFile; fileRef = E987E58B1FD7BE2300DE4346 /* cluster.c */; };
		E987E5F21FD8C04D00DE4346 /* compress_fragment_two_pass.c in Sources */ = {isa = PBXBuildFile; fileRef = E987E5651FD7BE1E00DE4346 /* compress_fragment_two_pass.c */; };
		E987E5F31FD8C04D00DE4346 /* compress_fragment.c in Sources */ = {isa = PBXBuildFile; fileRef = E987E57D1FD7BE2100DE4346 /* compress_fragment.c */; };
		E987E5F41FD8C04D00DE4346 /* dictionary_hash.c in Sources */ = {isa = PBXBuildFile; fileRef = E987E55A1FD7BE1D00DE4346 /* dictionary_hash.c */; };
		E987E5F51FD8C04D00DE4346 /* encode.c in Sources */ = {isa = PBXBuildFile; fileRef = E987E57E1FD7BE2100DE4346 /* encode.c */; };
		E987E5F61FD8C04D00DE4346 /* entropy_encode.c in Sources */ = {isa = PBXBuildFile; fileRef = E987E5661FD7BE1E00DE4346 /* entropy_encode.c */; };
		E987E5F71FD8C04D00DE4346 /* histogram.c in Sources */ = {isa = PBXBuildFile; fileRef = E987E5741FD7BE2000DE4346 /* histogram.c */; };
		E987E5F81FD8C04D00DE4346 /* literal_cost.c in Sources */ = {isa = PBXBuildFile; fileRef = E987E5631FD7BE1E00DE4346 /* literal_cost.c */; };
		E987E5F91FD8C04D00DE4346 /* memory.c in Sources */ = {isa = PBXBuildFile; fileRef = E987E56C1FD7BE1F00DE4346 /* memory.c */; };
		E987E5FA1FD8C04D00DE4346 /* metablock.c in Sources */ = {isa = PBXBuildFile; fileRef = E987E5801FD7BE2100DE4346 /* metablock.c */; };
		E987E5FB1FD8C04D00DE4346 /* static_dict.c in Sources */ = {isa = PBXBuildFile; fileRef = E987E58C1FD7BE2300DE4346 /* static_dict.c */; };
		E987E5FC1FD8C04D00DE4346 /* utf8_util.c in Sources */ = {isa = PBXBuildFile; fileRef = E987E5861FD7BE2200DE4346 /* utf8_util.c */; };
		E98884C721E7F3AF0060F010 /* recvstate.h in Headers */ = {isa = PBXBuildFile; fileRef = E98884C321E7F3AE0060F010 /* recvstate.h */; };
		E98884C821E7F3AF0060F010 /* sendstate.h in Headers */ = {isa = PBXBuildFile; fileRef = E98884C421E7F3AE0060F010 /* sendstate.h */; };
		E98884C921E7F3AF0060F010 /* streambuf.h in Headers */ = {isa = PBXBuildFile; fileRef = E98884C521E7F3AF0060F010 /* streambuf.h */; };
		E98884CA21E7F3AF0060F010 /* sentmap.h in Headers */ = {isa = PBXBuildFile; fileRef = E98884C621E7F3AF0060F010 /* sentmap.h */; };
		E98884CF21E7F3C80060F010 /* streambuf.c in Sources */ = {isa = PBXBuildFile; fileRef = E98884CB21E7F3C80060F010 /* streambuf.c */; };
		E98884D021E7F3C80060F010 /* sentmap.c in Sources */ = {isa = PBXBuildFile; fileRef = E98884CC21E7F3C80060F010 /* sentmap.c */; };
		E98884D121E7F3C80060F010 /* sendstate.c in Sources */ = {isa = PBXBuildFile; fileRef = E98884CD21E7F3C80060F010 /* sendstate.c */; };
		E98884D221E7F3C80060F010 /* recvstate.c in Sources */ = {isa = PBXBuildFile; fileRef = E98884CE21E7F3C80060F010 /* recvstate.c */; };
		E98884D321E7F3D80060F010 /* recvstate.c in Sources */ = {isa = PBXBuildFile; fileRef = E98884CE21E7F3C80060F010 /* recvstate.c */; };
		E98884D421E7F3D80060F010 /* sendstate.c in Sources */ = {isa = PBXBuildFile; fileRef = E98884CD21E7F3C80060F010 /* sendstate.c */; };
		E98884D521E7F3D80060F010 /* sentmap.c in Sources */ = {isa = PBXBuildFile; fileRef = E98884CC21E7F3C80060F010 /* sentmap.c */; };
		E98884D621E7F3D80060F010 /* streambuf.c in Sources */ = {isa = PBXBuildFile; fileRef = E98884CB21E7F3C80060F010 /* streambuf.c */; };
		E98884D721E7F3D90060F010 /* recvstate.c in Sources */ = {isa = PBXBuildFile; fileRef = E98884CE21E7F3C80060F010 /* recvstate.c */; };
		E98884D821E7F3D90060F010 /* sendstate.c in Sources */ = {isa = PBXBuildFile; fileRef = E98884CD21E7F3C80060F010 /* sendstate.c */; };
		E98884D921E7F3D90060F010 /* sentmap.c in Sources */ = {isa = PBXBuildFile; fileRef = E98884CC21E7F3C80060F010 /* sentmap.c */; };
		E98884DA21E7F3D90060F010 /* streambuf.c in Sources */ = {isa = PBXBuildFile; fileRef = E98884CB21E7F3C80060F010 /* streambuf.c */; };
		E9A8351524B1340D007D06C2 /* loss.c in Sources */ = {isa = PBXBuildFile; fileRef = E9A8351424B1340C007D06C2 /* loss.c */; };
		E9A8351624B13417007D06C2 /* loss.c in Sources */ = {isa = PBXBuildFile; fileRef = E9A8351424B1340C007D06C2 /* loss.c */; };
		E9A8351724B13417007D06C2 /* loss.c in Sources */ = {isa = PBXBuildFile; fileRef = E9A8351424B1340C007D06C2 /* loss.c */; };
		E9BCE68A1FF0CF85003CEA11 /* timerwheel.h in Headers */ = {isa = PBXBuildFile; fileRef = E9BCE6891FF0CF84003CEA11 /* timerwheel.h */; };
		E9BCE68C1FF0CF98003CEA11 /* timerwheel.c in Sources */ = {isa = PBXBuildFile; fileRef = E9BCE68B1FF0CF98003CEA11 /* timerwheel.c */; };
		E9BCE68D1FF0CFBB003CEA11 /* timerwheel.c in Sources */ = {isa = PBXBuildFile; fileRef = E9BCE68B1FF0CF98003CEA11 /* timerwheel.c */; };
		E9BCE6901FF0CFEC003CEA11 /* timerwheel.c in Sources */ = {isa = PBXBuildFile; fileRef = E9BCE68E1FF0CFE4003CEA11 /* timerwheel.c */; };
		E9E50473214A5B8A004DC170 /* http3client.c in Sources */ = {isa = PBXBuildFile; fileRef = E9E50472214A5B8A004DC170 /* http3client.c */; };
		E9E50474214A5B9D004DC170 /* http3client.c in Sources */ = {isa = PBXBuildFile; fileRef = E9E50472214A5B8A004DC170 /* http3client.c */; };
		E9E50479214C0385004DC170 /* common.c in Sources */ = {isa = PBXBuildFile; fileRef = E9E50476214C0385004DC170 /* common.c */; };
		E9E5047A214EB26D004DC170 /* http3_common.h in Headers */ = {isa = PBXBuildFile; fileRef = E9E50475214B3D28004DC170 /* http3_common.h */; };
		E9E5048B214EC57A004DC170 /* common.c in Sources */ = {isa = PBXBuildFile; fileRef = E9E50476214C0385004DC170 /* common.c */; };
		E9E5048C214EC57D004DC170 /* qpack.c in Sources */ = {isa = PBXBuildFile; fileRef = E901C439213E59A000D17C93 /* qpack.c */; };
		E9E5048D214EC5DE004DC170 /* openssl.c in Sources */ = {isa = PBXBuildFile; fileRef = E9708AD91E499E040029E0A5 /* openssl.c */; };
		E9E5048E214EC5E2004DC170 /* picotls.c in Sources */ = {isa = PBXBuildFile; fileRef = E9708ADA1E499E040029E0A5 /* picotls.c */; };
		E9E5049021501BBA004DC170 /* server.c in Sources */ = {isa = PBXBuildFile; fileRef = E9E5048F21501BBA004DC170 /* server.c */; };
		E9E5049121501BBA004DC170 /* server.c in Sources */ = {isa = PBXBuildFile; fileRef = E9E5048F21501BBA004DC170 /* server.c */; };
		E9E5049421501CA5004DC170 /* http3_server.h in Headers */ = {isa = PBXBuildFile; fileRef = E9E5049321501CA5004DC170 /* http3_server.h */; };
		E9F20BDD22E03FD00018D260 /* send_state.h in Headers */ = {isa = PBXBuildFile; fileRef = 7D027BEE2242283B007ACE09 /* send_state.h */; };
		E9F677D42007476D006476D3 /* least_conn.c in Sources */ = {isa = PBXBuildFile; fileRef = D08137381FD400F4004679DF /* least_conn.c */; };
		E9F677D520074770006476D3 /* roundrobin.c in Sources */ = {isa = PBXBuildFile; fileRef = D08137391FD400F4004679DF /* roundrobin.c */; };
		E9F677D6200775FF006476D3 /* least_conn.c in Sources */ = {isa = PBXBuildFile; fileRef = D081373D1FD40431004679DF /* least_conn.c */; };
		E9F677D720077603006476D3 /* roundrobin.c in Sources */ = {isa = PBXBuildFile; fileRef = D081373E1FD40431004679DF /* roundrobin.c */; };
		E9FB8DC423991D08007BFC59 /* ebpf.h in Headers */ = {isa = PBXBuildFile; fileRef = E908A2A923163CB70039BCEE /* ebpf.h */; };
		E9FF84BC24C5AA47002577CA /* quicly-probes.d in Sources */ = {isa = PBXBuildFile; fileRef = E9FF84BB24C5AA46002577CA /* quicly-probes.d */; };
		E9FF84BD24C5AA47002577CA /* quicly-probes.d in Sources */ = {isa = PBXBuildFile; fileRef = E9FF84BB24C5AA46002577CA /* quicly-probes.d */; };
		E9FF84BE24C5AA52002577CA /* quicly-probes.d in Sources */ = {isa = PBXBuildFile; fileRef = E9FF84BB24C5AA46002577CA /* quicly-probes.d */; };
/* End PBXBuildFile section */

/* Begin PBXContainerItemProxy section */
		08790E051D8BD7F100A04BC1 /* PBXContainerItemProxy */ = {
			isa = PBXContainerItemProxy;
			containerPortal = 1079230D19A320A700C52AD6 /* Project object */;
			proxyType = 1;
			remoteGlobalIDString = 1079231419A320A700C52AD6;
			remoteInfo = h2o;
		};
		08819C21218C9FA90057ED23 /* PBXContainerItemProxy */ = {
			isa = PBXContainerItemProxy;
			containerPortal = 1079230D19A320A700C52AD6 /* Project object */;
			proxyType = 1;
			remoteGlobalIDString = 1079231419A320A700C52AD6;
			remoteInfo = h2o;
		};
		107923FF19A3241000C52AD6 /* PBXContainerItemProxy */ = {
			isa = PBXContainerItemProxy;
			containerPortal = 1079230D19A320A700C52AD6 /* Project object */;
			proxyType = 1;
			remoteGlobalIDString = 1079231419A320A700C52AD6;
			remoteInfo = h2o;
		};
		10D0904619F0CA9C0043D458 /* PBXContainerItemProxy */ = {
			isa = PBXContainerItemProxy;
			containerPortal = 1079230D19A320A700C52AD6 /* Project object */;
			proxyType = 1;
			remoteGlobalIDString = 1079231419A320A700C52AD6;
			remoteInfo = h2o;
		};
		10D0905E19F38B2E0043D458 /* PBXContainerItemProxy */ = {
			isa = PBXContainerItemProxy;
			containerPortal = 1079230D19A320A700C52AD6 /* Project object */;
			proxyType = 1;
			remoteGlobalIDString = 1079231419A320A700C52AD6;
			remoteInfo = h2o;
		};
		10EA45D41D0949BF00769A2B /* PBXContainerItemProxy */ = {
			isa = PBXContainerItemProxy;
			containerPortal = 1079230D19A320A700C52AD6 /* Project object */;
			proxyType = 1;
			remoteGlobalIDString = 1079231419A320A700C52AD6;
			remoteInfo = h2o;
		};
		E918FC8521365A8C00CCB252 /* PBXContainerItemProxy */ = {
			isa = PBXContainerItemProxy;
			containerPortal = 1079230D19A320A700C52AD6 /* Project object */;
			proxyType = 1;
			remoteGlobalIDString = 1079231419A320A700C52AD6;
			remoteInfo = h2o;
		};
/* End PBXContainerItemProxy section */

/* Begin PBXCopyFilesBuildPhase section */
		08790E0A1D8BD7F100A04BC1 /* CopyFiles */ = {
			isa = PBXCopyFilesBuildPhase;
			buildActionMask = 2147483647;
			dstPath = /usr/share/man/man1/;
			dstSubfolderSpec = 0;
			files = (
			);
			runOnlyForDeploymentPostprocessing = 1;
		};
		08819C26218C9FA90057ED23 /* CopyFiles */ = {
			isa = PBXCopyFilesBuildPhase;
			buildActionMask = 2147483647;
			dstPath = /usr/share/man/man1/;
			dstSubfolderSpec = 0;
			files = (
			);
			runOnlyForDeploymentPostprocessing = 1;
		};
		107923D719A321F400C52AD6 /* CopyFiles */ = {
			isa = PBXCopyFilesBuildPhase;
			buildActionMask = 2147483647;
			dstPath = /usr/share/man/man1/;
			dstSubfolderSpec = 0;
			files = (
			);
			runOnlyForDeploymentPostprocessing = 1;
		};
		1079240919A3247A00C52AD6 /* CopyFiles */ = {
			isa = PBXCopyFilesBuildPhase;
			buildActionMask = 2147483647;
			dstPath = /usr/share/man/man1/;
			dstSubfolderSpec = 0;
			files = (
			);
			runOnlyForDeploymentPostprocessing = 1;
		};
		1079243119A3260E00C52AD6 /* CopyFiles */ = {
			isa = PBXCopyFilesBuildPhase;
			buildActionMask = 2147483647;
			dstPath = /usr/share/man/man1/;
			dstSubfolderSpec = 0;
			files = (
			);
			runOnlyForDeploymentPostprocessing = 1;
		};
		10D0904B19F0CA9C0043D458 /* CopyFiles */ = {
			isa = PBXCopyFilesBuildPhase;
			buildActionMask = 2147483647;
			dstPath = /usr/share/man/man1/;
			dstSubfolderSpec = 0;
			files = (
			);
			runOnlyForDeploymentPostprocessing = 1;
		};
		10D0906319F38B2E0043D458 /* CopyFiles */ = {
			isa = PBXCopyFilesBuildPhase;
			buildActionMask = 2147483647;
			dstPath = /usr/share/man/man1/;
			dstSubfolderSpec = 0;
			files = (
			);
			runOnlyForDeploymentPostprocessing = 1;
		};
		10EA45D91D0949BF00769A2B /* CopyFiles */ = {
			isa = PBXCopyFilesBuildPhase;
			buildActionMask = 2147483647;
			dstPath = /usr/share/man/man1/;
			dstSubfolderSpec = 0;
			files = (
			);
			runOnlyForDeploymentPostprocessing = 1;
		};
		10F417CD19C1907B00B6E31A /* CopyFiles */ = {
			isa = PBXCopyFilesBuildPhase;
			buildActionMask = 2147483647;
			dstPath = /usr/share/man/man1/;
			dstSubfolderSpec = 0;
			files = (
			);
			runOnlyForDeploymentPostprocessing = 1;
		};
		E918FC332136583F00CCB252 /* CopyFiles */ = {
			isa = PBXCopyFilesBuildPhase;
			buildActionMask = 2147483647;
			dstPath = /usr/share/man/man1/;
			dstSubfolderSpec = 0;
			files = (
			);
			runOnlyForDeploymentPostprocessing = 1;
		};
/* End PBXCopyFilesBuildPhase section */

/* Begin PBXFileReference section */
		080D35EA1D5E060D0029B7E5 /* http2_debug_state.c */ = {isa = PBXFileReference; fileEncoding = 4; lastKnownFileType = sourcecode.c.c; path = http2_debug_state.c; sourceTree = "<group>"; };
		0812174C1E07B89600712F36 /* redis.c */ = {isa = PBXFileReference; fileEncoding = 4; lastKnownFileType = sourcecode.c.c; path = redis.c; sourceTree = "<group>"; };
		0812AB1C1D7FCFEB00004F23 /* async.c */ = {isa = PBXFileReference; fileEncoding = 4; lastKnownFileType = sourcecode.c.c; path = async.c; sourceTree = "<group>"; };
		0812AB1D1D7FCFEB00004F23 /* async.h */ = {isa = PBXFileReference; fileEncoding = 4; lastKnownFileType = sourcecode.c.h; path = async.h; sourceTree = "<group>"; };
		0812AB1E1D7FCFEB00004F23 /* hiredis.c */ = {isa = PBXFileReference; fileEncoding = 4; lastKnownFileType = sourcecode.c.c; path = hiredis.c; sourceTree = "<group>"; };
		0812AB1F1D7FCFEB00004F23 /* hiredis.h */ = {isa = PBXFileReference; fileEncoding = 4; lastKnownFileType = sourcecode.c.h; path = hiredis.h; sourceTree = "<group>"; };
		0812AB291D7FD54700004F23 /* read.c */ = {isa = PBXFileReference; fileEncoding = 4; lastKnownFileType = sourcecode.c.c; path = read.c; sourceTree = "<group>"; };
		0812AB2A1D7FD54700004F23 /* read.h */ = {isa = PBXFileReference; fileEncoding = 4; lastKnownFileType = sourcecode.c.h; path = read.h; sourceTree = "<group>"; };
		084FC7C01D54B90D00E89F66 /* http2_debug_state.c */ = {isa = PBXFileReference; fileEncoding = 4; lastKnownFileType = sourcecode.c.c; path = http2_debug_state.c; sourceTree = "<group>"; };
		084FC7C31D54BB9200E89F66 /* http2_debug_state.c */ = {isa = PBXFileReference; fileEncoding = 4; lastKnownFileType = sourcecode.c.c; path = http2_debug_state.c; sourceTree = "<group>"; };
		08790DD91D80153600A04BC1 /* net.c */ = {isa = PBXFileReference; fileEncoding = 4; lastKnownFileType = sourcecode.c.c; path = net.c; sourceTree = "<group>"; };
		08790DDB1D80154C00A04BC1 /* sds.c */ = {isa = PBXFileReference; fileEncoding = 4; lastKnownFileType = sourcecode.c.c; path = sds.c; sourceTree = "<group>"; };
		08790DDD1D8015A400A04BC1 /* net.h */ = {isa = PBXFileReference; fileEncoding = 4; lastKnownFileType = sourcecode.c.h; path = net.h; sourceTree = "<group>"; };
		08790DDE1D8015A400A04BC1 /* sds.h */ = {isa = PBXFileReference; fileEncoding = 4; lastKnownFileType = sourcecode.c.h; path = sds.h; sourceTree = "<group>"; };
		08790DE11D8275C100A04BC1 /* redis.h */ = {isa = PBXFileReference; lastKnownFileType = sourcecode.c.h; path = redis.h; sourceTree = "<group>"; };
		08790DE31D8276EA00A04BC1 /* redis.c */ = {isa = PBXFileReference; fileEncoding = 4; lastKnownFileType = sourcecode.c.c; path = redis.c; sourceTree = "<group>"; };
		08790DF41D8BD72500A04BC1 /* redis-client.c */ = {isa = PBXFileReference; fileEncoding = 4; lastKnownFileType = sourcecode.c.c; path = "redis-client.c"; sourceTree = "<group>"; };
		08790E101D8BD7F100A04BC1 /* examples-redis-client */ = {isa = PBXFileReference; explicitFileType = "compiled.mach-o.executable"; includeInIndex = 0; path = "examples-redis-client"; sourceTree = BUILT_PRODUCTS_DIR; };
		08819C2C218C9FA90057ED23 /* qif */ = {isa = PBXFileReference; explicitFileType = "compiled.mach-o.executable"; includeInIndex = 0; path = qif; sourceTree = BUILT_PRODUCTS_DIR; };
		08819C2D218C9FF70057ED23 /* qif.c */ = {isa = PBXFileReference; lastKnownFileType = sourcecode.c.c; path = qif.c; sourceTree = "<group>"; };
		08E9CC4D1E41F6660049DD26 /* embedded.c.h */ = {isa = PBXFileReference; fileEncoding = 4; lastKnownFileType = sourcecode.c.h; path = embedded.c.h; sourceTree = "<group>"; };
		100A550C1C22857B00C4E3E0 /* 50mruby-htpasswd.t */ = {isa = PBXFileReference; lastKnownFileType = text; path = "50mruby-htpasswd.t"; sourceTree = "<group>"; xcLanguageSpecificationIdentifier = xcode.lang.perl; };
		100A550E1C2BB15100C4E3E0 /* http_request.c */ = {isa = PBXFileReference; fileEncoding = 4; lastKnownFileType = sourcecode.c.c; path = http_request.c; sourceTree = "<group>"; };
		100A55131C2E5FAC00C4E3E0 /* 50mruby-http-request.t */ = {isa = PBXFileReference; lastKnownFileType = text; path = "50mruby-http-request.t"; sourceTree = "<group>"; xcLanguageSpecificationIdentifier = xcode.lang.perl; };
		100AE41A1B27D74800CE18BB /* 50file-range.t */ = {isa = PBXFileReference; lastKnownFileType = text; path = "50file-range.t"; sourceTree = "<group>"; xcLanguageSpecificationIdentifier = xcode.lang.perl; };
		101788B119B561AA0084C6D8 /* socket.c */ = {isa = PBXFileReference; fileEncoding = 4; lastKnownFileType = sourcecode.c.c; path = socket.c; sourceTree = "<group>"; };
		101B670B19ADD3380084A351 /* access_log.c */ = {isa = PBXFileReference; fileEncoding = 4; lastKnownFileType = sourcecode.c.c; path = access_log.c; sourceTree = "<group>"; };
		1022E7C01CA8BC9E00CE2A05 /* send_text.c */ = {isa = PBXFileReference; fileEncoding = 4; lastKnownFileType = sourcecode.c.c; path = send_text.c; sourceTree = "<group>"; };
		1022E7C21CA8BCCE00CE2A05 /* text_mode.c */ = {isa = PBXFileReference; fileEncoding = 4; lastKnownFileType = sourcecode.c.c; path = text_mode.c; sourceTree = "<group>"; };
		1022E7C41CA8BCEB00CE2A05 /* yrmcds_portability.h */ = {isa = PBXFileReference; fileEncoding = 4; lastKnownFileType = sourcecode.c.h; path = yrmcds_portability.h; sourceTree = "<group>"; };
		1022E7C51CA8BCEB00CE2A05 /* yrmcds_text.h */ = {isa = PBXFileReference; fileEncoding = 4; lastKnownFileType = sourcecode.c.h; path = yrmcds_text.h; sourceTree = "<group>"; };
		1024A3FB1D22315000EB13F1 /* cache_digests.c */ = {isa = PBXFileReference; fileEncoding = 4; lastKnownFileType = sourcecode.c.c; path = cache_digests.c; sourceTree = "<group>"; };
		1024A3FD1D22546800EB13F1 /* cache_digests.h */ = {isa = PBXFileReference; fileEncoding = 4; lastKnownFileType = sourcecode.c.h; path = cache_digests.h; sourceTree = "<group>"; };
		1024A3FF1D23606300EB13F1 /* cache_digests.c */ = {isa = PBXFileReference; fileEncoding = 4; lastKnownFileType = sourcecode.c.c; path = cache_digests.c; sourceTree = "<group>"; };
		1039A20A1BB89531005D3B8F /* mruby_directives.mt */ = {isa = PBXFileReference; lastKnownFileType = text; path = mruby_directives.mt; sourceTree = "<group>"; };
		103BAB351B130666000694F4 /* socket.c */ = {isa = PBXFileReference; fileEncoding = 4; lastKnownFileType = sourcecode.c.c; path = socket.c; sourceTree = "<group>"; };
		104481271BFC05FC0007863F /* 80issues595.t */ = {isa = PBXFileReference; lastKnownFileType = text; path = 80issues595.t; sourceTree = "<group>"; xcLanguageSpecificationIdentifier = xcode.lang.perl; };
		1044812D1BFD0FBE0007863F /* filecache.h */ = {isa = PBXFileReference; fileEncoding = 4; lastKnownFileType = sourcecode.c.h; path = filecache.h; sourceTree = "<group>"; };
		1044812F1BFD10450007863F /* filecache.c */ = {isa = PBXFileReference; fileEncoding = 4; lastKnownFileType = sourcecode.c.c; path = filecache.c; sourceTree = "<group>"; };
		1047A9FE1D0E6D5900CC4BCE /* rand.h */ = {isa = PBXFileReference; fileEncoding = 4; lastKnownFileType = sourcecode.c.h; path = rand.h; sourceTree = "<group>"; };
		104960151B9D3F9100FF136D /* dump-github-repository.pl */ = {isa = PBXFileReference; lastKnownFileType = text.script.perl; path = "dump-github-repository.pl"; sourceTree = "<group>"; };
		104B9A221A47BBA1009EEE64 /* 40unix-socket.t */ = {isa = PBXFileReference; lastKnownFileType = text.script.sh; path = "40unix-socket.t"; sourceTree = "<group>"; xcLanguageSpecificationIdentifier = xcode.lang.perl; };
		104B9A231A4A4FAF009EEE64 /* serverutil.h */ = {isa = PBXFileReference; lastKnownFileType = sourcecode.c.h; path = serverutil.h; sourceTree = "<group>"; };
		104B9A241A4A4FEE009EEE64 /* serverutil.c */ = {isa = PBXFileReference; fileEncoding = 4; lastKnownFileType = sourcecode.c.c; path = serverutil.c; sourceTree = "<group>"; };
		104B9A271A4A5139009EEE64 /* serverutil.c */ = {isa = PBXFileReference; fileEncoding = 4; lastKnownFileType = sourcecode.c.c; path = serverutil.c; sourceTree = "<group>"; };
		104B9A2B1A4BBDA4009EEE64 /* 50server-starter.t */ = {isa = PBXFileReference; lastKnownFileType = text; path = "50server-starter.t"; sourceTree = "<group>"; xcLanguageSpecificationIdentifier = xcode.lang.perl; };
		104B9A2C1A4BE029009EEE64 /* version.h */ = {isa = PBXFileReference; fileEncoding = 4; lastKnownFileType = sourcecode.c.h; path = version.h; sourceTree = "<group>"; };
		104B9A301A58F55E009EEE64 /* 40max-connections.t */ = {isa = PBXFileReference; lastKnownFileType = text; path = "40max-connections.t"; sourceTree = "<group>"; xcLanguageSpecificationIdentifier = xcode.lang.perl; };
		104B9A311A59D7A2009EEE64 /* 40running-user.t */ = {isa = PBXFileReference; lastKnownFileType = text; path = "40running-user.t"; sourceTree = "<group>"; xcLanguageSpecificationIdentifier = xcode.lang.perl; };
		104B9A321A59E27A009EEE64 /* 40ssl-cipher-suite.t */ = {isa = PBXFileReference; lastKnownFileType = text; path = "40ssl-cipher-suite.t"; sourceTree = "<group>"; xcLanguageSpecificationIdentifier = xcode.lang.perl; };
		104B9A401A5CD69B009EEE64 /* fetch-ocsp-response */ = {isa = PBXFileReference; fileEncoding = 4; lastKnownFileType = text.script.perl; path = "fetch-ocsp-response"; sourceTree = "<group>"; };
		104B9A451A5D1004009EEE64 /* 90live-fetch-ocsp-response.t */ = {isa = PBXFileReference; lastKnownFileType = text; path = "90live-fetch-ocsp-response.t"; sourceTree = "<group>"; xcLanguageSpecificationIdentifier = xcode.lang.perl; };
		104B9A471A5F9472009EEE64 /* headers.c */ = {isa = PBXFileReference; fileEncoding = 4; lastKnownFileType = sourcecode.c.c; path = headers.c; sourceTree = "<group>"; };
		104B9A501A5FB096009EEE64 /* expires.c */ = {isa = PBXFileReference; fileEncoding = 4; lastKnownFileType = sourcecode.c.c; path = expires.c; sourceTree = "<group>"; };
		104B9A521A5FC7C4009EEE64 /* expires.c */ = {isa = PBXFileReference; fileEncoding = 4; lastKnownFileType = sourcecode.c.c; path = expires.c; sourceTree = "<group>"; };
		104B9A541A60773E009EEE64 /* 50expires.t */ = {isa = PBXFileReference; lastKnownFileType = text; path = 50expires.t; sourceTree = "<group>"; xcLanguageSpecificationIdentifier = xcode.lang.perl; };
		104C65021A6DF36B000AC190 /* 50reverse-proxy-config.t */ = {isa = PBXFileReference; lastKnownFileType = text; path = "50reverse-proxy-config.t"; sourceTree = "<group>"; xcLanguageSpecificationIdentifier = xcode.lang.perl; };
		104CD5021CC465AF0057C62F /* 40env.t */ = {isa = PBXFileReference; lastKnownFileType = text; path = 40env.t; sourceTree = "<group>"; xcLanguageSpecificationIdentifier = xcode.lang.perl; };
		1054DF471BBBB038008347C9 /* benchmarks.mt */ = {isa = PBXFileReference; lastKnownFileType = text; path = benchmarks.mt; sourceTree = "<group>"; };
		105534BD1A3B8F7700627ECB /* file.c */ = {isa = PBXFileReference; fileEncoding = 4; lastKnownFileType = sourcecode.c.c; path = file.c; sourceTree = "<group>"; };
		105534C01A3B911300627ECB /* hpack.c */ = {isa = PBXFileReference; fileEncoding = 4; lastKnownFileType = sourcecode.c.c; path = hpack.c; sourceTree = "<group>"; };
		105534C21A3B917000627ECB /* mimemap.c */ = {isa = PBXFileReference; fileEncoding = 4; lastKnownFileType = sourcecode.c.c; path = mimemap.c; sourceTree = "<group>"; };
		105534C61A3BB29100627ECB /* string.c */ = {isa = PBXFileReference; fileEncoding = 4; lastKnownFileType = sourcecode.c.c; path = string.c; sourceTree = "<group>"; };
		105534C81A3BB41C00627ECB /* proxy.c */ = {isa = PBXFileReference; fileEncoding = 4; lastKnownFileType = sourcecode.c.c; path = proxy.c; sourceTree = "<group>"; };
		105534D71A3C785000627ECB /* configurator.h */ = {isa = PBXFileReference; lastKnownFileType = sourcecode.c.h; path = configurator.h; sourceTree = "<group>"; };
		105534DA1A3C7A5400627ECB /* access_log.c */ = {isa = PBXFileReference; fileEncoding = 4; lastKnownFileType = sourcecode.c.c; path = access_log.c; sourceTree = "<group>"; };
		105534DC1A3C7AA900627ECB /* file.c */ = {isa = PBXFileReference; fileEncoding = 4; lastKnownFileType = sourcecode.c.c; path = file.c; sourceTree = "<group>"; };
		105534DE1A3C7B9800627ECB /* proxy.c */ = {isa = PBXFileReference; fileEncoding = 4; lastKnownFileType = sourcecode.c.c; path = proxy.c; sourceTree = "<group>"; };
		105534EA1A42A87E00627ECB /* _templates.c.h */ = {isa = PBXFileReference; fileEncoding = 4; lastKnownFileType = sourcecode.c.h; path = _templates.c.h; sourceTree = "<group>"; };
		105534EC1A42AD5E00627ECB /* templates.c.h */ = {isa = PBXFileReference; fileEncoding = 4; lastKnownFileType = sourcecode.c.h; path = templates.c.h; sourceTree = "<group>"; };
		105534EE1A440FC800627ECB /* config.c */ = {isa = PBXFileReference; fileEncoding = 4; lastKnownFileType = sourcecode.c.c; path = config.c; sourceTree = "<group>"; };
		105534F21A460EF600627ECB /* 00unit.evloop.t */ = {isa = PBXFileReference; fileEncoding = 4; lastKnownFileType = text.script.perl; path = 00unit.evloop.t; sourceTree = "<group>"; xcLanguageSpecificationIdentifier = xcode.lang.perl; };
		105534F31A460EF600627ECB /* 00unit.libuv.t */ = {isa = PBXFileReference; fileEncoding = 4; lastKnownFileType = text.script.perl; path = 00unit.libuv.t; sourceTree = "<group>"; xcLanguageSpecificationIdentifier = xcode.lang.perl; };
		105534F41A460EF600627ECB /* 10httpclient.t */ = {isa = PBXFileReference; fileEncoding = 4; lastKnownFileType = text; path = 10httpclient.t; sourceTree = "<group>"; xcLanguageSpecificationIdentifier = xcode.lang.perl; };
		105534F51A460EF600627ECB /* 40protocol.t */ = {isa = PBXFileReference; fileEncoding = 4; lastKnownFileType = text; path = 40protocol.t; sourceTree = "<group>"; xcLanguageSpecificationIdentifier = xcode.lang.perl; };
		105534F61A460EF600627ECB /* 50file-config.t */ = {isa = PBXFileReference; fileEncoding = 4; lastKnownFileType = text; path = "50file-config.t"; sourceTree = "<group>"; xcLanguageSpecificationIdentifier = xcode.lang.perl; };
		105534F71A460F2E00627ECB /* 50mimemap.t */ = {isa = PBXFileReference; fileEncoding = 4; lastKnownFileType = text; path = 50mimemap.t; sourceTree = "<group>"; xcLanguageSpecificationIdentifier = xcode.lang.perl; };
		105534F81A460F2E00627ECB /* 50post-size-limit.t */ = {isa = PBXFileReference; fileEncoding = 4; lastKnownFileType = text; path = "50post-size-limit.t"; sourceTree = "<group>"; xcLanguageSpecificationIdentifier = xcode.lang.perl; };
		105534FB1A460F4200627ECB /* Util.pm */ = {isa = PBXFileReference; fileEncoding = 4; lastKnownFileType = text.script.perl; path = Util.pm; sourceTree = "<group>"; };
		105534FE1A46134A00627ECB /* 80issues61.t */ = {isa = PBXFileReference; fileEncoding = 4; lastKnownFileType = text; path = 80issues61.t; sourceTree = "<group>"; xcLanguageSpecificationIdentifier = xcode.lang.perl; };
		10583BE01AE5A222004A3AD6 /* wrapper.mt */ = {isa = PBXFileReference; lastKnownFileType = text; path = wrapper.mt; sourceTree = "<group>"; };
		10583BE11AE5A22D004A3AD6 /* configure.mt */ = {isa = PBXFileReference; lastKnownFileType = text; path = configure.mt; sourceTree = "<group>"; };
		10583BE21AE5A22D004A3AD6 /* faq.mt */ = {isa = PBXFileReference; lastKnownFileType = text; path = faq.mt; sourceTree = "<group>"; };
		10583BE31AE5A22D004A3AD6 /* index.mt */ = {isa = PBXFileReference; lastKnownFileType = text; path = index.mt; sourceTree = "<group>"; };
		10583BE41AE5A22D004A3AD6 /* install.mt */ = {isa = PBXFileReference; lastKnownFileType = text; path = install.mt; sourceTree = "<group>"; };
		10583BE61AE5A322004A3AD6 /* clang-format-all.sh */ = {isa = PBXFileReference; fileEncoding = 4; lastKnownFileType = text.script.sh; path = "clang-format-all.sh"; sourceTree = "<group>"; };
		10583BE71AE5A322004A3AD6 /* install-perl-module.pl */ = {isa = PBXFileReference; fileEncoding = 4; lastKnownFileType = text.script.perl; path = "install-perl-module.pl"; sourceTree = "<group>"; };
		10583BE91AE5A330004A3AD6 /* makedoc.pl */ = {isa = PBXFileReference; fileEncoding = 4; lastKnownFileType = text.script.perl; path = makedoc.pl; sourceTree = "<group>"; };
		10583BEA1AE5A341004A3AD6 /* picotemplate-conf.pl */ = {isa = PBXFileReference; fileEncoding = 4; lastKnownFileType = text.script.perl; path = "picotemplate-conf.pl"; sourceTree = "<group>"; };
		10583BEB1AE5A341004A3AD6 /* regen.mk */ = {isa = PBXFileReference; fileEncoding = 4; lastKnownFileType = text; path = regen.mk; sourceTree = "<group>"; xcLanguageSpecificationIdentifier = "<none>"; };
		10583BED1AE5A37B004A3AD6 /* Makefile */ = {isa = PBXFileReference; fileEncoding = 4; lastKnownFileType = sourcecode.make; path = Makefile; sourceTree = "<group>"; };
		10583BEE1AE5A37B004A3AD6 /* README.md */ = {isa = PBXFileReference; fileEncoding = 4; lastKnownFileType = net.daringfireball.markdown; path = README.md; sourceTree = "<group>"; };
		10583BF51AE765E0004A3AD6 /* command_options.mt */ = {isa = PBXFileReference; lastKnownFileType = text; path = command_options.mt; sourceTree = "<group>"; };
		10583BF61AE765E0004A3AD6 /* quick_start.mt */ = {isa = PBXFileReference; lastKnownFileType = text; path = quick_start.mt; sourceTree = "<group>"; };
		10583BF81AE783BE004A3AD6 /* remotebench.png */ = {isa = PBXFileReference; lastKnownFileType = image.png; name = remotebench.png; path = assets/remotebench.png; sourceTree = "<group>"; };
		10583BF91AE783BE004A3AD6 /* searchstyle.css */ = {isa = PBXFileReference; lastKnownFileType = text.css; name = searchstyle.css; path = assets/searchstyle.css; sourceTree = "<group>"; };
		10583BFA1AE783BE004A3AD6 /* style.css */ = {isa = PBXFileReference; lastKnownFileType = text.css; name = style.css; path = assets/style.css; sourceTree = "<group>"; };
		10583BFB1AE78DCC004A3AD6 /* syntax_and_structure.mt */ = {isa = PBXFileReference; fileEncoding = 4; lastKnownFileType = text; path = syntax_and_structure.mt; sourceTree = "<group>"; };
		10583BFC1AE88782004A3AD6 /* base_directives.mt */ = {isa = PBXFileReference; lastKnownFileType = text; path = base_directives.mt; sourceTree = "<group>"; };
		10583BFD1AE8A7E1004A3AD6 /* directive.mt */ = {isa = PBXFileReference; lastKnownFileType = text; path = directive.mt; sourceTree = "<group>"; };
		10583BFF1AEF368A004A3AD6 /* 293.c */ = {isa = PBXFileReference; fileEncoding = 4; lastKnownFileType = sourcecode.c.c; path = 293.c; sourceTree = "<group>"; };
		10583C011AEF86E6004A3AD6 /* http1_directives.mt */ = {isa = PBXFileReference; lastKnownFileType = text; path = http1_directives.mt; sourceTree = "<group>"; };
		10583C021AEF8C7D004A3AD6 /* http2_directives.mt */ = {isa = PBXFileReference; lastKnownFileType = text; path = http2_directives.mt; sourceTree = "<group>"; };
		10583C031AF1D7D5004A3AD6 /* access_log_directives.mt */ = {isa = PBXFileReference; lastKnownFileType = text; path = access_log_directives.mt; sourceTree = "<group>"; };
		10583C041AF1F315004A3AD6 /* expires_directives.mt */ = {isa = PBXFileReference; lastKnownFileType = text; path = expires_directives.mt; sourceTree = "<group>"; };
		10583C051AF1F893004A3AD6 /* file_directives.mt */ = {isa = PBXFileReference; lastKnownFileType = text; path = file_directives.mt; sourceTree = "<group>"; };
		10583C061AF20BE5004A3AD6 /* headers_directives.mt */ = {isa = PBXFileReference; lastKnownFileType = text; path = headers_directives.mt; sourceTree = "<group>"; };
		10583C071AF21539004A3AD6 /* proxy_directives.mt */ = {isa = PBXFileReference; lastKnownFileType = text; path = proxy_directives.mt; sourceTree = "<group>"; };
		10583C081AF2188E004A3AD6 /* redirect_directives.mt */ = {isa = PBXFileReference; lastKnownFileType = text; path = redirect_directives.mt; sourceTree = "<group>"; };
		10583C091AF2D302004A3AD6 /* reproxy_directives.mt */ = {isa = PBXFileReference; lastKnownFileType = text; path = reproxy_directives.mt; sourceTree = "<group>"; };
		1058C87C1AA41789008D6180 /* headers.c */ = {isa = PBXFileReference; fileEncoding = 4; lastKnownFileType = sourcecode.c.c; path = headers.c; sourceTree = "<group>"; };
		1058C87F1AA42568008D6180 /* 50headers.t */ = {isa = PBXFileReference; lastKnownFileType = text; path = 50headers.t; sourceTree = "<group>"; xcLanguageSpecificationIdentifier = xcode.lang.perl; };
		1058C8871AA6DE4B008D6180 /* hostinfo.h */ = {isa = PBXFileReference; fileEncoding = 4; lastKnownFileType = sourcecode.c.h; path = hostinfo.h; sourceTree = "<group>"; };
		1058C8891AA6E5E3008D6180 /* hostinfo.c */ = {isa = PBXFileReference; fileEncoding = 4; lastKnownFileType = sourcecode.c.c; path = hostinfo.c; sourceTree = "<group>"; };
		1058F6EC1D7CC81E00FFFFA3 /* openssl_backport.h */ = {isa = PBXFileReference; lastKnownFileType = sourcecode.c.h; path = openssl_backport.h; sourceTree = "<group>"; };
		1063FE901BB291300064D9C7 /* compress_directives.mt */ = {isa = PBXFileReference; lastKnownFileType = text; path = compress_directives.mt; sourceTree = "<group>"; };
		106530A51D82C09E005B2C60 /* percent-encode-zero-byte.c */ = {isa = PBXFileReference; fileEncoding = 4; lastKnownFileType = sourcecode.c.c; path = "percent-encode-zero-byte.c"; sourceTree = "<group>"; };
		106530A81D8A21A7005B2C60 /* 80reverse-proxy-missing-content-length-for-post.t */ = {isa = PBXFileReference; fileEncoding = 4; lastKnownFileType = text; path = "80reverse-proxy-missing-content-length-for-post.t"; sourceTree = "<group>"; xcLanguageSpecificationIdentifier = xcode.lang.perl; };
		1065E6EF19B8C64200686E72 /* evloop.c.h */ = {isa = PBXFileReference; fileEncoding = 4; lastKnownFileType = sourcecode.c.h; path = evloop.c.h; sourceTree = "<group>"; };
		1065E6F619B99E6D00686E72 /* kqueue.c.h */ = {isa = PBXFileReference; lastKnownFileType = sourcecode.c.h; path = kqueue.c.h; sourceTree = "<group>"; };
		1065E6F719B9B1AC00686E72 /* epoll.c.h */ = {isa = PBXFileReference; lastKnownFileType = sourcecode.c.h; path = epoll.c.h; sourceTree = "<group>"; };
		1065E70419BF145700686E72 /* evloop.h */ = {isa = PBXFileReference; lastKnownFileType = sourcecode.c.h; path = evloop.h; sourceTree = "<group>"; };
		1065E70619BF14E500686E72 /* uv-binding.h */ = {isa = PBXFileReference; lastKnownFileType = sourcecode.c.h; path = "uv-binding.h"; sourceTree = "<group>"; };
		1065E70719BF17FE00686E72 /* uv-binding.c.h */ = {isa = PBXFileReference; fileEncoding = 4; lastKnownFileType = sourcecode.c.h; path = "uv-binding.c.h"; sourceTree = "<group>"; };
		106C22F71C040F6400405689 /* tunnel.c */ = {isa = PBXFileReference; fileEncoding = 4; lastKnownFileType = sourcecode.c.c; path = tunnel.c; sourceTree = "<group>"; };
		106C22F91C040F7800405689 /* tunnel.h */ = {isa = PBXFileReference; fileEncoding = 4; lastKnownFileType = sourcecode.c.h; path = tunnel.h; sourceTree = "<group>"; };
		106C22FB1C0413DA00405689 /* 40websocket.t */ = {isa = PBXFileReference; lastKnownFileType = text; path = 40websocket.t; sourceTree = "<group>"; xcLanguageSpecificationIdentifier = xcode.lang.perl; };
		106C22FE1C05436100405689 /* errordoc.c */ = {isa = PBXFileReference; fileEncoding = 4; lastKnownFileType = sourcecode.c.c; path = errordoc.c; sourceTree = "<group>"; };
		106C23001C0544CE00405689 /* errordoc.c */ = {isa = PBXFileReference; fileEncoding = 4; lastKnownFileType = sourcecode.c.c; path = errordoc.c; sourceTree = "<group>"; };
		106C23021C06AB2F00405689 /* 50errordoc.t */ = {isa = PBXFileReference; lastKnownFileType = text; path = 50errordoc.t; sourceTree = "<group>"; xcLanguageSpecificationIdentifier = xcode.lang.perl; };
		106C23041C1132E000405689 /* errordoc_directives.mt */ = {isa = PBXFileReference; fileEncoding = 4; lastKnownFileType = text; path = errordoc_directives.mt; sourceTree = "<group>"; };
		107086691B70A00F002B8F18 /* casper.c */ = {isa = PBXFileReference; fileEncoding = 4; lastKnownFileType = sourcecode.c.c; path = casper.c; sourceTree = "<group>"; };
		1070866B1B787D06002B8F18 /* compress.c */ = {isa = PBXFileReference; fileEncoding = 4; lastKnownFileType = sourcecode.c.c; path = compress.c; sourceTree = "<group>"; };
		1070866F1B7925D5002B8F18 /* compress.c */ = {isa = PBXFileReference; fileEncoding = 4; lastKnownFileType = sourcecode.c.c; path = compress.c; sourceTree = "<group>"; };
		107086711B798487002B8F18 /* compress.c */ = {isa = PBXFileReference; fileEncoding = 4; lastKnownFileType = sourcecode.c.c; path = compress.c; sourceTree = "<group>"; };
		107086741B79A08D002B8F18 /* 50compress.t */ = {isa = PBXFileReference; lastKnownFileType = text; path = 50compress.t; sourceTree = "<group>"; xcLanguageSpecificationIdentifier = xcode.lang.perl; };
		1070E15C1B438E8F001CCAFA /* poll.c.h */ = {isa = PBXFileReference; fileEncoding = 4; lastKnownFileType = sourcecode.c.h; path = poll.c.h; sourceTree = "<group>"; };
		1070E1621B4508B0001CCAFA /* util.c */ = {isa = PBXFileReference; fileEncoding = 4; lastKnownFileType = sourcecode.c.c; path = util.c; sourceTree = "<group>"; };
		1070E1641B451D43001CCAFA /* 40proxy-protocol.t */ = {isa = PBXFileReference; lastKnownFileType = text; path = "40proxy-protocol.t"; sourceTree = "<group>"; xcLanguageSpecificationIdentifier = xcode.lang.perl; };
		10756E251AC126250009BF57 /* yaml.h */ = {isa = PBXFileReference; fileEncoding = 4; lastKnownFileType = sourcecode.c.h; path = yaml.h; sourceTree = "<group>"; };
		10756E261AC126420009BF57 /* api.c */ = {isa = PBXFileReference; fileEncoding = 4; lastKnownFileType = sourcecode.c.c; path = api.c; sourceTree = "<group>"; };
		10756E271AC126420009BF57 /* dumper.c */ = {isa = PBXFileReference; fileEncoding = 4; lastKnownFileType = sourcecode.c.c; path = dumper.c; sourceTree = "<group>"; };
		10756E281AC126420009BF57 /* emitter.c */ = {isa = PBXFileReference; fileEncoding = 4; lastKnownFileType = sourcecode.c.c; path = emitter.c; sourceTree = "<group>"; };
		10756E291AC126420009BF57 /* loader.c */ = {isa = PBXFileReference; fileEncoding = 4; lastKnownFileType = sourcecode.c.c; path = loader.c; sourceTree = "<group>"; };
		10756E2E1AC1264D0009BF57 /* parser.c */ = {isa = PBXFileReference; fileEncoding = 4; lastKnownFileType = sourcecode.c.c; path = parser.c; sourceTree = "<group>"; };
		10756E2F1AC1264D0009BF57 /* reader.c */ = {isa = PBXFileReference; fileEncoding = 4; lastKnownFileType = sourcecode.c.c; path = reader.c; sourceTree = "<group>"; };
		10756E301AC1264D0009BF57 /* scanner.c */ = {isa = PBXFileReference; fileEncoding = 4; lastKnownFileType = sourcecode.c.c; path = scanner.c; sourceTree = "<group>"; };
		10756E311AC1264D0009BF57 /* writer.c */ = {isa = PBXFileReference; fileEncoding = 4; lastKnownFileType = sourcecode.c.c; path = writer.c; sourceTree = "<group>"; };
		10756E321AC1264D0009BF57 /* yaml_private.h */ = {isa = PBXFileReference; fileEncoding = 4; lastKnownFileType = sourcecode.c.h; path = yaml_private.h; sourceTree = "<group>"; };
		1079231519A320A700C52AD6 /* libh2o.a */ = {isa = PBXFileReference; explicitFileType = archive.ar; includeInIndex = 0; path = libh2o.a; sourceTree = BUILT_PRODUCTS_DIR; };
		1079232619A3210D00C52AD6 /* khash.h */ = {isa = PBXFileReference; fileEncoding = 4; lastKnownFileType = sourcecode.c.h; path = khash.h; sourceTree = "<group>"; };
		1079235A19A3210D00C52AD6 /* picohttpparser.c */ = {isa = PBXFileReference; fileEncoding = 4; lastKnownFileType = sourcecode.c.c; path = picohttpparser.c; sourceTree = "<group>"; };
		1079235B19A3210D00C52AD6 /* picohttpparser.h */ = {isa = PBXFileReference; fileEncoding = 4; lastKnownFileType = sourcecode.c.h; path = picohttpparser.h; sourceTree = "<group>"; };
		107923A019A3215F00C52AD6 /* http1.h */ = {isa = PBXFileReference; fileEncoding = 4; lastKnownFileType = sourcecode.c.h; path = http1.h; sourceTree = "<group>"; };
		107923A119A3215F00C52AD6 /* http2.h */ = {isa = PBXFileReference; fileEncoding = 4; lastKnownFileType = sourcecode.c.h; path = http2.h; sourceTree = "<group>"; };
		107923A219A3215F00C52AD6 /* token.h */ = {isa = PBXFileReference; fileEncoding = 4; lastKnownFileType = sourcecode.c.h; path = token.h; sourceTree = "<group>"; };
		107923A319A3215F00C52AD6 /* websocket.h */ = {isa = PBXFileReference; fileEncoding = 4; lastKnownFileType = sourcecode.c.h; path = websocket.h; sourceTree = "<group>"; };
		107923A419A3215F00C52AD6 /* h2o.h */ = {isa = PBXFileReference; fileEncoding = 4; lastKnownFileType = sourcecode.c.h; path = h2o.h; sourceTree = "<group>"; };
		107923AB19A3216B00C52AD6 /* tokens.pl */ = {isa = PBXFileReference; fileEncoding = 4; lastKnownFileType = text.script.perl; path = tokens.pl; sourceTree = "<group>"; };
		107923AF19A3217300C52AD6 /* file.c */ = {isa = PBXFileReference; fileEncoding = 4; lastKnownFileType = sourcecode.c.c; path = file.c; sourceTree = "<group>"; };
		107923B019A3217300C52AD6 /* headers.c */ = {isa = PBXFileReference; fileEncoding = 4; lastKnownFileType = sourcecode.c.c; path = headers.c; sourceTree = "<group>"; };
		107923B119A3217300C52AD6 /* http1.c */ = {isa = PBXFileReference; fileEncoding = 4; lastKnownFileType = sourcecode.c.c; path = http1.c; sourceTree = "<group>"; };
		107923B319A3217300C52AD6 /* connection.c */ = {isa = PBXFileReference; fileEncoding = 4; lastKnownFileType = sourcecode.c.c; path = connection.c; sourceTree = "<group>"; };
		107923B419A3217300C52AD6 /* hpack.c */ = {isa = PBXFileReference; fileEncoding = 4; lastKnownFileType = sourcecode.c.c; path = hpack.c; sourceTree = "<group>"; };
		107923B519A3217300C52AD6 /* hpack_huffman_table.h */ = {isa = PBXFileReference; fileEncoding = 4; lastKnownFileType = sourcecode.c.h; path = hpack_huffman_table.h; sourceTree = "<group>"; };
		107923B819A3217300C52AD6 /* frame.c */ = {isa = PBXFileReference; fileEncoding = 4; lastKnownFileType = sourcecode.c.c; path = frame.c; sourceTree = "<group>"; };
		107923B919A3217300C52AD6 /* context.c */ = {isa = PBXFileReference; fileEncoding = 4; lastKnownFileType = sourcecode.c.c; path = context.c; sourceTree = "<group>"; };
		107923BA19A3217300C52AD6 /* memory.c */ = {isa = PBXFileReference; fileEncoding = 4; lastKnownFileType = sourcecode.c.c; path = memory.c; sourceTree = "<group>"; };
		107923BB19A3217300C52AD6 /* mimemap.c */ = {isa = PBXFileReference; fileEncoding = 4; lastKnownFileType = sourcecode.c.c; path = mimemap.c; sourceTree = "<group>"; };
		107923BC19A3217300C52AD6 /* request.c */ = {isa = PBXFileReference; fileEncoding = 4; lastKnownFileType = sourcecode.c.c; path = request.c; sourceTree = "<group>"; };
		107923BF19A3217300C52AD6 /* token.c */ = {isa = PBXFileReference; fileEncoding = 4; lastKnownFileType = sourcecode.c.c; path = token.c; sourceTree = "<group>"; };
		107923C019A3217300C52AD6 /* util.c */ = {isa = PBXFileReference; fileEncoding = 4; lastKnownFileType = sourcecode.c.c; path = util.c; sourceTree = "<group>"; };
		107923C119A3217300C52AD6 /* websocket.c */ = {isa = PBXFileReference; fileEncoding = 4; lastKnownFileType = sourcecode.c.c; path = websocket.c; sourceTree = "<group>"; };
		107923D919A321F400C52AD6 /* examples-simple */ = {isa = PBXFileReference; explicitFileType = "compiled.mach-o.executable"; includeInIndex = 0; path = "examples-simple"; sourceTree = BUILT_PRODUCTS_DIR; };
		107923FC19A3238500C52AD6 /* simple.c */ = {isa = PBXFileReference; fileEncoding = 4; lastKnownFileType = sourcecode.c.c; path = simple.c; sourceTree = "<group>"; };
		1079240D19A3247A00C52AD6 /* websocket */ = {isa = PBXFileReference; explicitFileType = "compiled.mach-o.executable"; includeInIndex = 0; path = websocket; sourceTree = BUILT_PRODUCTS_DIR; };
		1079241319A324B400C52AD6 /* websocket.c */ = {isa = PBXFileReference; fileEncoding = 4; lastKnownFileType = sourcecode.c.c; path = websocket.c; sourceTree = "<group>"; };
		1079243519A3260E00C52AD6 /* unittest */ = {isa = PBXFileReference; explicitFileType = "compiled.mach-o.executable"; includeInIndex = 0; path = unittest; sourceTree = BUILT_PRODUCTS_DIR; };
		1079245319A32C0800C52AD6 /* token_table.h */ = {isa = PBXFileReference; fileEncoding = 4; lastKnownFileType = sourcecode.c.h; path = token_table.h; sourceTree = "<group>"; };
		107D4D431B588021004A9B21 /* ssl.c */ = {isa = PBXFileReference; fileEncoding = 4; lastKnownFileType = sourcecode.c.c; path = ssl.c; sourceTree = "<group>"; };
		107D4D4D1B58970D004A9B21 /* ssl.c */ = {isa = PBXFileReference; fileEncoding = 4; lastKnownFileType = sourcecode.c.c; path = ssl.c; sourceTree = "<group>"; };
		107D4D501B58B342004A9B21 /* 40session-ticket.t */ = {isa = PBXFileReference; lastKnownFileType = text; path = "40session-ticket.t"; sourceTree = "<group>"; xcLanguageSpecificationIdentifier = xcode.lang.perl; };
		107D4D521B5B2412004A9B21 /* file.h */ = {isa = PBXFileReference; fileEncoding = 4; lastKnownFileType = sourcecode.c.h; path = file.h; sourceTree = "<group>"; };
		107D4D541B5B30EE004A9B21 /* file.c */ = {isa = PBXFileReference; fileEncoding = 4; lastKnownFileType = sourcecode.c.c; path = file.c; sourceTree = "<group>"; };
		107D4D5D1B5F143B004A9B21 /* setuidgid.c */ = {isa = PBXFileReference; lastKnownFileType = sourcecode.c.c; path = setuidgid.c; sourceTree = "<group>"; };
		107E340F1C7EB13F00AEF5F8 /* gzip.c */ = {isa = PBXFileReference; fileEncoding = 4; lastKnownFileType = sourcecode.c.c; path = gzip.c; sourceTree = "<group>"; };
		107E34111C7EE0D200AEF5F8 /* brotli.c */ = {isa = PBXFileReference; fileEncoding = 4; lastKnownFileType = sourcecode.c.c; path = brotli.c; sourceTree = "<group>"; };
		107E34231C86801E00AEF5F8 /* 50file-file.t */ = {isa = PBXFileReference; lastKnownFileType = text; path = "50file-file.t"; sourceTree = "<group>"; xcLanguageSpecificationIdentifier = xcode.lang.perl; };
		108102151C3DB05100C024CD /* 50reverse-proxy-disconnected-keepalive.t */ = {isa = PBXFileReference; lastKnownFileType = text; path = "50reverse-proxy-disconnected-keepalive.t"; sourceTree = "<group>"; xcLanguageSpecificationIdentifier = xcode.lang.perl; };
		108214FE1AAD34DD00D27E66 /* 50reverse-proxy-0.t */ = {isa = PBXFileReference; lastKnownFileType = text; path = "50reverse-proxy-0.t"; sourceTree = "<group>"; xcLanguageSpecificationIdentifier = xcode.lang.perl; };
		108215071AAD41CE00D27E66 /* test.pl */ = {isa = PBXFileReference; lastKnownFileType = text.script.perl; name = test.pl; path = "50reverse-proxy/test.pl"; sourceTree = "<group>"; };
		108215081AB14B1100D27E66 /* 40server-push.t */ = {isa = PBXFileReference; lastKnownFileType = text; path = "40server-push.t"; sourceTree = "<group>"; xcLanguageSpecificationIdentifier = xcode.lang.perl; };
		1082150A1AB26F2A00D27E66 /* CMakeLists.txt */ = {isa = PBXFileReference; lastKnownFileType = text; path = CMakeLists.txt; sourceTree = "<group>"; };
		1082150C1AB26F4700D27E66 /* FindWslay.cmake */ = {isa = PBXFileReference; lastKnownFileType = text; path = FindWslay.cmake; sourceTree = "<group>"; };
		1082150D1AB26F4700D27E66 /* FindLibYAML.cmake */ = {isa = PBXFileReference; lastKnownFileType = text; path = FindLibYAML.cmake; sourceTree = "<group>"; };
		1082150E1AB26F4700D27E66 /* FindLibUV.cmake */ = {isa = PBXFileReference; lastKnownFileType = text; path = FindLibUV.cmake; sourceTree = "<group>"; };
		10835E001C9A6C2400197E59 /* logconf.c */ = {isa = PBXFileReference; fileEncoding = 4; lastKnownFileType = sourcecode.c.c; path = logconf.c; sourceTree = "<group>"; };
		10835E021C9A860000197E59 /* status.c */ = {isa = PBXFileReference; fileEncoding = 4; lastKnownFileType = sourcecode.c.c; path = status.c; sourceTree = "<group>"; };
		10835E041C9B3C6200197E59 /* status.c */ = {isa = PBXFileReference; fileEncoding = 4; lastKnownFileType = sourcecode.c.c; path = status.c; sourceTree = "<group>"; };
		10835E071C9B8EA700197E59 /* index.html */ = {isa = PBXFileReference; lastKnownFileType = text.html; path = index.html; sourceTree = "<group>"; };
		10835E081CA2204E00197E59 /* status_directives.mt */ = {isa = PBXFileReference; fileEncoding = 4; lastKnownFileType = text; path = status_directives.mt; sourceTree = "<group>"; };
		108867741AD9069900987967 /* defaults.c.h */ = {isa = PBXFileReference; fileEncoding = 4; lastKnownFileType = sourcecode.c.h; path = defaults.c.h; sourceTree = "<group>"; };
		1092E0011BEB1DDC001074BF /* 80issues579.t */ = {isa = PBXFileReference; lastKnownFileType = text; path = 80issues579.t; sourceTree = "<group>"; xcLanguageSpecificationIdentifier = xcode.lang.perl; };
		109428AB1CC6C4C700E676CB /* openssl_hostname_validation.c */ = {isa = PBXFileReference; lastKnownFileType = sourcecode.c.c; path = openssl_hostname_validation.c; sourceTree = "<group>"; };
		109428AC1CC6C4C700E676CB /* openssl_hostname_validation.h */ = {isa = PBXFileReference; lastKnownFileType = sourcecode.c.h; path = openssl_hostname_validation.h; sourceTree = "<group>"; };
		10952D591C5082F7000D664C /* 80issues-from-proxy-reproxy-to-different-host.t */ = {isa = PBXFileReference; lastKnownFileType = text; path = "80issues-from-proxy-reproxy-to-different-host.t"; sourceTree = "<group>"; xcLanguageSpecificationIdentifier = xcode.lang.perl; };
		10952D5B1C608A6B000D664C /* cgi.mt */ = {isa = PBXFileReference; lastKnownFileType = text; path = cgi.mt; sourceTree = "<group>"; };
		10952D5C1C608D19000D664C /* basic_auth.mt */ = {isa = PBXFileReference; lastKnownFileType = text; path = basic_auth.mt; sourceTree = "<group>"; };
		10952D5D1C62D4DC000D664C /* mruby.mt */ = {isa = PBXFileReference; lastKnownFileType = text; path = mruby.mt; sourceTree = "<group>"; };
		10955C2C1D1BA47100935796 /* throttle_response_directives.mt */ = {isa = PBXFileReference; fileEncoding = 4; lastKnownFileType = text; path = throttle_response_directives.mt; sourceTree = "<group>"; };
		109EEFD81D77B336001F11D1 /* 80one-byte-window.t */ = {isa = PBXFileReference; fileEncoding = 4; lastKnownFileType = text; path = "80one-byte-window.t"; sourceTree = "<group>"; xcLanguageSpecificationIdentifier = xcode.lang.perl; };
		109EEFD91D77B336001F11D1 /* 50chunked-encoding-proxying.t */ = {isa = PBXFileReference; fileEncoding = 4; lastKnownFileType = text; path = "50chunked-encoding-proxying.t"; sourceTree = "<group>"; xcLanguageSpecificationIdentifier = xcode.lang.perl; };
		109EEFDB1D77B336001F11D1 /* 50http2_debug_state.t */ = {isa = PBXFileReference; fileEncoding = 4; lastKnownFileType = text; path = 50http2_debug_state.t; sourceTree = "<group>"; xcLanguageSpecificationIdentifier = xcode.lang.perl; };
		109EEFDC1D77B350001F11D1 /* 00unit.mruby.t */ = {isa = PBXFileReference; fileEncoding = 4; lastKnownFileType = text; path = 00unit.mruby.t; sourceTree = "<group>"; xcLanguageSpecificationIdentifier = xcode.lang.perl; };
		109EEFDD1D77B350001F11D1 /* 50mruby-acl.t */ = {isa = PBXFileReference; fileEncoding = 4; lastKnownFileType = text; path = "50mruby-acl.t"; sourceTree = "<group>"; xcLanguageSpecificationIdentifier = xcode.lang.perl; };
		109EEFDE1D77B350001F11D1 /* 40server-push-multiple.t */ = {isa = PBXFileReference; fileEncoding = 4; lastKnownFileType = text; path = "40server-push-multiple.t"; sourceTree = "<group>"; xcLanguageSpecificationIdentifier = xcode.lang.perl; };
		109EEFDF1D77B350001F11D1 /* 50mruby-dos-detector.t */ = {isa = PBXFileReference; fileEncoding = 4; lastKnownFileType = text; path = "50mruby-dos-detector.t"; sourceTree = "<group>"; xcLanguageSpecificationIdentifier = xcode.lang.perl; };
		109EEFE11D77B350001F11D1 /* 80dup-host-headers.t */ = {isa = PBXFileReference; fileEncoding = 4; lastKnownFileType = text; path = "80dup-host-headers.t"; sourceTree = "<group>"; xcLanguageSpecificationIdentifier = xcode.lang.perl; };
		109EEFE21D77B350001F11D1 /* 80invalid-h2-chars-in-headers.t */ = {isa = PBXFileReference; fileEncoding = 4; lastKnownFileType = text; path = "80invalid-h2-chars-in-headers.t"; sourceTree = "<group>"; xcLanguageSpecificationIdentifier = xcode.lang.perl; };
		109EEFE31D77B350001F11D1 /* 90live-sni.t */ = {isa = PBXFileReference; fileEncoding = 4; lastKnownFileType = text; path = "90live-sni.t"; sourceTree = "<group>"; xcLanguageSpecificationIdentifier = xcode.lang.perl; };
		109EEFE41D77B360001F11D1 /* 50file.t */ = {isa = PBXFileReference; fileEncoding = 4; lastKnownFileType = text; path = 50file.t; sourceTree = "<group>"; xcLanguageSpecificationIdentifier = xcode.lang.perl; };
		109EEFE51D77B36C001F11D1 /* 50servername.t */ = {isa = PBXFileReference; fileEncoding = 4; lastKnownFileType = text; path = 50servername.t; sourceTree = "<group>"; xcLanguageSpecificationIdentifier = xcode.lang.perl; };
		109EEFE61D77B376001F11D1 /* README.md */ = {isa = PBXFileReference; fileEncoding = 4; lastKnownFileType = net.daringfireball.markdown; path = README.md; sourceTree = "<group>"; };
		10A3D3D01B4CDBC700327CF9 /* memcached.h */ = {isa = PBXFileReference; lastKnownFileType = sourcecode.c.h; path = memcached.h; sourceTree = "<group>"; };
		10A3D3D11B4CDBDC00327CF9 /* memcached.c */ = {isa = PBXFileReference; fileEncoding = 4; lastKnownFileType = sourcecode.c.c; path = memcached.c; sourceTree = "<group>"; };
		10A3D3D61B4F1E3200327CF9 /* 50mruby.t */ = {isa = PBXFileReference; lastKnownFileType = text; path = 50mruby.t; sourceTree = "<group>"; xcLanguageSpecificationIdentifier = xcode.lang.perl; };
		10A3D3D71B4F4D0900327CF9 /* 40memcached-session-resumption.t */ = {isa = PBXFileReference; lastKnownFileType = text; path = "40memcached-session-resumption.t"; sourceTree = "<group>"; xcLanguageSpecificationIdentifier = xcode.lang.perl; };
		10A3D3ED1B4FAAEC00327CF9 /* close.c */ = {isa = PBXFileReference; fileEncoding = 4; lastKnownFileType = sourcecode.c.c; path = close.c; sourceTree = "<group>"; };
		10A3D3EE1B4FAAEC00327CF9 /* connect.c */ = {isa = PBXFileReference; fileEncoding = 4; lastKnownFileType = sourcecode.c.c; path = connect.c; sourceTree = "<group>"; };
		10A3D3F61B4FAAF500327CF9 /* recv.c */ = {isa = PBXFileReference; fileEncoding = 4; lastKnownFileType = sourcecode.c.c; path = recv.c; sourceTree = "<group>"; };
		10A3D3F71B4FAAF500327CF9 /* send.c */ = {isa = PBXFileReference; fileEncoding = 4; lastKnownFileType = sourcecode.c.c; path = send.c; sourceTree = "<group>"; };
		10A3D3F91B4FAAF500327CF9 /* socket.c */ = {isa = PBXFileReference; fileEncoding = 4; lastKnownFileType = sourcecode.c.c; path = socket.c; sourceTree = "<group>"; };
		10A3D3FA1B4FAAF500327CF9 /* strerror.c */ = {isa = PBXFileReference; fileEncoding = 4; lastKnownFileType = sourcecode.c.c; path = strerror.c; sourceTree = "<group>"; };
		10A3D3FE1B4FAAF500327CF9 /* yrmcds.h */ = {isa = PBXFileReference; fileEncoding = 4; lastKnownFileType = sourcecode.c.h; path = yrmcds.h; sourceTree = "<group>"; };
		10A3D40E1B584BEC00327CF9 /* standalone.h */ = {isa = PBXFileReference; fileEncoding = 4; lastKnownFileType = sourcecode.c.h; path = standalone.h; sourceTree = "<group>"; };
		10A60DE91B0D87FE006E38EC /* annotate-backtrace-symbols */ = {isa = PBXFileReference; lastKnownFileType = text; path = "annotate-backtrace-symbols"; sourceTree = "<group>"; };
		10AA2E931A80A592004322AC /* time_.h */ = {isa = PBXFileReference; fileEncoding = 4; lastKnownFileType = sourcecode.c.h; path = time_.h; sourceTree = "<group>"; };
		10AA2E951A80A612004322AC /* time.c */ = {isa = PBXFileReference; fileEncoding = 4; lastKnownFileType = sourcecode.c.c; path = time.c; sourceTree = "<group>"; };
		10AA2E981A81F68A004322AC /* time.c */ = {isa = PBXFileReference; fileEncoding = 4; lastKnownFileType = sourcecode.c.c; path = time.c; sourceTree = "<group>"; };
		10AA2E9E1A8807CF004322AC /* url.h */ = {isa = PBXFileReference; fileEncoding = 4; lastKnownFileType = sourcecode.c.h; path = url.h; sourceTree = "<group>"; };
		10AA2EA01A88082E004322AC /* url.c */ = {isa = PBXFileReference; fileEncoding = 4; lastKnownFileType = sourcecode.c.c; path = url.c; sourceTree = "<group>"; };
		10AA2EA21A88090B004322AC /* url.c */ = {isa = PBXFileReference; fileEncoding = 4; lastKnownFileType = sourcecode.c.c; path = url.c; sourceTree = "<group>"; };
		10AA2EA41A8D9999004322AC /* redirect.c */ = {isa = PBXFileReference; fileEncoding = 4; lastKnownFileType = sourcecode.c.c; path = redirect.c; sourceTree = "<group>"; };
		10AA2EA61A8DA93C004322AC /* redirect.c */ = {isa = PBXFileReference; fileEncoding = 4; lastKnownFileType = sourcecode.c.c; path = redirect.c; sourceTree = "<group>"; };
		10AA2EA81A8DAFD4004322AC /* 50redirect.t */ = {isa = PBXFileReference; lastKnownFileType = text; path = 50redirect.t; sourceTree = "<group>"; xcLanguageSpecificationIdentifier = xcode.lang.perl; };
		10AA2EA91A8DDC57004322AC /* multithread.h */ = {isa = PBXFileReference; fileEncoding = 4; lastKnownFileType = sourcecode.c.h; path = multithread.h; sourceTree = "<group>"; };
		10AA2EAB1A8DE0AE004322AC /* multithread.c */ = {isa = PBXFileReference; fileEncoding = 4; lastKnownFileType = sourcecode.c.c; path = multithread.c; sourceTree = "<group>"; };
		10AA2EAD1A8E22DA004322AC /* multithread.c */ = {isa = PBXFileReference; fileEncoding = 4; lastKnownFileType = sourcecode.c.c; path = multithread.c; sourceTree = "<group>"; };
		10AA2EB11A931409004322AC /* 50access-log.t */ = {isa = PBXFileReference; fileEncoding = 4; lastKnownFileType = text; path = "50access-log.t"; sourceTree = "<group>"; xcLanguageSpecificationIdentifier = xcode.lang.perl; };
		10AA2EB21A9479B4004322AC /* 50reverse-proxy-upstream-down.t */ = {isa = PBXFileReference; lastKnownFileType = text; path = "50reverse-proxy-upstream-down.t"; sourceTree = "<group>"; xcLanguageSpecificationIdentifier = xcode.lang.perl; };
		10AA2EB31A94B66D004322AC /* 40virtual-host.t */ = {isa = PBXFileReference; lastKnownFileType = text; path = "40virtual-host.t"; sourceTree = "<group>"; xcLanguageSpecificationIdentifier = xcode.lang.perl; };
		10AA2EB61A970EFC004322AC /* http2_internal.h */ = {isa = PBXFileReference; fileEncoding = 4; lastKnownFileType = sourcecode.c.h; path = http2_internal.h; sourceTree = "<group>"; };
		10AA2EB81A971280004322AC /* http2_scheduler.h */ = {isa = PBXFileReference; fileEncoding = 4; lastKnownFileType = sourcecode.c.h; path = http2_scheduler.h; sourceTree = "<group>"; };
		10AA2EBB1A9EEDF8004322AC /* proxy.c */ = {isa = PBXFileReference; fileEncoding = 4; lastKnownFileType = sourcecode.c.c; path = proxy.c; sourceTree = "<group>"; };
		10AA2EBD1AA019D8004322AC /* headers.c */ = {isa = PBXFileReference; fileEncoding = 4; lastKnownFileType = sourcecode.c.c; path = headers.c; sourceTree = "<group>"; };
		10AA2EBF1AA019FC004322AC /* headers.c */ = {isa = PBXFileReference; fileEncoding = 4; lastKnownFileType = sourcecode.c.c; path = headers.c; sourceTree = "<group>"; };
		10AA2EC11AA0402E004322AC /* reproxy.c */ = {isa = PBXFileReference; fileEncoding = 4; lastKnownFileType = sourcecode.c.c; path = reproxy.c; sourceTree = "<group>"; };
		10AA2EC31AA0403A004322AC /* reproxy.c */ = {isa = PBXFileReference; fileEncoding = 4; lastKnownFileType = sourcecode.c.c; path = reproxy.c; sourceTree = "<group>"; };
		10AA2EC61AA05598004322AC /* upstream.psgi */ = {isa = PBXFileReference; lastKnownFileType = text; path = upstream.psgi; sourceTree = "<group>"; xcLanguageSpecificationIdentifier = xcode.lang.perl; };
		10AAAC621B6C7A7D004487C3 /* http2_casper.h */ = {isa = PBXFileReference; fileEncoding = 4; lastKnownFileType = sourcecode.c.h; path = http2_casper.h; sourceTree = "<group>"; };
		10AAAC641B6C9275004487C3 /* casper.c */ = {isa = PBXFileReference; fileEncoding = 4; lastKnownFileType = sourcecode.c.c; path = casper.c; sourceTree = "<group>"; };
		10B38A651B8D345D007DC191 /* mruby.c */ = {isa = PBXFileReference; fileEncoding = 4; lastKnownFileType = sourcecode.c.c; path = mruby.c; sourceTree = "<group>"; };
		10B38A711B8D34BB007DC191 /* mruby_.h */ = {isa = PBXFileReference; fileEncoding = 4; lastKnownFileType = sourcecode.c.h; path = mruby_.h; sourceTree = "<group>"; };
		10B38A731B8D3544007DC191 /* mruby.c */ = {isa = PBXFileReference; fileEncoding = 4; lastKnownFileType = sourcecode.c.c; path = mruby.c; sourceTree = "<group>"; };
		10B6D4501C727315005F0CF8 /* 80yaml-merge.t */ = {isa = PBXFileReference; fileEncoding = 4; lastKnownFileType = text; path = "80yaml-merge.t"; sourceTree = "<group>"; xcLanguageSpecificationIdentifier = xcode.lang.perl; };
		10BA72A919AAD6300059392A /* stream.c */ = {isa = PBXFileReference; fileEncoding = 4; lastKnownFileType = sourcecode.c.c; path = stream.c; sourceTree = "<group>"; };
		10BCF2FC1B168CAE0076939D /* fastcgi.c */ = {isa = PBXFileReference; fileEncoding = 4; lastKnownFileType = sourcecode.c.c; path = fastcgi.c; sourceTree = "<group>"; };
		10BCF2FE1B1A892F0076939D /* fastcgi.c */ = {isa = PBXFileReference; fileEncoding = 4; lastKnownFileType = sourcecode.c.c; path = fastcgi.c; sourceTree = "<group>"; };
		10BCF3001B214C460076939D /* fastcgi.c */ = {isa = PBXFileReference; fileEncoding = 4; lastKnownFileType = sourcecode.c.c; path = fastcgi.c; sourceTree = "<group>"; };
		10C2117C1B8164B1005A9D02 /* 90root-fastcgi-php.t */ = {isa = PBXFileReference; fileEncoding = 4; lastKnownFileType = text; path = "90root-fastcgi-php.t"; sourceTree = "<group>"; xcLanguageSpecificationIdentifier = xcode.lang.perl; };
		10C45D4D1CFD15890096DB06 /* 50throttle-response.t */ = {isa = PBXFileReference; fileEncoding = 4; lastKnownFileType = text; path = "50throttle-response.t"; sourceTree = "<group>"; xcLanguageSpecificationIdentifier = xcode.lang.perl; };
		10C45D4E1CFD15FA0096DB06 /* throttle_resp.c */ = {isa = PBXFileReference; fileEncoding = 4; lastKnownFileType = sourcecode.c.c; path = throttle_resp.c; sourceTree = "<group>"; };
		10C45D501CFD160A0096DB06 /* throttle_resp.c */ = {isa = PBXFileReference; fileEncoding = 4; lastKnownFileType = sourcecode.c.c; path = throttle_resp.c; sourceTree = "<group>"; };
		10C45D531CFE9B300096DB06 /* events.c */ = {isa = PBXFileReference; fileEncoding = 4; lastKnownFileType = sourcecode.c.c; path = events.c; sourceTree = "<group>"; };
		10C45D541CFE9B300096DB06 /* requests.c */ = {isa = PBXFileReference; fileEncoding = 4; lastKnownFileType = sourcecode.c.c; path = requests.c; sourceTree = "<group>"; };
		10C45D571CFE9BB60096DB06 /* 50status.t */ = {isa = PBXFileReference; fileEncoding = 4; lastKnownFileType = text; path = 50status.t; sourceTree = "<group>"; xcLanguageSpecificationIdentifier = xcode.lang.perl; };
		10C5A6311B268632006094A6 /* 50fastcgi.t */ = {isa = PBXFileReference; lastKnownFileType = text; path = 50fastcgi.t; sourceTree = "<group>"; xcLanguageSpecificationIdentifier = xcode.lang.perl; };
		10D0903919F0A51C0043D458 /* memory.h */ = {isa = PBXFileReference; fileEncoding = 4; lastKnownFileType = sourcecode.c.h; path = memory.h; sourceTree = "<group>"; };
		10D0903D19F0A8190043D458 /* socket.h */ = {isa = PBXFileReference; fileEncoding = 4; lastKnownFileType = sourcecode.c.h; path = socket.h; sourceTree = "<group>"; };
		10D0904219F0BA780043D458 /* linklist.h */ = {isa = PBXFileReference; fileEncoding = 4; lastKnownFileType = sourcecode.c.h; path = linklist.h; sourceTree = "<group>"; };
		10D0905119F0CA9C0043D458 /* examples-socket-server */ = {isa = PBXFileReference; explicitFileType = "compiled.mach-o.executable"; includeInIndex = 0; path = "examples-socket-server"; sourceTree = BUILT_PRODUCTS_DIR; };
		10D0905219F0CB130043D458 /* socket-client.c */ = {isa = PBXFileReference; fileEncoding = 4; lastKnownFileType = sourcecode.c.c; path = "socket-client.c"; sourceTree = "<group>"; };
		10D0905419F102C70043D458 /* http1client.c */ = {isa = PBXFileReference; fileEncoding = 4; lastKnownFileType = sourcecode.c.c; path = http1client.c; sourceTree = "<group>"; };
		10D0905819F22FA10043D458 /* string_.h */ = {isa = PBXFileReference; fileEncoding = 4; lastKnownFileType = sourcecode.c.h; path = string_.h; sourceTree = "<group>"; };
		10D0905A19F230280043D458 /* string.c */ = {isa = PBXFileReference; fileEncoding = 4; lastKnownFileType = sourcecode.c.c; path = string.c; sourceTree = "<group>"; };
		10D0906919F38B2E0043D458 /* examples-httpclient */ = {isa = PBXFileReference; explicitFileType = "compiled.mach-o.executable"; includeInIndex = 0; path = "examples-httpclient"; sourceTree = BUILT_PRODUCTS_DIR; };
		10D0906A19F38B850043D458 /* httpclient.c */ = {isa = PBXFileReference; fileEncoding = 4; lastKnownFileType = sourcecode.c.c; path = httpclient.c; sourceTree = "<group>"; };
		10D0906E19F494CC0043D458 /* test.c */ = {isa = PBXFileReference; fileEncoding = 4; lastKnownFileType = sourcecode.c.c; path = test.c; sourceTree = "<group>"; };
		10D0906F19F494CC0043D458 /* test.h */ = {isa = PBXFileReference; fileEncoding = 4; lastKnownFileType = sourcecode.c.h; path = test.h; sourceTree = "<group>"; };
		10D0907219F633B00043D458 /* proxy.c */ = {isa = PBXFileReference; fileEncoding = 4; lastKnownFileType = sourcecode.c.c; path = proxy.c; sourceTree = "<group>"; };
		10DA969A1CCEF2C200679165 /* 50reverse-proxy-https.t */ = {isa = PBXFileReference; fileEncoding = 4; lastKnownFileType = text; path = "50reverse-proxy-https.t"; sourceTree = "<group>"; xcLanguageSpecificationIdentifier = xcode.lang.perl; };
		10DA969B1CD2BF9000679165 /* cache.h */ = {isa = PBXFileReference; fileEncoding = 4; lastKnownFileType = sourcecode.c.h; path = cache.h; sourceTree = "<group>"; };
		10DA969D1CD2BFAC00679165 /* cache.c */ = {isa = PBXFileReference; fileEncoding = 4; lastKnownFileType = sourcecode.c.c; path = cache.c; sourceTree = "<group>"; };
		10DA969F1CD2BFEE00679165 /* cache.c */ = {isa = PBXFileReference; fileEncoding = 4; lastKnownFileType = sourcecode.c.c; path = cache.c; sourceTree = "<group>"; };
		10E299571A67E68500701AA6 /* scheduler.c */ = {isa = PBXFileReference; fileEncoding = 4; lastKnownFileType = sourcecode.c.c; path = scheduler.c; sourceTree = "<group>"; };
		10E299591A68D03100701AA6 /* scheduler.c */ = {isa = PBXFileReference; fileEncoding = 4; lastKnownFileType = sourcecode.c.c; path = scheduler.c; sourceTree = "<group>"; };
		10EA45DF1D0949BF00769A2B /* examples-latency-optimization */ = {isa = PBXFileReference; explicitFileType = "compiled.mach-o.executable"; includeInIndex = 0; path = "examples-latency-optimization"; sourceTree = BUILT_PRODUCTS_DIR; };
		10EA45E01D094A1200769A2B /* latency-optimization.c */ = {isa = PBXFileReference; fileEncoding = 4; lastKnownFileType = sourcecode.c.c; path = "latency-optimization.c"; sourceTree = "<group>"; };
		10EC2A351A0B4D370083514F /* socketpool.h */ = {isa = PBXFileReference; fileEncoding = 4; lastKnownFileType = sourcecode.c.h; path = socketpool.h; sourceTree = "<group>"; };
		10EC2A371A0B4DC70083514F /* socketpool.c */ = {isa = PBXFileReference; fileEncoding = 4; lastKnownFileType = sourcecode.c.c; path = socketpool.c; sourceTree = "<group>"; };
		10F417D319C1907B00B6E31A /* h2o */ = {isa = PBXFileReference; explicitFileType = "compiled.mach-o.executable"; includeInIndex = 0; path = h2o; sourceTree = BUILT_PRODUCTS_DIR; };
		10F417D519C190F800B6E31A /* main.c */ = {isa = PBXFileReference; fileEncoding = 4; lastKnownFileType = sourcecode.c.c; path = main.c; sourceTree = "<group>"; };
		10F417FD19C2D2F800B6E31A /* picotest.c */ = {isa = PBXFileReference; fileEncoding = 4; lastKnownFileType = sourcecode.c.c; path = picotest.c; sourceTree = "<group>"; };
		10F417FE19C2D2F800B6E31A /* picotest.h */ = {isa = PBXFileReference; fileEncoding = 4; lastKnownFileType = sourcecode.c.h; path = picotest.h; sourceTree = "<group>"; };
		10F4180019C2D31600B6E31A /* yoml.h */ = {isa = PBXFileReference; fileEncoding = 4; lastKnownFileType = sourcecode.c.h; name = yoml.h; path = yoml/yoml.h; sourceTree = "<group>"; };
		10F4180219C2D32100B6E31A /* yoml-parser.h */ = {isa = PBXFileReference; fileEncoding = 4; lastKnownFileType = sourcecode.c.h; name = "yoml-parser.h"; path = "yoml/yoml-parser.h"; sourceTree = "<group>"; };
		10F4180419CA75C500B6E31A /* configurator.c */ = {isa = PBXFileReference; fileEncoding = 4; lastKnownFileType = sourcecode.c.c; path = configurator.c; sourceTree = "<group>"; };
		10F4197F1B64E70D00BEAEAC /* golombset.h */ = {isa = PBXFileReference; fileEncoding = 4; lastKnownFileType = sourcecode.c.h; path = golombset.h; sourceTree = "<group>"; };
		10F4EB831C165B92003DA150 /* fastcgi-cgi.pl */ = {isa = PBXFileReference; lastKnownFileType = text.script.perl; path = "fastcgi-cgi.pl"; sourceTree = "<group>"; };
		10F4EB841C16BADD003DA150 /* 50fastcgi-cgi.t */ = {isa = PBXFileReference; lastKnownFileType = text; path = "50fastcgi-cgi.t"; sourceTree = "<group>"; xcLanguageSpecificationIdentifier = xcode.lang.perl; };
		10F4EB861C177A12003DA150 /* hello.cgi */ = {isa = PBXFileReference; lastKnownFileType = text; path = hello.cgi; sourceTree = "<group>"; xcLanguageSpecificationIdentifier = xcode.lang.perl; };
		10F4EB891C195B9E003DA150 /* htpasswd.rb */ = {isa = PBXFileReference; lastKnownFileType = text.script.ruby; path = htpasswd.rb; sourceTree = "<group>"; };
		10F9F2641AF4795D0056F26B /* redirect.c */ = {isa = PBXFileReference; fileEncoding = 4; lastKnownFileType = sourcecode.c.c; path = redirect.c; sourceTree = "<group>"; };
		10F9F2661AFC5F550056F26B /* hostinfo.c */ = {isa = PBXFileReference; fileEncoding = 4; lastKnownFileType = sourcecode.c.c; path = hostinfo.c; sourceTree = "<group>"; };
		10FCC13C1B2E4A4500F13674 /* cloexec.c */ = {isa = PBXFileReference; fileEncoding = 4; lastKnownFileType = sourcecode.c.c; path = cloexec.c; sourceTree = "<group>"; };
		10FCC13D1B2E4A4500F13674 /* cloexec.h */ = {isa = PBXFileReference; fileEncoding = 4; lastKnownFileType = sourcecode.c.h; path = cloexec.h; sourceTree = "<group>"; };
		10FCC1411B2FCC6B00F13674 /* kill-on-close */ = {isa = PBXFileReference; fileEncoding = 4; lastKnownFileType = text.script.perl; path = "kill-on-close"; sourceTree = "<group>"; };
		10FCC1421B300A6800F13674 /* 50fastcgi-php.t */ = {isa = PBXFileReference; lastKnownFileType = text; path = "50fastcgi-php.t"; sourceTree = "<group>"; xcLanguageSpecificationIdentifier = xcode.lang.perl; };
		10FCC1431B31408B00F13674 /* fastcgi_directives.mt */ = {isa = PBXFileReference; fileEncoding = 4; lastKnownFileType = text; path = fastcgi_directives.mt; sourceTree = "<group>"; };
		10FEF2441D6444E900E11B1D /* 50reverse-proxy-proxy-protocol.t */ = {isa = PBXFileReference; fileEncoding = 4; lastKnownFileType = text; path = "50reverse-proxy-proxy-protocol.t"; sourceTree = "<group>"; xcLanguageSpecificationIdentifier = xcode.lang.perl; };
		10FEF2481D6EC30800E11B1D /* 40bad-request.t */ = {isa = PBXFileReference; fileEncoding = 4; lastKnownFileType = text; path = "40bad-request.t"; sourceTree = "<group>"; xcLanguageSpecificationIdentifier = xcode.lang.perl; };
		10FEF2491D6FC6F600E11B1D /* durations.c */ = {isa = PBXFileReference; fileEncoding = 4; lastKnownFileType = sourcecode.c.c; path = durations.c; sourceTree = "<group>"; };
		10FEF24C1D6FC8E200E11B1D /* gkc.c */ = {isa = PBXFileReference; fileEncoding = 4; lastKnownFileType = sourcecode.c.c; path = gkc.c; sourceTree = "<group>"; };
		10FEF24D1D6FC8E200E11B1D /* gkc.h */ = {isa = PBXFileReference; fileEncoding = 4; lastKnownFileType = sourcecode.c.h; path = gkc.h; sourceTree = "<group>"; };
		10FFEE081BB23A8C0087AD75 /* neverbleed.c */ = {isa = PBXFileReference; fileEncoding = 4; lastKnownFileType = sourcecode.c.c; path = neverbleed.c; sourceTree = "<group>"; };
		10FFEE091BB23A8C0087AD75 /* neverbleed.h */ = {isa = PBXFileReference; fileEncoding = 4; lastKnownFileType = sourcecode.c.h; path = neverbleed.h; sourceTree = "<group>"; };
		7D027BEE2242283B007ACE09 /* send_state.h */ = {isa = PBXFileReference; lastKnownFileType = sourcecode.c.h; path = send_state.h; sourceTree = "<group>"; };
		7D0285C81EF422D40094292B /* sleep.c */ = {isa = PBXFileReference; fileEncoding = 4; lastKnownFileType = sourcecode.c.c; path = sleep.c; sourceTree = "<group>"; };
		7D0341FA1FE4D5B60052E0A1 /* http2client.c */ = {isa = PBXFileReference; fileEncoding = 4; lastKnownFileType = sourcecode.c.c; path = http2client.c; sourceTree = "<group>"; };
		7D25E33B20B270BA0092C982 /* http2_common.h */ = {isa = PBXFileReference; lastKnownFileType = sourcecode.c.h; path = http2_common.h; sourceTree = "<group>"; };
		7D2DF4ED20297EE0004AD361 /* header.h */ = {isa = PBXFileReference; lastKnownFileType = sourcecode.c.h; path = header.h; sourceTree = "<group>"; };
		7D67C720204F8C0E0049E935 /* httpclient.c */ = {isa = PBXFileReference; fileEncoding = 4; lastKnownFileType = sourcecode.c.c; path = httpclient.c; sourceTree = "<group>"; };
		7D67C723204F8C9B0049E935 /* httpclient.h */ = {isa = PBXFileReference; lastKnownFileType = sourcecode.c.h; path = httpclient.h; sourceTree = "<group>"; };
		7D9372FD202AC70F005FE6AB /* server_timing.c */ = {isa = PBXFileReference; fileEncoding = 4; lastKnownFileType = sourcecode.c.c; path = server_timing.c; sourceTree = "<group>"; };
		7D937301202AC7BA005FE6AB /* server_timing.c */ = {isa = PBXFileReference; fileEncoding = 4; lastKnownFileType = sourcecode.c.c; path = server_timing.c; sourceTree = "<group>"; };
		7D9FA5381FC323AC00189F88 /* channel.c */ = {isa = PBXFileReference; fileEncoding = 4; lastKnownFileType = sourcecode.c.c; path = channel.c; sourceTree = "<group>"; };
		7DA3F5AE20E0B03F0000222F /* token_table.h */ = {isa = PBXFileReference; fileEncoding = 4; lastKnownFileType = sourcecode.c.h; path = token_table.h; sourceTree = "<group>"; };
		7DC64F521FEB78AD00587150 /* sender.c */ = {isa = PBXFileReference; fileEncoding = 4; lastKnownFileType = sourcecode.c.c; path = sender.c; sourceTree = "<group>"; };
		7DD70D77210F2EC400727A17 /* httpclient.c */ = {isa = PBXFileReference; lastKnownFileType = sourcecode.c.c; path = httpclient.c; sourceTree = "<group>"; };
		7DE1DB35212B1CC00055F500 /* ssl.c */ = {isa = PBXFileReference; lastKnownFileType = sourcecode.c.c; path = ssl.c; sourceTree = "<group>"; };
		7DF26B071FBC020600FBE2E7 /* middleware.c */ = {isa = PBXFileReference; fileEncoding = 4; lastKnownFileType = sourcecode.c.c; path = middleware.c; sourceTree = "<group>"; };
		7DF88EF820761972005DB8D8 /* hiredis_.h */ = {isa = PBXFileReference; lastKnownFileType = sourcecode.c.h; path = hiredis_.h; sourceTree = "<group>"; };
		D08137381FD400F4004679DF /* least_conn.c */ = {isa = PBXFileReference; fileEncoding = 4; lastKnownFileType = sourcecode.c.c; path = least_conn.c; sourceTree = "<group>"; };
		D08137391FD400F4004679DF /* roundrobin.c */ = {isa = PBXFileReference; fileEncoding = 4; lastKnownFileType = sourcecode.c.c; path = roundrobin.c; sourceTree = "<group>"; };
		D081373D1FD40431004679DF /* least_conn.c */ = {isa = PBXFileReference; fileEncoding = 4; lastKnownFileType = sourcecode.c.c; path = least_conn.c; sourceTree = "<group>"; };
		D081373E1FD40431004679DF /* roundrobin.c */ = {isa = PBXFileReference; fileEncoding = 4; lastKnownFileType = sourcecode.c.c; path = roundrobin.c; sourceTree = "<group>"; };
		D08137411FD408C1004679DF /* balancer.h */ = {isa = PBXFileReference; fileEncoding = 4; lastKnownFileType = sourcecode.c.h; path = balancer.h; sourceTree = "<group>"; };
		E901C3D9213E1C2E00D17C93 /* quicly.h */ = {isa = PBXFileReference; fileEncoding = 4; lastKnownFileType = sourcecode.c.h; path = quicly.h; sourceTree = "<group>"; };
		E901C3DB213E1C3600D17C93 /* maxsender.h */ = {isa = PBXFileReference; fileEncoding = 4; lastKnownFileType = sourcecode.c.h; path = maxsender.h; sourceTree = "<group>"; };
		E901C3DC213E1C3600D17C93 /* ranges.h */ = {isa = PBXFileReference; fileEncoding = 4; lastKnownFileType = sourcecode.c.h; path = ranges.h; sourceTree = "<group>"; };
		E901C3DE213E1C3600D17C93 /* loss.h */ = {isa = PBXFileReference; fileEncoding = 4; lastKnownFileType = sourcecode.c.h; path = loss.h; sourceTree = "<group>"; };
		E901C3E1213E1C3600D17C93 /* frame.h */ = {isa = PBXFileReference; fileEncoding = 4; lastKnownFileType = sourcecode.c.h; path = frame.h; sourceTree = "<group>"; };
		E901C3E3213E1C3600D17C93 /* constants.h */ = {isa = PBXFileReference; fileEncoding = 4; lastKnownFileType = sourcecode.c.h; path = constants.h; sourceTree = "<group>"; };
		E901C3E4213E1C3600D17C93 /* linklist.h */ = {isa = PBXFileReference; fileEncoding = 4; lastKnownFileType = sourcecode.c.h; path = linklist.h; sourceTree = "<group>"; };
		E901C3F0213E1C4000D17C93 /* frame.c */ = {isa = PBXFileReference; fileEncoding = 4; lastKnownFileType = sourcecode.c.c; path = frame.c; sourceTree = "<group>"; };
		E901C3F2213E1C4000D17C93 /* ranges.c */ = {isa = PBXFileReference; fileEncoding = 4; lastKnownFileType = sourcecode.c.c; path = ranges.c; sourceTree = "<group>"; };
		E901C3F3213E1C4000D17C93 /* quicly.c */ = {isa = PBXFileReference; fileEncoding = 4; lastKnownFileType = sourcecode.c.c; path = quicly.c; sourceTree = "<group>"; };
		E901C439213E59A000D17C93 /* qpack.c */ = {isa = PBXFileReference; lastKnownFileType = sourcecode.c.c; path = qpack.c; sourceTree = "<group>"; };
		E901C43C213FAE0300D17C93 /* qpack.h */ = {isa = PBXFileReference; lastKnownFileType = sourcecode.c.h; path = qpack.h; sourceTree = "<group>"; };
		E901C43F2140CCB500D17C93 /* qpack.c */ = {isa = PBXFileReference; lastKnownFileType = sourcecode.c.c; path = qpack.c; sourceTree = "<group>"; };
		E904232E24AB2C9B0072C5B7 /* json.cc */ = {isa = PBXFileReference; lastKnownFileType = sourcecode.cpp.cpp; path = json.cc; sourceTree = "<group>"; };
		E904232F24AB2C9B0072C5B7 /* http.cc */ = {isa = PBXFileReference; lastKnownFileType = sourcecode.cpp.cpp; path = http.cc; sourceTree = "<group>"; };
		E904233024AB2C9C0072C5B7 /* json.h */ = {isa = PBXFileReference; lastKnownFileType = sourcecode.c.h; path = json.h; sourceTree = "<group>"; };
		E904233124AB2C9C0072C5B7 /* quic.h */ = {isa = PBXFileReference; lastKnownFileType = sourcecode.c.h; path = quic.h; sourceTree = "<group>"; };
		E904233224AB2C9C0072C5B7 /* h2olog.cc */ = {isa = PBXFileReference; lastKnownFileType = sourcecode.cpp.cpp; path = h2olog.cc; sourceTree = "<group>"; };
		E904233324AB2C9C0072C5B7 /* generated-quic.cc */ = {isa = PBXFileReference; lastKnownFileType = sourcecode.cpp.cpp; path = "generated-quic.cc"; sourceTree = "<group>"; };
		E904233424AB2C9C0072C5B7 /* h2olog.h */ = {isa = PBXFileReference; lastKnownFileType = sourcecode.c.h; path = h2olog.h; sourceTree = "<group>"; };
		E904233524AB2C9C0072C5B7 /* pyproject.toml */ = {isa = PBXFileReference; lastKnownFileType = text; path = pyproject.toml; sourceTree = "<group>"; };
		E904233724AB2CBC0072C5B7 /* gen-quic-bpf.py */ = {isa = PBXFileReference; lastKnownFileType = text.script.python; path = "gen-quic-bpf.py"; sourceTree = "<group>"; };
		E908A2A923163CB70039BCEE /* ebpf.h */ = {isa = PBXFileReference; fileEncoding = 4; lastKnownFileType = sourcecode.c.h; path = ebpf.h; sourceTree = "<group>"; };
		E908A2AB231CF3D10039BCEE /* 50reverse-proxy-chunked-post-termination.t */ = {isa = PBXFileReference; fileEncoding = 4; lastKnownFileType = text; path = "50reverse-proxy-chunked-post-termination.t"; sourceTree = "<group>"; xcLanguageSpecificationIdentifier = xcode.lang.perl; };
		E908A2AD2320AE4C0039BCEE /* Dockerfile */ = {isa = PBXFileReference; fileEncoding = 4; lastKnownFileType = text; path = Dockerfile; sourceTree = "<group>"; };
		E908A2AE2320AE4C0039BCEE /* check.mk */ = {isa = PBXFileReference; fileEncoding = 4; lastKnownFileType = text; path = check.mk; sourceTree = "<group>"; };
		E908A2AF2320AE4D0039BCEE /* Dockerfile.ubuntu1904 */ = {isa = PBXFileReference; fileEncoding = 4; lastKnownFileType = text; path = Dockerfile.ubuntu1904; sourceTree = "<group>"; };
		E90A95F21E30795100483D6C /* headers_util.c */ = {isa = PBXFileReference; fileEncoding = 4; lastKnownFileType = sourcecode.c.c; path = headers_util.c; sourceTree = "<group>"; };
		E90A95F41E30797D00483D6C /* headers_util.c */ = {isa = PBXFileReference; fileEncoding = 4; lastKnownFileType = sourcecode.c.c; path = headers_util.c; sourceTree = "<group>"; };
<<<<<<< HEAD
		E90BB43924F369E4006507EA /* server.c */ = {isa = PBXFileReference; lastKnownFileType = sourcecode.c.c; path = server.c; sourceTree = "<group>"; };
=======
		E90BB43B24F38937006507EA /* 40http3-concurrency.t */ = {isa = PBXFileReference; lastKnownFileType = text; path = "40http3-concurrency.t"; sourceTree = "<group>"; xcLanguageSpecificationIdentifier = xcode.lang.perl; };
		E90BB43C24F4834D006507EA /* 40http3-forward.t */ = {isa = PBXFileReference; lastKnownFileType = text; path = "40http3-forward.t"; sourceTree = "<group>"; xcLanguageSpecificationIdentifier = xcode.lang.perl; };
>>>>>>> 24123517
		E90C514D230BB28800D6AD8E /* 90dtrace.t */ = {isa = PBXFileReference; fileEncoding = 4; lastKnownFileType = text; path = 90dtrace.t; sourceTree = "<group>"; xcLanguageSpecificationIdentifier = xcode.lang.perl; };
		E918FC392136583F00CCB252 /* proptest */ = {isa = PBXFileReference; explicitFileType = "compiled.mach-o.executable"; includeInIndex = 0; path = proptest; sourceTree = BUILT_PRODUCTS_DIR; };
		E918FC3B213658BE00CCB252 /* prop.c */ = {isa = PBXFileReference; fileEncoding = 4; lastKnownFileType = sourcecode.c.c; path = prop.c; sourceTree = "<group>"; };
		E918FC412136597200CCB252 /* theft.h */ = {isa = PBXFileReference; fileEncoding = 4; lastKnownFileType = sourcecode.c.h; path = theft.h; sourceTree = "<group>"; };
		E918FC422136597200CCB252 /* theft_types.h */ = {isa = PBXFileReference; fileEncoding = 4; lastKnownFileType = sourcecode.c.h; path = theft_types.h; sourceTree = "<group>"; };
		E918FC452136598300CCB252 /* theft_aux_builtin.c */ = {isa = PBXFileReference; fileEncoding = 4; lastKnownFileType = sourcecode.c.c; path = theft_aux_builtin.c; sourceTree = "<group>"; };
		E918FC462136598300CCB252 /* theft_random.c */ = {isa = PBXFileReference; fileEncoding = 4; lastKnownFileType = sourcecode.c.c; path = theft_random.c; sourceTree = "<group>"; };
		E918FC472136598300CCB252 /* theft_random.h */ = {isa = PBXFileReference; fileEncoding = 4; lastKnownFileType = sourcecode.c.h; path = theft_random.h; sourceTree = "<group>"; };
		E918FC482136598300CCB252 /* theft_run_internal.h */ = {isa = PBXFileReference; fileEncoding = 4; lastKnownFileType = sourcecode.c.h; path = theft_run_internal.h; sourceTree = "<group>"; };
		E918FC492136598300CCB252 /* theft.c */ = {isa = PBXFileReference; fileEncoding = 4; lastKnownFileType = sourcecode.c.c; path = theft.c; sourceTree = "<group>"; };
		E918FC4A2136598300CCB252 /* theft_call_internal.h */ = {isa = PBXFileReference; fileEncoding = 4; lastKnownFileType = sourcecode.c.h; path = theft_call_internal.h; sourceTree = "<group>"; };
		E918FC4B2136598300CCB252 /* theft_aux.c */ = {isa = PBXFileReference; fileEncoding = 4; lastKnownFileType = sourcecode.c.c; path = theft_aux.c; sourceTree = "<group>"; };
		E918FC4C2136598400CCB252 /* theft_types_internal.h */ = {isa = PBXFileReference; fileEncoding = 4; lastKnownFileType = sourcecode.c.h; path = theft_types_internal.h; sourceTree = "<group>"; };
		E918FC4D2136598400CCB252 /* theft_hash.c */ = {isa = PBXFileReference; fileEncoding = 4; lastKnownFileType = sourcecode.c.c; path = theft_hash.c; sourceTree = "<group>"; };
		E918FC4E2136598400CCB252 /* theft_shrink.c */ = {isa = PBXFileReference; fileEncoding = 4; lastKnownFileType = sourcecode.c.c; path = theft_shrink.c; sourceTree = "<group>"; };
		E918FC4F2136598400CCB252 /* theft_call.c */ = {isa = PBXFileReference; fileEncoding = 4; lastKnownFileType = sourcecode.c.c; path = theft_call.c; sourceTree = "<group>"; };
		E918FC502136598400CCB252 /* theft_rng.c */ = {isa = PBXFileReference; fileEncoding = 4; lastKnownFileType = sourcecode.c.c; path = theft_rng.c; sourceTree = "<group>"; };
		E918FC512136598400CCB252 /* theft_run.c */ = {isa = PBXFileReference; fileEncoding = 4; lastKnownFileType = sourcecode.c.c; path = theft_run.c; sourceTree = "<group>"; };
		E918FC522136598400CCB252 /* theft_shrink.h */ = {isa = PBXFileReference; fileEncoding = 4; lastKnownFileType = sourcecode.c.h; path = theft_shrink.h; sourceTree = "<group>"; };
		E918FC532136598400CCB252 /* theft_bloom.c */ = {isa = PBXFileReference; fileEncoding = 4; lastKnownFileType = sourcecode.c.c; path = theft_bloom.c; sourceTree = "<group>"; };
		E918FC542136598400CCB252 /* theft_autoshrink.c */ = {isa = PBXFileReference; fileEncoding = 4; lastKnownFileType = sourcecode.c.c; path = theft_autoshrink.c; sourceTree = "<group>"; };
		E918FC552136598400CCB252 /* theft_trial.c */ = {isa = PBXFileReference; fileEncoding = 4; lastKnownFileType = sourcecode.c.c; path = theft_trial.c; sourceTree = "<group>"; };
		E918FC562136598500CCB252 /* theft_rng.h */ = {isa = PBXFileReference; fileEncoding = 4; lastKnownFileType = sourcecode.c.h; path = theft_rng.h; sourceTree = "<group>"; };
		E918FC572136598500CCB252 /* theft_autoshrink.h */ = {isa = PBXFileReference; fileEncoding = 4; lastKnownFileType = sourcecode.c.h; path = theft_autoshrink.h; sourceTree = "<group>"; };
		E918FC582136598500CCB252 /* theft_call.h */ = {isa = PBXFileReference; fileEncoding = 4; lastKnownFileType = sourcecode.c.h; path = theft_call.h; sourceTree = "<group>"; };
		E918FC592136598500CCB252 /* theft_trial_internal.h */ = {isa = PBXFileReference; fileEncoding = 4; lastKnownFileType = sourcecode.c.h; path = theft_trial_internal.h; sourceTree = "<group>"; };
		E918FC5A2136598500CCB252 /* theft_bloom.h */ = {isa = PBXFileReference; fileEncoding = 4; lastKnownFileType = sourcecode.c.h; path = theft_bloom.h; sourceTree = "<group>"; };
		E918FC5B2136598500CCB252 /* theft_run.h */ = {isa = PBXFileReference; fileEncoding = 4; lastKnownFileType = sourcecode.c.h; path = theft_run.h; sourceTree = "<group>"; };
		E918FC5C2136598500CCB252 /* theft_trial.h */ = {isa = PBXFileReference; fileEncoding = 4; lastKnownFileType = sourcecode.c.h; path = theft_trial.h; sourceTree = "<group>"; };
		E918FC5D2136598500CCB252 /* theft_autoshrink_internal.h */ = {isa = PBXFileReference; fileEncoding = 4; lastKnownFileType = sourcecode.c.h; path = theft_autoshrink_internal.h; sourceTree = "<group>"; };
		E918FC5E2136598600CCB252 /* theft_shrink_internal.h */ = {isa = PBXFileReference; fileEncoding = 4; lastKnownFileType = sourcecode.c.h; path = theft_shrink_internal.h; sourceTree = "<group>"; };
		E9316ED724417E0A00C9C127 /* certificate_compression.c */ = {isa = PBXFileReference; fileEncoding = 4; lastKnownFileType = sourcecode.c.c; path = certificate_compression.c; sourceTree = "<group>"; };
		E9316EDB24417EA900C9C127 /* bit_reader.c */ = {isa = PBXFileReference; fileEncoding = 4; lastKnownFileType = sourcecode.c.c; path = bit_reader.c; sourceTree = "<group>"; };
		E9316EDC24417EA900C9C127 /* decode.c */ = {isa = PBXFileReference; fileEncoding = 4; lastKnownFileType = sourcecode.c.c; path = decode.c; sourceTree = "<group>"; };
		E9316EDD24417EA900C9C127 /* huffman.h */ = {isa = PBXFileReference; fileEncoding = 4; lastKnownFileType = sourcecode.c.h; path = huffman.h; sourceTree = "<group>"; };
		E9316EDE24417EA900C9C127 /* port.h */ = {isa = PBXFileReference; fileEncoding = 4; lastKnownFileType = sourcecode.c.h; path = port.h; sourceTree = "<group>"; };
		E9316EDF24417EA900C9C127 /* huffman.c */ = {isa = PBXFileReference; fileEncoding = 4; lastKnownFileType = sourcecode.c.c; path = huffman.c; sourceTree = "<group>"; };
		E9316EE024417EA900C9C127 /* context.h */ = {isa = PBXFileReference; fileEncoding = 4; lastKnownFileType = sourcecode.c.h; path = context.h; sourceTree = "<group>"; };
		E9316EE124417EA900C9C127 /* prefix.h */ = {isa = PBXFileReference; fileEncoding = 4; lastKnownFileType = sourcecode.c.h; path = prefix.h; sourceTree = "<group>"; };
		E9316EE224417EA900C9C127 /* bit_reader.h */ = {isa = PBXFileReference; fileEncoding = 4; lastKnownFileType = sourcecode.c.h; path = bit_reader.h; sourceTree = "<group>"; };
		E9316EE324417EA900C9C127 /* state.c */ = {isa = PBXFileReference; fileEncoding = 4; lastKnownFileType = sourcecode.c.c; path = state.c; sourceTree = "<group>"; };
		E9316EE424417EAA00C9C127 /* state.h */ = {isa = PBXFileReference; fileEncoding = 4; lastKnownFileType = sourcecode.c.h; path = state.h; sourceTree = "<group>"; };
		E9316EE524417EAA00C9C127 /* transform.h */ = {isa = PBXFileReference; fileEncoding = 4; lastKnownFileType = sourcecode.c.h; path = transform.h; sourceTree = "<group>"; };
		E9316EEE2441C08100C9C127 /* certificate_compression.h */ = {isa = PBXFileReference; fileEncoding = 4; lastKnownFileType = sourcecode.c.h; path = certificate_compression.h; sourceTree = "<group>"; };
		E93C7F95226EBEC9007BF39A /* frame.c */ = {isa = PBXFileReference; lastKnownFileType = sourcecode.c.c; path = frame.c; sourceTree = "<group>"; };
		E93C7F9922701806007BF39A /* frame.c */ = {isa = PBXFileReference; lastKnownFileType = sourcecode.c.c; path = frame.c; sourceTree = "<group>"; };
		E9414F8D24EBFBDA00273C59 /* 40http3-reconnect.t */ = {isa = PBXFileReference; lastKnownFileType = text; path = "40http3-reconnect.t"; sourceTree = "<group>"; xcLanguageSpecificationIdentifier = xcode.lang.perl; };
		E9414F8E24ED1CD700273C59 /* 40http3-shutdown.t */ = {isa = PBXFileReference; fileEncoding = 4; lastKnownFileType = text; path = "40http3-shutdown.t"; sourceTree = "<group>"; xcLanguageSpecificationIdentifier = xcode.lang.perl; };
		E9414F8F24ED1D5300273C59 /* 80reverse-proxy-truncated-chunked.t */ = {isa = PBXFileReference; fileEncoding = 4; lastKnownFileType = text; path = "80reverse-proxy-truncated-chunked.t"; sourceTree = "<group>"; xcLanguageSpecificationIdentifier = xcode.lang.perl; };
		E9414F9024ED1D7400273C59 /* 50proxy-forward-close-connection.t */ = {isa = PBXFileReference; lastKnownFileType = text; path = "50proxy-forward-close-connection.t"; sourceTree = "<group>"; xcLanguageSpecificationIdentifier = xcode.lang.perl; };
		E9414F9124ED1D7400273C59 /* 50reverse-proxy-header-filtering.t */ = {isa = PBXFileReference; lastKnownFileType = text; path = "50reverse-proxy-header-filtering.t"; sourceTree = "<group>"; xcLanguageSpecificationIdentifier = xcode.lang.perl; };
		E9414F9224ED1D7500273C59 /* 50priority-headers.t */ = {isa = PBXFileReference; lastKnownFileType = text; path = "50priority-headers.t"; sourceTree = "<group>"; xcLanguageSpecificationIdentifier = xcode.lang.perl; };
		E9414F9324ED1D7500273C59 /* 50reverse-proxy-http2.t */ = {isa = PBXFileReference; lastKnownFileType = text; path = "50reverse-proxy-http2.t"; sourceTree = "<group>"; xcLanguageSpecificationIdentifier = xcode.lang.perl; };
		E9414F9424ED1D7500273C59 /* 40error-log-escape.t */ = {isa = PBXFileReference; lastKnownFileType = text; path = "40error-log-escape.t"; sourceTree = "<group>"; xcLanguageSpecificationIdentifier = xcode.lang.perl; };
		E9414F9524ED1D7500273C59 /* 50reverse-proxy-response-bytes.t */ = {isa = PBXFileReference; lastKnownFileType = text; path = "50reverse-proxy-response-bytes.t"; sourceTree = "<group>"; xcLanguageSpecificationIdentifier = xcode.lang.perl; };
		E9414F9624ED1D7500273C59 /* 50reverse-proxy-early-response.t */ = {isa = PBXFileReference; lastKnownFileType = text; path = "50reverse-proxy-early-response.t"; sourceTree = "<group>"; xcLanguageSpecificationIdentifier = xcode.lang.perl; };
		E9414F9724ED1D7500273C59 /* 40http2-h2spec-client.t */ = {isa = PBXFileReference; lastKnownFileType = text; path = "40http2-h2spec-client.t"; sourceTree = "<group>"; xcLanguageSpecificationIdentifier = xcode.lang.perl; };
		E9414F9824ED1D7500273C59 /* 50reverse-proxy-request-bytes.t */ = {isa = PBXFileReference; lastKnownFileType = text; path = "50reverse-proxy-request-bytes.t"; sourceTree = "<group>"; xcLanguageSpecificationIdentifier = xcode.lang.perl; };
		E9414F9924ED1D7500273C59 /* 40http1-timeouts.t */ = {isa = PBXFileReference; lastKnownFileType = text; path = "40http1-timeouts.t"; sourceTree = "<group>"; xcLanguageSpecificationIdentifier = xcode.lang.perl; };
		E9414F9A24ED1D7600273C59 /* 50mruby-prometheus.t */ = {isa = PBXFileReference; lastKnownFileType = text; path = "50mruby-prometheus.t"; sourceTree = "<group>"; xcLanguageSpecificationIdentifier = xcode.lang.perl; };
		E9414F9B24ED1D7600273C59 /* 50priority-overwrite.t */ = {isa = PBXFileReference; lastKnownFileType = text; path = "50priority-overwrite.t"; sourceTree = "<group>"; xcLanguageSpecificationIdentifier = xcode.lang.perl; };
		E9414F9C24ED1D7600273C59 /* 50reverse-proxy-multiline-header.t */ = {isa = PBXFileReference; lastKnownFileType = text; path = "50reverse-proxy-multiline-header.t"; sourceTree = "<group>"; xcLanguageSpecificationIdentifier = xcode.lang.perl; };
		E9414F9D24ED4DD300273C59 /* 40http3-shutdown-reject-conn.t */ = {isa = PBXFileReference; fileEncoding = 4; lastKnownFileType = text; path = "40http3-shutdown-reject-conn.t"; sourceTree = "<group>"; xcLanguageSpecificationIdentifier = xcode.lang.perl; };
		E9581B9922F001EB00299E8A /* x25519.c */ = {isa = PBXFileReference; fileEncoding = 4; lastKnownFileType = sourcecode.c.c; path = x25519.c; sourceTree = "<group>"; };
		E9581B9C22F0022900299E8A /* random.c */ = {isa = PBXFileReference; fileEncoding = 4; lastKnownFileType = sourcecode.c.c; path = random.c; sourceTree = "<group>"; };
		E95E953F22914F0600215ACD /* picotls-probes.d */ = {isa = PBXFileReference; fileEncoding = 4; lastKnownFileType = sourcecode.dtrace; path = "picotls-probes.d"; sourceTree = "<group>"; };
		E95EBCD72281148C0022C32D /* h2o-probes.d */ = {isa = PBXFileReference; fileEncoding = 4; lastKnownFileType = sourcecode.dtrace; path = "h2o-probes.d"; sourceTree = "<group>"; };
		E95EBCD9228117620022C32D /* probes_.h */ = {isa = PBXFileReference; lastKnownFileType = sourcecode.c.h; path = probes_.h; sourceTree = "<group>"; };
		E96A24CC23E673F400CA970A /* absprio.h */ = {isa = PBXFileReference; fileEncoding = 4; lastKnownFileType = sourcecode.c.h; path = absprio.h; sourceTree = "<group>"; };
		E96A24CE23E6743600CA970A /* absprio.c */ = {isa = PBXFileReference; fileEncoding = 4; lastKnownFileType = sourcecode.c.c; path = absprio.c; sourceTree = "<group>"; };
		E96A24D123E6747500CA970A /* absprio.c */ = {isa = PBXFileReference; fileEncoding = 4; lastKnownFileType = sourcecode.c.c; path = absprio.c; sourceTree = "<group>"; };
		E9708AD91E499E040029E0A5 /* openssl.c */ = {isa = PBXFileReference; fileEncoding = 4; lastKnownFileType = sourcecode.c.c; path = openssl.c; sourceTree = "<group>"; };
		E9708ADA1E499E040029E0A5 /* picotls.c */ = {isa = PBXFileReference; fileEncoding = 4; lastKnownFileType = sourcecode.c.c; path = picotls.c; sourceTree = "<group>"; };
		E9708ADF1E49A2120029E0A5 /* picotls.h */ = {isa = PBXFileReference; fileEncoding = 4; lastKnownFileType = sourcecode.c.h; path = picotls.h; sourceTree = "<group>"; };
		E9708AE21E49A2260029E0A5 /* minicrypto.h */ = {isa = PBXFileReference; fileEncoding = 4; lastKnownFileType = sourcecode.c.h; path = minicrypto.h; sourceTree = "<group>"; };
		E9708AE31E49A2260029E0A5 /* openssl.h */ = {isa = PBXFileReference; fileEncoding = 4; lastKnownFileType = sourcecode.c.h; path = openssl.h; sourceTree = "<group>"; };
		E9708AF01E49A2B90029E0A5 /* bitops.h */ = {isa = PBXFileReference; fileEncoding = 4; lastKnownFileType = sourcecode.c.h; path = bitops.h; sourceTree = "<group>"; };
		E9708AF11E49A2B90029E0A5 /* blockwise.c */ = {isa = PBXFileReference; fileEncoding = 4; lastKnownFileType = sourcecode.c.c; path = blockwise.c; sourceTree = "<group>"; };
		E9708AF21E49A2B90029E0A5 /* blockwise.h */ = {isa = PBXFileReference; fileEncoding = 4; lastKnownFileType = sourcecode.c.h; path = blockwise.h; sourceTree = "<group>"; };
		E9708AF61E49A3130029E0A5 /* cf_config.h */ = {isa = PBXFileReference; fileEncoding = 4; lastKnownFileType = sourcecode.c.h; path = cf_config.h; sourceTree = "<group>"; };
		E9708AF71E49A3130029E0A5 /* chash.c */ = {isa = PBXFileReference; fileEncoding = 4; lastKnownFileType = sourcecode.c.c; path = chash.c; sourceTree = "<group>"; };
		E9708AF81E49A3130029E0A5 /* chash.h */ = {isa = PBXFileReference; fileEncoding = 4; lastKnownFileType = sourcecode.c.h; path = chash.h; sourceTree = "<group>"; };
		E9708AF91E49A3130029E0A5 /* curve25519.c */ = {isa = PBXFileReference; fileEncoding = 4; lastKnownFileType = sourcecode.c.c; path = curve25519.c; sourceTree = "<group>"; };
		E9708AFA1E49A3130029E0A5 /* curve25519.h */ = {isa = PBXFileReference; fileEncoding = 4; lastKnownFileType = sourcecode.c.h; path = curve25519.h; sourceTree = "<group>"; };
		E9708AFC1E49A3130029E0A5 /* drbg.c */ = {isa = PBXFileReference; fileEncoding = 4; lastKnownFileType = sourcecode.c.c; path = drbg.c; sourceTree = "<group>"; };
		E9708AFD1E49A3130029E0A5 /* drbg.h */ = {isa = PBXFileReference; fileEncoding = 4; lastKnownFileType = sourcecode.c.h; path = drbg.h; sourceTree = "<group>"; };
		E9708B011E49A3130029E0A5 /* hmac.c */ = {isa = PBXFileReference; fileEncoding = 4; lastKnownFileType = sourcecode.c.c; path = hmac.c; sourceTree = "<group>"; };
		E9708B021E49A3130029E0A5 /* hmac.h */ = {isa = PBXFileReference; fileEncoding = 4; lastKnownFileType = sourcecode.c.h; path = hmac.h; sourceTree = "<group>"; };
		E9708B051E49A3130029E0A5 /* sha2.h */ = {isa = PBXFileReference; fileEncoding = 4; lastKnownFileType = sourcecode.c.h; path = sha2.h; sourceTree = "<group>"; };
		E9708B061E49A3130029E0A5 /* sha256.c */ = {isa = PBXFileReference; fileEncoding = 4; lastKnownFileType = sourcecode.c.c; path = sha256.c; sourceTree = "<group>"; };
		E9708B071E49A3130029E0A5 /* tassert.h */ = {isa = PBXFileReference; fileEncoding = 4; lastKnownFileType = sourcecode.c.h; path = tassert.h; sourceTree = "<group>"; };
		E9708B1B1E49A3480029E0A5 /* handy.h */ = {isa = PBXFileReference; fileEncoding = 4; lastKnownFileType = sourcecode.c.h; path = handy.h; sourceTree = "<group>"; };
		E9757708221BB78C00D1EF74 /* http3_internal.h */ = {isa = PBXFileReference; lastKnownFileType = sourcecode.c.h; path = http3_internal.h; sourceTree = "<group>"; };
		E97EC88C213CE3130086AD64 /* hpack.h */ = {isa = PBXFileReference; lastKnownFileType = sourcecode.c.h; path = hpack.h; sourceTree = "<group>"; };
		E98041C22230C45E008B9745 /* 40http3.t */ = {isa = PBXFileReference; lastKnownFileType = text; path = 40http3.t; sourceTree = "<group>"; xcLanguageSpecificationIdentifier = xcode.lang.perl; };
		E98042152238D35B008B9745 /* cc-reno.c */ = {isa = PBXFileReference; fileEncoding = 4; lastKnownFileType = sourcecode.c.c; path = "cc-reno.c"; sourceTree = "<group>"; };
		E980423822463044008B9745 /* defaults.h */ = {isa = PBXFileReference; fileEncoding = 4; lastKnownFileType = sourcecode.c.h; path = defaults.h; sourceTree = "<group>"; };
		E980423922463044008B9745 /* cc.h */ = {isa = PBXFileReference; fileEncoding = 4; lastKnownFileType = sourcecode.c.h; path = cc.h; sourceTree = "<group>"; };
		E980423C2246304F008B9745 /* defaults.c */ = {isa = PBXFileReference; fileEncoding = 4; lastKnownFileType = sourcecode.c.c; path = defaults.c; sourceTree = "<group>"; };
		E98403C62485172E00E3A6B1 /* local_cid.c */ = {isa = PBXFileReference; fileEncoding = 4; lastKnownFileType = sourcecode.c.c; path = local_cid.c; sourceTree = "<group>"; };
		E98403C72485172E00E3A6B1 /* remote_cid.c */ = {isa = PBXFileReference; fileEncoding = 4; lastKnownFileType = sourcecode.c.c; path = remote_cid.c; sourceTree = "<group>"; };
		E98403C82485172E00E3A6B1 /* retire_cid.c */ = {isa = PBXFileReference; fileEncoding = 4; lastKnownFileType = sourcecode.c.c; path = retire_cid.c; sourceTree = "<group>"; };
		E98403D22485174A00E3A6B1 /* remote_cid.h */ = {isa = PBXFileReference; fileEncoding = 4; lastKnownFileType = sourcecode.c.h; path = remote_cid.h; sourceTree = "<group>"; };
		E98403D32485174A00E3A6B1 /* cid.h */ = {isa = PBXFileReference; fileEncoding = 4; lastKnownFileType = sourcecode.c.h; path = cid.h; sourceTree = "<group>"; };
		E98403D42485174B00E3A6B1 /* local_cid.h */ = {isa = PBXFileReference; fileEncoding = 4; lastKnownFileType = sourcecode.c.h; path = local_cid.h; sourceTree = "<group>"; };
		E98403D52485174B00E3A6B1 /* retire_cid.h */ = {isa = PBXFileReference; fileEncoding = 4; lastKnownFileType = sourcecode.c.h; path = retire_cid.h; sourceTree = "<group>"; };
		E987E5551FD7BE1D00DE4346 /* bit_cost.c */ = {isa = PBXFileReference; fileEncoding = 4; lastKnownFileType = sourcecode.c.c; path = bit_cost.c; sourceTree = "<group>"; };
		E987E5561FD7BE1D00DE4346 /* memory.h */ = {isa = PBXFileReference; fileEncoding = 4; lastKnownFileType = sourcecode.c.h; path = memory.h; sourceTree = "<group>"; };
		E987E5571FD7BE1D00DE4346 /* brotli_bit_stream.h */ = {isa = PBXFileReference; fileEncoding = 4; lastKnownFileType = sourcecode.c.h; path = brotli_bit_stream.h; sourceTree = "<group>"; };
		E987E5581FD7BE1D00DE4346 /* command.h */ = {isa = PBXFileReference; fileEncoding = 4; lastKnownFileType = sourcecode.c.h; path = command.h; sourceTree = "<group>"; };
		E987E5591FD7BE1D00DE4346 /* context.h */ = {isa = PBXFileReference; fileEncoding = 4; lastKnownFileType = sourcecode.c.h; path = context.h; sourceTree = "<group>"; };
		E987E55A1FD7BE1D00DE4346 /* dictionary_hash.c */ = {isa = PBXFileReference; fileEncoding = 4; lastKnownFileType = sourcecode.c.c; path = dictionary_hash.c; sourceTree = "<group>"; };
		E987E55B1FD7BE1E00DE4346 /* hash_to_binary_tree_inc.h */ = {isa = PBXFileReference; fileEncoding = 4; lastKnownFileType = sourcecode.c.h; path = hash_to_binary_tree_inc.h; sourceTree = "<group>"; };
		E987E55C1FD7BE1E00DE4346 /* histogram_inc.h */ = {isa = PBXFileReference; fileEncoding = 4; lastKnownFileType = sourcecode.c.h; path = histogram_inc.h; sourceTree = "<group>"; };
		E987E55D1FD7BE1E00DE4346 /* metablock_inc.h */ = {isa = PBXFileReference; fileEncoding = 4; lastKnownFileType = sourcecode.c.h; path = metablock_inc.h; sourceTree = "<group>"; };
		E987E55E1FD7BE1E00DE4346 /* hash_longest_match_inc.h */ = {isa = PBXFileReference; fileEncoding = 4; lastKnownFileType = sourcecode.c.h; path = hash_longest_match_inc.h; sourceTree = "<group>"; };
		E987E55F1FD7BE1E00DE4346 /* bit_cost.h */ = {isa = PBXFileReference; fileEncoding = 4; lastKnownFileType = sourcecode.c.h; path = bit_cost.h; sourceTree = "<group>"; };
		E987E5601FD7BE1E00DE4346 /* bit_cost_inc.h */ = {isa = PBXFileReference; fileEncoding = 4; lastKnownFileType = sourcecode.c.h; path = bit_cost_inc.h; sourceTree = "<group>"; };
		E987E5611FD7BE1E00DE4346 /* backward_references.h */ = {isa = PBXFileReference; fileEncoding = 4; lastKnownFileType = sourcecode.c.h; path = backward_references.h; sourceTree = "<group>"; };
		E987E5621FD7BE1E00DE4346 /* cluster_inc.h */ = {isa = PBXFileReference; fileEncoding = 4; lastKnownFileType = sourcecode.c.h; path = cluster_inc.h; sourceTree = "<group>"; };
		E987E5631FD7BE1E00DE4346 /* literal_cost.c */ = {isa = PBXFileReference; fileEncoding = 4; lastKnownFileType = sourcecode.c.c; path = literal_cost.c; sourceTree = "<group>"; };
		E987E5641FD7BE1E00DE4346 /* static_dict_lut.h */ = {isa = PBXFileReference; fileEncoding = 4; lastKnownFileType = sourcecode.c.h; path = static_dict_lut.h; sourceTree = "<group>"; };
		E987E5651FD7BE1E00DE4346 /* compress_fragment_two_pass.c */ = {isa = PBXFileReference; fileEncoding = 4; lastKnownFileType = sourcecode.c.c; path = compress_fragment_two_pass.c; sourceTree = "<group>"; };
		E987E5661FD7BE1E00DE4346 /* entropy_encode.c */ = {isa = PBXFileReference; fileEncoding = 4; lastKnownFileType = sourcecode.c.c; path = entropy_encode.c; sourceTree = "<group>"; };
		E987E5671FD7BE1E00DE4346 /* ringbuffer.h */ = {isa = PBXFileReference; fileEncoding = 4; lastKnownFileType = sourcecode.c.h; path = ringbuffer.h; sourceTree = "<group>"; };
		E987E5681FD7BE1F00DE4346 /* hash.h */ = {isa = PBXFileReference; fileEncoding = 4; lastKnownFileType = sourcecode.c.h; path = hash.h; sourceTree = "<group>"; };
		E987E5691FD7BE1F00DE4346 /* compress_fragment_two_pass.h */ = {isa = PBXFileReference; fileEncoding = 4; lastKnownFileType = sourcecode.c.h; path = compress_fragment_two_pass.h; sourceTree = "<group>"; };
		E987E56A1FD7BE1F00DE4346 /* utf8_util.h */ = {isa = PBXFileReference; fileEncoding = 4; lastKnownFileType = sourcecode.c.h; path = utf8_util.h; sourceTree = "<group>"; };
		E987E56B1FD7BE1F00DE4346 /* entropy_encode_static.h */ = {isa = PBXFileReference; fileEncoding = 4; lastKnownFileType = sourcecode.c.h; path = entropy_encode_static.h; sourceTree = "<group>"; };
		E987E56C1FD7BE1F00DE4346 /* memory.c */ = {isa = PBXFileReference; fileEncoding = 4; lastKnownFileType = sourcecode.c.c; path = memory.c; sourceTree = "<group>"; };
		E987E56D1FD7BE1F00DE4346 /* find_match_length.h */ = {isa = PBXFileReference; fileEncoding = 4; lastKnownFileType = sourcecode.c.h; path = find_match_length.h; sourceTree = "<group>"; };
		E987E56E1FD7BE1F00DE4346 /* prefix.h */ = {isa = PBXFileReference; fileEncoding = 4; lastKnownFileType = sourcecode.c.h; path = prefix.h; sourceTree = "<group>"; };
		E987E56F1FD7BE1F00DE4346 /* backward_references.c */ = {isa = PBXFileReference; fileEncoding = 4; lastKnownFileType = sourcecode.c.c; path = backward_references.c; sourceTree = "<group>"; };
		E987E5701FD7BE1F00DE4346 /* cluster.h */ = {isa = PBXFileReference; fileEncoding = 4; lastKnownFileType = sourcecode.c.h; path = cluster.h; sourceTree = "<group>"; };
		E987E5711FD7BE1F00DE4346 /* hash_longest_match64_inc.h */ = {isa = PBXFileReference; fileEncoding = 4; lastKnownFileType = sourcecode.c.h; path = hash_longest_match64_inc.h; sourceTree = "<group>"; };
		E987E5721FD7BE2000DE4346 /* backward_references_hq.h */ = {isa = PBXFileReference; fileEncoding = 4; lastKnownFileType = sourcecode.c.h; path = backward_references_hq.h; sourceTree = "<group>"; };
		E987E5731FD7BE2000DE4346 /* block_splitter.c */ = {isa = PBXFileReference; fileEncoding = 4; lastKnownFileType = sourcecode.c.c; path = block_splitter.c; sourceTree = "<group>"; };
		E987E5741FD7BE2000DE4346 /* histogram.c */ = {isa = PBXFileReference; fileEncoding = 4; lastKnownFileType = sourcecode.c.c; path = histogram.c; sourceTree = "<group>"; };
		E987E5751FD7BE2000DE4346 /* metablock.h */ = {isa = PBXFileReference; fileEncoding = 4; lastKnownFileType = sourcecode.c.h; path = metablock.h; sourceTree = "<group>"; };
		E987E5761FD7BE2000DE4346 /* block_encoder_inc.h */ = {isa = PBXFileReference; fileEncoding = 4; lastKnownFileType = sourcecode.c.h; path = block_encoder_inc.h; sourceTree = "<group>"; };
		E987E5771FD7BE2000DE4346 /* compress_fragment.h */ = {isa = PBXFileReference; fileEncoding = 4; lastKnownFileType = sourcecode.c.h; path = compress_fragment.h; sourceTree = "<group>"; };
		E987E5781FD7BE2000DE4346 /* quality.h */ = {isa = PBXFileReference; fileEncoding = 4; lastKnownFileType = sourcecode.c.h; path = quality.h; sourceTree = "<group>"; };
		E987E5791FD7BE2000DE4346 /* hash_forgetful_chain_inc.h */ = {isa = PBXFileReference; fileEncoding = 4; lastKnownFileType = sourcecode.c.h; path = hash_forgetful_chain_inc.h; sourceTree = "<group>"; };
		E987E57A1FD7BE2000DE4346 /* backward_references_hq.c */ = {isa = PBXFileReference; fileEncoding = 4; lastKnownFileType = sourcecode.c.c; path = backward_references_hq.c; sourceTree = "<group>"; };
		E987E57B1FD7BE2000DE4346 /* entropy_encode.h */ = {isa = PBXFileReference; fileEncoding = 4; lastKnownFileType = sourcecode.c.h; path = entropy_encode.h; sourceTree = "<group>"; };
		E987E57C1FD7BE2100DE4346 /* static_dict.h */ = {isa = PBXFileReference; fileEncoding = 4; lastKnownFileType = sourcecode.c.h; path = static_dict.h; sourceTree = "<group>"; };
		E987E57D1FD7BE2100DE4346 /* compress_fragment.c */ = {isa = PBXFileReference; fileEncoding = 4; lastKnownFileType = sourcecode.c.c; path = compress_fragment.c; sourceTree = "<group>"; };
		E987E57E1FD7BE2100DE4346 /* encode.c */ = {isa = PBXFileReference; fileEncoding = 4; lastKnownFileType = sourcecode.c.c; path = encode.c; sourceTree = "<group>"; };
		E987E57F1FD7BE2100DE4346 /* write_bits.h */ = {isa = PBXFileReference; fileEncoding = 4; lastKnownFileType = sourcecode.c.h; path = write_bits.h; sourceTree = "<group>"; };
		E987E5801FD7BE2100DE4346 /* metablock.c */ = {isa = PBXFileReference; fileEncoding = 4; lastKnownFileType = sourcecode.c.c; path = metablock.c; sourceTree = "<group>"; };
		E987E5811FD7BE2100DE4346 /* block_splitter.h */ = {isa = PBXFileReference; fileEncoding = 4; lastKnownFileType = sourcecode.c.h; path = block_splitter.h; sourceTree = "<group>"; };
		E987E5821FD7BE2100DE4346 /* dictionary_hash.h */ = {isa = PBXFileReference; fileEncoding = 4; lastKnownFileType = sourcecode.c.h; path = dictionary_hash.h; sourceTree = "<group>"; };
		E987E5831FD7BE2200DE4346 /* histogram.h */ = {isa = PBXFileReference; fileEncoding = 4; lastKnownFileType = sourcecode.c.h; path = histogram.h; sourceTree = "<group>"; };
		E987E5841FD7BE2200DE4346 /* block_splitter_inc.h */ = {isa = PBXFileReference; fileEncoding = 4; lastKnownFileType = sourcecode.c.h; path = block_splitter_inc.h; sourceTree = "<group>"; };
		E987E5851FD7BE2200DE4346 /* hash_longest_match_quickly_inc.h */ = {isa = PBXFileReference; fileEncoding = 4; lastKnownFileType = sourcecode.c.h; path = hash_longest_match_quickly_inc.h; sourceTree = "<group>"; };
		E987E5861FD7BE2200DE4346 /* utf8_util.c */ = {isa = PBXFileReference; fileEncoding = 4; lastKnownFileType = sourcecode.c.c; path = utf8_util.c; sourceTree = "<group>"; };
		E987E5871FD7BE2200DE4346 /* brotli_bit_stream.c */ = {isa = PBXFileReference; fileEncoding = 4; lastKnownFileType = sourcecode.c.c; path = brotli_bit_stream.c; sourceTree = "<group>"; };
		E987E5881FD7BE2200DE4346 /* literal_cost.h */ = {isa = PBXFileReference; fileEncoding = 4; lastKnownFileType = sourcecode.c.h; path = literal_cost.h; sourceTree = "<group>"; };
		E987E5891FD7BE2200DE4346 /* port.h */ = {isa = PBXFileReference; fileEncoding = 4; lastKnownFileType = sourcecode.c.h; path = port.h; sourceTree = "<group>"; };
		E987E58A1FD7BE2300DE4346 /* fast_log.h */ = {isa = PBXFileReference; fileEncoding = 4; lastKnownFileType = sourcecode.c.h; path = fast_log.h; sourceTree = "<group>"; };
		E987E58B1FD7BE2300DE4346 /* cluster.c */ = {isa = PBXFileReference; fileEncoding = 4; lastKnownFileType = sourcecode.c.c; path = cluster.c; sourceTree = "<group>"; };
		E987E58C1FD7BE2300DE4346 /* static_dict.c */ = {isa = PBXFileReference; fileEncoding = 4; lastKnownFileType = sourcecode.c.c; path = static_dict.c; sourceTree = "<group>"; };
		E987E58D1FD7BE2300DE4346 /* backward_references_inc.h */ = {isa = PBXFileReference; fileEncoding = 4; lastKnownFileType = sourcecode.c.h; path = backward_references_inc.h; sourceTree = "<group>"; };
		E987E5C91FD7BE5700DE4346 /* types.h */ = {isa = PBXFileReference; fileEncoding = 4; lastKnownFileType = sourcecode.c.h; path = types.h; sourceTree = "<group>"; };
		E987E5CA1FD7BE5700DE4346 /* encode.h */ = {isa = PBXFileReference; fileEncoding = 4; lastKnownFileType = sourcecode.c.h; path = encode.h; sourceTree = "<group>"; };
		E987E5CB1FD7BE5700DE4346 /* port.h */ = {isa = PBXFileReference; fileEncoding = 4; lastKnownFileType = sourcecode.c.h; path = port.h; sourceTree = "<group>"; };
		E987E5E01FD7EB7800DE4346 /* constants.h */ = {isa = PBXFileReference; fileEncoding = 4; lastKnownFileType = sourcecode.c.h; path = constants.h; sourceTree = "<group>"; };
		E987E5E21FD7EB7E00DE4346 /* version.h */ = {isa = PBXFileReference; fileEncoding = 4; lastKnownFileType = sourcecode.c.h; path = version.h; sourceTree = "<group>"; };
		E987E5E31FD7EB7E00DE4346 /* dictionary.c */ = {isa = PBXFileReference; fileEncoding = 4; lastKnownFileType = sourcecode.c.c; path = dictionary.c; sourceTree = "<group>"; };
		E987E5E41FD7EB7F00DE4346 /* dictionary.h */ = {isa = PBXFileReference; fileEncoding = 4; lastKnownFileType = sourcecode.c.h; path = dictionary.h; sourceTree = "<group>"; };
		E98884C321E7F3AE0060F010 /* recvstate.h */ = {isa = PBXFileReference; fileEncoding = 4; lastKnownFileType = sourcecode.c.h; path = recvstate.h; sourceTree = "<group>"; };
		E98884C421E7F3AE0060F010 /* sendstate.h */ = {isa = PBXFileReference; fileEncoding = 4; lastKnownFileType = sourcecode.c.h; path = sendstate.h; sourceTree = "<group>"; };
		E98884C521E7F3AF0060F010 /* streambuf.h */ = {isa = PBXFileReference; fileEncoding = 4; lastKnownFileType = sourcecode.c.h; path = streambuf.h; sourceTree = "<group>"; };
		E98884C621E7F3AF0060F010 /* sentmap.h */ = {isa = PBXFileReference; fileEncoding = 4; lastKnownFileType = sourcecode.c.h; path = sentmap.h; sourceTree = "<group>"; };
		E98884CB21E7F3C80060F010 /* streambuf.c */ = {isa = PBXFileReference; fileEncoding = 4; lastKnownFileType = sourcecode.c.c; path = streambuf.c; sourceTree = "<group>"; };
		E98884CC21E7F3C80060F010 /* sentmap.c */ = {isa = PBXFileReference; fileEncoding = 4; lastKnownFileType = sourcecode.c.c; path = sentmap.c; sourceTree = "<group>"; };
		E98884CD21E7F3C80060F010 /* sendstate.c */ = {isa = PBXFileReference; fileEncoding = 4; lastKnownFileType = sourcecode.c.c; path = sendstate.c; sourceTree = "<group>"; };
		E98884CE21E7F3C80060F010 /* recvstate.c */ = {isa = PBXFileReference; fileEncoding = 4; lastKnownFileType = sourcecode.c.c; path = recvstate.c; sourceTree = "<group>"; };
		E9A410951F9EA2E400D9B0FB /* 50reverse-proxy-multiple-backends-with-down.t */ = {isa = PBXFileReference; fileEncoding = 4; lastKnownFileType = text; path = "50reverse-proxy-multiple-backends-with-down.t"; sourceTree = "<group>"; xcLanguageSpecificationIdentifier = xcode.lang.perl; };
		E9A410961F9EA2F100D9B0FB /* 50reverse-proxy-multiple-backends.t */ = {isa = PBXFileReference; fileEncoding = 4; lastKnownFileType = text; path = "50reverse-proxy-multiple-backends.t"; sourceTree = "<group>"; xcLanguageSpecificationIdentifier = xcode.lang.perl; };
		E9A410971F9EA2F200D9B0FB /* 50reverse-proxy-round-robin.t */ = {isa = PBXFileReference; fileEncoding = 4; lastKnownFileType = text; path = "50reverse-proxy-round-robin.t"; sourceTree = "<group>"; xcLanguageSpecificationIdentifier = xcode.lang.perl; };
		E9A8351424B1340C007D06C2 /* loss.c */ = {isa = PBXFileReference; fileEncoding = 4; lastKnownFileType = sourcecode.c.c; path = loss.c; sourceTree = "<group>"; };
		E9AFBF10212A97AD000F5DB8 /* 50mruby-redis.t */ = {isa = PBXFileReference; fileEncoding = 4; lastKnownFileType = text; path = "50mruby-redis.t"; sourceTree = "<group>"; xcLanguageSpecificationIdentifier = xcode.lang.perl; };
		E9AFBF11212A9801000F5DB8 /* 50date-header.t */ = {isa = PBXFileReference; fileEncoding = 4; lastKnownFileType = text; path = "50date-header.t"; sourceTree = "<group>"; xcLanguageSpecificationIdentifier = xcode.lang.perl; };
		E9AFBF12212A9801000F5DB8 /* 50file-custom-handler.t */ = {isa = PBXFileReference; fileEncoding = 4; lastKnownFileType = text; path = "50file-custom-handler.t"; sourceTree = "<group>"; xcLanguageSpecificationIdentifier = xcode.lang.perl; };
		E9AFBF13212A9801000F5DB8 /* 50graceful-shutdown.t */ = {isa = PBXFileReference; fileEncoding = 4; lastKnownFileType = text; path = "50graceful-shutdown.t"; sourceTree = "<group>"; xcLanguageSpecificationIdentifier = xcode.lang.perl; };
		E9AFBF14212A9801000F5DB8 /* 50mruby-error-log.t */ = {isa = PBXFileReference; fileEncoding = 4; lastKnownFileType = text; path = "50mruby-error-log.t"; sourceTree = "<group>"; xcLanguageSpecificationIdentifier = xcode.lang.perl; };
		E9AFBF15212A9801000F5DB8 /* 50mruby-middleware.t */ = {isa = PBXFileReference; fileEncoding = 4; lastKnownFileType = text; path = "50mruby-middleware.t"; sourceTree = "<group>"; xcLanguageSpecificationIdentifier = xcode.lang.perl; };
		E9AFBF16212A9801000F5DB8 /* 50origin-frame.t */ = {isa = PBXFileReference; fileEncoding = 4; lastKnownFileType = text; path = "50origin-frame.t"; sourceTree = "<group>"; xcLanguageSpecificationIdentifier = xcode.lang.perl; };
		E9AFBF17212A9802000F5DB8 /* 40chunked.t */ = {isa = PBXFileReference; fileEncoding = 4; lastKnownFileType = text; path = 40chunked.t; sourceTree = "<group>"; xcLanguageSpecificationIdentifier = xcode.lang.perl; };
		E9AFBF18212A9802000F5DB8 /* 50config.t */ = {isa = PBXFileReference; fileEncoding = 4; lastKnownFileType = text; path = 50config.t; sourceTree = "<group>"; xcLanguageSpecificationIdentifier = xcode.lang.perl; };
		E9AFBF19212A9813000F5DB8 /* 50suspend-body.t */ = {isa = PBXFileReference; fileEncoding = 4; lastKnownFileType = text; path = "50suspend-body.t"; sourceTree = "<group>"; xcLanguageSpecificationIdentifier = xcode.lang.perl; };
		E9AFBF1A212A9813000F5DB8 /* 50reverse-proxy-round-robin-weighted.t */ = {isa = PBXFileReference; fileEncoding = 4; lastKnownFileType = text; path = "50reverse-proxy-round-robin-weighted.t"; sourceTree = "<group>"; xcLanguageSpecificationIdentifier = xcode.lang.perl; };
		E9AFBF1B212A9814000F5DB8 /* 50reverse-proxy-informational.t */ = {isa = PBXFileReference; fileEncoding = 4; lastKnownFileType = text; path = "50reverse-proxy-informational.t"; sourceTree = "<group>"; xcLanguageSpecificationIdentifier = xcode.lang.perl; };
		E9AFBF1C212A9814000F5DB8 /* 50unexpected-upstream-body.t */ = {isa = PBXFileReference; fileEncoding = 4; lastKnownFileType = text; path = "50unexpected-upstream-body.t"; sourceTree = "<group>"; xcLanguageSpecificationIdentifier = xcode.lang.perl; };
		E9AFBF1D212A9814000F5DB8 /* 50reverse-proxy-invalid-transfer-encoding.t */ = {isa = PBXFileReference; fileEncoding = 4; lastKnownFileType = text; path = "50reverse-proxy-invalid-transfer-encoding.t"; sourceTree = "<group>"; xcLanguageSpecificationIdentifier = xcode.lang.perl; };
		E9AFBF1E212A9814000F5DB8 /* 50stop-opening-new-push-streams.t */ = {isa = PBXFileReference; fileEncoding = 4; lastKnownFileType = text; path = "50stop-opening-new-push-streams.t"; sourceTree = "<group>"; xcLanguageSpecificationIdentifier = xcode.lang.perl; };
		E9AFBF1F212A9814000F5DB8 /* 50server-timing.t */ = {isa = PBXFileReference; fileEncoding = 4; lastKnownFileType = text; path = "50server-timing.t"; sourceTree = "<group>"; xcLanguageSpecificationIdentifier = xcode.lang.perl; };
		E9AFBF20212A9814000F5DB8 /* 50reverse-proxy-multiple-balancers.t */ = {isa = PBXFileReference; fileEncoding = 4; lastKnownFileType = text; path = "50reverse-proxy-multiple-balancers.t"; sourceTree = "<group>"; xcLanguageSpecificationIdentifier = xcode.lang.perl; };
		E9AFBF21212A9814000F5DB8 /* 50reverse-proxy-timings.t */ = {isa = PBXFileReference; fileEncoding = 4; lastKnownFileType = text; path = "50reverse-proxy-timings.t"; sourceTree = "<group>"; xcLanguageSpecificationIdentifier = xcode.lang.perl; };
		E9AFBF22212A982D000F5DB8 /* 50internal-redirect.t */ = {isa = PBXFileReference; fileEncoding = 4; lastKnownFileType = text; path = "50internal-redirect.t"; sourceTree = "<group>"; xcLanguageSpecificationIdentifier = xcode.lang.perl; };
		E9AFBF23212A982E000F5DB8 /* 50mruby-task.t */ = {isa = PBXFileReference; fileEncoding = 4; lastKnownFileType = text; path = "50mruby-task.t"; sourceTree = "<group>"; xcLanguageSpecificationIdentifier = xcode.lang.perl; };
		E9AFBF24212A984B000F5DB8 /* 50mruby-sleep.t */ = {isa = PBXFileReference; fileEncoding = 4; lastKnownFileType = text; path = "50mruby-sleep.t"; sourceTree = "<group>"; xcLanguageSpecificationIdentifier = xcode.lang.perl; };
		E9AFBF26212A984B000F5DB8 /* 50proxy-max-buffer-size.t */ = {isa = PBXFileReference; fileEncoding = 4; lastKnownFileType = text; path = "50proxy-max-buffer-size.t"; sourceTree = "<group>"; xcLanguageSpecificationIdentifier = xcode.lang.perl; };
		E9AFBF27212A985D000F5DB8 /* 50zero-sized-streaming-body.t */ = {isa = PBXFileReference; fileEncoding = 4; lastKnownFileType = text; path = "50zero-sized-streaming-body.t"; sourceTree = "<group>"; xcLanguageSpecificationIdentifier = xcode.lang.perl; };
		E9AFBF28212A985E000F5DB8 /* 50reverse-proxy-timeouts.t */ = {isa = PBXFileReference; fileEncoding = 4; lastKnownFileType = text; path = "50reverse-proxy-timeouts.t"; sourceTree = "<group>"; xcLanguageSpecificationIdentifier = xcode.lang.perl; };
		E9AFBF29212A985E000F5DB8 /* 50uncompressed-headers.t */ = {isa = PBXFileReference; fileEncoding = 4; lastKnownFileType = text; path = "50uncompressed-headers.t"; sourceTree = "<group>"; xcLanguageSpecificationIdentifier = xcode.lang.perl; };
		E9AFBF2A212A985E000F5DB8 /* 50too-much-data.t */ = {isa = PBXFileReference; fileEncoding = 4; lastKnownFileType = text; path = "50too-much-data.t"; sourceTree = "<group>"; xcLanguageSpecificationIdentifier = xcode.lang.perl; };
		E9AFBF2B212A985E000F5DB8 /* 50too-much-headers.t */ = {isa = PBXFileReference; fileEncoding = 4; lastKnownFileType = text; path = "50too-much-headers.t"; sourceTree = "<group>"; xcLanguageSpecificationIdentifier = xcode.lang.perl; };
		E9AFBF2C212A985E000F5DB8 /* 80http2-idle-timeout-for-zero-window.t */ = {isa = PBXFileReference; fileEncoding = 4; lastKnownFileType = text; path = "80http2-idle-timeout-for-zero-window.t"; sourceTree = "<group>"; xcLanguageSpecificationIdentifier = xcode.lang.perl; };
		E9BC76BF1EE3D71000EB7A09 /* 40redis-session-resumption.t */ = {isa = PBXFileReference; fileEncoding = 4; lastKnownFileType = text; path = "40redis-session-resumption.t"; sourceTree = "<group>"; xcLanguageSpecificationIdentifier = xcode.lang.perl; };
		E9BC76C01EE3D8A100EB7A09 /* 40server-push-attrs.t */ = {isa = PBXFileReference; fileEncoding = 4; lastKnownFileType = text; path = "40server-push-attrs.t"; sourceTree = "<group>"; xcLanguageSpecificationIdentifier = xcode.lang.perl; };
		E9BC76C11EE3D9A900EB7A09 /* 50compress-hint.t */ = {isa = PBXFileReference; fileEncoding = 4; lastKnownFileType = text; path = "50compress-hint.t"; sourceTree = "<group>"; xcLanguageSpecificationIdentifier = xcode.lang.perl; };
		E9BC76C21EE3DAA900EB7A09 /* 50reverse-proxy-added-headers.t */ = {isa = PBXFileReference; fileEncoding = 4; lastKnownFileType = text; path = "50reverse-proxy-added-headers.t"; sourceTree = "<group>"; xcLanguageSpecificationIdentifier = xcode.lang.perl; };
		E9BC76C31EE4AA4600EB7A09 /* 50reverse-proxy-preserve-case.t */ = {isa = PBXFileReference; fileEncoding = 4; lastKnownFileType = text; path = "50reverse-proxy-preserve-case.t"; sourceTree = "<group>"; xcLanguageSpecificationIdentifier = xcode.lang.perl; };
		E9BC76C41EE4AA9700EB7A09 /* 50reverse-proxy-session-resumption.t */ = {isa = PBXFileReference; fileEncoding = 4; lastKnownFileType = text; path = "50reverse-proxy-session-resumption.t"; sourceTree = "<group>"; xcLanguageSpecificationIdentifier = xcode.lang.perl; };
		E9BC76C51EE4AB6C00EB7A09 /* 80graceful-shutdown.t */ = {isa = PBXFileReference; fileEncoding = 4; lastKnownFileType = text; path = "80graceful-shutdown.t"; sourceTree = "<group>"; xcLanguageSpecificationIdentifier = xcode.lang.perl; };
		E9BCE6891FF0CF84003CEA11 /* timerwheel.h */ = {isa = PBXFileReference; fileEncoding = 4; lastKnownFileType = sourcecode.c.h; path = timerwheel.h; sourceTree = "<group>"; };
		E9BCE68B1FF0CF98003CEA11 /* timerwheel.c */ = {isa = PBXFileReference; fileEncoding = 4; lastKnownFileType = sourcecode.c.c; path = timerwheel.c; sourceTree = "<group>"; };
		E9BCE68E1FF0CFE4003CEA11 /* timerwheel.c */ = {isa = PBXFileReference; fileEncoding = 4; lastKnownFileType = sourcecode.c.c; path = timerwheel.c; sourceTree = "<group>"; };
		E9BCE6911FF326AC003CEA11 /* 80no-handler-vs-h2-post.t */ = {isa = PBXFileReference; fileEncoding = 4; lastKnownFileType = text; path = "80no-handler-vs-h2-post.t"; sourceTree = "<group>"; xcLanguageSpecificationIdentifier = xcode.lang.perl; };
		E9BCE6921FF344D4003CEA11 /* 40http2-request-window-size.t */ = {isa = PBXFileReference; fileEncoding = 4; lastKnownFileType = text; path = "40http2-request-window-size.t"; sourceTree = "<group>"; xcLanguageSpecificationIdentifier = xcode.lang.perl; };
		E9BCE6931FF35502003CEA11 /* 50mruby-channel.t */ = {isa = PBXFileReference; fileEncoding = 4; lastKnownFileType = text; path = "50mruby-channel.t"; sourceTree = "<group>"; xcLanguageSpecificationIdentifier = xcode.lang.perl; };
		E9CD04271F8F1D5D00524877 /* Changes */ = {isa = PBXFileReference; fileEncoding = 4; lastKnownFileType = text; path = Changes; sourceTree = "<group>"; };
		E9CD04281F8F1D7500524877 /* CONTRIBUTING.md */ = {isa = PBXFileReference; fileEncoding = 4; lastKnownFileType = net.daringfireball.markdown; path = CONTRIBUTING.md; sourceTree = "<group>"; };
		E9CD04291F8F1D7F00524877 /* README.md */ = {isa = PBXFileReference; fileEncoding = 4; lastKnownFileType = net.daringfireball.markdown; path = README.md; sourceTree = "<group>"; };
		E9CD042A1F8F1D8A00524877 /* LICENSE */ = {isa = PBXFileReference; fileEncoding = 4; lastKnownFileType = text; path = LICENSE; sourceTree = "<group>"; };
		E9E50472214A5B8A004DC170 /* http3client.c */ = {isa = PBXFileReference; lastKnownFileType = sourcecode.c.c; path = http3client.c; sourceTree = "<group>"; };
		E9E50475214B3D28004DC170 /* http3_common.h */ = {isa = PBXFileReference; lastKnownFileType = sourcecode.c.h; path = http3_common.h; sourceTree = "<group>"; };
		E9E50476214C0385004DC170 /* common.c */ = {isa = PBXFileReference; lastKnownFileType = sourcecode.c.c; path = common.c; sourceTree = "<group>"; };
		E9E5048F21501BBA004DC170 /* server.c */ = {isa = PBXFileReference; lastKnownFileType = sourcecode.c.c; path = server.c; sourceTree = "<group>"; };
		E9E5049321501CA5004DC170 /* http3_server.h */ = {isa = PBXFileReference; lastKnownFileType = sourcecode.c.h; path = http3_server.h; sourceTree = "<group>"; };
		E9F677CA1FF47BD0006476D3 /* 40http2-h2spec.t */ = {isa = PBXFileReference; fileEncoding = 4; lastKnownFileType = text; path = "40http2-h2spec.t"; sourceTree = "<group>"; xcLanguageSpecificationIdentifier = xcode.lang.perl; };
		E9F677CB1FF62216006476D3 /* 50reverse-proxy-chunk-trailing-headers.t */ = {isa = PBXFileReference; fileEncoding = 4; lastKnownFileType = text; path = "50reverse-proxy-chunk-trailing-headers.t"; sourceTree = "<group>"; xcLanguageSpecificationIdentifier = xcode.lang.perl; };
		E9F677CC1FF62216006476D3 /* 50reverse-proxy-chunk-timeout-2.t */ = {isa = PBXFileReference; fileEncoding = 4; lastKnownFileType = text; path = "50reverse-proxy-chunk-timeout-2.t"; sourceTree = "<group>"; xcLanguageSpecificationIdentifier = xcode.lang.perl; };
		E9F677CD1FF62216006476D3 /* 50reverse-proxy-drop-headers.t */ = {isa = PBXFileReference; fileEncoding = 4; lastKnownFileType = text; path = "50reverse-proxy-drop-headers.t"; sourceTree = "<group>"; xcLanguageSpecificationIdentifier = xcode.lang.perl; };
		E9F677CE1FF62217006476D3 /* 50reverse-proxy-chunk-sizes.t */ = {isa = PBXFileReference; fileEncoding = 4; lastKnownFileType = text; path = "50reverse-proxy-chunk-sizes.t"; sourceTree = "<group>"; xcLanguageSpecificationIdentifier = xcode.lang.perl; };
		E9F677CF1FF62217006476D3 /* 50reverse-proxy-chunk-timeout-1.t */ = {isa = PBXFileReference; fileEncoding = 4; lastKnownFileType = text; path = "50reverse-proxy-chunk-timeout-1.t"; sourceTree = "<group>"; xcLanguageSpecificationIdentifier = xcode.lang.perl; };
		E9F677D01FF62228006476D3 /* 50reverse-proxy-serialize-posts-3.t */ = {isa = PBXFileReference; fileEncoding = 4; lastKnownFileType = text; path = "50reverse-proxy-serialize-posts-3.t"; sourceTree = "<group>"; xcLanguageSpecificationIdentifier = xcode.lang.perl; };
		E9F677D11FF62228006476D3 /* 50reverse-proxy-serialize-posts.t */ = {isa = PBXFileReference; fileEncoding = 4; lastKnownFileType = text; path = "50reverse-proxy-serialize-posts.t"; sourceTree = "<group>"; xcLanguageSpecificationIdentifier = xcode.lang.perl; };
		E9F677D21FF62228006476D3 /* 50reverse-proxy-serialize-posts-2.t */ = {isa = PBXFileReference; fileEncoding = 4; lastKnownFileType = text; path = "50reverse-proxy-serialize-posts-2.t"; sourceTree = "<group>"; xcLanguageSpecificationIdentifier = xcode.lang.perl; };
		E9F677D32004CCCA006476D3 /* 50zero-sized-timeout.t */ = {isa = PBXFileReference; fileEncoding = 4; lastKnownFileType = text; path = "50zero-sized-timeout.t"; sourceTree = "<group>"; xcLanguageSpecificationIdentifier = xcode.lang.perl; };
		E9F677D82008686B006476D3 /* 40tls13-early-data.t */ = {isa = PBXFileReference; fileEncoding = 4; lastKnownFileType = text; path = "40tls13-early-data.t"; sourceTree = "<group>"; xcLanguageSpecificationIdentifier = xcode.lang.perl; };
		E9FC525C234B0A630076F35D /* 40http3-retry.t */ = {isa = PBXFileReference; fileEncoding = 4; lastKnownFileType = text; path = "40http3-retry.t"; sourceTree = "<group>"; xcLanguageSpecificationIdentifier = xcode.lang.perl; };
		E9FF84BB24C5AA46002577CA /* quicly-probes.d */ = {isa = PBXFileReference; fileEncoding = 4; lastKnownFileType = sourcecode.dtrace; path = "quicly-probes.d"; sourceTree = "<group>"; };
/* End PBXFileReference section */

/* Begin PBXFrameworksBuildPhase section */
		08790E081D8BD7F100A04BC1 /* Frameworks */ = {
			isa = PBXFrameworksBuildPhase;
			buildActionMask = 2147483647;
			files = (
				08790E091D8BD7F100A04BC1 /* libh2o.a in Frameworks */,
			);
			runOnlyForDeploymentPostprocessing = 0;
		};
		08819C24218C9FA90057ED23 /* Frameworks */ = {
			isa = PBXFrameworksBuildPhase;
			buildActionMask = 2147483647;
			files = (
				08819C25218C9FA90057ED23 /* libh2o.a in Frameworks */,
			);
			runOnlyForDeploymentPostprocessing = 0;
		};
		1079231219A320A700C52AD6 /* Frameworks */ = {
			isa = PBXFrameworksBuildPhase;
			buildActionMask = 2147483647;
			files = (
			);
			runOnlyForDeploymentPostprocessing = 0;
		};
		107923D619A321F400C52AD6 /* Frameworks */ = {
			isa = PBXFrameworksBuildPhase;
			buildActionMask = 2147483647;
			files = (
				1079240119A3241A00C52AD6 /* libh2o.a in Frameworks */,
			);
			runOnlyForDeploymentPostprocessing = 0;
		};
		1079240719A3247A00C52AD6 /* Frameworks */ = {
			isa = PBXFrameworksBuildPhase;
			buildActionMask = 2147483647;
			files = (
				1079240819A3247A00C52AD6 /* libh2o.a in Frameworks */,
			);
			runOnlyForDeploymentPostprocessing = 0;
		};
		1079242F19A3260E00C52AD6 /* Frameworks */ = {
			isa = PBXFrameworksBuildPhase;
			buildActionMask = 2147483647;
			files = (
				1079243019A3260E00C52AD6 /* libh2o.a in Frameworks */,
			);
			runOnlyForDeploymentPostprocessing = 0;
		};
		10D0904919F0CA9C0043D458 /* Frameworks */ = {
			isa = PBXFrameworksBuildPhase;
			buildActionMask = 2147483647;
			files = (
				10D0904A19F0CA9C0043D458 /* libh2o.a in Frameworks */,
			);
			runOnlyForDeploymentPostprocessing = 0;
		};
		10D0906119F38B2E0043D458 /* Frameworks */ = {
			isa = PBXFrameworksBuildPhase;
			buildActionMask = 2147483647;
			files = (
				10D0906219F38B2E0043D458 /* libh2o.a in Frameworks */,
			);
			runOnlyForDeploymentPostprocessing = 0;
		};
		10EA45D71D0949BF00769A2B /* Frameworks */ = {
			isa = PBXFrameworksBuildPhase;
			buildActionMask = 2147483647;
			files = (
				10EA45D81D0949BF00769A2B /* libh2o.a in Frameworks */,
			);
			runOnlyForDeploymentPostprocessing = 0;
		};
		10F417CB19C1907B00B6E31A /* Frameworks */ = {
			isa = PBXFrameworksBuildPhase;
			buildActionMask = 2147483647;
			files = (
			);
			runOnlyForDeploymentPostprocessing = 0;
		};
		E918FC312136583F00CCB252 /* Frameworks */ = {
			isa = PBXFrameworksBuildPhase;
			buildActionMask = 2147483647;
			files = (
				E918FC322136583F00CCB252 /* libh2o.a in Frameworks */,
			);
			runOnlyForDeploymentPostprocessing = 0;
		};
/* End PBXFrameworksBuildPhase section */

/* Begin PBXGroup section */
		08B4D4391D75A2950079DFB5 /* hiredis */ = {
			isa = PBXGroup;
			children = (
				0812AB1C1D7FCFEB00004F23 /* async.c */,
				0812AB1D1D7FCFEB00004F23 /* async.h */,
				0812AB1E1D7FCFEB00004F23 /* hiredis.c */,
				0812AB1F1D7FCFEB00004F23 /* hiredis.h */,
				08790DD91D80153600A04BC1 /* net.c */,
				08790DDD1D8015A400A04BC1 /* net.h */,
				0812AB291D7FD54700004F23 /* read.c */,
				0812AB2A1D7FD54700004F23 /* read.h */,
				08790DDB1D80154C00A04BC1 /* sds.c */,
				08790DDE1D8015A400A04BC1 /* sds.h */,
			);
			path = hiredis;
			sourceTree = "<group>";
		};
		100A550D1C2BB12A00C4E3E0 /* mruby */ = {
			isa = PBXGroup;
			children = (
				7DC64F521FEB78AD00587150 /* sender.c */,
				08E9CC4D1E41F6660049DD26 /* embedded.c.h */,
				100A550E1C2BB15100C4E3E0 /* http_request.c */,
				0812174C1E07B89600712F36 /* redis.c */,
				7D0285C81EF422D40094292B /* sleep.c */,
				7DF26B071FBC020600FBE2E7 /* middleware.c */,
				7D9FA5381FC323AC00189F88 /* channel.c */,
			);
			path = mruby;
			sourceTree = "<group>";
		};
		104B9A3F1A5CD684009EEE64 /* share */ = {
			isa = PBXGroup;
			children = (
				104B9A431A5D0028009EEE64 /* h2o */,
			);
			path = share;
			sourceTree = "<group>";
		};
		104B9A431A5D0028009EEE64 /* h2o */ = {
			isa = PBXGroup;
			children = (
				10F4EB881C195B5C003DA150 /* mruby */,
				10835E061C9B8E8000197E59 /* status */,
				10A60DE91B0D87FE006E38EC /* annotate-backtrace-symbols */,
				104B9A401A5CD69B009EEE64 /* fetch-ocsp-response */,
				10FCC1411B2FCC6B00F13674 /* kill-on-close */,
			);
			path = h2o;
			sourceTree = "<group>";
		};
		104B9A4A1A5FA7E5009EEE64 /* common */ = {
			isa = PBXGroup;
			children = (
				E96A24CE23E6743600CA970A /* absprio.c */,
				D08137371FD400F4004679DF /* balancer */,
				10DA969D1CD2BFAC00679165 /* cache.c */,
				107D4D541B5B30EE004A9B21 /* file.c */,
				1044812F1BFD10450007863F /* filecache.c */,
				1058C8891AA6E5E3008D6180 /* hostinfo.c */,
				7D67C720204F8C0E0049E935 /* httpclient.c */,
				10D0905419F102C70043D458 /* http1client.c */,
				7D0341FA1FE4D5B60052E0A1 /* http2client.c */,
				E9E50472214A5B8A004DC170 /* http3client.c */,
				10A3D3D11B4CDBDC00327CF9 /* memcached.c */,
				08790DE31D8276EA00A04BC1 /* redis.c */,
				107923BA19A3217300C52AD6 /* memory.c */,
				10AA2EAB1A8DE0AE004322AC /* multithread.c */,
				104B9A241A4A4FEE009EEE64 /* serverutil.c */,
				101788B119B561AA0084C6D8 /* socket.c */,
				107923BF19A3217300C52AD6 /* token.c */,
				1079245319A32C0800C52AD6 /* token_table.h */,
				1065E70919BF18A600686E72 /* socket */,
				10EC2A371A0B4DC70083514F /* socketpool.c */,
				10D0905A19F230280043D458 /* string.c */,
				10AA2E951A80A612004322AC /* time.c */,
				E9BCE68B1FF0CF98003CEA11 /* timerwheel.c */,
				10AA2EA01A88082E004322AC /* url.c */,
			);
			path = common;
			sourceTree = "<group>";
		};
		104B9A4B1A5FA804009EEE64 /* handler */ = {
			isa = PBXGroup;
			children = (
				105534D91A3C7A2000627ECB /* configurator */,
				101B670B19ADD3380084A351 /* access_log.c */,
				7D9372FD202AC70F005FE6AB /* server_timing.c */,
				1070866B1B787D06002B8F18 /* compress.c */,
				107E340E1C7EB10700AEF5F8 /* compress */,
				106C22FE1C05436100405689 /* errordoc.c */,
				104B9A501A5FB096009EEE64 /* expires.c */,
				10BCF2FC1B168CAE0076939D /* fastcgi.c */,
				107923AF19A3217300C52AD6 /* file.c */,
				105534E91A42A83700627ECB /* file */,
				10AA2EBD1AA019D8004322AC /* headers.c */,
				E90A95F21E30795100483D6C /* headers_util.c */,
				107923BB19A3217300C52AD6 /* mimemap.c */,
				108867731AD9061100987967 /* mimemap */,
				10B38A651B8D345D007DC191 /* mruby.c */,
				100A550D1C2BB12A00C4E3E0 /* mruby */,
				10D0907219F633B00043D458 /* proxy.c */,
				10AA2EA41A8D9999004322AC /* redirect.c */,
				10AA2EC31AA0403A004322AC /* reproxy.c */,
				10835E021C9A860000197E59 /* status.c */,
				10C45D521CFE9B180096DB06 /* status */,
				10C45D501CFD160A0096DB06 /* throttle_resp.c */,
				084FC7C01D54B90D00E89F66 /* http2_debug_state.c */,
			);
			path = handler;
			sourceTree = "<group>";
		};
		104B9A4C1A5FA8B5009EEE64 /* core */ = {
			isa = PBXGroup;
			children = (
				105534EE1A440FC800627ECB /* config.c */,
				10F4180419CA75C500B6E31A /* configurator.c */,
				107923B919A3217300C52AD6 /* context.c */,
				107923B019A3217300C52AD6 /* headers.c */,
				10835E001C9A6C2400197E59 /* logconf.c */,
				10AA2EBB1A9EEDF8004322AC /* proxy.c */,
				107923BC19A3217300C52AD6 /* request.c */,
				107923C019A3217300C52AD6 /* util.c */,
			);
			path = core;
			sourceTree = "<group>";
		};
		104B9A4D1A5FAA7B009EEE64 /* common */ = {
			isa = PBXGroup;
			children = (
				E96A24D123E6747500CA970A /* absprio.c */,
				D081373C1FD40431004679DF /* balancer */,
				10DA969F1CD2BFEE00679165 /* cache.c */,
				10F9F2661AFC5F550056F26B /* hostinfo.c */,
				10AA2EAD1A8E22DA004322AC /* multithread.c */,
				104B9A271A4A5139009EEE64 /* serverutil.c */,
				103BAB351B130666000694F4 /* socket.c */,
				105534C61A3BB29100627ECB /* string.c */,
				10AA2E981A81F68A004322AC /* time.c */,
				E9BCE68E1FF0CFE4003CEA11 /* timerwheel.c */,
				10AA2EA21A88090B004322AC /* url.c */,
				7DD70D77210F2EC400727A17 /* httpclient.c */,
			);
			path = common;
			sourceTree = "<group>";
		};
		104B9A4E1A5FAA91009EEE64 /* core */ = {
			isa = PBXGroup;
			children = (
				104B9A471A5F9472009EEE64 /* headers.c */,
				105534C81A3BB41C00627ECB /* proxy.c */,
				1070E1621B4508B0001CCAFA /* util.c */,
			);
			path = core;
			sourceTree = "<group>";
		};
		104B9A4F1A5FAAA5009EEE64 /* handler */ = {
			isa = PBXGroup;
			children = (
				10BCF3001B214C460076939D /* fastcgi.c */,
				105534BD1A3B8F7700627ECB /* file.c */,
				1070866F1B7925D5002B8F18 /* compress.c */,
				105534C21A3B917000627ECB /* mimemap.c */,
				1058C87C1AA41789008D6180 /* headers.c */,
				10F9F2641AF4795D0056F26B /* redirect.c */,
			);
			path = handler;
			sourceTree = "<group>";
		};
		105534BF1A3B90E600627ECB /* http2 */ = {
			isa = PBXGroup;
			children = (
				1024A3FF1D23606300EB13F1 /* cache_digests.c */,
				107086691B70A00F002B8F18 /* casper.c */,
				105534C01A3B911300627ECB /* hpack.c */,
				10E299591A68D03100701AA6 /* scheduler.c */,
			);
			path = http2;
			sourceTree = "<group>";
		};
		105534C41A3BB1C300627ECB /* 00unit */ = {
			isa = PBXGroup;
			children = (
				10583BFE1AEF3652004A3AD6 /* issues */,
				105534C51A3BB1E700627ECB /* lib */,
				107D4D421B587ED6004A9B21 /* src */,
				10D0906F19F494CC0043D458 /* test.h */,
				10D0906E19F494CC0043D458 /* test.c */,
			);
			path = 00unit;
			sourceTree = "<group>";
		};
		105534C51A3BB1E700627ECB /* lib */ = {
			isa = PBXGroup;
			children = (
				104B9A4D1A5FAA7B009EEE64 /* common */,
				104B9A4E1A5FAA91009EEE64 /* core */,
				104B9A4F1A5FAAA5009EEE64 /* handler */,
				105534BF1A3B90E600627ECB /* http2 */,
				E901C43E2140CC9000D17C93 /* http3 */,
			);
			path = lib;
			sourceTree = "<group>";
		};
		105534D91A3C7A2000627ECB /* configurator */ = {
			isa = PBXGroup;
			children = (
				105534DA1A3C7A5400627ECB /* access_log.c */,
				107086711B798487002B8F18 /* compress.c */,
				104B9A521A5FC7C4009EEE64 /* expires.c */,
				106C23001C0544CE00405689 /* errordoc.c */,
				10BCF2FE1B1A892F0076939D /* fastcgi.c */,
				105534DC1A3C7AA900627ECB /* file.c */,
				10AA2EBF1AA019FC004322AC /* headers.c */,
				E90A95F41E30797D00483D6C /* headers_util.c */,
				10B38A731B8D3544007DC191 /* mruby.c */,
				105534DE1A3C7B9800627ECB /* proxy.c */,
				10AA2EA61A8DA93C004322AC /* redirect.c */,
				10AA2EC11AA0402E004322AC /* reproxy.c */,
				10835E041C9B3C6200197E59 /* status.c */,
				10C45D4E1CFD15FA0096DB06 /* throttle_resp.c */,
				084FC7C31D54BB9200E89F66 /* http2_debug_state.c */,
				7D937301202AC7BA005FE6AB /* server_timing.c */,
			);
			path = configurator;
			sourceTree = "<group>";
		};
		105534E91A42A83700627ECB /* file */ = {
			isa = PBXGroup;
			children = (
				105534EC1A42AD5E00627ECB /* templates.c.h */,
				105534EA1A42A87E00627ECB /* _templates.c.h */,
			);
			path = file;
			sourceTree = "<group>";
		};
		10583BDB1AE5A1E3004A3AD6 /* srcdoc */ = {
			isa = PBXGroup;
			children = (
				10583BF31AE764A7004A3AD6 /* configure */,
				1054DF471BBBB038008347C9 /* benchmarks.mt */,
				10583BE11AE5A22D004A3AD6 /* configure.mt */,
				10583BE21AE5A22D004A3AD6 /* faq.mt */,
				10583BE31AE5A22D004A3AD6 /* index.mt */,
				10583BE41AE5A22D004A3AD6 /* install.mt */,
				10583BDC1AE5A20A004A3AD6 /* snippets */,
			);
			path = srcdoc;
			sourceTree = "<group>";
		};
		10583BDC1AE5A20A004A3AD6 /* snippets */ = {
			isa = PBXGroup;
			children = (
				10583BE01AE5A222004A3AD6 /* wrapper.mt */,
				10583BFD1AE8A7E1004A3AD6 /* directive.mt */,
			);
			path = snippets;
			sourceTree = "<group>";
		};
		10583BEC1AE5A353004A3AD6 /* doc */ = {
			isa = PBXGroup;
			children = (
				10583BF71AE783AB004A3AD6 /* assets */,
				10583BED1AE5A37B004A3AD6 /* Makefile */,
				10583BEE1AE5A37B004A3AD6 /* README.md */,
			);
			path = doc;
			sourceTree = "<group>";
		};
		10583BF31AE764A7004A3AD6 /* configure */ = {
			isa = PBXGroup;
			children = (
				10583BFB1AE78DCC004A3AD6 /* syntax_and_structure.mt */,
				10583BF51AE765E0004A3AD6 /* command_options.mt */,
				10583BF61AE765E0004A3AD6 /* quick_start.mt */,
				10583BFC1AE88782004A3AD6 /* base_directives.mt */,
				10583C011AEF86E6004A3AD6 /* http1_directives.mt */,
				10583C021AEF8C7D004A3AD6 /* http2_directives.mt */,
				10583C031AF1D7D5004A3AD6 /* access_log_directives.mt */,
				106C23041C1132E000405689 /* errordoc_directives.mt */,
				10583C041AF1F315004A3AD6 /* expires_directives.mt */,
				10FCC1431B31408B00F13674 /* fastcgi_directives.mt */,
				10583C051AF1F893004A3AD6 /* file_directives.mt */,
				1063FE901BB291300064D9C7 /* compress_directives.mt */,
				10583C061AF20BE5004A3AD6 /* headers_directives.mt */,
				1039A20A1BB89531005D3B8F /* mruby_directives.mt */,
				10583C071AF21539004A3AD6 /* proxy_directives.mt */,
				10583C081AF2188E004A3AD6 /* redirect_directives.mt */,
				10583C091AF2D302004A3AD6 /* reproxy_directives.mt */,
				10835E081CA2204E00197E59 /* status_directives.mt */,
				10955C2C1D1BA47100935796 /* throttle_response_directives.mt */,
				10952D5C1C608D19000D664C /* basic_auth.mt */,
				10952D5B1C608A6B000D664C /* cgi.mt */,
				10952D5D1C62D4DC000D664C /* mruby.mt */,
			);
			path = configure;
			sourceTree = "<group>";
		};
		10583BF71AE783AB004A3AD6 /* assets */ = {
			isa = PBXGroup;
			children = (
				10583BF81AE783BE004A3AD6 /* remotebench.png */,
				10583BF91AE783BE004A3AD6 /* searchstyle.css */,
				10583BFA1AE783BE004A3AD6 /* style.css */,
			);
			name = assets;
			sourceTree = "<group>";
		};
		10583BFE1AEF3652004A3AD6 /* issues */ = {
			isa = PBXGroup;
			children = (
				10583BFF1AEF368A004A3AD6 /* 293.c */,
				106530A51D82C09E005B2C60 /* percent-encode-zero-byte.c */,
			);
			path = issues;
			sourceTree = "<group>";
		};
		1065E6F319B9969000686E72 /* evloop */ = {
			isa = PBXGroup;
			children = (
				1070E15C1B438E8F001CCAFA /* poll.c.h */,
				1065E6F619B99E6D00686E72 /* kqueue.c.h */,
				1065E6F719B9B1AC00686E72 /* epoll.c.h */,
			);
			path = evloop;
			sourceTree = "<group>";
		};
		1065E70919BF18A600686E72 /* socket */ = {
			isa = PBXGroup;
			children = (
				1065E6EF19B8C64200686E72 /* evloop.c.h */,
				1065E6F319B9969000686E72 /* evloop */,
				1065E70719BF17FE00686E72 /* uv-binding.c.h */,
			);
			path = socket;
			sourceTree = "<group>";
		};
		10756E221AC125E00009BF57 /* yaml */ = {
			isa = PBXGroup;
			children = (
				10756E231AC126020009BF57 /* include */,
				10756E241AC126080009BF57 /* src */,
			);
			path = yaml;
			sourceTree = "<group>";
		};
		10756E231AC126020009BF57 /* include */ = {
			isa = PBXGroup;
			children = (
				10756E251AC126250009BF57 /* yaml.h */,
			);
			path = include;
			sourceTree = "<group>";
		};
		10756E241AC126080009BF57 /* src */ = {
			isa = PBXGroup;
			children = (
				10756E261AC126420009BF57 /* api.c */,
				10756E271AC126420009BF57 /* dumper.c */,
				10756E281AC126420009BF57 /* emitter.c */,
				10756E291AC126420009BF57 /* loader.c */,
				10756E2E1AC1264D0009BF57 /* parser.c */,
				10756E2F1AC1264D0009BF57 /* reader.c */,
				10756E301AC1264D0009BF57 /* scanner.c */,
				10756E311AC1264D0009BF57 /* writer.c */,
				10756E321AC1264D0009BF57 /* yaml_private.h */,
			);
			path = src;
			sourceTree = "<group>";
		};
		1079230C19A320A700C52AD6 = {
			isa = PBXGroup;
			children = (
				E9CD04271F8F1D5D00524877 /* Changes */,
				1082150B1AB26F2F00D27E66 /* cmake */,
				1082150A1AB26F2A00D27E66 /* CMakeLists.txt */,
				E9CD04281F8F1D7500524877 /* CONTRIBUTING.md */,
				E9CD042A1F8F1D8A00524877 /* LICENSE */,
				E9CD04291F8F1D7F00524877 /* README.md */,
				E95EBCD72281148C0022C32D /* h2o-probes.d */,
				1079231E19A3210D00C52AD6 /* deps */,
				10583BEC1AE5A353004A3AD6 /* doc */,
				E904232D24AB2C740072C5B7 /* h2olog */,
				1079239E19A3215F00C52AD6 /* include */,
				107923AD19A3217300C52AD6 /* lib */,
				107923AA19A3216B00C52AD6 /* misc */,
				104B9A3F1A5CD684009EEE64 /* share */,
				10F417D419C190DD00B6E31A /* src */,
				10583BDB1AE5A1E3004A3AD6 /* srcdoc */,
				10D0906D19F494990043D458 /* t */,
				107923FE19A3239200C52AD6 /* examples */,
				1079231619A320A700C52AD6 /* Products */,
			);
			sourceTree = "<group>";
		};
		1079231619A320A700C52AD6 /* Products */ = {
			isa = PBXGroup;
			children = (
				1079231519A320A700C52AD6 /* libh2o.a */,
				107923D919A321F400C52AD6 /* examples-simple */,
				1079240D19A3247A00C52AD6 /* websocket */,
				1079243519A3260E00C52AD6 /* unittest */,
				10F417D319C1907B00B6E31A /* h2o */,
				10D0905119F0CA9C0043D458 /* examples-socket-server */,
				10D0906919F38B2E0043D458 /* examples-httpclient */,
				10EA45DF1D0949BF00769A2B /* examples-latency-optimization */,
				08790E101D8BD7F100A04BC1 /* examples-redis-client */,
				E918FC392136583F00CCB252 /* proptest */,
				08819C2C218C9FA90057ED23 /* qif */,
			);
			name = Products;
			sourceTree = "<group>";
		};
		1079231E19A3210D00C52AD6 /* deps */ = {
			isa = PBXGroup;
			children = (
				107E33ED1C7EAECD00AEF5F8 /* brotli */,
				10FCC13B1B2E4A2C00F13674 /* cloexec */,
				10F4197E1B64E6C300BEAEAC /* golombset */,
				08B4D4391D75A2950079DFB5 /* hiredis */,
				10FEF24B1D6FC8C800E11B1D /* libgkc */,
				1079231F19A3210D00C52AD6 /* klib */,
				10A3D3DC1B4FAA5900327CF9 /* libyrmcds */,
				10FFEE071BB23A730087AD75 /* neverbleed */,
				1079235619A3210D00C52AD6 /* picohttpparser */,
				10F417FB19C2D2B400B6E31A /* picotest */,
				E9708AD01E499D8B0029E0A5 /* picotls */,
				E901C3D5213E1BAF00D17C93 /* quicly */,
				109428A91CC6C48C00E676CB /* ssl-conservatory */,
				E918FC3E2136592500CCB252 /* theft */,
				10756E221AC125E00009BF57 /* yaml */,
				10F417FC19C2D2BA00B6E31A /* yoml */,
			);
			path = deps;
			sourceTree = "<group>";
		};
		1079231F19A3210D00C52AD6 /* klib */ = {
			isa = PBXGroup;
			children = (
				1079232619A3210D00C52AD6 /* khash.h */,
			);
			path = klib;
			sourceTree = "<group>";
		};
		1079235619A3210D00C52AD6 /* picohttpparser */ = {
			isa = PBXGroup;
			children = (
				1079235A19A3210D00C52AD6 /* picohttpparser.c */,
				1079235B19A3210D00C52AD6 /* picohttpparser.h */,
			);
			path = picohttpparser;
			sourceTree = "<group>";
		};
		1079239E19A3215F00C52AD6 /* include */ = {
			isa = PBXGroup;
			children = (
				107923A419A3215F00C52AD6 /* h2o.h */,
				1079239F19A3215F00C52AD6 /* h2o */,
			);
			path = include;
			sourceTree = "<group>";
		};
		1079239F19A3215F00C52AD6 /* h2o */ = {
			isa = PBXGroup;
			children = (
				E96A24CC23E673F400CA970A /* absprio.h */,
				D08137411FD408C1004679DF /* balancer.h */,
				10DA969B1CD2BF9000679165 /* cache.h */,
				1024A3FD1D22546800EB13F1 /* cache_digests.h */,
				105534D71A3C785000627ECB /* configurator.h */,
				E908A2A923163CB70039BCEE /* ebpf.h */,
				107D4D521B5B2412004A9B21 /* file.h */,
				1044812D1BFD0FBE0007863F /* filecache.h */,
				7D2DF4ED20297EE0004AD361 /* header.h */,
				7DF88EF820761972005DB8D8 /* hiredis_.h */,
				1058C8871AA6DE4B008D6180 /* hostinfo.h */,
				E97EC88C213CE3130086AD64 /* hpack.h */,
				107923A019A3215F00C52AD6 /* http1.h */,
				7D67C723204F8C9B0049E935 /* httpclient.h */,
				107923A119A3215F00C52AD6 /* http2.h */,
				7D25E33B20B270BA0092C982 /* http2_common.h */,
				10AAAC621B6C7A7D004487C3 /* http2_casper.h */,
				10AA2EB61A970EFC004322AC /* http2_internal.h */,
				10AA2EB81A971280004322AC /* http2_scheduler.h */,
				E9E50475214B3D28004DC170 /* http3_common.h */,
				E9757708221BB78C00D1EF74 /* http3_internal.h */,
				E9E5049321501CA5004DC170 /* http3_server.h */,
				10A3D3D01B4CDBC700327CF9 /* memcached.h */,
				10D0904219F0BA780043D458 /* linklist.h */,
				10D0903919F0A51C0043D458 /* memory.h */,
				10AA2EA91A8DDC57004322AC /* multithread.h */,
				10B38A711B8D34BB007DC191 /* mruby_.h */,
				1058F6EC1D7CC81E00FFFFA3 /* openssl_backport.h */,
				E901C43C213FAE0300D17C93 /* qpack.h */,
				1047A9FE1D0E6D5900CC4BCE /* rand.h */,
				08790DE11D8275C100A04BC1 /* redis.h */,
				7D027BEE2242283B007ACE09 /* send_state.h */,
				104B9A231A4A4FAF009EEE64 /* serverutil.h */,
				10D0903F19F0B90A0043D458 /* socket */,
				10D0903D19F0A8190043D458 /* socket.h */,
				10EC2A351A0B4D370083514F /* socketpool.h */,
				10D0905819F22FA10043D458 /* string_.h */,
				10AA2E931A80A592004322AC /* time_.h */,
				E9BCE6891FF0CF84003CEA11 /* timerwheel.h */,
				107923A219A3215F00C52AD6 /* token.h */,
				7DA3F5AE20E0B03F0000222F /* token_table.h */,
				106C22F91C040F7800405689 /* tunnel.h */,
				10AA2E9E1A8807CF004322AC /* url.h */,
				107923A319A3215F00C52AD6 /* websocket.h */,
				104B9A2C1A4BE029009EEE64 /* version.h */,
			);
			path = h2o;
			sourceTree = "<group>";
		};
		107923AA19A3216B00C52AD6 /* misc */ = {
			isa = PBXGroup;
			children = (
				10583BE61AE5A322004A3AD6 /* clang-format-all.sh */,
				E908A2AC2320AE210039BCEE /* docker-ci */,
				104960151B9D3F9100FF136D /* dump-github-repository.pl */,
				10F4EB831C165B92003DA150 /* fastcgi-cgi.pl */,
				10583BE71AE5A322004A3AD6 /* install-perl-module.pl */,
				10583BE91AE5A330004A3AD6 /* makedoc.pl */,
				10583BEA1AE5A341004A3AD6 /* picotemplate-conf.pl */,
				10583BEB1AE5A341004A3AD6 /* regen.mk */,
				107923AB19A3216B00C52AD6 /* tokens.pl */,
			);
			path = misc;
			sourceTree = "<group>";
		};
		107923AD19A3217300C52AD6 /* lib */ = {
			isa = PBXGroup;
			children = (
				104B9A4A1A5FA7E5009EEE64 /* common */,
				104B9A4C1A5FA8B5009EEE64 /* core */,
				104B9A4B1A5FA804009EEE64 /* handler */,
				107923B119A3217300C52AD6 /* http1.c */,
				107923B219A3217300C52AD6 /* http2 */,
				E901C438213E593D00D17C93 /* http3 */,
				E95EBCD9228117620022C32D /* probes_.h */,
				106C22F71C040F6400405689 /* tunnel.c */,
				107923C119A3217300C52AD6 /* websocket.c */,
			);
			path = lib;
			sourceTree = "<group>";
		};
		107923B219A3217300C52AD6 /* http2 */ = {
			isa = PBXGroup;
			children = (
				107923B519A3217300C52AD6 /* hpack_huffman_table.h */,
				1024A3FB1D22315000EB13F1 /* cache_digests.c */,
				10AAAC641B6C9275004487C3 /* casper.c */,
				107923B319A3217300C52AD6 /* connection.c */,
				107923B819A3217300C52AD6 /* frame.c */,
				107923B419A3217300C52AD6 /* hpack.c */,
				10BA72A919AAD6300059392A /* stream.c */,
				10E299571A67E68500701AA6 /* scheduler.c */,
				080D35EA1D5E060D0029B7E5 /* http2_debug_state.c */,
			);
			path = http2;
			sourceTree = "<group>";
		};
		107923FE19A3239200C52AD6 /* examples */ = {
			isa = PBXGroup;
			children = (
				10BF213E1A087CDF008F7129 /* libh2o */,
			);
			path = examples;
			sourceTree = "<group>";
		};
		107D4D421B587ED6004A9B21 /* src */ = {
			isa = PBXGroup;
			children = (
				107D4D431B588021004A9B21 /* ssl.c */,
			);
			path = src;
			sourceTree = "<group>";
		};
		107E33ED1C7EAECD00AEF5F8 /* brotli */ = {
			isa = PBXGroup;
			children = (
				E987E5531FD7BDBB00DE4346 /* c */,
			);
			path = brotli;
			sourceTree = "<group>";
		};
		107E340E1C7EB10700AEF5F8 /* compress */ = {
			isa = PBXGroup;
			children = (
				107E340F1C7EB13F00AEF5F8 /* gzip.c */,
				107E34111C7EE0D200AEF5F8 /* brotli.c */,
			);
			path = compress;
			sourceTree = "<group>";
		};
		108215061AAD41A000D27E66 /* 50reverse-proxy */ = {
			isa = PBXGroup;
			children = (
				108215071AAD41CE00D27E66 /* test.pl */,
			);
			name = "50reverse-proxy";
			sourceTree = "<group>";
		};
		1082150B1AB26F2F00D27E66 /* cmake */ = {
			isa = PBXGroup;
			children = (
				1082150C1AB26F4700D27E66 /* FindWslay.cmake */,
				1082150D1AB26F4700D27E66 /* FindLibYAML.cmake */,
				1082150E1AB26F4700D27E66 /* FindLibUV.cmake */,
			);
			path = cmake;
			sourceTree = "<group>";
		};
		10835E061C9B8E8000197E59 /* status */ = {
			isa = PBXGroup;
			children = (
				10835E071C9B8EA700197E59 /* index.html */,
			);
			path = status;
			sourceTree = "<group>";
		};
		108867731AD9061100987967 /* mimemap */ = {
			isa = PBXGroup;
			children = (
				108867741AD9069900987967 /* defaults.c.h */,
			);
			path = mimemap;
			sourceTree = "<group>";
		};
		109428A91CC6C48C00E676CB /* ssl-conservatory */ = {
			isa = PBXGroup;
			children = (
				109428AA1CC6C4B600E676CB /* openssl */,
			);
			path = "ssl-conservatory";
			sourceTree = "<group>";
		};
		109428AA1CC6C4B600E676CB /* openssl */ = {
			isa = PBXGroup;
			children = (
				109428AB1CC6C4C700E676CB /* openssl_hostname_validation.c */,
				109428AC1CC6C4C700E676CB /* openssl_hostname_validation.h */,
			);
			path = openssl;
			sourceTree = "<group>";
		};
		10A3D3DC1B4FAA5900327CF9 /* libyrmcds */ = {
			isa = PBXGroup;
			children = (
				10A3D3FE1B4FAAF500327CF9 /* yrmcds.h */,
				1022E7C41CA8BCEB00CE2A05 /* yrmcds_portability.h */,
				1022E7C51CA8BCEB00CE2A05 /* yrmcds_text.h */,
				10A3D3ED1B4FAAEC00327CF9 /* close.c */,
				10A3D3EE1B4FAAEC00327CF9 /* connect.c */,
				10A3D3F61B4FAAF500327CF9 /* recv.c */,
				10A3D3F71B4FAAF500327CF9 /* send.c */,
				1022E7C01CA8BC9E00CE2A05 /* send_text.c */,
				10A3D3F91B4FAAF500327CF9 /* socket.c */,
				10A3D3FA1B4FAAF500327CF9 /* strerror.c */,
				1022E7C21CA8BCCE00CE2A05 /* text_mode.c */,
			);
			path = libyrmcds;
			sourceTree = "<group>";
		};
		10AA2EC51AA0557A004322AC /* assets */ = {
			isa = PBXGroup;
			children = (
				10F4EB851C1779F8003DA150 /* doc_root */,
				10AA2EC61AA05598004322AC /* upstream.psgi */,
			);
			path = assets;
			sourceTree = "<group>";
		};
		10BF213E1A087CDF008F7129 /* libh2o */ = {
			isa = PBXGroup;
			children = (
				10D0905219F0CB130043D458 /* socket-client.c */,
				08790DF41D8BD72500A04BC1 /* redis-client.c */,
				107923FC19A3238500C52AD6 /* simple.c */,
				1079241319A324B400C52AD6 /* websocket.c */,
				10EA45E01D094A1200769A2B /* latency-optimization.c */,
			);
			path = libh2o;
			sourceTree = "<group>";
		};
		10C45D521CFE9B180096DB06 /* status */ = {
			isa = PBXGroup;
			children = (
				10FEF2491D6FC6F600E11B1D /* durations.c */,
				10C45D531CFE9B300096DB06 /* events.c */,
				10C45D541CFE9B300096DB06 /* requests.c */,
				7DE1DB35212B1CC00055F500 /* ssl.c */,
			);
			path = status;
			sourceTree = "<group>";
		};
		10D0903F19F0B90A0043D458 /* socket */ = {
			isa = PBXGroup;
			children = (
				1065E70419BF145700686E72 /* evloop.h */,
				1065E70619BF14E500686E72 /* uv-binding.h */,
			);
			path = socket;
			sourceTree = "<group>";
		};
		10D0906D19F494990043D458 /* t */ = {
			isa = PBXGroup;
			children = (
				109EEFE61D77B376001F11D1 /* README.md */,
				E918FC3A2136589900CCB252 /* 00prop */,
				105534C41A3BB1C300627ECB /* 00unit */,
				105534F21A460EF600627ECB /* 00unit.evloop.t */,
				105534F31A460EF600627ECB /* 00unit.libuv.t */,
				109EEFDC1D77B350001F11D1 /* 00unit.mruby.t */,
				105534F41A460EF600627ECB /* 10httpclient.t */,
				10FEF2481D6EC30800E11B1D /* 40bad-request.t */,
				E9AFBF17212A9802000F5DB8 /* 40chunked.t */,
				104CD5021CC465AF0057C62F /* 40env.t */,
				E9414F9424ED1D7500273C59 /* 40error-log-escape.t */,
				E9414F9924ED1D7500273C59 /* 40http1-timeouts.t */,
				E9414F9724ED1D7500273C59 /* 40http2-h2spec-client.t */,
				E9F677CA1FF47BD0006476D3 /* 40http2-h2spec.t */,
				E9BCE6921FF344D4003CEA11 /* 40http2-request-window-size.t */,
				E98041C22230C45E008B9745 /* 40http3.t */,
				E90BB43B24F38937006507EA /* 40http3-concurrency.t */,
				E90BB43C24F4834D006507EA /* 40http3-forward.t */,
				E9414F8D24EBFBDA00273C59 /* 40http3-reconnect.t */,
				E9FC525C234B0A630076F35D /* 40http3-retry.t */,
				E9414F8E24ED1CD700273C59 /* 40http3-shutdown.t */,
				E9414F9D24ED4DD300273C59 /* 40http3-shutdown-reject-conn.t */,
				104B9A301A58F55E009EEE64 /* 40max-connections.t */,
				10A3D3D71B4F4D0900327CF9 /* 40memcached-session-resumption.t */,
				105534F51A460EF600627ECB /* 40protocol.t */,
				1070E1641B451D43001CCAFA /* 40proxy-protocol.t */,
				E9BC76BF1EE3D71000EB7A09 /* 40redis-session-resumption.t */,
				104B9A311A59D7A2009EEE64 /* 40running-user.t */,
				108215081AB14B1100D27E66 /* 40server-push.t */,
				E9BC76C01EE3D8A100EB7A09 /* 40server-push-attrs.t */,
				109EEFDE1D77B350001F11D1 /* 40server-push-multiple.t */,
				107D4D501B58B342004A9B21 /* 40session-ticket.t */,
				104B9A321A59E27A009EEE64 /* 40ssl-cipher-suite.t */,
				E9F677D82008686B006476D3 /* 40tls13-early-data.t */,
				104B9A221A47BBA1009EEE64 /* 40unix-socket.t */,
				10AA2EB31A94B66D004322AC /* 40virtual-host.t */,
				106C22FB1C0413DA00405689 /* 40websocket.t */,
				10AA2EB11A931409004322AC /* 50access-log.t */,
				109EEFD91D77B336001F11D1 /* 50chunked-encoding-proxying.t */,
				107086741B79A08D002B8F18 /* 50compress.t */,
				E9BC76C11EE3D9A900EB7A09 /* 50compress-hint.t */,
				E9AFBF18212A9802000F5DB8 /* 50config.t */,
				E9AFBF11212A9801000F5DB8 /* 50date-header.t */,
				106C23021C06AB2F00405689 /* 50errordoc.t */,
				104B9A541A60773E009EEE64 /* 50expires.t */,
				10C5A6311B268632006094A6 /* 50fastcgi.t */,
				10F4EB841C16BADD003DA150 /* 50fastcgi-cgi.t */,
				10FCC1421B300A6800F13674 /* 50fastcgi-php.t */,
				109EEFE41D77B360001F11D1 /* 50file.t */,
				105534F61A460EF600627ECB /* 50file-config.t */,
				E9AFBF12212A9801000F5DB8 /* 50file-custom-handler.t */,
				107E34231C86801E00AEF5F8 /* 50file-file.t */,
				100AE41A1B27D74800CE18BB /* 50file-range.t */,
				E9AFBF13212A9801000F5DB8 /* 50graceful-shutdown.t */,
				1058C87F1AA42568008D6180 /* 50headers.t */,
				109EEFDB1D77B336001F11D1 /* 50http2_debug_state.t */,
				E9AFBF22212A982D000F5DB8 /* 50internal-redirect.t */,
				105534F71A460F2E00627ECB /* 50mimemap.t */,
				10A3D3D61B4F1E3200327CF9 /* 50mruby.t */,
				109EEFDD1D77B350001F11D1 /* 50mruby-acl.t */,
				E9BCE6931FF35502003CEA11 /* 50mruby-channel.t */,
				109EEFDF1D77B350001F11D1 /* 50mruby-dos-detector.t */,
				E9AFBF14212A9801000F5DB8 /* 50mruby-error-log.t */,
				100A550C1C22857B00C4E3E0 /* 50mruby-htpasswd.t */,
				100A55131C2E5FAC00C4E3E0 /* 50mruby-http-request.t */,
				E9AFBF15212A9801000F5DB8 /* 50mruby-middleware.t */,
				E9414F9A24ED1D7600273C59 /* 50mruby-prometheus.t */,
				E9AFBF10212A97AD000F5DB8 /* 50mruby-redis.t */,
				E9AFBF24212A984B000F5DB8 /* 50mruby-sleep.t */,
				E9AFBF23212A982E000F5DB8 /* 50mruby-task.t */,
				E9AFBF16212A9801000F5DB8 /* 50origin-frame.t */,
				105534F81A460F2E00627ECB /* 50post-size-limit.t */,
				E9414F9224ED1D7500273C59 /* 50priority-headers.t */,
				E9414F9B24ED1D7600273C59 /* 50priority-overwrite.t */,
				E9414F9024ED1D7400273C59 /* 50proxy-forward-close-connection.t */,
				E9AFBF26212A984B000F5DB8 /* 50proxy-max-buffer-size.t */,
				10AA2EA81A8DAFD4004322AC /* 50redirect.t */,
				108215061AAD41A000D27E66 /* 50reverse-proxy */,
				108214FE1AAD34DD00D27E66 /* 50reverse-proxy-0.t */,
				E9BC76C21EE3DAA900EB7A09 /* 50reverse-proxy-added-headers.t */,
				E9F677CE1FF62217006476D3 /* 50reverse-proxy-chunk-sizes.t */,
				E908A2AB231CF3D10039BCEE /* 50reverse-proxy-chunked-post-termination.t */,
				E9F677CF1FF62217006476D3 /* 50reverse-proxy-chunk-timeout-1.t */,
				E9F677CC1FF62216006476D3 /* 50reverse-proxy-chunk-timeout-2.t */,
				E9F677CB1FF62216006476D3 /* 50reverse-proxy-chunk-trailing-headers.t */,
				104C65021A6DF36B000AC190 /* 50reverse-proxy-config.t */,
				108102151C3DB05100C024CD /* 50reverse-proxy-disconnected-keepalive.t */,
				E9F677CD1FF62216006476D3 /* 50reverse-proxy-drop-headers.t */,
				E9414F9624ED1D7500273C59 /* 50reverse-proxy-early-response.t */,
				E9414F9124ED1D7400273C59 /* 50reverse-proxy-header-filtering.t */,
				E9414F9324ED1D7500273C59 /* 50reverse-proxy-http2.t */,
				10DA969A1CCEF2C200679165 /* 50reverse-proxy-https.t */,
				E9AFBF1B212A9814000F5DB8 /* 50reverse-proxy-informational.t */,
				E9AFBF1D212A9814000F5DB8 /* 50reverse-proxy-invalid-transfer-encoding.t */,
				E9414F9C24ED1D7600273C59 /* 50reverse-proxy-multiline-header.t */,
				E9A410961F9EA2F100D9B0FB /* 50reverse-proxy-multiple-backends.t */,
				E9A410951F9EA2E400D9B0FB /* 50reverse-proxy-multiple-backends-with-down.t */,
				E9AFBF20212A9814000F5DB8 /* 50reverse-proxy-multiple-balancers.t */,
				E9BC76C31EE4AA4600EB7A09 /* 50reverse-proxy-preserve-case.t */,
				10FEF2441D6444E900E11B1D /* 50reverse-proxy-proxy-protocol.t */,
				E9414F9824ED1D7500273C59 /* 50reverse-proxy-request-bytes.t */,
				E9414F9524ED1D7500273C59 /* 50reverse-proxy-response-bytes.t */,
				E9A410971F9EA2F200D9B0FB /* 50reverse-proxy-round-robin.t */,
				E9AFBF1A212A9813000F5DB8 /* 50reverse-proxy-round-robin-weighted.t */,
				E9F677D11FF62228006476D3 /* 50reverse-proxy-serialize-posts.t */,
				E9F677D21FF62228006476D3 /* 50reverse-proxy-serialize-posts-2.t */,
				E9F677D01FF62228006476D3 /* 50reverse-proxy-serialize-posts-3.t */,
				E9BC76C41EE4AA9700EB7A09 /* 50reverse-proxy-session-resumption.t */,
				E9AFBF21212A9814000F5DB8 /* 50reverse-proxy-timings.t */,
				E9AFBF28212A985E000F5DB8 /* 50reverse-proxy-timeouts.t */,
				10AA2EB21A9479B4004322AC /* 50reverse-proxy-upstream-down.t */,
				104B9A2B1A4BBDA4009EEE64 /* 50server-starter.t */,
				E9AFBF1F212A9814000F5DB8 /* 50server-timing.t */,
				109EEFE51D77B36C001F11D1 /* 50servername.t */,
				10C45D571CFE9BB60096DB06 /* 50status.t */,
				E9AFBF1E212A9814000F5DB8 /* 50stop-opening-new-push-streams.t */,
				E9AFBF19212A9813000F5DB8 /* 50suspend-body.t */,
				10C45D4D1CFD15890096DB06 /* 50throttle-response.t */,
				E9AFBF2A212A985E000F5DB8 /* 50too-much-data.t */,
				E9AFBF2B212A985E000F5DB8 /* 50too-much-headers.t */,
				E9AFBF29212A985E000F5DB8 /* 50uncompressed-headers.t */,
				E9AFBF1C212A9814000F5DB8 /* 50unexpected-upstream-body.t */,
				E9AFBF27212A985D000F5DB8 /* 50zero-sized-streaming-body.t */,
				E9F677D32004CCCA006476D3 /* 50zero-sized-timeout.t */,
				109EEFE11D77B350001F11D1 /* 80dup-host-headers.t */,
				E9BC76C51EE4AB6C00EB7A09 /* 80graceful-shutdown.t */,
				E9AFBF2C212A985E000F5DB8 /* 80http2-idle-timeout-for-zero-window.t */,
				109EEFE21D77B350001F11D1 /* 80invalid-h2-chars-in-headers.t */,
				105534FE1A46134A00627ECB /* 80issues61.t */,
				1092E0011BEB1DDC001074BF /* 80issues579.t */,
				104481271BFC05FC0007863F /* 80issues595.t */,
				10952D591C5082F7000D664C /* 80issues-from-proxy-reproxy-to-different-host.t */,
				E9BCE6911FF326AC003CEA11 /* 80no-handler-vs-h2-post.t */,
				109EEFD81D77B336001F11D1 /* 80one-byte-window.t */,
				106530A81D8A21A7005B2C60 /* 80reverse-proxy-missing-content-length-for-post.t */,
				E9414F8F24ED1D5300273C59 /* 80reverse-proxy-truncated-chunked.t */,
				10B6D4501C727315005F0CF8 /* 80yaml-merge.t */,
				E90C514D230BB28800D6AD8E /* 90dtrace.t */,
				104B9A451A5D1004009EEE64 /* 90live-fetch-ocsp-response.t */,
				109EEFE31D77B350001F11D1 /* 90live-sni.t */,
				10C2117C1B8164B1005A9D02 /* 90root-fastcgi-php.t */,
				10AA2EC51AA0557A004322AC /* assets */,
				105534FB1A460F4200627ECB /* Util.pm */,
				08819C2D218C9FF70057ED23 /* qif.c */,
			);
			path = t;
			sourceTree = "<group>";
		};
		10F417D419C190DD00B6E31A /* src */ = {
			isa = PBXGroup;
			children = (
				10D0906A19F38B850043D458 /* httpclient.c */,
				10A3D40E1B584BEC00327CF9 /* standalone.h */,
				10F417D519C190F800B6E31A /* main.c */,
				107D4D4D1B58970D004A9B21 /* ssl.c */,
				107D4D5D1B5F143B004A9B21 /* setuidgid.c */,
			);
			path = src;
			sourceTree = "<group>";
		};
		10F417FB19C2D2B400B6E31A /* picotest */ = {
			isa = PBXGroup;
			children = (
				10F417FD19C2D2F800B6E31A /* picotest.c */,
				10F417FE19C2D2F800B6E31A /* picotest.h */,
			);
			path = picotest;
			sourceTree = "<group>";
		};
		10F417FC19C2D2BA00B6E31A /* yoml */ = {
			isa = PBXGroup;
			children = (
				10F4180219C2D32100B6E31A /* yoml-parser.h */,
				10F4180019C2D31600B6E31A /* yoml.h */,
			);
			name = yoml;
			sourceTree = "<group>";
		};
		10F4197E1B64E6C300BEAEAC /* golombset */ = {
			isa = PBXGroup;
			children = (
				10F4197F1B64E70D00BEAEAC /* golombset.h */,
			);
			path = golombset;
			sourceTree = "<group>";
		};
		10F4EB851C1779F8003DA150 /* doc_root */ = {
			isa = PBXGroup;
			children = (
				10F4EB861C177A12003DA150 /* hello.cgi */,
			);
			path = doc_root;
			sourceTree = "<group>";
		};
		10F4EB881C195B5C003DA150 /* mruby */ = {
			isa = PBXGroup;
			children = (
				10F4EB891C195B9E003DA150 /* htpasswd.rb */,
			);
			path = mruby;
			sourceTree = "<group>";
		};
		10FCC13B1B2E4A2C00F13674 /* cloexec */ = {
			isa = PBXGroup;
			children = (
				10FCC13C1B2E4A4500F13674 /* cloexec.c */,
				10FCC13D1B2E4A4500F13674 /* cloexec.h */,
			);
			path = cloexec;
			sourceTree = "<group>";
		};
		10FEF24B1D6FC8C800E11B1D /* libgkc */ = {
			isa = PBXGroup;
			children = (
				10FEF24C1D6FC8E200E11B1D /* gkc.c */,
				10FEF24D1D6FC8E200E11B1D /* gkc.h */,
			);
			path = libgkc;
			sourceTree = "<group>";
		};
		10FFEE071BB23A730087AD75 /* neverbleed */ = {
			isa = PBXGroup;
			children = (
				10FFEE081BB23A8C0087AD75 /* neverbleed.c */,
				10FFEE091BB23A8C0087AD75 /* neverbleed.h */,
			);
			path = neverbleed;
			sourceTree = "<group>";
		};
		D08137371FD400F4004679DF /* balancer */ = {
			isa = PBXGroup;
			children = (
				D08137381FD400F4004679DF /* least_conn.c */,
				D08137391FD400F4004679DF /* roundrobin.c */,
			);
			path = balancer;
			sourceTree = "<group>";
		};
		D081373C1FD40431004679DF /* balancer */ = {
			isa = PBXGroup;
			children = (
				D081373D1FD40431004679DF /* least_conn.c */,
				D081373E1FD40431004679DF /* roundrobin.c */,
			);
			path = balancer;
			sourceTree = "<group>";
		};
		E901C3D5213E1BAF00D17C93 /* quicly */ = {
			isa = PBXGroup;
			children = (
				E901C3D6213E1BE700D17C93 /* include */,
				E901C3D7213E1BED00D17C93 /* lib */,
				E9FF84BB24C5AA46002577CA /* quicly-probes.d */,
			);
			path = quicly;
			sourceTree = "<group>";
		};
		E901C3D6213E1BE700D17C93 /* include */ = {
			isa = PBXGroup;
			children = (
				E901C3D9213E1C2E00D17C93 /* quicly.h */,
				E901C3D8213E1C1D00D17C93 /* quicly */,
			);
			path = include;
			sourceTree = "<group>";
		};
		E901C3D7213E1BED00D17C93 /* lib */ = {
			isa = PBXGroup;
			children = (
				E98042152238D35B008B9745 /* cc-reno.c */,
				E980423C2246304F008B9745 /* defaults.c */,
				E901C3F0213E1C4000D17C93 /* frame.c */,
				E98403C62485172E00E3A6B1 /* local_cid.c */,
				E9A8351424B1340C007D06C2 /* loss.c */,
				E901C3F3213E1C4000D17C93 /* quicly.c */,
				E901C3F2213E1C4000D17C93 /* ranges.c */,
				E98884CE21E7F3C80060F010 /* recvstate.c */,
				E98403C72485172E00E3A6B1 /* remote_cid.c */,
				E98403C82485172E00E3A6B1 /* retire_cid.c */,
				E98884CD21E7F3C80060F010 /* sendstate.c */,
				E98884CC21E7F3C80060F010 /* sentmap.c */,
				E98884CB21E7F3C80060F010 /* streambuf.c */,
			);
			path = lib;
			sourceTree = "<group>";
		};
		E901C3D8213E1C1D00D17C93 /* quicly */ = {
			isa = PBXGroup;
			children = (
				E980423922463044008B9745 /* cc.h */,
				E98403D32485174A00E3A6B1 /* cid.h */,
				E901C3E3213E1C3600D17C93 /* constants.h */,
				E980423822463044008B9745 /* defaults.h */,
				E901C3E1213E1C3600D17C93 /* frame.h */,
				E901C3E4213E1C3600D17C93 /* linklist.h */,
				E98403D42485174B00E3A6B1 /* local_cid.h */,
				E901C3DE213E1C3600D17C93 /* loss.h */,
				E901C3DB213E1C3600D17C93 /* maxsender.h */,
				E901C3DC213E1C3600D17C93 /* ranges.h */,
				E98884C321E7F3AE0060F010 /* recvstate.h */,
				E98403D22485174A00E3A6B1 /* remote_cid.h */,
				E98403D52485174B00E3A6B1 /* retire_cid.h */,
				E98884C421E7F3AE0060F010 /* sendstate.h */,
				E98884C621E7F3AF0060F010 /* sentmap.h */,
				E98884C521E7F3AF0060F010 /* streambuf.h */,
			);
			path = quicly;
			sourceTree = "<group>";
		};
		E901C438213E593D00D17C93 /* http3 */ = {
			isa = PBXGroup;
			children = (
				E93C7F95226EBEC9007BF39A /* frame.c */,
				E901C439213E59A000D17C93 /* qpack.c */,
				E9E50476214C0385004DC170 /* common.c */,
				E9E5048F21501BBA004DC170 /* server.c */,
			);
			path = http3;
			sourceTree = "<group>";
		};
		E901C43E2140CC9000D17C93 /* http3 */ = {
			isa = PBXGroup;
			children = (
				E901C43F2140CCB500D17C93 /* qpack.c */,
				E93C7F9922701806007BF39A /* frame.c */,
				E90BB43924F369E4006507EA /* server.c */,
			);
			path = http3;
			sourceTree = "<group>";
		};
		E904232D24AB2C740072C5B7 /* h2olog */ = {
			isa = PBXGroup;
			children = (
				E904233624AB2CA80072C5B7 /* misc */,
				E904233324AB2C9C0072C5B7 /* generated-quic.cc */,
				E904233224AB2C9C0072C5B7 /* h2olog.cc */,
				E904233424AB2C9C0072C5B7 /* h2olog.h */,
				E904232F24AB2C9B0072C5B7 /* http.cc */,
				E904232E24AB2C9B0072C5B7 /* json.cc */,
				E904233024AB2C9C0072C5B7 /* json.h */,
				E904233524AB2C9C0072C5B7 /* pyproject.toml */,
				E904233124AB2C9C0072C5B7 /* quic.h */,
			);
			path = h2olog;
			sourceTree = "<group>";
		};
		E904233624AB2CA80072C5B7 /* misc */ = {
			isa = PBXGroup;
			children = (
				E904233724AB2CBC0072C5B7 /* gen-quic-bpf.py */,
			);
			path = misc;
			sourceTree = "<group>";
		};
		E908A2AC2320AE210039BCEE /* docker-ci */ = {
			isa = PBXGroup;
			children = (
				E908A2AE2320AE4C0039BCEE /* check.mk */,
				E908A2AD2320AE4C0039BCEE /* Dockerfile */,
				E908A2AF2320AE4D0039BCEE /* Dockerfile.ubuntu1904 */,
			);
			path = "docker-ci";
			sourceTree = "<group>";
		};
		E918FC3A2136589900CCB252 /* 00prop */ = {
			isa = PBXGroup;
			children = (
				E918FC3B213658BE00CCB252 /* prop.c */,
			);
			path = 00prop;
			sourceTree = "<group>";
		};
		E918FC3E2136592500CCB252 /* theft */ = {
			isa = PBXGroup;
			children = (
				E918FC3F2136594900CCB252 /* inc */,
				E918FC402136594E00CCB252 /* src */,
			);
			path = theft;
			sourceTree = "<group>";
		};
		E918FC3F2136594900CCB252 /* inc */ = {
			isa = PBXGroup;
			children = (
				E918FC422136597200CCB252 /* theft_types.h */,
				E918FC412136597200CCB252 /* theft.h */,
			);
			path = inc;
			sourceTree = "<group>";
		};
		E918FC402136594E00CCB252 /* src */ = {
			isa = PBXGroup;
			children = (
				E918FC5D2136598500CCB252 /* theft_autoshrink_internal.h */,
				E918FC542136598400CCB252 /* theft_autoshrink.c */,
				E918FC572136598500CCB252 /* theft_autoshrink.h */,
				E918FC452136598300CCB252 /* theft_aux_builtin.c */,
				E918FC4B2136598300CCB252 /* theft_aux.c */,
				E918FC532136598400CCB252 /* theft_bloom.c */,
				E918FC5A2136598500CCB252 /* theft_bloom.h */,
				E918FC4A2136598300CCB252 /* theft_call_internal.h */,
				E918FC4F2136598400CCB252 /* theft_call.c */,
				E918FC582136598500CCB252 /* theft_call.h */,
				E918FC4D2136598400CCB252 /* theft_hash.c */,
				E918FC462136598300CCB252 /* theft_random.c */,
				E918FC472136598300CCB252 /* theft_random.h */,
				E918FC502136598400CCB252 /* theft_rng.c */,
				E918FC562136598500CCB252 /* theft_rng.h */,
				E918FC482136598300CCB252 /* theft_run_internal.h */,
				E918FC512136598400CCB252 /* theft_run.c */,
				E918FC5B2136598500CCB252 /* theft_run.h */,
				E918FC5E2136598600CCB252 /* theft_shrink_internal.h */,
				E918FC4E2136598400CCB252 /* theft_shrink.c */,
				E918FC522136598400CCB252 /* theft_shrink.h */,
				E918FC592136598500CCB252 /* theft_trial_internal.h */,
				E918FC552136598400CCB252 /* theft_trial.c */,
				E918FC5C2136598500CCB252 /* theft_trial.h */,
				E918FC4C2136598400CCB252 /* theft_types_internal.h */,
				E918FC492136598300CCB252 /* theft.c */,
			);
			path = src;
			sourceTree = "<group>";
		};
		E9316EDA24417E8000C9C127 /* dec */ = {
			isa = PBXGroup;
			children = (
				E9316EDB24417EA900C9C127 /* bit_reader.c */,
				E9316EE224417EA900C9C127 /* bit_reader.h */,
				E9316EE024417EA900C9C127 /* context.h */,
				E9316EDC24417EA900C9C127 /* decode.c */,
				E9316EDF24417EA900C9C127 /* huffman.c */,
				E9316EDD24417EA900C9C127 /* huffman.h */,
				E9316EDE24417EA900C9C127 /* port.h */,
				E9316EE124417EA900C9C127 /* prefix.h */,
				E9316EE324417EA900C9C127 /* state.c */,
				E9316EE424417EAA00C9C127 /* state.h */,
				E9316EE524417EAA00C9C127 /* transform.h */,
			);
			path = dec;
			sourceTree = "<group>";
		};
		E9581B9822F001C000299E8A /* cifra */ = {
			isa = PBXGroup;
			children = (
				E9581B9C22F0022900299E8A /* random.c */,
				E9581B9922F001EB00299E8A /* x25519.c */,
			);
			path = cifra;
			sourceTree = "<group>";
		};
		E9708AD01E499D8B0029E0A5 /* picotls */ = {
			isa = PBXGroup;
			children = (
				E9708AE91E49A2610029E0A5 /* deps */,
				E9708ADE1E499E100029E0A5 /* include */,
				E9708AD71E499DEA0029E0A5 /* lib */,
				E95E953F22914F0600215ACD /* picotls-probes.d */,
			);
			path = picotls;
			sourceTree = "<group>";
		};
		E9708AD71E499DEA0029E0A5 /* lib */ = {
			isa = PBXGroup;
			children = (
				E9316ED724417E0A00C9C127 /* certificate_compression.c */,
				E9581B9822F001C000299E8A /* cifra */,
				E9708AD91E499E040029E0A5 /* openssl.c */,
				E9708ADA1E499E040029E0A5 /* picotls.c */,
			);
			path = lib;
			sourceTree = "<group>";
		};
		E9708ADE1E499E100029E0A5 /* include */ = {
			isa = PBXGroup;
			children = (
				E9708AE11E49A2160029E0A5 /* picotls */,
				E9708ADF1E49A2120029E0A5 /* picotls.h */,
			);
			path = include;
			sourceTree = "<group>";
		};
		E9708AE11E49A2160029E0A5 /* picotls */ = {
			isa = PBXGroup;
			children = (
				E9316EEE2441C08100C9C127 /* certificate_compression.h */,
				E9708AE21E49A2260029E0A5 /* minicrypto.h */,
				E9708AE31E49A2260029E0A5 /* openssl.h */,
			);
			path = picotls;
			sourceTree = "<group>";
		};
		E9708AE91E49A2610029E0A5 /* deps */ = {
			isa = PBXGroup;
			children = (
				E9708AEA1E49A26E0029E0A5 /* cifra */,
			);
			path = deps;
			sourceTree = "<group>";
		};
		E9708AEA1E49A26E0029E0A5 /* cifra */ = {
			isa = PBXGroup;
			children = (
				E9708AEB1E49A2800029E0A5 /* src */,
			);
			path = cifra;
			sourceTree = "<group>";
		};
		E9708AEB1E49A2800029E0A5 /* src */ = {
			isa = PBXGroup;
			children = (
				E9708B1A1E49A3380029E0A5 /* ext */,
				E9708AF01E49A2B90029E0A5 /* bitops.h */,
				E9708AF11E49A2B90029E0A5 /* blockwise.c */,
				E9708AF21E49A2B90029E0A5 /* blockwise.h */,
				E9708AF61E49A3130029E0A5 /* cf_config.h */,
				E9708AF71E49A3130029E0A5 /* chash.c */,
				E9708AF81E49A3130029E0A5 /* chash.h */,
				E9708AF91E49A3130029E0A5 /* curve25519.c */,
				E9708AFA1E49A3130029E0A5 /* curve25519.h */,
				E9708AFC1E49A3130029E0A5 /* drbg.c */,
				E9708AFD1E49A3130029E0A5 /* drbg.h */,
				E9708B011E49A3130029E0A5 /* hmac.c */,
				E9708B021E49A3130029E0A5 /* hmac.h */,
				E9708B051E49A3130029E0A5 /* sha2.h */,
				E9708B061E49A3130029E0A5 /* sha256.c */,
				E9708B071E49A3130029E0A5 /* tassert.h */,
			);
			path = src;
			sourceTree = "<group>";
		};
		E9708B1A1E49A3380029E0A5 /* ext */ = {
			isa = PBXGroup;
			children = (
				E9708B1B1E49A3480029E0A5 /* handy.h */,
			);
			path = ext;
			sourceTree = "<group>";
		};
		E987E5531FD7BDBB00DE4346 /* c */ = {
			isa = PBXGroup;
			children = (
				E987E5DF1FD7EB5300DE4346 /* common */,
				E9316EDA24417E8000C9C127 /* dec */,
				E987E5541FD7BDF100DE4346 /* enc */,
				E987E5C71FD7BE3400DE4346 /* include */,
			);
			path = c;
			sourceTree = "<group>";
		};
		E987E5541FD7BDF100DE4346 /* enc */ = {
			isa = PBXGroup;
			children = (
				E987E57A1FD7BE2000DE4346 /* backward_references_hq.c */,
				E987E5721FD7BE2000DE4346 /* backward_references_hq.h */,
				E987E58D1FD7BE2300DE4346 /* backward_references_inc.h */,
				E987E56F1FD7BE1F00DE4346 /* backward_references.c */,
				E987E5611FD7BE1E00DE4346 /* backward_references.h */,
				E987E5601FD7BE1E00DE4346 /* bit_cost_inc.h */,
				E987E5551FD7BE1D00DE4346 /* bit_cost.c */,
				E987E55F1FD7BE1E00DE4346 /* bit_cost.h */,
				E987E5761FD7BE2000DE4346 /* block_encoder_inc.h */,
				E987E5841FD7BE2200DE4346 /* block_splitter_inc.h */,
				E987E5731FD7BE2000DE4346 /* block_splitter.c */,
				E987E5811FD7BE2100DE4346 /* block_splitter.h */,
				E987E5871FD7BE2200DE4346 /* brotli_bit_stream.c */,
				E987E5571FD7BE1D00DE4346 /* brotli_bit_stream.h */,
				E987E5621FD7BE1E00DE4346 /* cluster_inc.h */,
				E987E58B1FD7BE2300DE4346 /* cluster.c */,
				E987E5701FD7BE1F00DE4346 /* cluster.h */,
				E987E5581FD7BE1D00DE4346 /* command.h */,
				E987E5651FD7BE1E00DE4346 /* compress_fragment_two_pass.c */,
				E987E5691FD7BE1F00DE4346 /* compress_fragment_two_pass.h */,
				E987E57D1FD7BE2100DE4346 /* compress_fragment.c */,
				E987E5771FD7BE2000DE4346 /* compress_fragment.h */,
				E987E5591FD7BE1D00DE4346 /* context.h */,
				E987E55A1FD7BE1D00DE4346 /* dictionary_hash.c */,
				E987E5821FD7BE2100DE4346 /* dictionary_hash.h */,
				E987E57E1FD7BE2100DE4346 /* encode.c */,
				E987E56B1FD7BE1F00DE4346 /* entropy_encode_static.h */,
				E987E5661FD7BE1E00DE4346 /* entropy_encode.c */,
				E987E57B1FD7BE2000DE4346 /* entropy_encode.h */,
				E987E58A1FD7BE2300DE4346 /* fast_log.h */,
				E987E56D1FD7BE1F00DE4346 /* find_match_length.h */,
				E987E5791FD7BE2000DE4346 /* hash_forgetful_chain_inc.h */,
				E987E55E1FD7BE1E00DE4346 /* hash_longest_match_inc.h */,
				E987E5851FD7BE2200DE4346 /* hash_longest_match_quickly_inc.h */,
				E987E5711FD7BE1F00DE4346 /* hash_longest_match64_inc.h */,
				E987E55B1FD7BE1E00DE4346 /* hash_to_binary_tree_inc.h */,
				E987E5681FD7BE1F00DE4346 /* hash.h */,
				E987E55C1FD7BE1E00DE4346 /* histogram_inc.h */,
				E987E5741FD7BE2000DE4346 /* histogram.c */,
				E987E5831FD7BE2200DE4346 /* histogram.h */,
				E987E5631FD7BE1E00DE4346 /* literal_cost.c */,
				E987E5881FD7BE2200DE4346 /* literal_cost.h */,
				E987E56C1FD7BE1F00DE4346 /* memory.c */,
				E987E5561FD7BE1D00DE4346 /* memory.h */,
				E987E55D1FD7BE1E00DE4346 /* metablock_inc.h */,
				E987E5801FD7BE2100DE4346 /* metablock.c */,
				E987E5751FD7BE2000DE4346 /* metablock.h */,
				E987E5891FD7BE2200DE4346 /* port.h */,
				E987E56E1FD7BE1F00DE4346 /* prefix.h */,
				E987E5781FD7BE2000DE4346 /* quality.h */,
				E987E5671FD7BE1E00DE4346 /* ringbuffer.h */,
				E987E5641FD7BE1E00DE4346 /* static_dict_lut.h */,
				E987E58C1FD7BE2300DE4346 /* static_dict.c */,
				E987E57C1FD7BE2100DE4346 /* static_dict.h */,
				E987E5861FD7BE2200DE4346 /* utf8_util.c */,
				E987E56A1FD7BE1F00DE4346 /* utf8_util.h */,
				E987E57F1FD7BE2100DE4346 /* write_bits.h */,
			);
			path = enc;
			sourceTree = "<group>";
		};
		E987E5C71FD7BE3400DE4346 /* include */ = {
			isa = PBXGroup;
			children = (
				E987E5C81FD7BE4400DE4346 /* brotli */,
			);
			path = include;
			sourceTree = "<group>";
		};
		E987E5C81FD7BE4400DE4346 /* brotli */ = {
			isa = PBXGroup;
			children = (
				E987E5CA1FD7BE5700DE4346 /* encode.h */,
				E987E5CB1FD7BE5700DE4346 /* port.h */,
				E987E5C91FD7BE5700DE4346 /* types.h */,
			);
			path = brotli;
			sourceTree = "<group>";
		};
		E987E5DF1FD7EB5300DE4346 /* common */ = {
			isa = PBXGroup;
			children = (
				E987E5E01FD7EB7800DE4346 /* constants.h */,
				E987E5E31FD7EB7E00DE4346 /* dictionary.c */,
				E987E5E41FD7EB7F00DE4346 /* dictionary.h */,
				E987E5E21FD7EB7E00DE4346 /* version.h */,
			);
			path = common;
			sourceTree = "<group>";
		};
/* End PBXGroup section */

/* Begin PBXHeadersBuildPhase section */
		1079231319A320A700C52AD6 /* Headers */ = {
			isa = PBXHeadersBuildPhase;
			buildActionMask = 2147483647;
			files = (
				10AAAC631B6C7A7D004487C3 /* http2_casper.h in Headers */,
				08E9CC4E1E41F6660049DD26 /* embedded.c.h in Headers */,
				1022E7C61CA8BCEB00CE2A05 /* yrmcds_portability.h in Headers */,
				10D0904319F0BA780043D458 /* linklist.h in Headers */,
				10EC2A361A0B4D370083514F /* socketpool.h in Headers */,
				105534EB1A42A87E00627ECB /* _templates.c.h in Headers */,
				7D67C724204F8CA50049E935 /* httpclient.h in Headers */,
				E98403D92485174B00E3A6B1 /* retire_cid.h in Headers */,
				1079236A19A3210E00C52AD6 /* khash.h in Headers */,
				E98884C721E7F3AF0060F010 /* recvstate.h in Headers */,
				E98403D62485174B00E3A6B1 /* remote_cid.h in Headers */,
				1022E7C71CA8BCEB00CE2A05 /* yrmcds_text.h in Headers */,
				105534D81A3C791B00627ECB /* configurator.h in Headers */,
				10AA2EAA1A8DDC57004322AC /* multithread.h in Headers */,
				E901C3E5213E1C3600D17C93 /* maxsender.h in Headers */,
				10AA2E9F1A8807CF004322AC /* url.h in Headers */,
				E9F20BDD22E03FD00018D260 /* send_state.h in Headers */,
				10B38A721B8D34BB007DC191 /* mruby_.h in Headers */,
				10FCC13F1B2E4A4500F13674 /* cloexec.h in Headers */,
				E9708B1C1E49A3480029E0A5 /* handy.h in Headers */,
				D08137421FD408C2004679DF /* balancer.h in Headers */,
				E901C3EE213E1C3600D17C93 /* linklist.h in Headers */,
				E98403D82485174B00E3A6B1 /* local_cid.h in Headers */,
				E98884C921E7F3AF0060F010 /* streambuf.h in Headers */,
				1024A3FE1D22546800EB13F1 /* cache_digests.h in Headers */,
				10DA969C1CD2BF9000679165 /* cache.h in Headers */,
				E901C43D213FAE0300D17C93 /* qpack.h in Headers */,
				1044812E1BFD0FBE0007863F /* filecache.h in Headers */,
				107923A619A3215F00C52AD6 /* http2.h in Headers */,
				107923A719A3215F00C52AD6 /* token.h in Headers */,
				E901C3E8213E1C3600D17C93 /* loss.h in Headers */,
				107923A919A3215F00C52AD6 /* h2o.h in Headers */,
				E96A24CD23E673F400CA970A /* absprio.h in Headers */,
				108867751AD9069900987967 /* defaults.c.h in Headers */,
				1058C8881AA6DE4B008D6180 /* hostinfo.h in Headers */,
				7D2DF4EE20297EEF004AD361 /* header.h in Headers */,
				1047A9FF1D0E6D5900CC4BCE /* rand.h in Headers */,
				E9BCE68A1FF0CF85003CEA11 /* timerwheel.h in Headers */,
				10AA2E941A80A592004322AC /* time_.h in Headers */,
				0812AB2C1D7FD54700004F23 /* read.h in Headers */,
				107923A519A3215F00C52AD6 /* http1.h in Headers */,
				E901C3E6213E1C3600D17C93 /* ranges.h in Headers */,
				E98884CA21E7F3AF0060F010 /* sentmap.h in Headers */,
				E9FB8DC423991D08007BFC59 /* ebpf.h in Headers */,
				10A3D3D31B4CDF1200327CF9 /* memcached.h in Headers */,
				E901C3ED213E1C3600D17C93 /* constants.h in Headers */,
				08790DE01D8015A400A04BC1 /* sds.h in Headers */,
				7D0E5D5A20761BD800DA3E5A /* hiredis_.h in Headers */,
				106C22FA1C040F7800405689 /* tunnel.h in Headers */,
				08790DE21D8275DE00A04BC1 /* redis.h in Headers */,
				0812AB211D7FCFEB00004F23 /* async.h in Headers */,
				10D0903A19F0A51C0043D458 /* memory.h in Headers */,
				7DA3F5AF20E0B0400000222F /* token_table.h in Headers */,
				104B9A2D1A4BE029009EEE64 /* version.h in Headers */,
				E980423B22463044008B9745 /* cc.h in Headers */,
				E9E5049421501CA5004DC170 /* http3_server.h in Headers */,
				1058F6ED1D7CC99B00FFFFA3 /* openssl_backport.h in Headers */,
				E98884C821E7F3AF0060F010 /* sendstate.h in Headers */,
				E901C3DA213E1C2E00D17C93 /* quicly.h in Headers */,
				E901C3EB213E1C3600D17C93 /* frame.h in Headers */,
				10D0905919F22FA10043D458 /* string_.h in Headers */,
				E95EBCDA228117620022C32D /* probes_.h in Headers */,
				E98403D72485174B00E3A6B1 /* cid.h in Headers */,
				10FEF24F1D6FC8E200E11B1D /* gkc.h in Headers */,
				E9757709221BB7DC00D1EF74 /* http3_internal.h in Headers */,
				08790DDF1D8015A400A04BC1 /* net.h in Headers */,
				10AA2EB71A970EFC004322AC /* http2_internal.h in Headers */,
				E97EC88D213CE3130086AD64 /* hpack.h in Headers */,
				10F419801B64E70D00BEAEAC /* golombset.h in Headers */,
				104B9A261A4A5041009EEE64 /* serverutil.h in Headers */,
				1079239719A3210E00C52AD6 /* picohttpparser.h in Headers */,
				1065E70C19BF664300686E72 /* evloop.h in Headers */,
				E9E5047A214EB26D004DC170 /* http3_common.h in Headers */,
				107923C819A3217300C52AD6 /* hpack_huffman_table.h in Headers */,
				107D4D531B5B2412004A9B21 /* file.h in Headers */,
				E9708AE01E49A2120029E0A5 /* picotls.h in Headers */,
				105534ED1A42AD5E00627ECB /* templates.c.h in Headers */,
				7D25E33C20B288710092C982 /* http2_common.h in Headers */,
				10AA2EB91A971280004322AC /* http2_scheduler.h in Headers */,
				10D0903E19F0A8190043D458 /* socket.h in Headers */,
				10F4180119C2D31600B6E31A /* yoml.h in Headers */,
				1065E6EE19B7BA5A00686E72 /* websocket.h in Headers */,
				0812AB231D7FCFEB00004F23 /* hiredis.h in Headers */,
				1079245419A32C0800C52AD6 /* token_table.h in Headers */,
				E980423A22463044008B9745 /* defaults.h in Headers */,
				1065E70D19BF6D4600686E72 /* uv-binding.h in Headers */,
				1065E70E19BF6D9400686E72 /* uv-binding.c.h in Headers */,
			);
			runOnlyForDeploymentPostprocessing = 0;
		};
/* End PBXHeadersBuildPhase section */

/* Begin PBXNativeTarget section */
		08790E031D8BD7F100A04BC1 /* examples-redis-client */ = {
			isa = PBXNativeTarget;
			buildConfigurationList = 08790E0B1D8BD7F100A04BC1 /* Build configuration list for PBXNativeTarget "examples-redis-client" */;
			buildPhases = (
				08790E061D8BD7F100A04BC1 /* Sources */,
				08790E081D8BD7F100A04BC1 /* Frameworks */,
				08790E0A1D8BD7F100A04BC1 /* CopyFiles */,
			);
			buildRules = (
			);
			dependencies = (
				08790E041D8BD7F100A04BC1 /* PBXTargetDependency */,
			);
			name = "examples-redis-client";
			productName = simple;
			productReference = 08790E101D8BD7F100A04BC1 /* examples-redis-client */;
			productType = "com.apple.product-type.tool";
		};
		08819C1F218C9FA90057ED23 /* qif */ = {
			isa = PBXNativeTarget;
			buildConfigurationList = 08819C27218C9FA90057ED23 /* Build configuration list for PBXNativeTarget "qif" */;
			buildPhases = (
				08819C22218C9FA90057ED23 /* Sources */,
				08819C24218C9FA90057ED23 /* Frameworks */,
				08819C26218C9FA90057ED23 /* CopyFiles */,
			);
			buildRules = (
			);
			dependencies = (
				08819C20218C9FA90057ED23 /* PBXTargetDependency */,
			);
			name = qif;
			productName = simple;
			productReference = 08819C2C218C9FA90057ED23 /* qif */;
			productType = "com.apple.product-type.tool";
		};
		1079231419A320A700C52AD6 /* h2o */ = {
			isa = PBXNativeTarget;
			buildConfigurationList = 1079231919A320A700C52AD6 /* Build configuration list for PBXNativeTarget "h2o" */;
			buildPhases = (
				1079231119A320A700C52AD6 /* Sources */,
				1079231219A320A700C52AD6 /* Frameworks */,
				1079231319A320A700C52AD6 /* Headers */,
			);
			buildRules = (
			);
			dependencies = (
			);
			name = h2o;
			productName = h2o;
			productReference = 1079231519A320A700C52AD6 /* libh2o.a */;
			productType = "com.apple.product-type.library.static";
		};
		107923D819A321F400C52AD6 /* examples-simple */ = {
			isa = PBXNativeTarget;
			buildConfigurationList = 107923DF19A321F400C52AD6 /* Build configuration list for PBXNativeTarget "examples-simple" */;
			buildPhases = (
				107923D519A321F400C52AD6 /* Sources */,
				107923D619A321F400C52AD6 /* Frameworks */,
				107923D719A321F400C52AD6 /* CopyFiles */,
			);
			buildRules = (
			);
			dependencies = (
				1079240019A3241000C52AD6 /* PBXTargetDependency */,
			);
			name = "examples-simple";
			productName = simple;
			productReference = 107923D919A321F400C52AD6 /* examples-simple */;
			productType = "com.apple.product-type.tool";
		};
		1079240219A3247A00C52AD6 /* examples-websocket */ = {
			isa = PBXNativeTarget;
			buildConfigurationList = 1079240A19A3247A00C52AD6 /* Build configuration list for PBXNativeTarget "examples-websocket" */;
			buildPhases = (
				1079240519A3247A00C52AD6 /* Sources */,
				1079240719A3247A00C52AD6 /* Frameworks */,
				1079240919A3247A00C52AD6 /* CopyFiles */,
			);
			buildRules = (
			);
			dependencies = (
			);
			name = "examples-websocket";
			productName = simple;
			productReference = 1079240D19A3247A00C52AD6 /* websocket */;
			productType = "com.apple.product-type.tool";
		};
		1079242A19A3260E00C52AD6 /* unittest */ = {
			isa = PBXNativeTarget;
			buildConfigurationList = 1079243219A3260E00C52AD6 /* Build configuration list for PBXNativeTarget "unittest" */;
			buildPhases = (
				1079242D19A3260E00C52AD6 /* Sources */,
				1079242F19A3260E00C52AD6 /* Frameworks */,
				1079243119A3260E00C52AD6 /* CopyFiles */,
			);
			buildRules = (
			);
			dependencies = (
			);
			name = unittest;
			productName = simple;
			productReference = 1079243519A3260E00C52AD6 /* unittest */;
			productType = "com.apple.product-type.tool";
		};
		10D0904419F0CA9C0043D458 /* examples-socket-client */ = {
			isa = PBXNativeTarget;
			buildConfigurationList = 10D0904C19F0CA9C0043D458 /* Build configuration list for PBXNativeTarget "examples-socket-client" */;
			buildPhases = (
				10D0904719F0CA9C0043D458 /* Sources */,
				10D0904919F0CA9C0043D458 /* Frameworks */,
				10D0904B19F0CA9C0043D458 /* CopyFiles */,
			);
			buildRules = (
			);
			dependencies = (
				10D0904519F0CA9C0043D458 /* PBXTargetDependency */,
			);
			name = "examples-socket-client";
			productName = simple;
			productReference = 10D0905119F0CA9C0043D458 /* examples-socket-server */;
			productType = "com.apple.product-type.tool";
		};
		10D0905C19F38B2E0043D458 /* examples-httpclient */ = {
			isa = PBXNativeTarget;
			buildConfigurationList = 10D0906419F38B2E0043D458 /* Build configuration list for PBXNativeTarget "examples-httpclient" */;
			buildPhases = (
				10D0905F19F38B2E0043D458 /* Sources */,
				10D0906119F38B2E0043D458 /* Frameworks */,
				10D0906319F38B2E0043D458 /* CopyFiles */,
			);
			buildRules = (
			);
			dependencies = (
				10D0905D19F38B2E0043D458 /* PBXTargetDependency */,
			);
			name = "examples-httpclient";
			productName = simple;
			productReference = 10D0906919F38B2E0043D458 /* examples-httpclient */;
			productType = "com.apple.product-type.tool";
		};
		10EA45D21D0949BF00769A2B /* examples-latency-optimization */ = {
			isa = PBXNativeTarget;
			buildConfigurationList = 10EA45DA1D0949BF00769A2B /* Build configuration list for PBXNativeTarget "examples-latency-optimization" */;
			buildPhases = (
				10EA45D51D0949BF00769A2B /* Sources */,
				10EA45D71D0949BF00769A2B /* Frameworks */,
				10EA45D91D0949BF00769A2B /* CopyFiles */,
			);
			buildRules = (
			);
			dependencies = (
				10EA45D31D0949BF00769A2B /* PBXTargetDependency */,
			);
			name = "examples-latency-optimization";
			productName = simple;
			productReference = 10EA45DF1D0949BF00769A2B /* examples-latency-optimization */;
			productType = "com.apple.product-type.tool";
		};
		10F417C619C1907B00B6E31A /* server */ = {
			isa = PBXNativeTarget;
			buildConfigurationList = 10F417CE19C1907B00B6E31A /* Build configuration list for PBXNativeTarget "server" */;
			buildPhases = (
				10F417C919C1907B00B6E31A /* Sources */,
				10F417CB19C1907B00B6E31A /* Frameworks */,
				10F417CD19C1907B00B6E31A /* CopyFiles */,
			);
			buildRules = (
			);
			dependencies = (
			);
			name = server;
			productName = simple;
			productReference = 10F417D319C1907B00B6E31A /* h2o */;
			productType = "com.apple.product-type.tool";
		};
		E918FBED2136583F00CCB252 /* proptest */ = {
			isa = PBXNativeTarget;
			buildConfigurationList = E918FC342136583F00CCB252 /* Build configuration list for PBXNativeTarget "proptest" */;
			buildPhases = (
				E918FBEE2136583F00CCB252 /* Sources */,
				E918FC312136583F00CCB252 /* Frameworks */,
				E918FC332136583F00CCB252 /* CopyFiles */,
			);
			buildRules = (
			);
			dependencies = (
				E918FC8621365A8C00CCB252 /* PBXTargetDependency */,
			);
			name = proptest;
			productName = simple;
			productReference = E918FC392136583F00CCB252 /* proptest */;
			productType = "com.apple.product-type.tool";
		};
/* End PBXNativeTarget section */

/* Begin PBXProject section */
		1079230D19A320A700C52AD6 /* Project object */ = {
			isa = PBXProject;
			attributes = {
				LastUpgradeCheck = 0610;
				ORGANIZATIONNAME = "Kazuho Oku";
			};
			buildConfigurationList = 1079231019A320A700C52AD6 /* Build configuration list for PBXProject "h2o" */;
			compatibilityVersion = "Xcode 3.2";
			developmentRegion = English;
			hasScannedForEncodings = 0;
			knownRegions = (
				English,
				en,
			);
			mainGroup = 1079230C19A320A700C52AD6;
			productRefGroup = 1079231619A320A700C52AD6 /* Products */;
			projectDirPath = "";
			projectRoot = "";
			targets = (
				1079231419A320A700C52AD6 /* h2o */,
				1079242A19A3260E00C52AD6 /* unittest */,
				E918FBED2136583F00CCB252 /* proptest */,
				10F417C619C1907B00B6E31A /* server */,
				107923D819A321F400C52AD6 /* examples-simple */,
				1079240219A3247A00C52AD6 /* examples-websocket */,
				10D0904419F0CA9C0043D458 /* examples-socket-client */,
				08790E031D8BD7F100A04BC1 /* examples-redis-client */,
				10D0905C19F38B2E0043D458 /* examples-httpclient */,
				10EA45D21D0949BF00769A2B /* examples-latency-optimization */,
				08819C1F218C9FA90057ED23 /* qif */,
			);
		};
/* End PBXProject section */

/* Begin PBXSourcesBuildPhase section */
		08790E061D8BD7F100A04BC1 /* Sources */ = {
			isa = PBXSourcesBuildPhase;
			buildActionMask = 2147483647;
			files = (
				08790E111D8BD85700A04BC1 /* redis-client.c in Sources */,
			);
			runOnlyForDeploymentPostprocessing = 0;
		};
		08819C22218C9FA90057ED23 /* Sources */ = {
			isa = PBXSourcesBuildPhase;
			buildActionMask = 2147483647;
			files = (
				08819C2E218C9FF70057ED23 /* qif.c in Sources */,
			);
			runOnlyForDeploymentPostprocessing = 0;
		};
		1079231119A320A700C52AD6 /* Sources */ = {
			isa = PBXSourcesBuildPhase;
			buildActionMask = 2147483647;
			files = (
				D081373A1FD400F4004679DF /* least_conn.c in Sources */,
				08790DDC1D80154C00A04BC1 /* sds.c in Sources */,
				107E34101C7EB13F00AEF5F8 /* gzip.c in Sources */,
				E95E954222914F1600215ACD /* h2o-probes.d in Sources */,
				107923C719A3217300C52AD6 /* hpack.c in Sources */,
				10A3D40A1B50DAB700327CF9 /* recv.c in Sources */,
				101788B219B561AA0084C6D8 /* socket.c in Sources */,
				1024A3FC1D22315000EB13F1 /* cache_digests.c in Sources */,
				E9E50473214A5B8A004DC170 /* http3client.c in Sources */,
				E90A95F51E30797D00483D6C /* headers_util.c in Sources */,
				10D0905519F102C70043D458 /* http1client.c in Sources */,
				E98403CC2485172E00E3A6B1 /* remote_cid.c in Sources */,
				E98884D121E7F3C80060F010 /* sendstate.c in Sources */,
				10DA969E1CD2BFAC00679165 /* cache.c in Sources */,
				107923D219A3217300C52AD6 /* token.c in Sources */,
				10C45D551CFE9B300096DB06 /* events.c in Sources */,
				E9FF84BC24C5AA47002577CA /* quicly-probes.d in Sources */,
				1058C88A1AA6E5E3008D6180 /* hostinfo.c in Sources */,
				10AA2EBC1A9EEDF8004322AC /* proxy.c in Sources */,
				7D67C721204F8C0E0049E935 /* httpclient.c in Sources */,
				10AA2EC01AA019FC004322AC /* headers.c in Sources */,
				E901C3FC213E1C4000D17C93 /* quicly.c in Sources */,
				104B9A511A5FB096009EEE64 /* expires.c in Sources */,
				105534DB1A3C7A5400627ECB /* access_log.c in Sources */,
				107923CE19A3217300C52AD6 /* mimemap.c in Sources */,
				107923C619A3217300C52AD6 /* connection.c in Sources */,
				1022E7C31CA8BCCE00CE2A05 /* text_mode.c in Sources */,
				080D35EB1D5E060D0029B7E5 /* http2_debug_state.c in Sources */,
				10835E051C9B3C6200197E59 /* status.c in Sources */,
				7D937302202AC7BA005FE6AB /* server_timing.c in Sources */,
				E901C3F9213E1C4000D17C93 /* frame.c in Sources */,
				1058C87E1AA41A1F008D6180 /* headers.c in Sources */,
				E9E5048B214EC57A004DC170 /* common.c in Sources */,
				D081373B1FD400F4004679DF /* roundrobin.c in Sources */,
				10835E031C9A860000197E59 /* status.c in Sources */,
				084FC7C51D54BB9200E89F66 /* http2_debug_state.c in Sources */,
				E9E5048D214EC5DE004DC170 /* openssl.c in Sources */,
				10AA2E961A80A612004322AC /* time.c in Sources */,
				0812AB2B1D7FD54700004F23 /* read.c in Sources */,
				107923C319A3217300C52AD6 /* file.c in Sources */,
				106C22F81C040F6400405689 /* tunnel.c in Sources */,
				E9A8351524B1340D007D06C2 /* loss.c in Sources */,
				107923CD19A3217300C52AD6 /* memory.c in Sources */,
				107923CC19A3217300C52AD6 /* context.c in Sources */,
				10C45D561CFE9B300096DB06 /* requests.c in Sources */,
				10A3D40C1B50DAB700327CF9 /* socket.c in Sources */,
				10AA2EC21AA0402E004322AC /* reproxy.c in Sources */,
				7D9372FF202AC717005FE6AB /* server_timing.c in Sources */,
				10835E011C9A6C2400197E59 /* logconf.c in Sources */,
				107923C519A3217300C52AD6 /* http1.c in Sources */,
				10AA2EA71A8DA93C004322AC /* redirect.c in Sources */,
				10FEF24A1D6FC6F600E11B1D /* durations.c in Sources */,
				10AA2EA11A88082E004322AC /* url.c in Sources */,
				0812AB201D7FCFEB00004F23 /* async.c in Sources */,
				E9BCE68C1FF0CF98003CEA11 /* timerwheel.c in Sources */,
				10EC2A381A0B4DC70083514F /* socketpool.c in Sources */,
				1079239619A3210E00C52AD6 /* picohttpparser.c in Sources */,
				E98403C92485172E00E3A6B1 /* local_cid.c in Sources */,
				10AAAC651B6C9275004487C3 /* casper.c in Sources */,
				E98403CF2485172E00E3A6B1 /* retire_cid.c in Sources */,
				10AA2EC41AA0403A004322AC /* reproxy.c in Sources */,
				E96A24CF23E6743600CA970A /* absprio.c in Sources */,
				10AA2EAC1A8DE0AE004322AC /* multithread.c in Sources */,
				08790DDA1D80153600A04BC1 /* net.c in Sources */,
				10F4180519CA75C500B6E31A /* configurator.c in Sources */,
				E98042162238D35B008B9745 /* cc-reno.c in Sources */,
				10FEF24E1D6FC8E200E11B1D /* gkc.c in Sources */,
				E95E954022914F0600215ACD /* picotls-probes.d in Sources */,
				E901C3FB213E1C4000D17C93 /* ranges.c in Sources */,
				104B9A461A5F608A009EEE64 /* serverutil.c in Sources */,
				1065E6ED19B7B9CB00686E72 /* websocket.c in Sources */,
				10C45D511CFD160A0096DB06 /* throttle_resp.c in Sources */,
				10AA2EA51A8D9999004322AC /* redirect.c in Sources */,
				E98884CF21E7F3C80060F010 /* streambuf.c in Sources */,
				E93C7F96226EBEC9007BF39A /* frame.c in Sources */,
				E980423D2246304F008B9745 /* defaults.c in Sources */,
				101B670C19ADD3380084A351 /* access_log.c in Sources */,
				10BA72AA19AAD6300059392A /* stream.c in Sources */,
				E98884D221E7F3C80060F010 /* recvstate.c in Sources */,
				E9E5048E214EC5E2004DC170 /* picotls.c in Sources */,
				107D4D551B5B30EE004A9B21 /* file.c in Sources */,
				10D0907319F633B00043D458 /* proxy.c in Sources */,
				10A3D3D21B4CDBDC00327CF9 /* memcached.c in Sources */,
				0812AB221D7FCFEB00004F23 /* hiredis.c in Sources */,
				7D0341FB1FE4D5B60052E0A1 /* http2client.c in Sources */,
				107923CF19A3217300C52AD6 /* request.c in Sources */,
				E9E5048C214EC57D004DC170 /* qpack.c in Sources */,
				1070866C1B787D06002B8F18 /* compress.c in Sources */,
				107086721B798488002B8F18 /* compress.c in Sources */,
				10BCF2FF1B1A892F0076939D /* fastcgi.c in Sources */,
				E90A95F31E30795100483D6C /* headers_util.c in Sources */,
				104B9A531A5FC7C4009EEE64 /* expires.c in Sources */,
				10A3D40D1B50DAB700327CF9 /* strerror.c in Sources */,
				107923CB19A3217300C52AD6 /* frame.c in Sources */,
				104B9A491A5F9638009EEE64 /* headers.c in Sources */,
				106C22FF1C05436100405689 /* errordoc.c in Sources */,
				10C45D4F1CFD15FA0096DB06 /* throttle_resp.c in Sources */,
				E9E5049021501BBA004DC170 /* server.c in Sources */,
				10A3D4081B50DAB700327CF9 /* close.c in Sources */,
				105534EF1A440FC800627ECB /* config.c in Sources */,
				10E299581A67E68500701AA6 /* scheduler.c in Sources */,
				107923D319A3217300C52AD6 /* util.c in Sources */,
				105534CA1A3BB46900627ECB /* string.c in Sources */,
				1022E7C11CA8BC9E00CE2A05 /* send_text.c in Sources */,
				104481301BFD10450007863F /* filecache.c in Sources */,
				10BCF2FD1B168CAE0076939D /* fastcgi.c in Sources */,
				084FC7C11D54B90D00E89F66 /* http2_debug_state.c in Sources */,
				10A3D40B1B50DAB700327CF9 /* send.c in Sources */,
				08790DE51D82782900A04BC1 /* redis.c in Sources */,
				7DE1DB37212B1CC00055F500 /* ssl.c in Sources */,
				E98884D021E7F3C80060F010 /* sentmap.c in Sources */,
				106C23011C0544CE00405689 /* errordoc.c in Sources */,
				10FCC13E1B2E4A4500F13674 /* cloexec.c in Sources */,
				105534DF1A3C7B9800627ECB /* proxy.c in Sources */,
				10A3D4091B50DAB700327CF9 /* connect.c in Sources */,
				105534DD1A3C7AA900627ECB /* file.c in Sources */,
			);
			runOnlyForDeploymentPostprocessing = 0;
		};
		107923D519A321F400C52AD6 /* Sources */ = {
			isa = PBXSourcesBuildPhase;
			buildActionMask = 2147483647;
			files = (
				1079242919A325BE00C52AD6 /* simple.c in Sources */,
			);
			runOnlyForDeploymentPostprocessing = 0;
		};
		1079240519A3247A00C52AD6 /* Sources */ = {
			isa = PBXSourcesBuildPhase;
			buildActionMask = 2147483647;
			files = (
				1079241619A324B400C52AD6 /* websocket.c in Sources */,
			);
			runOnlyForDeploymentPostprocessing = 0;
		};
		1079242D19A3260E00C52AD6 /* Sources */ = {
			isa = PBXSourcesBuildPhase;
			buildActionMask = 2147483647;
			files = (
				E98403D02485172E00E3A6B1 /* retire_cid.c in Sources */,
				107D4D441B588021004A9B21 /* ssl.c in Sources */,
				E98403CA2485172E00E3A6B1 /* local_cid.c in Sources */,
				E9316EEC24417EAA00C9C127 /* state.c in Sources */,
				1079244A19A3266700C52AD6 /* frame.c in Sources */,
				E9F677D720077603006476D3 /* roundrobin.c in Sources */,
				1079244B19A3266700C52AD6 /* context.c in Sources */,
				E9F677D6200775FF006476D3 /* least_conn.c in Sources */,
				E987E5EE1FD8C04D00DE4346 /* bit_cost.c in Sources */,
				E98884D421E7F3D80060F010 /* sendstate.c in Sources */,
				E901C42D213E52AB00D17C93 /* drbg.c in Sources */,
				E987E5FA1FD8C04D00DE4346 /* metablock.c in Sources */,
				E987E5FB1FD8C04D00DE4346 /* static_dict.c in Sources */,
				1079244C19A3266700C52AD6 /* memory.c in Sources */,
				10FCC1401B2E59E600F13674 /* cloexec.c in Sources */,
				105534C71A3BB29100627ECB /* string.c in Sources */,
				E9316EE824417EAA00C9C127 /* decode.c in Sources */,
				E98403CD2485172E00E3A6B1 /* remote_cid.c in Sources */,
				E987E5ED1FD8C04D00DE4346 /* backward_references.c in Sources */,
				107D4D4B1B5880BC004A9B21 /* scanner.c in Sources */,
				1079244E19A3266700C52AD6 /* request.c in Sources */,
				10D0907019F494CC0043D458 /* test.c in Sources */,
				107D4D481B5880BC004A9B21 /* loader.c in Sources */,
				E901C406213E1C5400D17C93 /* quicly.c in Sources */,
				105534C11A3B911300627ECB /* hpack.c in Sources */,
				E98042172238D362008B9745 /* cc-reno.c in Sources */,
				E987E5EB1FD8C01E00DE4346 /* dictionary.c in Sources */,
				E987E5F01FD8C04D00DE4346 /* brotli_bit_stream.c in Sources */,
				107E34221C7FEE2200AEF5F8 /* brotli.c in Sources */,
				E901C403213E1C5400D17C93 /* frame.c in Sources */,
				105534C31A3B917000627ECB /* mimemap.c in Sources */,
				E9BCE6901FF0CFEC003CEA11 /* timerwheel.c in Sources */,
				10AA2E991A81F68A004322AC /* time.c in Sources */,
				10F417FF19C2D2F800B6E31A /* picotest.c in Sources */,
				107D4D471B5880BC004A9B21 /* emitter.c in Sources */,
				10BCF3011B214C460076939D /* fastcgi.c in Sources */,
				104B9A281A4A5139009EEE64 /* serverutil.c in Sources */,
				E901C430213E52B500D17C93 /* hmac.c in Sources */,
				E9FF84BE24C5AA52002577CA /* quicly-probes.d in Sources */,
				E987E5F91FD8C04D00DE4346 /* memory.c in Sources */,
				10AA2EA31A88090B004322AC /* url.c in Sources */,
				E9316EEA24417EAA00C9C127 /* huffman.c in Sources */,
				1024A4001D23606300EB13F1 /* cache_digests.c in Sources */,
				E987E5F61FD8C04D00DE4346 /* entropy_encode.c in Sources */,
				105534C91A3BB41C00627ECB /* proxy.c in Sources */,
				E93C7F9A22701806007BF39A /* frame.c in Sources */,
				107D4D461B5880BC004A9B21 /* dumper.c in Sources */,
				107D4D451B5880BC004A9B21 /* api.c in Sources */,
				E98884D521E7F3D80060F010 /* sentmap.c in Sources */,
				E987E5F31FD8C04D00DE4346 /* compress_fragment.c in Sources */,
				E9316EE624417EAA00C9C127 /* bit_reader.c in Sources */,
				1079245119A3266700C52AD6 /* token.c in Sources */,
				E901C42B213E52A500D17C93 /* chash.c in Sources */,
				E98884D321E7F3D80060F010 /* recvstate.c in Sources */,
				1070866A1B70A00F002B8F18 /* casper.c in Sources */,
				E987E5F51FD8C04D00DE4346 /* encode.c in Sources */,
				E901C429213E529F00D17C93 /* blockwise.c in Sources */,
				E987E5FC1FD8C04D00DE4346 /* utf8_util.c in Sources */,
				107D4D491B5880BC004A9B21 /* parser.c in Sources */,
				104B9A481A5F9472009EEE64 /* headers.c in Sources */,
				E987E5F11FD8C04D00DE4346 /* cluster.c in Sources */,
				E987E5F81FD8C04D00DE4346 /* literal_cost.c in Sources */,
				E987E5F71FD8C04D00DE4346 /* histogram.c in Sources */,
				E901C42C213E52A800D17C93 /* curve25519.c in Sources */,
				E90BB43A24F369E4006507EA /* server.c in Sources */,
				107086701B7925D5002B8F18 /* compress.c in Sources */,
				E987E5F41FD8C04D00DE4346 /* dictionary_hash.c in Sources */,
				E96A24D323E6747A00CA970A /* absprio.c in Sources */,
				7D937300202AC717005FE6AB /* server_timing.c in Sources */,
				107D4D4C1B5880BC004A9B21 /* writer.c in Sources */,
				E987E5EC1FD8C04D00DE4346 /* backward_references_hq.c in Sources */,
				10E2995A1A68D03100701AA6 /* scheduler.c in Sources */,
				E901C437213E52CD00D17C93 /* picotls.c in Sources */,
				E98884D621E7F3D80060F010 /* streambuf.c in Sources */,
				103BAB361B130666000694F4 /* socket.c in Sources */,
				10583C001AEF368A004A3AD6 /* 293.c in Sources */,
				E901C4402140CCB500D17C93 /* qpack.c in Sources */,
				105534BE1A3B8F7700627ECB /* file.c in Sources */,
				E901C433213E52BF00D17C93 /* sha256.c in Sources */,
				E987E5EF1FD8C04D00DE4346 /* block_splitter.c in Sources */,
				10F9F2671AFC5F550056F26B /* hostinfo.c in Sources */,
				1079244719A3265C00C52AD6 /* http1.c in Sources */,
				10F9F2651AF4795D0056F26B /* redirect.c in Sources */,
				E987E5F21FD8C04D00DE4346 /* compress_fragment_two_pass.c in Sources */,
				E901C436213E52CA00D17C93 /* openssl.c in Sources */,
				E901C407213E1C5400D17C93 /* ranges.c in Sources */,
				107D4D4A1B5880BC004A9B21 /* reader.c in Sources */,
				E980423E22463057008B9745 /* defaults.c in Sources */,
				1079244819A3265C00C52AD6 /* connection.c in Sources */,
				E9A8351624B13417007D06C2 /* loss.c in Sources */,
				1079244119A3264300C52AD6 /* picohttpparser.c in Sources */,
				106530A71D82C0A6005B2C60 /* percent-encode-zero-byte.c in Sources */,
				7DD70D79210F2EC400727A17 /* httpclient.c in Sources */,
				10DA96A01CD2BFEE00679165 /* cache.c in Sources */,
				1070E1631B4508B0001CCAFA /* util.c in Sources */,
				1058C87D1AA41789008D6180 /* headers.c in Sources */,
				10AA2EAE1A8E22DA004322AC /* multithread.c in Sources */,
			);
			runOnlyForDeploymentPostprocessing = 0;
		};
		10D0904719F0CA9C0043D458 /* Sources */ = {
			isa = PBXSourcesBuildPhase;
			buildActionMask = 2147483647;
			files = (
				10D0906C19F395FC0043D458 /* socket-client.c in Sources */,
			);
			runOnlyForDeploymentPostprocessing = 0;
		};
		10D0905F19F38B2E0043D458 /* Sources */ = {
			isa = PBXSourcesBuildPhase;
			buildActionMask = 2147483647;
			files = (
				10D0906B19F38B850043D458 /* httpclient.c in Sources */,
			);
			runOnlyForDeploymentPostprocessing = 0;
		};
		10EA45D51D0949BF00769A2B /* Sources */ = {
			isa = PBXSourcesBuildPhase;
			buildActionMask = 2147483647;
			files = (
				10EA45E11D094A1200769A2B /* latency-optimization.c in Sources */,
			);
			runOnlyForDeploymentPostprocessing = 0;
		};
		10F417C919C1907B00B6E31A /* Sources */ = {
			isa = PBXSourcesBuildPhase;
			buildActionMask = 2147483647;
			files = (
				7D0285C91EF422D40094292B /* sleep.c in Sources */,
				E9708B7C1E52C83D0029E0A5 /* status.c in Sources */,
				E96A24D023E6744900CA970A /* absprio.c in Sources */,
				E987E5D81FD7BEB500DE4346 /* block_splitter.c in Sources */,
				E9708B7D1E52C8430029E0A5 /* durations.c in Sources */,
				E9708B3F1E52C7860029E0A5 /* send_text.c in Sources */,
				E9708B221E49BAD00029E0A5 /* drbg.c in Sources */,
				E9708B641E52C80F0029E0A5 /* proxy.c in Sources */,
				E9708B471E52C7DF0029E0A5 /* hostinfo.c in Sources */,
				E987E5D01FD7BE8D00DE4346 /* static_dict.c in Sources */,
				E987E5DB1FD7BEB500DE4346 /* compress_fragment.c in Sources */,
				E9708B481E52C7DF0029E0A5 /* http1client.c in Sources */,
				E9708B4E1E52C7E50029E0A5 /* socketpool.c in Sources */,
				E9708B731E52C82A0029E0A5 /* expires.c in Sources */,
				E987E5D91FD7BEB500DE4346 /* brotli_bit_stream.c in Sources */,
				E9708B591E52C7EE0029E0A5 /* request.c in Sources */,
				E95E954322914F1C00215ACD /* picotls-probes.d in Sources */,
				E9708B861E52C8560029E0A5 /* frame.c in Sources */,
				E9708B201E49BACA0029E0A5 /* curve25519.c in Sources */,
				E987E5EA1FD7EBD100DE4346 /* dictionary.c in Sources */,
				E9FF84BD24C5AA47002577CA /* quicly-probes.d in Sources */,
				E9E5049121501BBA004DC170 /* server.c in Sources */,
				E9708B8B1E52C85A0029E0A5 /* tunnel.c in Sources */,
				7DE1DB38212B1CC00055F500 /* ssl.c in Sources */,
				E9316ED824417E0A00C9C127 /* certificate_compression.c in Sources */,
				7D937303202AC7BA005FE6AB /* server_timing.c in Sources */,
				E9708B531E52C7EE0029E0A5 /* config.c in Sources */,
				08F320E11E7A9CBF0038FA5A /* read.c in Sources */,
				E9708B801E52C84A0029E0A5 /* throttle_resp.c in Sources */,
				107D4D4F1B58970D004A9B21 /* ssl.c in Sources */,
				E9708B501E52C7E50029E0A5 /* time.c in Sources */,
				E9708B4C1E52C7DF0029E0A5 /* serverutil.c in Sources */,
				E987E5D51FD7BEB500DE4346 /* backward_references_hq.c in Sources */,
				E987E5D71FD7BEB500DE4346 /* bit_cost.c in Sources */,
				E9708B631E52C80F0029E0A5 /* headers_util.c in Sources */,
				E9316EE924417EAA00C9C127 /* decode.c in Sources */,
				E9708B541E52C7EE0029E0A5 /* configurator.c in Sources */,
				E93C7F98226EBEC9007BF39A /* frame.c in Sources */,
				E9708B6D1E52C8250029E0A5 /* gzip.c in Sources */,
				E98884DA21E7F3D90060F010 /* streambuf.c in Sources */,
				10756E2C1AC126420009BF57 /* emitter.c in Sources */,
				E9708B3D1E52C7860029E0A5 /* recv.c in Sources */,
				E98884D721E7F3D90060F010 /* recvstate.c in Sources */,
				0812174E1E07B89600712F36 /* redis.c in Sources */,
				E9708B691E52C80F0029E0A5 /* http2_debug_state.c in Sources */,
				E9708B3E1E52C7860029E0A5 /* send.c in Sources */,
				E9708B461E52C7DF0029E0A5 /* filecache.c in Sources */,
				E9708B5F1E52C80F0029E0A5 /* errordoc.c in Sources */,
				E9708B3C1E52C7860029E0A5 /* connect.c in Sources */,
				E9BCE68D1FF0CFBB003CEA11 /* timerwheel.c in Sources */,
				E9316EE724417EAA00C9C127 /* bit_reader.c in Sources */,
				08F320E01E7A9CBD0038FA5A /* net.c in Sources */,
				E9708B611E52C80F0029E0A5 /* file.c in Sources */,
				E98884D821E7F3D90060F010 /* sendstate.c in Sources */,
				E98884D921E7F3D90060F010 /* sentmap.c in Sources */,
				E9708B7B1E52C83D0029E0A5 /* reproxy.c in Sources */,
				08F320DF1E7A9CBB0038FA5A /* hiredis.c in Sources */,
				E9708B5C1E52C80F0029E0A5 /* access_log.c in Sources */,
				E98042182238D363008B9745 /* cc-reno.c in Sources */,
				100A55101C2BB15600C4E3E0 /* http_request.c in Sources */,
				E987E5D61FD7BEB500DE4346 /* backward_references.c in Sources */,
				E9708B1E1E49BAC10029E0A5 /* blockwise.c in Sources */,
				E9581B9E22F0022D00299E8A /* random.c in Sources */,
				E987E5D41FD7BE9F00DE4346 /* histogram.c in Sources */,
				08F320DE1E7A9CB80038FA5A /* async.c in Sources */,
				E987E5DA1FD7BEB500DE4346 /* compress_fragment_two_pass.c in Sources */,
				E987E5D11FD7BE9200DE4346 /* metablock.c in Sources */,
				E9708B651E52C80F0029E0A5 /* redirect.c in Sources */,
				7D0341FC1FE4D5BD0052E0A1 /* http2client.c in Sources */,
				08F320DD1E7A9CA60038FA5A /* redis.c in Sources */,
				E9E50479214C0385004DC170 /* common.c in Sources */,
				E9316EED24417EAA00C9C127 /* state.c in Sources */,
				10756E2A1AC126420009BF57 /* api.c in Sources */,
				7D9372FE202AC70F005FE6AB /* server_timing.c in Sources */,
				10756E2B1AC126420009BF57 /* dumper.c in Sources */,
				E9708B721E52C82A0029E0A5 /* errordoc.c in Sources */,
				7D9FA53A1FC323B200189F88 /* channel.c in Sources */,
				E9708B4B1E52C7DF0029E0A5 /* multithread.c in Sources */,
				7DC64F541FEB78B000587150 /* sender.c in Sources */,
				E987E5E91FD7EBC700DE4346 /* cluster.c in Sources */,
				E9708B421E52C7860029E0A5 /* text_mode.c in Sources */,
				10756E2D1AC126420009BF57 /* loader.c in Sources */,
				E9708B561E52C7EE0029E0A5 /* headers.c in Sources */,
				E9708B661E52C80F0029E0A5 /* reproxy.c in Sources */,
				E9708B391E52C75A0029E0A5 /* cloexec.c in Sources */,
				7DF26B091FBC020600FBE2E7 /* middleware.c in Sources */,
				E9708B451E52C7DF0029E0A5 /* file.c in Sources */,
				E9708B6C1E52C81D0029E0A5 /* compress.c in Sources */,
				E9708B1F1E49BAC60029E0A5 /* chash.c in Sources */,
				E9708B821E52C84E0029E0A5 /* http1.c in Sources */,
				E9708B7E1E52C8430029E0A5 /* events.c in Sources */,
				E9708B771E52C8330029E0A5 /* headers_util.c in Sources */,
				E9708B781E52C8330029E0A5 /* mimemap.c in Sources */,
				E9708B5D1E52C80F0029E0A5 /* compress.c in Sources */,
				10FFEE0A1BB23A8C0087AD75 /* neverbleed.c in Sources */,
				E9708B811E52C84A0029E0A5 /* http2_debug_state.c in Sources */,
				E9708B7A1E52C83D0029E0A5 /* redirect.c in Sources */,
				E9316EEB24417EAA00C9C127 /* huffman.c in Sources */,
				E9708B4D1E52C7DF0029E0A5 /* socket.c in Sources */,
				E987E5DC1FD7BEB500DE4346 /* dictionary_hash.c in Sources */,
				E98403D12485172E00E3A6B1 /* retire_cid.c in Sources */,
				10E598011CE1683A000D7B94 /* mruby.c in Sources */,
				E9708B6A1E52C81D0029E0A5 /* access_log.c in Sources */,
				E9F677D520074770006476D3 /* roundrobin.c in Sources */,
				E9708AE81E49A2420029E0A5 /* picotls.c in Sources */,
				10756E361AC1264D0009BF57 /* writer.c in Sources */,
				E987E5D31FD7BE9C00DE4346 /* literal_cost.c in Sources */,
				E9708B851E52C8560029E0A5 /* connection.c in Sources */,
				E9708B601E52C80F0029E0A5 /* fastcgi.c in Sources */,
				E9708B621E52C80F0029E0A5 /* headers.c in Sources */,
				E980423F22463058008B9745 /* defaults.c in Sources */,
				E9708B581E52C7EE0029E0A5 /* proxy.c in Sources */,
				E9708B881E52C8560029E0A5 /* stream.c in Sources */,
				E9708B401E52C7860029E0A5 /* socket.c in Sources */,
				E98403CB2485172E00E3A6B1 /* local_cid.c in Sources */,
				10756E351AC1264D0009BF57 /* scanner.c in Sources */,
				E9708B5A1E52C7EE0029E0A5 /* token.c in Sources */,
				E9F677D42007476D006476D3 /* least_conn.c in Sources */,
				E9708B441E52C7DF0029E0A5 /* cache.c in Sources */,
				E9708B831E52C8560029E0A5 /* cache_digests.c in Sources */,
				E901C43B213E59A000D17C93 /* qpack.c in Sources */,
				E9708B7F1E52C8430029E0A5 /* requests.c in Sources */,
				E9708B431E52C7AA0029E0A5 /* picohttpparser.c in Sources */,
				E9708B671E52C80F0029E0A5 /* status.c in Sources */,
				08F320E21E7A9CC20038FA5A /* sds.c in Sources */,
				E9708B411E52C7860029E0A5 /* strerror.c in Sources */,
				E9708B3A1E52C7640029E0A5 /* gkc.c in Sources */,
				E9708B5E1E52C80F0029E0A5 /* expires.c in Sources */,
				E9708B491E52C7DF0029E0A5 /* memcached.c in Sources */,
				10756E331AC1264D0009BF57 /* parser.c in Sources */,
				E9708B761E52C8330029E0A5 /* headers.c in Sources */,
				E9708B871E52C8560029E0A5 /* hpack.c in Sources */,
				E95E954122914F1500215ACD /* h2o-probes.d in Sources */,
				E9708B8A1E52C8560029E0A5 /* http2_debug_state.c in Sources */,
				E9708B841E52C8560029E0A5 /* casper.c in Sources */,
				E9581B9B22F001F300299E8A /* x25519.c in Sources */,
				E987E5CF1FD7BE8800DE4346 /* utf8_util.c in Sources */,
				107E34131C7FAC2000AEF5F8 /* brotli.c in Sources */,
				E9708B4F1E52C7E50029E0A5 /* string.c in Sources */,
				E98403CE2485172E00E3A6B1 /* remote_cid.c in Sources */,
				108DD0861BA22E46004167DC /* mruby.c in Sources */,
				E9708B5B1E52C7F30029E0A5 /* util.c in Sources */,
				E9708B681E52C80F0029E0A5 /* throttle_resp.c in Sources */,
				E9708B251E49BADA0029E0A5 /* hmac.c in Sources */,
				E901C410213E1C5500D17C93 /* ranges.c in Sources */,
				E9708B791E52C83D0029E0A5 /* proxy.c in Sources */,
				7D67C722204F8C0E0049E935 /* httpclient.c in Sources */,
				E9708B551E52C7EE0029E0A5 /* context.c in Sources */,
				E901C40C213E1C5500D17C93 /* frame.c in Sources */,
				E9708B3B1E52C7730029E0A5 /* close.c in Sources */,
				E901C40F213E1C5500D17C93 /* quicly.c in Sources */,
				10F417D619C190F800B6E31A /* main.c in Sources */,
				10756E341AC1264D0009BF57 /* reader.c in Sources */,
				E9708B4A1E52C7DF0029E0A5 /* memory.c in Sources */,
				E9708B741E52C82A0029E0A5 /* fastcgi.c in Sources */,
				E9708AE71E49A2420029E0A5 /* openssl.c in Sources */,
				E9708B751E52C82A0029E0A5 /* file.c in Sources */,
				E9708B891E52C8560029E0A5 /* scheduler.c in Sources */,
				E987E5D21FD7BE9500DE4346 /* memory.c in Sources */,
				E987E5DE1FD7BEB500DE4346 /* entropy_encode.c in Sources */,
				E987E5DD1FD7BEB500DE4346 /* encode.c in Sources */,
				E9A8351724B13417007D06C2 /* loss.c in Sources */,
				E9708B521E52C7E50029E0A5 /* url.c in Sources */,
				E9708B271E49BAE10029E0A5 /* sha256.c in Sources */,
				E9708B571E52C7EE0029E0A5 /* logconf.c in Sources */,
				E9E50474214A5B9D004DC170 /* http3client.c in Sources */,
			);
			runOnlyForDeploymentPostprocessing = 0;
		};
		E918FBEE2136583F00CCB252 /* Sources */ = {
			isa = PBXSourcesBuildPhase;
			buildActionMask = 2147483647;
			files = (
				E918FC9321365ABC00CCB252 /* prop.c in Sources */,
				E918FC8821365AB700CCB252 /* theft_aux_builtin.c in Sources */,
				E918FC8F21365AB700CCB252 /* theft_run.c in Sources */,
				E918FC8A21365AB700CCB252 /* theft_bloom.c in Sources */,
				E918FC9221365AB700CCB252 /* theft.c in Sources */,
				E918FC8921365AB700CCB252 /* theft_aux.c in Sources */,
				E918FC8C21365AB700CCB252 /* theft_hash.c in Sources */,
				E918FC9121365AB700CCB252 /* theft_trial.c in Sources */,
				E918FC8D21365AB700CCB252 /* theft_random.c in Sources */,
				E918FC8E21365AB700CCB252 /* theft_rng.c in Sources */,
				E918FC8B21365AB700CCB252 /* theft_call.c in Sources */,
				E918FC9021365AB700CCB252 /* theft_shrink.c in Sources */,
				E918FC8721365AB700CCB252 /* theft_autoshrink.c in Sources */,
			);
			runOnlyForDeploymentPostprocessing = 0;
		};
/* End PBXSourcesBuildPhase section */

/* Begin PBXTargetDependency section */
		08790E041D8BD7F100A04BC1 /* PBXTargetDependency */ = {
			isa = PBXTargetDependency;
			target = 1079231419A320A700C52AD6 /* h2o */;
			targetProxy = 08790E051D8BD7F100A04BC1 /* PBXContainerItemProxy */;
		};
		08819C20218C9FA90057ED23 /* PBXTargetDependency */ = {
			isa = PBXTargetDependency;
			target = 1079231419A320A700C52AD6 /* h2o */;
			targetProxy = 08819C21218C9FA90057ED23 /* PBXContainerItemProxy */;
		};
		1079240019A3241000C52AD6 /* PBXTargetDependency */ = {
			isa = PBXTargetDependency;
			target = 1079231419A320A700C52AD6 /* h2o */;
			targetProxy = 107923FF19A3241000C52AD6 /* PBXContainerItemProxy */;
		};
		10D0904519F0CA9C0043D458 /* PBXTargetDependency */ = {
			isa = PBXTargetDependency;
			target = 1079231419A320A700C52AD6 /* h2o */;
			targetProxy = 10D0904619F0CA9C0043D458 /* PBXContainerItemProxy */;
		};
		10D0905D19F38B2E0043D458 /* PBXTargetDependency */ = {
			isa = PBXTargetDependency;
			target = 1079231419A320A700C52AD6 /* h2o */;
			targetProxy = 10D0905E19F38B2E0043D458 /* PBXContainerItemProxy */;
		};
		10EA45D31D0949BF00769A2B /* PBXTargetDependency */ = {
			isa = PBXTargetDependency;
			target = 1079231419A320A700C52AD6 /* h2o */;
			targetProxy = 10EA45D41D0949BF00769A2B /* PBXContainerItemProxy */;
		};
		E918FC8621365A8C00CCB252 /* PBXTargetDependency */ = {
			isa = PBXTargetDependency;
			target = 1079231419A320A700C52AD6 /* h2o */;
			targetProxy = E918FC8521365A8C00CCB252 /* PBXContainerItemProxy */;
		};
/* End PBXTargetDependency section */

/* Begin XCBuildConfiguration section */
		08790E0C1D8BD7F100A04BC1 /* evloop-debug */ = {
			isa = XCBuildConfiguration;
			buildSettings = {
				GCC_PREPROCESSOR_DEFINITIONS = (
					"DEBUG=1",
					"$(inherited)",
				);
				HEADER_SEARCH_PATHS = (
					/usr/local/opt/openssl/include,
					"$(inherited)",
					/Applications/Xcode.app/Contents/Developer/Toolchains/XcodeDefault.xctoolchain/usr/include,
					/usr/local/include,
					include,
				);
				LIBRARY_SEARCH_PATHS = (
					/usr/local/opt/openssl/lib,
					/usr/local/lib,
				);
				OTHER_CFLAGS = "";
				OTHER_LDFLAGS = (
					"-lssl",
					"-lcrypto",
					"-lz",
				);
				PRODUCT_NAME = "$(TARGET_NAME)";
			};
			name = "evloop-debug";
		};
		08790E0D1D8BD7F100A04BC1 /* libuv-debug */ = {
			isa = XCBuildConfiguration;
			buildSettings = {
				GCC_PREPROCESSOR_DEFINITIONS = (
					"DEBUG=1",
					"$(inherited)",
				);
				HEADER_SEARCH_PATHS = (
					/usr/local/opt/openssl/include,
					"$(inherited)",
					/Applications/Xcode.app/Contents/Developer/Toolchains/XcodeDefault.xctoolchain/usr/include,
					/usr/local/include,
					include,
				);
				LIBRARY_SEARCH_PATHS = (
					/usr/local/opt/openssl/lib,
					/usr/local/lib,
				);
				OTHER_CFLAGS = "";
				OTHER_LDFLAGS = (
					"-lssl",
					"-lcrypto",
					"-luv",
					"-lz",
				);
				PRODUCT_NAME = "$(TARGET_NAME)";
			};
			name = "libuv-debug";
		};
		08790E0E1D8BD7F100A04BC1 /* evloop-release */ = {
			isa = XCBuildConfiguration;
			buildSettings = {
				HEADER_SEARCH_PATHS = (
					/usr/local/opt/openssl/include,
					"$(inherited)",
					/Applications/Xcode.app/Contents/Developer/Toolchains/XcodeDefault.xctoolchain/usr/include,
					/usr/local/include,
					include,
				);
				LIBRARY_SEARCH_PATHS = (
					/usr/local/opt/openssl/lib,
					/usr/local/lib,
				);
				OTHER_CFLAGS = "";
				OTHER_LDFLAGS = (
					"-lssl",
					"-lcrypto",
					"-lz",
				);
				PRODUCT_NAME = "$(TARGET_NAME)";
			};
			name = "evloop-release";
		};
		08790E0F1D8BD7F100A04BC1 /* libuv-release */ = {
			isa = XCBuildConfiguration;
			buildSettings = {
				HEADER_SEARCH_PATHS = (
					/usr/local/opt/openssl/include,
					"$(inherited)",
					/Applications/Xcode.app/Contents/Developer/Toolchains/XcodeDefault.xctoolchain/usr/include,
					/usr/local/include,
					include,
				);
				LIBRARY_SEARCH_PATHS = (
					/usr/local/opt/openssl/lib,
					/usr/local/lib,
				);
				OTHER_CFLAGS = "";
				OTHER_LDFLAGS = (
					"-lssl",
					"-lcrypto",
					"-luv",
					"-lz",
				);
				PRODUCT_NAME = "$(TARGET_NAME)";
			};
			name = "libuv-release";
		};
		08819C28218C9FA90057ED23 /* evloop-debug */ = {
			isa = XCBuildConfiguration;
			buildSettings = {
				GCC_PREPROCESSOR_DEFINITIONS = (
					"DEBUG=1",
					"$(inherited)",
				);
				HEADER_SEARCH_PATHS = (
					/usr/local/opt/openssl/include,
					"$(inherited)",
					/Applications/Xcode.app/Contents/Developer/Toolchains/XcodeDefault.xctoolchain/usr/include,
					/usr/local/include,
					include,
				);
				LIBRARY_SEARCH_PATHS = (
					/usr/local/opt/openssl/lib,
					/usr/local/lib,
				);
				OTHER_CFLAGS = "";
				OTHER_LDFLAGS = (
					"-lssl",
					"-lcrypto",
					"-lz",
				);
				PRODUCT_NAME = "$(TARGET_NAME)";
			};
			name = "evloop-debug";
		};
		08819C29218C9FA90057ED23 /* libuv-debug */ = {
			isa = XCBuildConfiguration;
			buildSettings = {
				GCC_PREPROCESSOR_DEFINITIONS = (
					"DEBUG=1",
					"$(inherited)",
				);
				HEADER_SEARCH_PATHS = (
					/usr/local/opt/openssl/include,
					"$(inherited)",
					/Applications/Xcode.app/Contents/Developer/Toolchains/XcodeDefault.xctoolchain/usr/include,
					/usr/local/include,
					include,
				);
				LIBRARY_SEARCH_PATHS = (
					/usr/local/opt/openssl/lib,
					/usr/local/lib,
				);
				OTHER_CFLAGS = "";
				OTHER_LDFLAGS = (
					"-lssl",
					"-lcrypto",
					"-luv",
					"-lz",
				);
				PRODUCT_NAME = "$(TARGET_NAME)";
			};
			name = "libuv-debug";
		};
		08819C2A218C9FA90057ED23 /* evloop-release */ = {
			isa = XCBuildConfiguration;
			buildSettings = {
				HEADER_SEARCH_PATHS = (
					/usr/local/opt/openssl/include,
					"$(inherited)",
					/Applications/Xcode.app/Contents/Developer/Toolchains/XcodeDefault.xctoolchain/usr/include,
					/usr/local/include,
					include,
				);
				LIBRARY_SEARCH_PATHS = (
					/usr/local/opt/openssl/lib,
					/usr/local/lib,
				);
				OTHER_CFLAGS = "";
				OTHER_LDFLAGS = (
					"-lssl",
					"-lcrypto",
					"-lz",
				);
				PRODUCT_NAME = "$(TARGET_NAME)";
			};
			name = "evloop-release";
		};
		08819C2B218C9FA90057ED23 /* libuv-release */ = {
			isa = XCBuildConfiguration;
			buildSettings = {
				HEADER_SEARCH_PATHS = (
					/usr/local/opt/openssl/include,
					"$(inherited)",
					/Applications/Xcode.app/Contents/Developer/Toolchains/XcodeDefault.xctoolchain/usr/include,
					/usr/local/include,
					include,
				);
				LIBRARY_SEARCH_PATHS = (
					/usr/local/opt/openssl/lib,
					/usr/local/lib,
				);
				OTHER_CFLAGS = "";
				OTHER_LDFLAGS = (
					"-lssl",
					"-lcrypto",
					"-luv",
					"-lz",
				);
				PRODUCT_NAME = "$(TARGET_NAME)";
			};
			name = "libuv-release";
		};
		1065E70F19BF752300686E72 /* libuv-debug */ = {
			isa = XCBuildConfiguration;
			buildSettings = {
				ALWAYS_SEARCH_USER_PATHS = NO;
				CLANG_ANALYZER_DEADCODE_DEADSTORES = NO;
				CLANG_CXX_LANGUAGE_STANDARD = "gnu++0x";
				CLANG_CXX_LIBRARY = "libc++";
				CLANG_ENABLE_MODULES = NO;
				CLANG_ENABLE_OBJC_ARC = YES;
				CLANG_WARN_BOOL_CONVERSION = YES;
				CLANG_WARN_CONSTANT_CONVERSION = YES;
				CLANG_WARN_DIRECT_OBJC_ISA_USAGE = YES_ERROR;
				CLANG_WARN_EMPTY_BODY = YES;
				CLANG_WARN_ENUM_CONVERSION = YES;
				CLANG_WARN_INT_CONVERSION = YES;
				CLANG_WARN_OBJC_ROOT_CLASS = YES_ERROR;
				CLANG_WARN__DUPLICATE_METHOD_MATCH = YES;
				COPY_PHASE_STRIP = NO;
				GCC_C_LANGUAGE_STANDARD = gnu99;
				GCC_DYNAMIC_NO_PIC = NO;
				GCC_ENABLE_OBJC_EXCEPTIONS = YES;
				GCC_OPTIMIZATION_LEVEL = 0;
				GCC_PREPROCESSOR_DEFINITIONS = (
					"DEBUG=1",
					"H2O_USE_MRUBY=1",
					"H2O_ROOT=/mydev/h2o",
					"$(inherited)",
				);
				GCC_SYMBOLS_PRIVATE_EXTERN = NO;
				GCC_WARN_64_TO_32_BIT_CONVERSION = YES;
				GCC_WARN_ABOUT_RETURN_TYPE = YES_ERROR;
				GCC_WARN_UNDECLARED_SELECTOR = YES;
				GCC_WARN_UNINITIALIZED_AUTOS = YES_AGGRESSIVE;
				GCC_WARN_UNUSED_FUNCTION = YES;
				GCC_WARN_UNUSED_VARIABLE = YES;
				HEADER_SEARCH_PATHS = (
					deps/dcc/include,
					deps/picotls/include,
					deps/quicly/include,
				);
				MACOSX_DEPLOYMENT_TARGET = 10.9;
				ONLY_ACTIVE_ARCH = YES;
				SDKROOT = macosx;
			};
			name = "libuv-debug";
		};
		1065E71019BF752300686E72 /* libuv-debug */ = {
			isa = XCBuildConfiguration;
			buildSettings = {
				COMBINE_HIDPI_IMAGES = YES;
				EXECUTABLE_PREFIX = lib;
				GCC_PREPROCESSOR_DEFINITIONS = (
					"$(inherited)",
					"PICOTLS_USE_DTRACE=1",
					"QUICLY_USE_DTRACE=1",
					"H2O_USE_DTRACE=1",
				);
				HEADER_SEARCH_PATHS = (
					"$(inherited)",
					/usr/local/opt/openssl/include,
					/Applications/Xcode.app/Contents/Developer/Toolchains/XcodeDefault.xctoolchain/usr/include,
					/usr/local/include,
				);
				LIBRARY_SEARCH_PATHS = /usr/local/opt/openssl/lib;
				PRODUCT_NAME = "$(TARGET_NAME)";
			};
			name = "libuv-debug";
		};
		1065E71119BF752300686E72 /* libuv-debug */ = {
			isa = XCBuildConfiguration;
			buildSettings = {
				GCC_PREPROCESSOR_DEFINITIONS = (
					"DEBUG=1",
					"H2O_UNITTEST=1",
					"$(inherited)",
					"H2O_USE_BROTLI=1",
				);
				HEADER_SEARCH_PATHS = (
					/usr/local/opt/openssl/include,
					deps/brotli/c/include,
					deps/yaml/include,
					"$(inherited)",
					/Applications/Xcode.app/Contents/Developer/Toolchains/XcodeDefault.xctoolchain/usr/include,
					/usr/local/include,
					include,
				);
				LIBRARY_SEARCH_PATHS = (
					/usr/local/opt/openssl/lib,
					/usr/local/lib,
				);
				OTHER_LDFLAGS = (
					"-lssl",
					"-lcrypto",
					"-luv",
					"-lz",
				);
				PRODUCT_NAME = unittest;
			};
			name = "libuv-debug";
		};
		1065E71219BF752300686E72 /* libuv-debug */ = {
			isa = XCBuildConfiguration;
			buildSettings = {
				GCC_PREPROCESSOR_DEFINITIONS = (
					"DEBUG=1",
					"$(inherited)",
				);
				HEADER_SEARCH_PATHS = (
					/usr/local/opt/openssl/include,
					"$(inherited)",
					/Applications/Xcode.app/Contents/Developer/Toolchains/XcodeDefault.xctoolchain/usr/include,
					/usr/local/include,
					include,
				);
				LIBRARY_SEARCH_PATHS = (
					/usr/local/opt/openssl/lib,
					/usr/local/lib,
				);
				OTHER_CFLAGS = "";
				OTHER_LDFLAGS = (
					"-lssl",
					"-lcrypto",
					"-luv",
					"-lz",
				);
				PRODUCT_NAME = "$(TARGET_NAME)";
			};
			name = "libuv-debug";
		};
		1065E71319BF752300686E72 /* libuv-debug */ = {
			isa = XCBuildConfiguration;
			buildSettings = {
				GCC_PREPROCESSOR_DEFINITIONS = (
					"DEBUG=1",
					"$(inherited)",
				);
				HEADER_SEARCH_PATHS = (
					/usr/local/opt/openssl/include,
					"$(inherited)",
					/Applications/Xcode.app/Contents/Developer/Toolchains/XcodeDefault.xctoolchain/usr/include,
					/usr/local/include,
					include,
				);
				LIBRARY_SEARCH_PATHS = (
					/usr/local/opt/openssl/lib,
					/usr/local/lib,
				);
				OTHER_LDFLAGS = (
					"-lwslay",
					"-lssl",
					"-lcrypto",
					"-luv",
					"-lz",
				);
				PRODUCT_NAME = websocket;
			};
			name = "libuv-debug";
		};
		1065E71419BF754100686E72 /* libuv-release */ = {
			isa = XCBuildConfiguration;
			buildSettings = {
				ALWAYS_SEARCH_USER_PATHS = NO;
				CLANG_ANALYZER_DEADCODE_DEADSTORES = NO;
				CLANG_CXX_LANGUAGE_STANDARD = "gnu++0x";
				CLANG_CXX_LIBRARY = "libc++";
				CLANG_ENABLE_MODULES = NO;
				CLANG_ENABLE_OBJC_ARC = YES;
				CLANG_WARN_BOOL_CONVERSION = YES;
				CLANG_WARN_CONSTANT_CONVERSION = YES;
				CLANG_WARN_DIRECT_OBJC_ISA_USAGE = YES_ERROR;
				CLANG_WARN_EMPTY_BODY = YES;
				CLANG_WARN_ENUM_CONVERSION = YES;
				CLANG_WARN_INT_CONVERSION = YES;
				CLANG_WARN_OBJC_ROOT_CLASS = YES_ERROR;
				CLANG_WARN__DUPLICATE_METHOD_MATCH = YES;
				COPY_PHASE_STRIP = YES;
				DEBUG_INFORMATION_FORMAT = "dwarf-with-dsym";
				ENABLE_NS_ASSERTIONS = NO;
				GCC_C_LANGUAGE_STANDARD = gnu99;
				GCC_ENABLE_OBJC_EXCEPTIONS = YES;
				GCC_PREPROCESSOR_DEFINITIONS = (
					"H2O_USE_MRUBY=1",
					"H2O_ROOT=/mydev/h2o",
					"$(inherited)",
				);
				GCC_WARN_64_TO_32_BIT_CONVERSION = YES;
				GCC_WARN_ABOUT_RETURN_TYPE = YES_ERROR;
				GCC_WARN_UNDECLARED_SELECTOR = YES;
				GCC_WARN_UNINITIALIZED_AUTOS = YES_AGGRESSIVE;
				GCC_WARN_UNUSED_FUNCTION = YES;
				GCC_WARN_UNUSED_VARIABLE = YES;
				HEADER_SEARCH_PATHS = (
					deps/dcc/include,
					deps/picotls/include,
					deps/quicly/include,
				);
				MACOSX_DEPLOYMENT_TARGET = 10.9;
				SDKROOT = macosx;
			};
			name = "libuv-release";
		};
		1065E71519BF754100686E72 /* libuv-release */ = {
			isa = XCBuildConfiguration;
			buildSettings = {
				COMBINE_HIDPI_IMAGES = YES;
				EXECUTABLE_PREFIX = lib;
				GCC_PREPROCESSOR_DEFINITIONS = (
					"$(inherited)",
					"PICOTLS_USE_DTRACE=1",
					"QUICLY_USE_DTRACE=1",
					"H2O_USE_DTRACE=1",
				);
				HEADER_SEARCH_PATHS = (
					"$(inherited)",
					/usr/local/opt/openssl/include,
					/Applications/Xcode.app/Contents/Developer/Toolchains/XcodeDefault.xctoolchain/usr/include,
					/usr/local/include,
				);
				LIBRARY_SEARCH_PATHS = /usr/local/opt/openssl/lib;
				PRODUCT_NAME = "$(TARGET_NAME)";
			};
			name = "libuv-release";
		};
		1065E71619BF754100686E72 /* libuv-release */ = {
			isa = XCBuildConfiguration;
			buildSettings = {
				GCC_PREPROCESSOR_DEFINITIONS = (
					"H2O_UNITTEST=1",
					"H2O_USE_BROTLI=1",
				);
				HEADER_SEARCH_PATHS = (
					/usr/local/opt/openssl/include,
					deps/brotli/c/include,
					deps/yaml/include,
					"$(inherited)",
					/Applications/Xcode.app/Contents/Developer/Toolchains/XcodeDefault.xctoolchain/usr/include,
					/usr/local/include,
					include,
				);
				LIBRARY_SEARCH_PATHS = (
					/usr/local/opt/openssl/lib,
					/usr/local/lib,
				);
				OTHER_LDFLAGS = (
					"-lssl",
					"-lcrypto",
					"-luv",
					"-lz",
				);
				PRODUCT_NAME = unittest;
			};
			name = "libuv-release";
		};
		1065E71719BF754100686E72 /* libuv-release */ = {
			isa = XCBuildConfiguration;
			buildSettings = {
				HEADER_SEARCH_PATHS = (
					/usr/local/opt/openssl/include,
					"$(inherited)",
					/Applications/Xcode.app/Contents/Developer/Toolchains/XcodeDefault.xctoolchain/usr/include,
					/usr/local/include,
					include,
				);
				LIBRARY_SEARCH_PATHS = (
					/usr/local/opt/openssl/lib,
					/usr/local/lib,
				);
				OTHER_CFLAGS = "";
				OTHER_LDFLAGS = (
					"-lssl",
					"-lcrypto",
					"-luv",
					"-lz",
				);
				PRODUCT_NAME = "$(TARGET_NAME)";
			};
			name = "libuv-release";
		};
		1065E71819BF754100686E72 /* libuv-release */ = {
			isa = XCBuildConfiguration;
			buildSettings = {
				HEADER_SEARCH_PATHS = (
					/usr/local/opt/openssl/include,
					"$(inherited)",
					/Applications/Xcode.app/Contents/Developer/Toolchains/XcodeDefault.xctoolchain/usr/include,
					/usr/local/include,
					include,
				);
				LIBRARY_SEARCH_PATHS = (
					/usr/local/opt/openssl/lib,
					/usr/local/lib,
				);
				OTHER_LDFLAGS = (
					"-lwslay",
					"-lssl",
					"-lcrypto",
					"-luv",
					"-lz",
				);
				PRODUCT_NAME = websocket;
			};
			name = "libuv-release";
		};
		1079231719A320A700C52AD6 /* evloop-debug */ = {
			isa = XCBuildConfiguration;
			buildSettings = {
				ALWAYS_SEARCH_USER_PATHS = NO;
				CLANG_ANALYZER_DEADCODE_DEADSTORES = NO;
				CLANG_CXX_LANGUAGE_STANDARD = "gnu++0x";
				CLANG_CXX_LIBRARY = "libc++";
				CLANG_ENABLE_MODULES = NO;
				CLANG_ENABLE_OBJC_ARC = YES;
				CLANG_WARN_BOOL_CONVERSION = YES;
				CLANG_WARN_CONSTANT_CONVERSION = YES;
				CLANG_WARN_DIRECT_OBJC_ISA_USAGE = YES_ERROR;
				CLANG_WARN_EMPTY_BODY = YES;
				CLANG_WARN_ENUM_CONVERSION = YES;
				CLANG_WARN_INT_CONVERSION = YES;
				CLANG_WARN_OBJC_ROOT_CLASS = YES_ERROR;
				CLANG_WARN__DUPLICATE_METHOD_MATCH = YES;
				COPY_PHASE_STRIP = NO;
				GCC_C_LANGUAGE_STANDARD = gnu99;
				GCC_DYNAMIC_NO_PIC = NO;
				GCC_ENABLE_OBJC_EXCEPTIONS = YES;
				GCC_OPTIMIZATION_LEVEL = 0;
				GCC_PREPROCESSOR_DEFINITIONS = (
					"DEBUG=1",
					"H2O_USE_MRUBY=1",
					"H2O_USE_LIBUV=0",
					"H2O_ROOT=/mydev/h2o",
					"$(inherited)",
				);
				GCC_SYMBOLS_PRIVATE_EXTERN = NO;
				GCC_WARN_64_TO_32_BIT_CONVERSION = YES;
				GCC_WARN_ABOUT_RETURN_TYPE = YES_ERROR;
				GCC_WARN_UNDECLARED_SELECTOR = YES;
				GCC_WARN_UNINITIALIZED_AUTOS = YES_AGGRESSIVE;
				GCC_WARN_UNUSED_FUNCTION = YES;
				GCC_WARN_UNUSED_VARIABLE = YES;
				HEADER_SEARCH_PATHS = (
					deps/dcc/include,
					deps/picotls/include,
					deps/quicly/include,
				);
				MACOSX_DEPLOYMENT_TARGET = 10.9;
				ONLY_ACTIVE_ARCH = YES;
				SDKROOT = macosx;
			};
			name = "evloop-debug";
		};
		1079231819A320A700C52AD6 /* evloop-release */ = {
			isa = XCBuildConfiguration;
			buildSettings = {
				ALWAYS_SEARCH_USER_PATHS = NO;
				CLANG_ANALYZER_DEADCODE_DEADSTORES = NO;
				CLANG_CXX_LANGUAGE_STANDARD = "gnu++0x";
				CLANG_CXX_LIBRARY = "libc++";
				CLANG_ENABLE_MODULES = NO;
				CLANG_ENABLE_OBJC_ARC = YES;
				CLANG_WARN_BOOL_CONVERSION = YES;
				CLANG_WARN_CONSTANT_CONVERSION = YES;
				CLANG_WARN_DIRECT_OBJC_ISA_USAGE = YES_ERROR;
				CLANG_WARN_EMPTY_BODY = YES;
				CLANG_WARN_ENUM_CONVERSION = YES;
				CLANG_WARN_INT_CONVERSION = YES;
				CLANG_WARN_OBJC_ROOT_CLASS = YES_ERROR;
				CLANG_WARN__DUPLICATE_METHOD_MATCH = YES;
				COPY_PHASE_STRIP = YES;
				DEBUG_INFORMATION_FORMAT = "dwarf-with-dsym";
				ENABLE_NS_ASSERTIONS = NO;
				GCC_C_LANGUAGE_STANDARD = gnu99;
				GCC_ENABLE_OBJC_EXCEPTIONS = YES;
				GCC_PREPROCESSOR_DEFINITIONS = (
					"H2O_USE_MRUBY=1",
					"H2O_USE_LIBUV=0",
					"H2O_ROOT=/mydev/h2o",
					"$(inherited)",
				);
				GCC_WARN_64_TO_32_BIT_CONVERSION = YES;
				GCC_WARN_ABOUT_RETURN_TYPE = YES_ERROR;
				GCC_WARN_UNDECLARED_SELECTOR = YES;
				GCC_WARN_UNINITIALIZED_AUTOS = YES_AGGRESSIVE;
				GCC_WARN_UNUSED_FUNCTION = YES;
				GCC_WARN_UNUSED_VARIABLE = YES;
				HEADER_SEARCH_PATHS = (
					deps/dcc/include,
					deps/picotls/include,
					deps/quicly/include,
				);
				MACOSX_DEPLOYMENT_TARGET = 10.9;
				SDKROOT = macosx;
			};
			name = "evloop-release";
		};
		1079231A19A320A700C52AD6 /* evloop-debug */ = {
			isa = XCBuildConfiguration;
			buildSettings = {
				COMBINE_HIDPI_IMAGES = YES;
				EXECUTABLE_PREFIX = lib;
				GCC_PREPROCESSOR_DEFINITIONS = (
					"$(inherited)",
					"PICOTLS_USE_DTRACE=1",
					"QUICLY_USE_DTRACE=1",
					"H2O_USE_DTRACE=1",
				);
				HEADER_SEARCH_PATHS = (
					"$(inherited)",
					/usr/local/opt/openssl/include,
					/Applications/Xcode.app/Contents/Developer/Toolchains/XcodeDefault.xctoolchain/usr/include,
					/usr/local/include,
				);
				LIBRARY_SEARCH_PATHS = /usr/local/opt/openssl/lib;
				PRODUCT_NAME = "$(TARGET_NAME)";
			};
			name = "evloop-debug";
		};
		1079231B19A320A700C52AD6 /* evloop-release */ = {
			isa = XCBuildConfiguration;
			buildSettings = {
				COMBINE_HIDPI_IMAGES = YES;
				EXECUTABLE_PREFIX = lib;
				GCC_PREPROCESSOR_DEFINITIONS = (
					"$(inherited)",
					"PICOTLS_USE_DTRACE=1",
					"QUICLY_USE_DTRACE=1",
					"H2O_USE_DTRACE=1",
				);
				HEADER_SEARCH_PATHS = (
					"$(inherited)",
					/usr/local/opt/openssl/include,
					/Applications/Xcode.app/Contents/Developer/Toolchains/XcodeDefault.xctoolchain/usr/include,
					/usr/local/include,
				);
				LIBRARY_SEARCH_PATHS = /usr/local/opt/openssl/lib;
				PRODUCT_NAME = "$(TARGET_NAME)";
			};
			name = "evloop-release";
		};
		107923E019A321F400C52AD6 /* evloop-debug */ = {
			isa = XCBuildConfiguration;
			buildSettings = {
				GCC_PREPROCESSOR_DEFINITIONS = (
					"DEBUG=1",
					"$(inherited)",
				);
				HEADER_SEARCH_PATHS = (
					/usr/local/opt/openssl/include,
					"$(inherited)",
					/Applications/Xcode.app/Contents/Developer/Toolchains/XcodeDefault.xctoolchain/usr/include,
					/usr/local/include,
					include,
				);
				LIBRARY_SEARCH_PATHS = (
					/usr/local/opt/openssl/lib,
					/usr/local/lib,
				);
				OTHER_CFLAGS = "";
				OTHER_LDFLAGS = (
					"-lssl",
					"-lcrypto",
					"-lz",
				);
				PRODUCT_NAME = "$(TARGET_NAME)";
			};
			name = "evloop-debug";
		};
		107923E119A321F400C52AD6 /* evloop-release */ = {
			isa = XCBuildConfiguration;
			buildSettings = {
				HEADER_SEARCH_PATHS = (
					/usr/local/opt/openssl/include,
					"$(inherited)",
					/Applications/Xcode.app/Contents/Developer/Toolchains/XcodeDefault.xctoolchain/usr/include,
					/usr/local/include,
					include,
				);
				LIBRARY_SEARCH_PATHS = (
					/usr/local/opt/openssl/lib,
					/usr/local/lib,
				);
				OTHER_CFLAGS = "";
				OTHER_LDFLAGS = (
					"-lssl",
					"-lcrypto",
					"-lz",
				);
				PRODUCT_NAME = "$(TARGET_NAME)";
			};
			name = "evloop-release";
		};
		1079240B19A3247A00C52AD6 /* evloop-debug */ = {
			isa = XCBuildConfiguration;
			buildSettings = {
				GCC_PREPROCESSOR_DEFINITIONS = (
					"DEBUG=1",
					"$(inherited)",
				);
				HEADER_SEARCH_PATHS = (
					/usr/local/opt/openssl/include,
					"$(inherited)",
					/Applications/Xcode.app/Contents/Developer/Toolchains/XcodeDefault.xctoolchain/usr/include,
					/usr/local/include,
					include,
				);
				LIBRARY_SEARCH_PATHS = (
					/usr/local/opt/openssl/lib,
					/usr/local/lib,
				);
				OTHER_LDFLAGS = (
					"-lwslay",
					"-lssl",
					"-lcrypto",
					"-lz",
				);
				PRODUCT_NAME = websocket;
			};
			name = "evloop-debug";
		};
		1079240C19A3247A00C52AD6 /* evloop-release */ = {
			isa = XCBuildConfiguration;
			buildSettings = {
				HEADER_SEARCH_PATHS = (
					/usr/local/opt/openssl/include,
					"$(inherited)",
					/Applications/Xcode.app/Contents/Developer/Toolchains/XcodeDefault.xctoolchain/usr/include,
					/usr/local/include,
					include,
				);
				LIBRARY_SEARCH_PATHS = (
					/usr/local/opt/openssl/lib,
					/usr/local/lib,
				);
				OTHER_LDFLAGS = (
					"-lwslay",
					"-lssl",
					"-lcrypto",
					"-lz",
				);
				PRODUCT_NAME = websocket;
			};
			name = "evloop-release";
		};
		1079243319A3260E00C52AD6 /* evloop-debug */ = {
			isa = XCBuildConfiguration;
			buildSettings = {
				GCC_PREPROCESSOR_DEFINITIONS = (
					"DEBUG=1",
					"H2O_UNITTEST=1",
					"$(inherited)",
					"H2O_USE_BROTLI=1",
				);
				HEADER_SEARCH_PATHS = (
					/usr/local/opt/openssl/include,
					deps/brotli/c/include,
					deps/yaml/include,
					"$(inherited)",
					/Applications/Xcode.app/Contents/Developer/Toolchains/XcodeDefault.xctoolchain/usr/include,
					/usr/local/include,
					include,
				);
				LIBRARY_SEARCH_PATHS = (
					/usr/local/opt/openssl/lib,
					/usr/local/lib,
				);
				OTHER_LDFLAGS = (
					"-lssl",
					"-lcrypto",
					"-lz",
				);
				PRODUCT_NAME = unittest;
			};
			name = "evloop-debug";
		};
		1079243419A3260E00C52AD6 /* evloop-release */ = {
			isa = XCBuildConfiguration;
			buildSettings = {
				GCC_PREPROCESSOR_DEFINITIONS = (
					"H2O_UNITTEST=1",
					"H2O_USE_LIBUV=0",
					"H2O_USE_BROTLI=1",
				);
				HEADER_SEARCH_PATHS = (
					/usr/local/opt/openssl/include,
					deps/brotli/c/include,
					deps/yaml/include,
					"$(inherited)",
					/Applications/Xcode.app/Contents/Developer/Toolchains/XcodeDefault.xctoolchain/usr/include,
					/usr/local/include,
					include,
				);
				LIBRARY_SEARCH_PATHS = (
					/usr/local/opt/openssl/lib,
					/usr/local/lib,
				);
				OTHER_LDFLAGS = (
					"-lssl",
					"-lcrypto",
					"-lz",
				);
				PRODUCT_NAME = unittest;
			};
			name = "evloop-release";
		};
		10D0904D19F0CA9C0043D458 /* evloop-debug */ = {
			isa = XCBuildConfiguration;
			buildSettings = {
				GCC_PREPROCESSOR_DEFINITIONS = (
					"DEBUG=1",
					"$(inherited)",
				);
				HEADER_SEARCH_PATHS = (
					/usr/local/opt/openssl/include,
					"$(inherited)",
					/Applications/Xcode.app/Contents/Developer/Toolchains/XcodeDefault.xctoolchain/usr/include,
					/usr/local/include,
					include,
				);
				LIBRARY_SEARCH_PATHS = (
					/usr/local/opt/openssl/lib,
					/usr/local/lib,
				);
				OTHER_CFLAGS = "";
				OTHER_LDFLAGS = (
					"-lssl",
					"-lcrypto",
					"-lz",
				);
				PRODUCT_NAME = "examples-socket-server";
			};
			name = "evloop-debug";
		};
		10D0904E19F0CA9C0043D458 /* libuv-debug */ = {
			isa = XCBuildConfiguration;
			buildSettings = {
				GCC_PREPROCESSOR_DEFINITIONS = (
					"DEBUG=1",
					"$(inherited)",
				);
				HEADER_SEARCH_PATHS = (
					/usr/local/opt/openssl/include,
					"$(inherited)",
					/Applications/Xcode.app/Contents/Developer/Toolchains/XcodeDefault.xctoolchain/usr/include,
					/usr/local/include,
					include,
				);
				LIBRARY_SEARCH_PATHS = (
					/usr/local/opt/openssl/lib,
					/usr/local/lib,
				);
				OTHER_CFLAGS = "";
				OTHER_LDFLAGS = (
					"-lssl",
					"-lcrypto",
					"-luv",
					"-lz",
				);
				PRODUCT_NAME = "examples-socket-server";
			};
			name = "libuv-debug";
		};
		10D0904F19F0CA9C0043D458 /* evloop-release */ = {
			isa = XCBuildConfiguration;
			buildSettings = {
				HEADER_SEARCH_PATHS = (
					/usr/local/opt/openssl/include,
					"$(inherited)",
					/Applications/Xcode.app/Contents/Developer/Toolchains/XcodeDefault.xctoolchain/usr/include,
					/usr/local/include,
					include,
				);
				LIBRARY_SEARCH_PATHS = (
					/usr/local/opt/openssl/lib,
					/usr/local/lib,
				);
				OTHER_CFLAGS = "";
				OTHER_LDFLAGS = (
					"-lssl",
					"-lcrypto",
					"-lz",
				);
				PRODUCT_NAME = "examples-socket-server";
			};
			name = "evloop-release";
		};
		10D0905019F0CA9C0043D458 /* libuv-release */ = {
			isa = XCBuildConfiguration;
			buildSettings = {
				HEADER_SEARCH_PATHS = (
					/usr/local/opt/openssl/include,
					"$(inherited)",
					/Applications/Xcode.app/Contents/Developer/Toolchains/XcodeDefault.xctoolchain/usr/include,
					/usr/local/include,
					include,
				);
				LIBRARY_SEARCH_PATHS = (
					/usr/local/opt/openssl/lib,
					/usr/local/lib,
				);
				OTHER_CFLAGS = "";
				OTHER_LDFLAGS = (
					"-lssl",
					"-lcrypto",
					"-luv",
					"-lz",
				);
				PRODUCT_NAME = "examples-socket-server";
			};
			name = "libuv-release";
		};
		10D0906519F38B2E0043D458 /* evloop-debug */ = {
			isa = XCBuildConfiguration;
			buildSettings = {
				GCC_PREPROCESSOR_DEFINITIONS = (
					"DEBUG=1",
					"$(inherited)",
				);
				HEADER_SEARCH_PATHS = (
					/usr/local/opt/openssl/include,
					"$(inherited)",
					/Applications/Xcode.app/Contents/Developer/Toolchains/XcodeDefault.xctoolchain/usr/include,
					/usr/local/include,
					include,
				);
				LIBRARY_SEARCH_PATHS = (
					/usr/local/opt/openssl/lib,
					/usr/local/lib,
				);
				OTHER_CFLAGS = "";
				OTHER_LDFLAGS = (
					"-lssl",
					"-lcrypto",
					"-lz",
				);
				PRODUCT_NAME = "examples-httpclient";
			};
			name = "evloop-debug";
		};
		10D0906619F38B2E0043D458 /* libuv-debug */ = {
			isa = XCBuildConfiguration;
			buildSettings = {
				GCC_PREPROCESSOR_DEFINITIONS = (
					"DEBUG=1",
					"$(inherited)",
				);
				HEADER_SEARCH_PATHS = (
					/usr/local/opt/openssl/include,
					"$(inherited)",
					/Applications/Xcode.app/Contents/Developer/Toolchains/XcodeDefault.xctoolchain/usr/include,
					/usr/local/include,
					include,
				);
				LIBRARY_SEARCH_PATHS = (
					/usr/local/opt/openssl/lib,
					/usr/local/lib,
				);
				OTHER_CFLAGS = "";
				OTHER_LDFLAGS = (
					"-lssl",
					"-lcrypto",
					"-luv",
					"-lz",
				);
				PRODUCT_NAME = "examples-httpclient";
			};
			name = "libuv-debug";
		};
		10D0906719F38B2E0043D458 /* evloop-release */ = {
			isa = XCBuildConfiguration;
			buildSettings = {
				HEADER_SEARCH_PATHS = (
					/usr/local/opt/openssl/include,
					"$(inherited)",
					/Applications/Xcode.app/Contents/Developer/Toolchains/XcodeDefault.xctoolchain/usr/include,
					/usr/local/include,
					include,
				);
				LIBRARY_SEARCH_PATHS = (
					/usr/local/opt/openssl/lib,
					/usr/local/lib,
				);
				OTHER_CFLAGS = "";
				OTHER_LDFLAGS = (
					"-lssl",
					"-lcrypto",
					"-lz",
				);
				PRODUCT_NAME = "examples-httpclient";
			};
			name = "evloop-release";
		};
		10D0906819F38B2E0043D458 /* libuv-release */ = {
			isa = XCBuildConfiguration;
			buildSettings = {
				HEADER_SEARCH_PATHS = (
					/usr/local/opt/openssl/include,
					"$(inherited)",
					/Applications/Xcode.app/Contents/Developer/Toolchains/XcodeDefault.xctoolchain/usr/include,
					/usr/local/include,
					include,
				);
				LIBRARY_SEARCH_PATHS = (
					/usr/local/opt/openssl/lib,
					/usr/local/lib,
				);
				OTHER_CFLAGS = "";
				OTHER_LDFLAGS = (
					"-lssl",
					"-lcrypto",
					"-luv",
					"-lz",
				);
				PRODUCT_NAME = "examples-httpclient";
			};
			name = "libuv-release";
		};
		10EA45DB1D0949BF00769A2B /* evloop-debug */ = {
			isa = XCBuildConfiguration;
			buildSettings = {
				GCC_PREPROCESSOR_DEFINITIONS = (
					"DEBUG=1",
					"$(inherited)",
				);
				HEADER_SEARCH_PATHS = (
					"$(inherited)",
					/usr/local/opt/openssl/include,
					/Applications/Xcode.app/Contents/Developer/Toolchains/XcodeDefault.xctoolchain/usr/include,
					/usr/local/include,
					include,
				);
				LIBRARY_SEARCH_PATHS = (
					/usr/local/opt/openssl/lib,
					/usr/local/lib,
				);
				OTHER_CFLAGS = "";
				OTHER_LDFLAGS = (
					"-lssl",
					"-lcrypto",
					"-lz",
				);
				PRODUCT_NAME = "$(TARGET_NAME)";
			};
			name = "evloop-debug";
		};
		10EA45DC1D0949BF00769A2B /* libuv-debug */ = {
			isa = XCBuildConfiguration;
			buildSettings = {
				GCC_PREPROCESSOR_DEFINITIONS = (
					"DEBUG=1",
					"$(inherited)",
				);
				HEADER_SEARCH_PATHS = (
					"$(inherited)",
					/usr/local/opt/openssl/include,
					/Applications/Xcode.app/Contents/Developer/Toolchains/XcodeDefault.xctoolchain/usr/include,
					/usr/local/include,
					include,
				);
				LIBRARY_SEARCH_PATHS = (
					/usr/local/opt/openssl/lib,
					/usr/local/lib,
				);
				OTHER_CFLAGS = "";
				OTHER_LDFLAGS = (
					"-lssl",
					"-lcrypto",
					"-luv",
					"-lz",
				);
				PRODUCT_NAME = "$(TARGET_NAME)";
			};
			name = "libuv-debug";
		};
		10EA45DD1D0949BF00769A2B /* evloop-release */ = {
			isa = XCBuildConfiguration;
			buildSettings = {
				HEADER_SEARCH_PATHS = (
					"$(inherited)",
					/usr/local/opt/openssl/include,
					/Applications/Xcode.app/Contents/Developer/Toolchains/XcodeDefault.xctoolchain/usr/include,
					/usr/local/include,
					include,
				);
				LIBRARY_SEARCH_PATHS = (
					/usr/local/opt/openssl/lib,
					/usr/local/lib,
				);
				OTHER_CFLAGS = "";
				OTHER_LDFLAGS = (
					"-lssl",
					"-lcrypto",
					"-lz",
				);
				PRODUCT_NAME = "$(TARGET_NAME)";
			};
			name = "evloop-release";
		};
		10EA45DE1D0949BF00769A2B /* libuv-release */ = {
			isa = XCBuildConfiguration;
			buildSettings = {
				HEADER_SEARCH_PATHS = (
					"$(inherited)",
					/usr/local/opt/openssl/include,
					/Applications/Xcode.app/Contents/Developer/Toolchains/XcodeDefault.xctoolchain/usr/include,
					/usr/local/include,
					include,
				);
				LIBRARY_SEARCH_PATHS = (
					/usr/local/opt/openssl/lib,
					/usr/local/lib,
				);
				OTHER_CFLAGS = "";
				OTHER_LDFLAGS = (
					"-lssl",
					"-lcrypto",
					"-luv",
					"-lz",
				);
				PRODUCT_NAME = "$(TARGET_NAME)";
			};
			name = "libuv-release";
		};
		10F417CF19C1907B00B6E31A /* evloop-debug */ = {
			isa = XCBuildConfiguration;
			buildSettings = {
				GCC_PREPROCESSOR_DEFINITIONS = (
					"$(inherited)",
					"H2O_USE_PICOTLS=1",
					"PICOTLS_USE_DTRACE=1",
					"QUICLY_USE_DTRACE=1",
					"H2O_USE_DTRACE=1",
					"H2O_USE_BROTLI=1",
				);
				HEADER_SEARCH_PATHS = (
					"$(inherited)",
					/Applications/Xcode.app/Contents/Developer/Toolchains/XcodeDefault.xctoolchain/usr/include,
					deps/brotli/c/include,
					"deps/hiredis/**",
					deps/yaml/include,
					deps/mruby/include,
					"deps/mruby-input-stream/src",
					/usr/local/opt/openssl/include,
					/usr/local/include,
					include,
				);
				LIBRARY_SEARCH_PATHS = (
					build/default/mruby/host/lib,
					/usr/local/opt/openssl/lib,
					/usr/local/lib,
				);
				OTHER_CFLAGS = "";
				OTHER_LDFLAGS = (
					"-lmruby",
					"-lssl",
					"-lcrypto",
					"-lz",
				);
				PRODUCT_NAME = h2o;
			};
			name = "evloop-debug";
		};
		10F417D019C1907B00B6E31A /* libuv-debug */ = {
			isa = XCBuildConfiguration;
			buildSettings = {
				GCC_PREPROCESSOR_DEFINITIONS = (
					"DEBUG=1",
					"$(inherited)",
				);
				HEADER_SEARCH_PATHS = (
					"$(inherited)",
					/Applications/Xcode.app/Contents/Developer/Toolchains/XcodeDefault.xctoolchain/usr/include,
					deps/brotli/c/include,
					"deps/hiredis/**",
					deps/yaml/include,
					deps/mruby/include,
					"deps/mruby-input-stream/src",
					/usr/local/opt/openssl/include,
					/usr/local/include,
					include,
				);
				LIBRARY_SEARCH_PATHS = (
					build/default/mruby/host/lib,
					/usr/local/opt/openssl/lib,
					/usr/local/lib,
				);
				OTHER_CFLAGS = "";
				OTHER_LDFLAGS = (
					"-lssl",
					"-lcrypto",
					"-luv",
					"-lz",
				);
				PRODUCT_NAME = h2o;
			};
			name = "libuv-debug";
		};
		10F417D119C1907B00B6E31A /* evloop-release */ = {
			isa = XCBuildConfiguration;
			buildSettings = {
				GCC_PREPROCESSOR_DEFINITIONS = (
					"$(inherited)",
					"H2O_USE_PICOTLS=1",
					"PICOTLS_USE_DTRACE=1",
					"QUICLY_USE_DTRACE=1",
					"H2O_USE_DTRACE=1",
					"H2O_USE_BROTLI=1",
				);
				HEADER_SEARCH_PATHS = (
					"$(inherited)",
					/Applications/Xcode.app/Contents/Developer/Toolchains/XcodeDefault.xctoolchain/usr/include,
					deps/brotli/c/include,
					"deps/hiredis/**",
					deps/yaml/include,
					deps/mruby/include,
					"deps/mruby-input-stream/src",
					/usr/local/opt/openssl/include,
					/usr/local/include,
					include,
				);
				LIBRARY_SEARCH_PATHS = (
					build/default/mruby/host/lib,
					/usr/local/opt/openssl/lib,
					/usr/local/lib,
				);
				OTHER_CFLAGS = "";
				OTHER_LDFLAGS = (
					"-lmruby",
					"-lssl",
					"-lcrypto",
					"-lz",
				);
				PRODUCT_NAME = h2o;
			};
			name = "evloop-release";
		};
		10F417D219C1907B00B6E31A /* libuv-release */ = {
			isa = XCBuildConfiguration;
			buildSettings = {
				HEADER_SEARCH_PATHS = (
					"$(inherited)",
					/Applications/Xcode.app/Contents/Developer/Toolchains/XcodeDefault.xctoolchain/usr/include,
					deps/brotli/c/include,
					"deps/hiredis/**",
					deps/yaml/include,
					deps/mruby/include,
					"deps/mruby-input-stream/src",
					/usr/local/opt/openssl/include,
					/usr/local/include,
					include,
				);
				LIBRARY_SEARCH_PATHS = (
					build/default/mruby/host/lib,
					/usr/local/opt/openssl/lib,
					/usr/local/lib,
				);
				OTHER_CFLAGS = "";
				OTHER_LDFLAGS = (
					"-lssl",
					"-lcrypto",
					"-luv",
					"-lz",
				);
				PRODUCT_NAME = h2o;
			};
			name = "libuv-release";
		};
		E918FC352136583F00CCB252 /* evloop-debug */ = {
			isa = XCBuildConfiguration;
			buildSettings = {
				GCC_PREPROCESSOR_DEFINITIONS = (
					"DEBUG=1",
					"$(inherited)",
				);
				HEADER_SEARCH_PATHS = (
					/usr/local/opt/openssl/include,
					deps/yaml/include,
					"$(inherited)",
					/Applications/Xcode.app/Contents/Developer/Toolchains/XcodeDefault.xctoolchain/usr/include,
					/usr/local/include,
					include,
				);
				LIBRARY_SEARCH_PATHS = (
					/usr/local/opt/openssl/lib,
					/usr/local/lib,
				);
				OTHER_LDFLAGS = (
					"-lssl",
					"-lcrypto",
					"-lz",
				);
				PRODUCT_NAME = "$(TARGET_NAME)";
			};
			name = "evloop-debug";
		};
		E918FC362136583F00CCB252 /* libuv-debug */ = {
			isa = XCBuildConfiguration;
			buildSettings = {
				GCC_PREPROCESSOR_DEFINITIONS = (
					"DEBUG=1",
					"$(inherited)",
				);
				HEADER_SEARCH_PATHS = (
					/usr/local/opt/openssl/include,
					deps/yaml/include,
					"$(inherited)",
					/Applications/Xcode.app/Contents/Developer/Toolchains/XcodeDefault.xctoolchain/usr/include,
					/usr/local/include,
					include,
				);
				LIBRARY_SEARCH_PATHS = (
					/usr/local/opt/openssl/lib,
					/usr/local/lib,
				);
				OTHER_LDFLAGS = (
					"-lssl",
					"-lcrypto",
					"-luv",
					"-lz",
				);
				PRODUCT_NAME = "$(TARGET_NAME)";
			};
			name = "libuv-debug";
		};
		E918FC372136583F00CCB252 /* evloop-release */ = {
			isa = XCBuildConfiguration;
			buildSettings = {
				GCC_PREPROCESSOR_DEFINITIONS = "H2O_USE_LIBUV=0";
				HEADER_SEARCH_PATHS = (
					/usr/local/opt/openssl/include,
					deps/yaml/include,
					"$(inherited)",
					/Applications/Xcode.app/Contents/Developer/Toolchains/XcodeDefault.xctoolchain/usr/include,
					/usr/local/include,
					include,
				);
				LIBRARY_SEARCH_PATHS = (
					/usr/local/opt/openssl/lib,
					/usr/local/lib,
				);
				OTHER_LDFLAGS = (
					"-lssl",
					"-lcrypto",
					"-lz",
				);
				PRODUCT_NAME = "$(TARGET_NAME)";
			};
			name = "evloop-release";
		};
		E918FC382136583F00CCB252 /* libuv-release */ = {
			isa = XCBuildConfiguration;
			buildSettings = {
				GCC_PREPROCESSOR_DEFINITIONS = "";
				HEADER_SEARCH_PATHS = (
					/usr/local/opt/openssl/include,
					deps/yaml/include,
					"$(inherited)",
					/Applications/Xcode.app/Contents/Developer/Toolchains/XcodeDefault.xctoolchain/usr/include,
					/usr/local/include,
					include,
				);
				LIBRARY_SEARCH_PATHS = (
					/usr/local/opt/openssl/lib,
					/usr/local/lib,
				);
				OTHER_LDFLAGS = (
					"-lssl",
					"-lcrypto",
					"-luv",
					"-lz",
				);
				PRODUCT_NAME = "$(TARGET_NAME)";
			};
			name = "libuv-release";
		};
/* End XCBuildConfiguration section */

/* Begin XCConfigurationList section */
		08790E0B1D8BD7F100A04BC1 /* Build configuration list for PBXNativeTarget "examples-redis-client" */ = {
			isa = XCConfigurationList;
			buildConfigurations = (
				08790E0C1D8BD7F100A04BC1 /* evloop-debug */,
				08790E0D1D8BD7F100A04BC1 /* libuv-debug */,
				08790E0E1D8BD7F100A04BC1 /* evloop-release */,
				08790E0F1D8BD7F100A04BC1 /* libuv-release */,
			);
			defaultConfigurationIsVisible = 0;
			defaultConfigurationName = "evloop-release";
		};
		08819C27218C9FA90057ED23 /* Build configuration list for PBXNativeTarget "qif" */ = {
			isa = XCConfigurationList;
			buildConfigurations = (
				08819C28218C9FA90057ED23 /* evloop-debug */,
				08819C29218C9FA90057ED23 /* libuv-debug */,
				08819C2A218C9FA90057ED23 /* evloop-release */,
				08819C2B218C9FA90057ED23 /* libuv-release */,
			);
			defaultConfigurationIsVisible = 0;
			defaultConfigurationName = "evloop-release";
		};
		1079231019A320A700C52AD6 /* Build configuration list for PBXProject "h2o" */ = {
			isa = XCConfigurationList;
			buildConfigurations = (
				1079231719A320A700C52AD6 /* evloop-debug */,
				1065E70F19BF752300686E72 /* libuv-debug */,
				1079231819A320A700C52AD6 /* evloop-release */,
				1065E71419BF754100686E72 /* libuv-release */,
			);
			defaultConfigurationIsVisible = 0;
			defaultConfigurationName = "evloop-release";
		};
		1079231919A320A700C52AD6 /* Build configuration list for PBXNativeTarget "h2o" */ = {
			isa = XCConfigurationList;
			buildConfigurations = (
				1079231A19A320A700C52AD6 /* evloop-debug */,
				1065E71019BF752300686E72 /* libuv-debug */,
				1079231B19A320A700C52AD6 /* evloop-release */,
				1065E71519BF754100686E72 /* libuv-release */,
			);
			defaultConfigurationIsVisible = 0;
			defaultConfigurationName = "evloop-release";
		};
		107923DF19A321F400C52AD6 /* Build configuration list for PBXNativeTarget "examples-simple" */ = {
			isa = XCConfigurationList;
			buildConfigurations = (
				107923E019A321F400C52AD6 /* evloop-debug */,
				1065E71219BF752300686E72 /* libuv-debug */,
				107923E119A321F400C52AD6 /* evloop-release */,
				1065E71719BF754100686E72 /* libuv-release */,
			);
			defaultConfigurationIsVisible = 0;
			defaultConfigurationName = "evloop-release";
		};
		1079240A19A3247A00C52AD6 /* Build configuration list for PBXNativeTarget "examples-websocket" */ = {
			isa = XCConfigurationList;
			buildConfigurations = (
				1079240B19A3247A00C52AD6 /* evloop-debug */,
				1065E71319BF752300686E72 /* libuv-debug */,
				1079240C19A3247A00C52AD6 /* evloop-release */,
				1065E71819BF754100686E72 /* libuv-release */,
			);
			defaultConfigurationIsVisible = 0;
			defaultConfigurationName = "evloop-release";
		};
		1079243219A3260E00C52AD6 /* Build configuration list for PBXNativeTarget "unittest" */ = {
			isa = XCConfigurationList;
			buildConfigurations = (
				1079243319A3260E00C52AD6 /* evloop-debug */,
				1065E71119BF752300686E72 /* libuv-debug */,
				1079243419A3260E00C52AD6 /* evloop-release */,
				1065E71619BF754100686E72 /* libuv-release */,
			);
			defaultConfigurationIsVisible = 0;
			defaultConfigurationName = "evloop-release";
		};
		10D0904C19F0CA9C0043D458 /* Build configuration list for PBXNativeTarget "examples-socket-client" */ = {
			isa = XCConfigurationList;
			buildConfigurations = (
				10D0904D19F0CA9C0043D458 /* evloop-debug */,
				10D0904E19F0CA9C0043D458 /* libuv-debug */,
				10D0904F19F0CA9C0043D458 /* evloop-release */,
				10D0905019F0CA9C0043D458 /* libuv-release */,
			);
			defaultConfigurationIsVisible = 0;
			defaultConfigurationName = "evloop-release";
		};
		10D0906419F38B2E0043D458 /* Build configuration list for PBXNativeTarget "examples-httpclient" */ = {
			isa = XCConfigurationList;
			buildConfigurations = (
				10D0906519F38B2E0043D458 /* evloop-debug */,
				10D0906619F38B2E0043D458 /* libuv-debug */,
				10D0906719F38B2E0043D458 /* evloop-release */,
				10D0906819F38B2E0043D458 /* libuv-release */,
			);
			defaultConfigurationIsVisible = 0;
			defaultConfigurationName = "evloop-release";
		};
		10EA45DA1D0949BF00769A2B /* Build configuration list for PBXNativeTarget "examples-latency-optimization" */ = {
			isa = XCConfigurationList;
			buildConfigurations = (
				10EA45DB1D0949BF00769A2B /* evloop-debug */,
				10EA45DC1D0949BF00769A2B /* libuv-debug */,
				10EA45DD1D0949BF00769A2B /* evloop-release */,
				10EA45DE1D0949BF00769A2B /* libuv-release */,
			);
			defaultConfigurationIsVisible = 0;
			defaultConfigurationName = "evloop-release";
		};
		10F417CE19C1907B00B6E31A /* Build configuration list for PBXNativeTarget "server" */ = {
			isa = XCConfigurationList;
			buildConfigurations = (
				10F417CF19C1907B00B6E31A /* evloop-debug */,
				10F417D019C1907B00B6E31A /* libuv-debug */,
				10F417D119C1907B00B6E31A /* evloop-release */,
				10F417D219C1907B00B6E31A /* libuv-release */,
			);
			defaultConfigurationIsVisible = 0;
			defaultConfigurationName = "evloop-release";
		};
		E918FC342136583F00CCB252 /* Build configuration list for PBXNativeTarget "proptest" */ = {
			isa = XCConfigurationList;
			buildConfigurations = (
				E918FC352136583F00CCB252 /* evloop-debug */,
				E918FC362136583F00CCB252 /* libuv-debug */,
				E918FC372136583F00CCB252 /* evloop-release */,
				E918FC382136583F00CCB252 /* libuv-release */,
			);
			defaultConfigurationIsVisible = 0;
			defaultConfigurationName = "evloop-release";
		};
/* End XCConfigurationList section */
	};
	rootObject = 1079230D19A320A700C52AD6 /* Project object */;
}<|MERGE_RESOLUTION|>--- conflicted
+++ resolved
@@ -1026,12 +1026,9 @@
 		E908A2AF2320AE4D0039BCEE /* Dockerfile.ubuntu1904 */ = {isa = PBXFileReference; fileEncoding = 4; lastKnownFileType = text; path = Dockerfile.ubuntu1904; sourceTree = "<group>"; };
 		E90A95F21E30795100483D6C /* headers_util.c */ = {isa = PBXFileReference; fileEncoding = 4; lastKnownFileType = sourcecode.c.c; path = headers_util.c; sourceTree = "<group>"; };
 		E90A95F41E30797D00483D6C /* headers_util.c */ = {isa = PBXFileReference; fileEncoding = 4; lastKnownFileType = sourcecode.c.c; path = headers_util.c; sourceTree = "<group>"; };
-<<<<<<< HEAD
 		E90BB43924F369E4006507EA /* server.c */ = {isa = PBXFileReference; lastKnownFileType = sourcecode.c.c; path = server.c; sourceTree = "<group>"; };
-=======
 		E90BB43B24F38937006507EA /* 40http3-concurrency.t */ = {isa = PBXFileReference; lastKnownFileType = text; path = "40http3-concurrency.t"; sourceTree = "<group>"; xcLanguageSpecificationIdentifier = xcode.lang.perl; };
 		E90BB43C24F4834D006507EA /* 40http3-forward.t */ = {isa = PBXFileReference; lastKnownFileType = text; path = "40http3-forward.t"; sourceTree = "<group>"; xcLanguageSpecificationIdentifier = xcode.lang.perl; };
->>>>>>> 24123517
 		E90C514D230BB28800D6AD8E /* 90dtrace.t */ = {isa = PBXFileReference; fileEncoding = 4; lastKnownFileType = text; path = 90dtrace.t; sourceTree = "<group>"; xcLanguageSpecificationIdentifier = xcode.lang.perl; };
 		E918FC392136583F00CCB252 /* proptest */ = {isa = PBXFileReference; explicitFileType = "compiled.mach-o.executable"; includeInIndex = 0; path = proptest; sourceTree = BUILT_PRODUCTS_DIR; };
 		E918FC3B213658BE00CCB252 /* prop.c */ = {isa = PBXFileReference; fileEncoding = 4; lastKnownFileType = sourcecode.c.c; path = prop.c; sourceTree = "<group>"; };
