--- conflicted
+++ resolved
@@ -1005,14 +1005,8 @@
             stream->read_blocked = 1;
             made_progress = 1;
             if (stream->req.write_req.cb(stream->req.write_req.ctx, h2o_iovec_init(stream->req_body->bytes, stream->req_body->size),
-<<<<<<< HEAD
-                                         quicly_recvstate_transfer_complete(&stream->quic->recvstate)) != 0) {
-                shutdown_stream(stream, H2O_HTTP3_ERROR_INTERNAL, H2O_HTTP3_ERROR_INTERNAL, 0);
-            }
-=======
                                          is_end_stream) != 0)
                 shutdown_stream(stream, H2O_HTTP3_ERROR_INTERNAL, H2O_HTTP3_ERROR_INTERNAL, 0);
->>>>>>> 23be359e
         }
 
         /* process the requests (not in streaming mode); TODO cap concurrency? */
@@ -1458,10 +1452,6 @@
     h2o_iovec_t datagram_flow_id = {};
 
     if (stream->tunnel == NULL) {
-<<<<<<< HEAD
-        tunnel->destroy(tunnel);
-=======
->>>>>>> 23be359e
         /* the tunnel has been closed in the meantime */
         return;
     }
