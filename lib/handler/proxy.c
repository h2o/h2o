--- conflicted
+++ resolved
@@ -90,25 +90,7 @@
     if (client_ctx == NULL)
         return;
 
-<<<<<<< HEAD
-    h2o_socketpool_unregister_loop(&self->sockpool, ctx->loop);
-=======
-#define FREE_TIMEOUT(to_)                                                                                                          \
-    if (client_ctx->to_ != &ctx->proxy.to_) {                                                                                      \
-        h2o_timeout_dispose(client_ctx->loop, client_ctx->to_);                                                                    \
-        free(client_ctx->to_);                                                                                                     \
-    }
-    FREE_TIMEOUT(io_timeout);
-    FREE_TIMEOUT(connect_timeout);
-    FREE_TIMEOUT(first_byte_timeout);
-#undef FREE_TIMEOUT
-
-    if (client_ctx->websocket_timeout != NULL) {
-        h2o_timeout_dispose(client_ctx->loop, client_ctx->websocket_timeout);
-        free(client_ctx->websocket_timeout);
-    }
     h2o_socketpool_unregister_loop(self->sockpool, ctx->loop);
->>>>>>> 821bb31f
     free(client_ctx);
 }
 
@@ -120,12 +102,7 @@
     free(self->sockpool);
 }
 
-<<<<<<< HEAD
-void h2o_proxy_register_reverse_proxy(h2o_pathconf_t *pathconf, h2o_url_t *upstreams, size_t num_upstreams,
-                                      h2o_timer_tick_t keepalive_timeout, SSL_CTX *ssl_ctx, h2o_proxy_config_vars_t *config)
-=======
 void h2o_proxy_register_reverse_proxy(h2o_pathconf_t *pathconf, h2o_proxy_config_vars_t *config, h2o_socketpool_t *sockpool)
->>>>>>> 821bb31f
 {
     struct rp_handler_t *self = (void *)h2o_create_handler(pathconf, sizeof(*self));
 
