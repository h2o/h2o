/*
 * Copyright (c) 2014-2016 DeNA Co., Ltd., Kazuho Oku, Fastly, Inc.
 *
 * Permission is hereby granted, free of charge, to any person obtaining a copy
 * of this software and associated documentation files (the "Software"), to
 * deal in the Software without restriction, including without limitation the
 * rights to use, copy, modify, merge, publish, distribute, sublicense, and/or
 * sell copies of the Software, and to permit persons to whom the Software is
 * furnished to do so, subject to the following conditions:
 *
 * The above copyright notice and this permission notice shall be included in
 * all copies or substantial portions of the Software.
 *
 * THE SOFTWARE IS PROVIDED "AS IS", WITHOUT WARRANTY OF ANY KIND, EXPRESS OR
 * IMPLIED, INCLUDING BUT NOT LIMITED TO THE WARRANTIES OF MERCHANTABILITY,
 * FITNESS FOR A PARTICULAR PURPOSE AND NONINFRINGEMENT. IN NO EVENT SHALL THE
 * AUTHORS OR COPYRIGHT HOLDERS BE LIABLE FOR ANY CLAIM, DAMAGES OR OTHER
 * LIABILITY, WHETHER IN AN ACTION OF CONTRACT, TORT OR OTHERWISE, ARISING
 * FROM, OUT OF OR IN CONNECTION WITH THE SOFTWARE OR THE USE OR OTHER DEALINGS
 * IN THE SOFTWARE.
 */
#include <stddef.h>
#include <stdint.h>
#include <stdio.h>
#include <stdlib.h>
#include "h2o/http2_common.h"

#define HEADER_TABLE_OFFSET 62
#define HEADER_TABLE_ENTRY_SIZE_OFFSET 32
#define STATUS_HEADER_MAX_SIZE 5
#define CONTENT_LENGTH_HEADER_MAX_SIZE                                                                                             \
    (3 + sizeof(H2O_UINT64_LONGEST_STR) - 1) /* uses Literal Header Field without Indexing (RFC7541 6.2.2) */

struct st_h2o_hpack_static_table_entry_t {
    const h2o_token_t *name;
    const h2o_iovec_t value;
};

struct st_h2o_decode_header_result_t {
    h2o_iovec_t *name;
    h2o_iovec_t *value;
};

#include "hpack_huffman_table.h"
#include "hpack_static_table.h"

static inline int value_is_part_of_static_table(const h2o_iovec_t *value)
{
    return &h2o_hpack_static_table[0].value <= value &&
           value <= &h2o_hpack_static_table[sizeof(h2o_hpack_static_table) / sizeof(h2o_hpack_static_table[0]) - 1].value;
}

static h2o_iovec_t *alloc_buf(h2o_mem_pool_t *pool, size_t len)
{
    h2o_iovec_t *buf = h2o_mem_alloc_shared(pool, sizeof(h2o_iovec_t) + len + 1, NULL);
    buf->base = (char *)buf + sizeof(h2o_iovec_t);
    buf->len = len;
    return buf;
}

/* validate a header value against https://tools.ietf.org/html/rfc7230#section-3.2 */
static int contains_invalid_field_value_char(const char *s, size_t len)
{
    /* all printable chars + horizontal tab */
    static const char valid_h2_field_value_char[] = {
        0, 0, 0, 0, 0, 0, 0, 0, 0, 1, 0, 0, 0, 0, 0, 0, 0, 0, 0, 0, 0, 0, 0, 0, 0, 0, 0, 0, 0, 0, 0, 0, /*    0-31 */
        1, 1, 1, 1, 1, 1, 1, 1, 1, 1, 1, 1, 1, 1, 1, 1, 1, 1, 1, 1, 1, 1, 1, 1, 1, 1, 1, 1, 1, 1, 1, 1, /*   32-63 */
        1, 1, 1, 1, 1, 1, 1, 1, 1, 1, 1, 1, 1, 1, 1, 1, 1, 1, 1, 1, 1, 1, 1, 1, 1, 1, 1, 1, 1, 1, 1, 1, /*   64-95 */
        1, 1, 1, 1, 1, 1, 1, 1, 1, 1, 1, 1, 1, 1, 1, 1, 1, 1, 1, 1, 1, 1, 1, 1, 1, 1, 1, 1, 1, 1, 1, 0, /*  96-127 */
        1, 1, 1, 1, 1, 1, 1, 1, 1, 1, 1, 1, 1, 1, 1, 1, 1, 1, 1, 1, 1, 1, 1, 1, 1, 1, 1, 1, 1, 1, 1, 1, /* 128-159 */
        1, 1, 1, 1, 1, 1, 1, 1, 1, 1, 1, 1, 1, 1, 1, 1, 1, 1, 1, 1, 1, 1, 1, 1, 1, 1, 1, 1, 1, 1, 1, 1, /* 160-191 */
        1, 1, 1, 1, 1, 1, 1, 1, 1, 1, 1, 1, 1, 1, 1, 1, 1, 1, 1, 1, 1, 1, 1, 1, 1, 1, 1, 1, 1, 1, 1, 1, /* 192-223 */
        1, 1, 1, 1, 1, 1, 1, 1, 1, 1, 1, 1, 1, 1, 1, 1, 1, 1, 1, 1, 1, 1, 1, 1, 1, 1, 1, 1, 1, 1, 1, 1, /* 224-255 */
    };

    for (; len != 0; ++s, --len) {
        unsigned char ch = (unsigned char)*s;
        if (!valid_h2_field_value_char[ch]) {
            return 1;
        }
    }
    return 0;
}

static const char *err_found_upper_case_in_header_name = "found an upper-case letter in header name";
static const char *soft_err_found_invalid_char_in_header_name = "found an invalid character in header name";
static const char *soft_err_found_invalid_char_in_header_value = "found an invalid character in header value";

/* validate a header name against https://tools.ietf.org/html/rfc7230#section-3.2,
 * in addition to that, we disallow upper case chars as well.
 * This sets @err_desc for all invalid characters, but only returns true
 * for upper case characters, this is because we return a protocol error
 * in that case. */
static const char *validate_header_name(const char *s, size_t len)
{
    const char *ret = NULL;
    /* all printable chars, except upper case and separator characters */
    static const char valid_h2_header_name_char[] = {
        0, 0, 0, 0, 0, 0, 0, 0, 0, 0, 0, 0, 0, 0, 0, 0, 0, 0, 0, 0, 0, 0, 0, 0, 0, 0, 0, 0, 0, 0, 0, 0, /*    0-31 */
        0, 1, 0, 1, 1, 1, 1, 1, 0, 0, 1, 1, 0, 1, 1, 0, 1, 1, 1, 1, 1, 1, 1, 1, 1, 1, 0, 0, 0, 0, 0, 0, /*   32-63 */
        0, 0, 0, 0, 0, 0, 0, 0, 0, 0, 0, 0, 0, 0, 0, 0, 0, 0, 0, 0, 0, 0, 0, 0, 0, 0, 0, 0, 0, 0, 1, 1, /*   64-95 */
        1, 1, 1, 1, 1, 1, 1, 1, 1, 1, 1, 1, 1, 1, 1, 1, 1, 1, 1, 1, 1, 1, 1, 1, 1, 1, 1, 0, 1, 0, 1, 0, /*  96-127 */
        0, 0, 0, 0, 0, 0, 0, 0, 0, 0, 0, 0, 0, 0, 0, 0, 0, 0, 0, 0, 0, 0, 0, 0, 0, 0, 0, 0, 0, 0, 0, 0, /* 128-159 */
        0, 0, 0, 0, 0, 0, 0, 0, 0, 0, 0, 0, 0, 0, 0, 0, 0, 0, 0, 0, 0, 0, 0, 0, 0, 0, 0, 0, 0, 0, 0, 0, /* 160-191 */
        0, 0, 0, 0, 0, 0, 0, 0, 0, 0, 0, 0, 0, 0, 0, 0, 0, 0, 0, 0, 0, 0, 0, 0, 0, 0, 0, 0, 0, 0, 0, 0, /* 192-223 */
        0, 0, 0, 0, 0, 0, 0, 0, 0, 0, 0, 0, 0, 0, 0, 0, 0, 0, 0, 0, 0, 0, 0, 0, 0, 0, 0, 0, 0, 0, 0, 0, /* 224-255 */
    };

    for (; len != 0; ++s, --len) {
        unsigned char ch = (unsigned char)*s;
        if (!valid_h2_header_name_char[ch]) {
            if (ch - 'A' < 26U) {
                return err_found_upper_case_in_header_name;
            }
            ret = soft_err_found_invalid_char_in_header_name;
        }
    }
    return ret;
}

static int32_t decode_int(const uint8_t **src, const uint8_t *src_end, size_t prefix_bits)
{
    int32_t value, mult;
    uint8_t prefix_max = (1 << prefix_bits) - 1;

    if (*src >= src_end)
        return -1;

    value = (uint8_t) * (*src)++ & prefix_max;
    if (value != prefix_max) {
        return value;
    }

    /* we only allow at most 4 octets (excluding prefix) to be used as int (== 2**(4*7) == 2**28) */
    if (src_end - *src > 4)
        src_end = *src + 4;

    value = prefix_max;
    for (mult = 1;; mult *= 128) {
        if (*src >= src_end)
            return -1;
        value += (**src & 127) * mult;
        if ((*(*src)++ & 128) == 0)
            return value;
    }
}

static char *huffdecode4(char *dst, uint8_t in, uint8_t *state, int *maybe_eos, uint8_t *seen_char_types)
{
    const nghttp2_huff_decode *entry = huff_decode_table[*state] + in;

    if ((entry->flags & NGHTTP2_HUFF_FAIL) != 0)
        return NULL;
    if ((entry->flags & NGHTTP2_HUFF_SYM) != 0) {
        *dst++ = entry->sym;
        *seen_char_types |= (entry->flags & NGHTTP2_HUFF_INVALID_CHARS);
    }
    *state = entry->state;
    *maybe_eos = (entry->flags & NGHTTP2_HUFF_ACCEPTED) != 0;

    return dst;
}

static h2o_iovec_t *decode_huffman(h2o_mem_pool_t *pool, const uint8_t *src, size_t len, uint8_t *seen_char_types)
{
    const uint8_t *src_end = src + len;
    char *dst;
    uint8_t state = 0;
    int maybe_eos = 1;
    h2o_iovec_t *dst_buf = alloc_buf(pool, len * 2); /* max compression ratio is >= 0.5 */

    dst = dst_buf->base;
    for (; src < src_end; src++) {
        if ((dst = huffdecode4(dst, *src >> 4, &state, &maybe_eos, seen_char_types)) == NULL)
            return NULL;
        if ((dst = huffdecode4(dst, *src & 0xf, &state, &maybe_eos, seen_char_types)) == NULL)
            return NULL;
    }

    if (!maybe_eos)
        return NULL;

    *dst = '\0';
    dst_buf->len = dst - dst_buf->base;
    return dst_buf;
}

static h2o_iovec_t *decode_string(h2o_mem_pool_t *pool, const uint8_t **src, const uint8_t *src_end, int is_header_name,
                                  const char **err_desc)
{
    h2o_iovec_t *ret;
    int is_huffman;
    int32_t len;

    if (*src >= src_end)
        return NULL;

    is_huffman = (**src & 0x80) != 0;
    if ((len = decode_int(src, src_end, 7)) == -1)
        return NULL;

    if (is_huffman) {
        uint8_t hflags = 0;
        if (*src + len > src_end)
            return NULL;
        if ((ret = decode_huffman(pool, *src, len, &hflags)) == NULL)
            return NULL;
        if (is_header_name) {
            if (ret->len <= 0) {
                return NULL;
            }
            /* pseudo-headers are checked later in `decode_header` */
            if (hflags & NGHTTP2_HUFF_INVALID_FOR_HEADER_NAME && ret->base[0] != ':') {
                if (hflags & NGHTTP2_HUFF_UPPER_CASE_CHAR) {
                    *err_desc = err_found_upper_case_in_header_name;
                    return NULL;
                } else {
                    *err_desc = soft_err_found_invalid_char_in_header_name;
                }
            }
        } else {
            if (hflags & NGHTTP2_HUFF_INVALID_FOR_HEADER_VALUE) {
                *err_desc = soft_err_found_invalid_char_in_header_value;
            }
        }
    } else {
        if (*src + len > src_end)
            return NULL;
        if (is_header_name) {
            /* pseudo-headers are checked later in `decode_header` */
            if (**src != (uint8_t)':') {
                *err_desc = validate_header_name((char *)*src, len);
                if (*err_desc == err_found_upper_case_in_header_name) {
                    return NULL;
                }
            }
        } else {
            if (contains_invalid_field_value_char((char *)*src, len)) {
                *err_desc = soft_err_found_invalid_char_in_header_value;
            }
        }
        ret = alloc_buf(pool, len);
        memcpy(ret->base, *src, len);
        ret->base[len] = '\0';
    }
    *src += len;

    return ret;
}

static void header_table_evict_one(h2o_hpack_header_table_t *table)
{
    struct st_h2o_hpack_header_table_entry_t *entry;
    assert(table->num_entries != 0);

    entry = h2o_hpack_header_table_get(table, --table->num_entries);
    table->hpack_size -= entry->name->len + entry->value->len + HEADER_TABLE_ENTRY_SIZE_OFFSET;
    if (!h2o_iovec_is_token(entry->name))
        h2o_mem_release_shared(entry->name);
    if (!value_is_part_of_static_table(entry->value))
        h2o_mem_release_shared(entry->value);
    memset(entry, 0, sizeof(*entry));
}

static struct st_h2o_hpack_header_table_entry_t *header_table_add(h2o_hpack_header_table_t *table, size_t size_add,
                                                                  size_t max_num_entries)
{
    /* adjust the size */
    while (table->num_entries != 0 && table->hpack_size + size_add > table->hpack_capacity)
        header_table_evict_one(table);
    while (max_num_entries <= table->num_entries)
        header_table_evict_one(table);
    if (table->num_entries == 0) {
        assert(table->hpack_size == 0);
        if (size_add > table->hpack_capacity)
            return NULL;
    }
    table->hpack_size += size_add;

    /* grow the entries if full */
    if (table->num_entries == table->entry_capacity) {
        size_t new_capacity = table->num_entries * 2;
        if (new_capacity < 16)
            new_capacity = 16;
        struct st_h2o_hpack_header_table_entry_t *new_entries =
            h2o_mem_alloc(new_capacity * sizeof(struct st_h2o_hpack_header_table_entry_t));
        if (table->num_entries != 0) {
            size_t src_index = table->entry_start_index, dst_index = 0;
            do {
                new_entries[dst_index] = table->entries[src_index];
                ++dst_index;
                src_index = (src_index + 1) % table->entry_capacity;
            } while (dst_index != table->num_entries);
        }
        memset(new_entries + table->num_entries, 0, sizeof(*new_entries) * (new_capacity - table->num_entries));
        free(table->entries);
        table->entries = new_entries;
        table->entry_capacity = new_capacity;
        table->entry_start_index = 0;
    }

    ++table->num_entries;
    table->entry_start_index = (table->entry_start_index + table->entry_capacity - 1) % table->entry_capacity;
    return table->entries + table->entry_start_index;
}

static int decode_header(h2o_mem_pool_t *pool, struct st_h2o_decode_header_result_t *result,
                         h2o_hpack_header_table_t *hpack_header_table, const uint8_t **const src, const uint8_t *src_end,
                         const char **err_desc)
{
    int32_t index = 0;
    int value_is_indexed = 0, do_index = 0;

Redo:
    if (*src >= src_end)
        return H2O_HTTP2_ERROR_COMPRESSION;

    /* determine the mode and handle accordingly */
    if (**src >= 128) {
        /* indexed header field representation */
        if ((index = decode_int(src, src_end, 7)) <= 0)
            return H2O_HTTP2_ERROR_COMPRESSION;
        value_is_indexed = 1;
    } else if (**src >= 64) {
        /* literal header field with incremental handling */
        if (**src == 64) {
            ++*src;
        } else if ((index = decode_int(src, src_end, 6)) <= 0) {
            return H2O_HTTP2_ERROR_COMPRESSION;
        }
        do_index = 1;
    } else if (**src < 32) {
        /* literal header field without indexing / never indexed */
        if ((**src & 0xf) == 0) {
            ++*src;
        } else if ((index = decode_int(src, src_end, 4)) <= 0) {
            return H2O_HTTP2_ERROR_COMPRESSION;
        }
    } else {
        /* size update */
        int new_apacity;
        if ((new_apacity = decode_int(src, src_end, 5)) < 0) {
            return H2O_HTTP2_ERROR_COMPRESSION;
        }
        if (new_apacity > hpack_header_table->hpack_max_capacity) {
            return H2O_HTTP2_ERROR_COMPRESSION;
        }
        hpack_header_table->hpack_capacity = new_apacity;
        while (hpack_header_table->num_entries != 0 && hpack_header_table->hpack_size > hpack_header_table->hpack_capacity) {
            header_table_evict_one(hpack_header_table);
        }
        goto Redo;
    }

    /* determine the header */
    if (index > 0) {
        /* existing name (and value?) */
        if (index < HEADER_TABLE_OFFSET) {
            result->name = (h2o_iovec_t *)h2o_hpack_static_table[index - 1].name;
            if (value_is_indexed) {
                result->value = (h2o_iovec_t *)&h2o_hpack_static_table[index - 1].value;
            }
        } else if (index - HEADER_TABLE_OFFSET < hpack_header_table->num_entries) {
            struct st_h2o_hpack_header_table_entry_t *entry =
                h2o_hpack_header_table_get(hpack_header_table, index - HEADER_TABLE_OFFSET);
            *err_desc = entry->err_desc;
            result->name = entry->name;
            if (!h2o_iovec_is_token(result->name))
                h2o_mem_link_shared(pool, result->name);
            if (value_is_indexed) {
                result->value = entry->value;
                h2o_mem_link_shared(pool, result->value);
            }
        } else {
            return H2O_HTTP2_ERROR_COMPRESSION;
        }
    } else {
        /* non-existing name */
        const h2o_token_t *name_token;
        if ((result->name = decode_string(pool, src, src_end, 1, err_desc)) == NULL) {
            if (*err_desc == err_found_upper_case_in_header_name) {
                return H2O_HTTP2_ERROR_PROTOCOL;
            }
            return H2O_HTTP2_ERROR_COMPRESSION;
        }
        if (!*err_desc) {
            /* predefined header names should be interned */
            if ((name_token = h2o_lookup_token(result->name->base, result->name->len)) != NULL) {
                result->name = (h2o_iovec_t *)&name_token->buf;
            }
        }
    }

    /* determine the value (if necessary) */
    if (!value_is_indexed) {
        if ((result->value = decode_string(pool, src, src_end, 0, err_desc)) == NULL) {
            return H2O_HTTP2_ERROR_COMPRESSION;
        }
    }

    /* add the decoded header to the header table if necessary */
    if (do_index) {
        struct st_h2o_hpack_header_table_entry_t *entry =
            header_table_add(hpack_header_table, result->name->len + result->value->len + HEADER_TABLE_ENTRY_SIZE_OFFSET, SIZE_MAX);
        if (entry != NULL) {
            entry->err_desc = *err_desc;
            entry->name = result->name;
            if (!h2o_iovec_is_token(entry->name))
                h2o_mem_addref_shared(entry->name);
            entry->value = result->value;
            if (!value_is_part_of_static_table(entry->value))
                h2o_mem_addref_shared(entry->value);
        }
    }

    return *err_desc ? H2O_HTTP2_ERROR_INVALID_HEADER_CHAR : 0;
}

static uint8_t *encode_status(uint8_t *dst, int status)
{
    /* see also: STATUS_HEADER_MAX_SIZE */

    assert(100 <= status && status <= 999);

    switch (status) {
#define COMMON_CODE(code, st)                                                                                                      \
    case st:                                                                                                                       \
        *dst++ = 0x80 | code;                                                                                                      \
        break
        COMMON_CODE(8, 200);
        COMMON_CODE(9, 204);
        COMMON_CODE(10, 206);
        COMMON_CODE(11, 304);
        COMMON_CODE(12, 400);
        COMMON_CODE(13, 404);
        COMMON_CODE(14, 500);
#undef COMMON_CODE
    default:
        /* use literal header field without indexing - indexed name */
        *dst++ = 8;
        *dst++ = 3;
        sprintf((char *)dst, "%d", status);
        dst += 3;
        break;
    }

    return dst;
}

static uint8_t *encode_content_length(uint8_t *dst, size_t value)
{
    char buf[32], *p = buf + sizeof(buf);
    size_t l;

    do {
        *--p = '0' + value % 10;
    } while ((value /= 10) != 0);
    l = buf + sizeof(buf) - p;
    *dst++ = 0x0f;
    *dst++ = 0x0d;
    *dst++ = (uint8_t)l;
    memcpy(dst, p, l);
    dst += l;

    return dst;
}

void h2o_hpack_dispose_header_table(h2o_hpack_header_table_t *header_table)
{
    if (header_table->num_entries != 0) {
        size_t index = header_table->entry_start_index;
        do {
            struct st_h2o_hpack_header_table_entry_t *entry = header_table->entries + index;
            if (!h2o_iovec_is_token(entry->name))
                h2o_mem_release_shared(entry->name);
            if (!value_is_part_of_static_table(entry->value))
                h2o_mem_release_shared(entry->value);
            index = (index + 1) % header_table->entry_capacity;
        } while (--header_table->num_entries != 0);
    }
    free(header_table->entries);
}

int h2o_hpack_parse_headers(h2o_mem_pool_t *pool, const uint8_t *src, size_t len, h2o_hpack_header_table_t *header_table,
                            const h2o_url_scheme_t **scheme, h2o_iovec_t *authority, h2o_iovec_t *method, h2o_iovec_t *path, h2o_headers_t *headers,
                            int *pseudo_header_exists_map, size_t *content_length, h2o_cache_digests_t **digests,
                            const char **err_desc)
{
    const uint8_t *src_end = src + len;

    *content_length = SIZE_MAX;

    while (src != src_end) {
        struct st_h2o_decode_header_result_t r;
        const char *decode_err = NULL;
        int ret = decode_header(pool, &r, header_table, &src, src_end, &decode_err);
        if (ret != 0) {
            if (ret == H2O_HTTP2_ERROR_INVALID_HEADER_CHAR) {
                /* this is a soft error, we continue parsing, but register only the first error */
                if (*err_desc == NULL) {
                    *err_desc = decode_err;
                }
            } else {
                *err_desc = decode_err;
                return ret;
            }
        }
        if (r.name->base[0] == ':') {
            if (pseudo_header_exists_map != NULL) {
                /* FIXME validate the chars in the value (e.g. reject SP in path) */
                if (r.name == &H2O_TOKEN_AUTHORITY->buf) {
                    /* FIXME should we perform this check? */
                    if (authority->base != NULL)
                        return H2O_HTTP2_ERROR_PROTOCOL;
                    *authority = *r.value;
                    *pseudo_header_exists_map |= H2O_HPACK_PARSE_HEADERS_AUTHORITY_EXISTS;
                } else if (r.name == &H2O_TOKEN_METHOD->buf) {
                    if (method->base != NULL)
                        return H2O_HTTP2_ERROR_PROTOCOL;
                    *method = *r.value;
                    *pseudo_header_exists_map |= H2O_HPACK_PARSE_HEADERS_METHOD_EXISTS;
                } else if (r.name == &H2O_TOKEN_PATH->buf) {
                    if (path->base != NULL)
                        return H2O_HTTP2_ERROR_PROTOCOL;
<<<<<<< HEAD
                    *path = *r.value;
=======
                    if (r.value->len == 0)
                        return H2O_HTTP2_ERROR_PROTOCOL;
                    req->input.path = *r.value;
>>>>>>> 5d97ccd1
                    *pseudo_header_exists_map |= H2O_HPACK_PARSE_HEADERS_PATH_EXISTS;
                } else if (r.name == &H2O_TOKEN_SCHEME->buf) {
                    if (*scheme != NULL)
                        return H2O_HTTP2_ERROR_PROTOCOL;
                    if (h2o_memis(r.value->base, r.value->len, H2O_STRLIT("https"))) {
                        *scheme = &H2O_URL_SCHEME_HTTPS;
                    } else {
                        /* draft-16 8.1.2.3 suggests quote: ":scheme is not restricted to http and https schemed URIs" */
                        *scheme = &H2O_URL_SCHEME_HTTP;
                    }
                    *pseudo_header_exists_map |= H2O_HPACK_PARSE_HEADERS_SCHEME_EXISTS;
                } else {
                    return H2O_HTTP2_ERROR_PROTOCOL;
                }
            } else {
                return H2O_HTTP2_ERROR_PROTOCOL;
            }
        } else {
            pseudo_header_exists_map = NULL;
            if (h2o_iovec_is_token(r.name)) {
                h2o_token_t *token = H2O_STRUCT_FROM_MEMBER(h2o_token_t, buf, r.name);
                if (token == H2O_TOKEN_CONTENT_LENGTH) {
                    if ((*content_length = h2o_strtosize(r.value->base, r.value->len)) == SIZE_MAX)
                        return H2O_HTTP2_ERROR_PROTOCOL;
                } else {
                    /* reject headers as defined in draft-16 8.1.2.2 */
                    if (token->http2_should_reject) {
                        if (token == H2O_TOKEN_HOST) {
                            /* just skip (and :authority is used) */
                            goto Next;
                        } else if (token == H2O_TOKEN_TE && h2o_lcstris(r.value->base, r.value->len, H2O_STRLIT("trailers"))) {
                            /* do not reject */
                        } else {
                            return H2O_HTTP2_ERROR_PROTOCOL;
                        }
                    }
                    if (token == H2O_TOKEN_CACHE_DIGEST && digests != NULL) {
                        /* TODO cache the decoded result in HPACK, as well as delay the decoding of the digest until being used */
                        h2o_cache_digests_load_header(digests, r.value->base, r.value->len);
                    }
                    h2o_add_header(pool, headers, token, NULL, r.value->base, r.value->len);
                }
            } else {
                h2o_add_header_by_str(pool, headers, r.name->base, r.name->len, 0, NULL, r.value->base, r.value->len);
            }
        }
    Next:;
    }

    if (*err_desc) {
        return H2O_HTTP2_ERROR_INVALID_HEADER_CHAR;
    }
    return 0;
}

int h2o_hpack_parse_response_headers(h2o_mem_pool_t *pool, int *status, h2o_headers_t *headers, size_t *content_length, h2o_hpack_header_table_t *header_table, const uint8_t *src, size_t len,
                            const char **err_desc)
{
    assert(*status == 0);
    assert(*content_length = SIZE_MAX);

    const uint8_t *src_end = src + len;

    while (src != src_end) {
        struct st_h2o_decode_header_result_t r;
        const char *decode_err = NULL;
        int ret = decode_header(pool, &r, header_table, &src, src_end, &decode_err);
        if (ret != 0) {
            if (ret == H2O_HTTP2_ERROR_INVALID_HEADER_CHAR) {
                /* this is a soft error, we continue parsing, but register only the first error */
                if (*err_desc == NULL) {
                    *err_desc = decode_err;
                }
            } else {
                *err_desc = decode_err;
                return ret;
            }
        }
        if (r.name->base[0] == ':') {
            if (r.name != &H2O_TOKEN_STATUS->buf)
                return H2O_HTTP2_ERROR_PROTOCOL;
            if (*status != 0)
                return H2O_HTTP2_ERROR_PROTOCOL;
            /* parse status */
            if (r.value->len != 3)
                return H2O_HTTP2_ERROR_PROTOCOL;
            char *c = r.value->base;
#define PARSE_DIGIT(mul) \
    do { \
        if (*c < '0' || '9' < *c) \
            return H2O_HTTP2_ERROR_PROTOCOL; \
        *status += (*c - '0') * mul; \
        ++c; \
    } while (0)
            PARSE_DIGIT(100);
            PARSE_DIGIT(10);
            PARSE_DIGIT(1);
#undef PARSE_DIGIT
        } else {
            if (*status == 0)
                return H2O_HTTP2_ERROR_PROTOCOL;
            if (h2o_iovec_is_token(r.name)) {
                h2o_token_t *token = H2O_STRUCT_FROM_MEMBER(h2o_token_t, buf, r.name);
                if (token == H2O_TOKEN_CONTENT_LENGTH) {
                    if ((*content_length = h2o_strtosize(r.value->base, r.value->len)) == SIZE_MAX)
                        return H2O_HTTP2_ERROR_PROTOCOL;
                } else {
                    /* reject headers as defined in draft-16 8.1.2.2 */
                    if (token->http2_should_reject)
                        return H2O_HTTP2_ERROR_PROTOCOL;
                    h2o_add_header(pool, headers, token, NULL, r.value->base, r.value->len);
                }
            } else {
                h2o_add_header_by_str(pool, headers, r.name->base, r.name->len, 0, NULL, r.value->base, r.value->len);
            }
        }
    }

    if (*err_desc) {
        return H2O_HTTP2_ERROR_INVALID_HEADER_CHAR;
    }
    return 0;
}

static inline int encode_int_is_onebyte(uint32_t value, size_t prefix_bits)
{
    return value < (1 << prefix_bits) - 1;
}

static uint8_t *encode_int(uint8_t *dst, uint32_t value, size_t prefix_bits)
{
    if (encode_int_is_onebyte(value, prefix_bits)) {
        *dst++ |= value;
    } else {
        /* see also: MAX_ENCODE_INT_LENGTH */
        value -= (1 << prefix_bits) - 1;
        if (value > 0x0fffffff)
            h2o_fatal("value out of range");
        *dst++ |= (1 << prefix_bits) - 1;
        for (; value >= 128; value >>= 7) {
            *dst++ = 0x80 | value;
        }
        *dst++ = value;
    }
    return dst;
}

static size_t encode_huffman(uint8_t *_dst, const uint8_t *src, size_t len)
{
    uint8_t *dst = _dst, *dst_end = dst + len;
    const uint8_t *src_end = src + len;
    uint64_t bits = 0;
    int bits_left = 40;

    while (src != src_end) {
        const nghttp2_huff_sym *sym = huff_sym_table + *src++;
        bits |= (uint64_t)sym->code << (bits_left - sym->nbits);
        bits_left -= sym->nbits;
        while (bits_left <= 32) {
            *dst++ = bits >> 32;
            bits <<= 8;
            bits_left += 8;
            if (dst == dst_end) {
                return 0;
            }
        }
    }

    if (bits_left != 40) {
        bits |= ((uint64_t)1 << bits_left) - 1;
        *dst++ = bits >> 32;
    }
    if (dst == dst_end) {
        return 0;
    }

    return dst - _dst;
}

static size_t encode_as_is(uint8_t *dst, const char *s, size_t len)
{
    uint8_t *start = dst;
    *dst = '\0';
    dst = encode_int(dst, (uint32_t)len, 7);
    memcpy(dst, s, len);
    dst += len;
    return dst - start;
}

size_t h2o_hpack_encode_string(uint8_t *dst, const char *s, size_t len)
{
    if (H2O_LIKELY(len != 0)) {
        /* try to encode using huffman */
        size_t hufflen = encode_huffman(dst + 1, (const uint8_t *)s, len);
        if (H2O_LIKELY(hufflen != 0)) {
            size_t head_len;
            if (H2O_LIKELY(encode_int_is_onebyte((uint32_t)hufflen, 7))) {
                dst[0] = (uint8_t)(0x80 | hufflen);
                head_len = 1;
            } else {
                uint8_t head[8];
                head[0] = '\x80';
                head_len = encode_int(head, (uint32_t)hufflen, 7) - head;
                memmove(dst + head_len, dst + 1, hufflen);
                memcpy(dst, head, head_len);
            }
            return head_len + hufflen;
        }
    }
    return encode_as_is(dst, s, len);
}

static uint8_t *encode_header(h2o_hpack_header_table_t *header_table, uint8_t *dst, const h2o_iovec_t *name,
                              const h2o_iovec_t *value)
{
    int name_index = 0, dont_compress = 0, name_is_token = h2o_iovec_is_token(name);

    /* try to send as indexed */
    {
        size_t header_table_index = header_table->entry_start_index, n;
        for (n = header_table->num_entries; n != 0; --n) {
            struct st_h2o_hpack_header_table_entry_t *entry = header_table->entries + header_table_index;
            if (name_is_token) {
                if (name != entry->name)
                    goto Next;
            } else {
                if (!h2o_memis(name->base, name->len, entry->name->base, entry->name->len))
                    goto Next;
                if (name_index == 0)
                    name_index = (int)(header_table->num_entries - n + HEADER_TABLE_OFFSET);
            }
            /* name matched! */
            if (!h2o_memis(value->base, value->len, entry->value->base, entry->value->len))
                goto Next;
            /* name and value matched! */
            *dst = 0x80;
            dst = encode_int(dst, (uint32_t)(header_table->num_entries - n + HEADER_TABLE_OFFSET), 7);
            return dst;
        Next:
            ++header_table_index;
            if (header_table_index == header_table->entry_capacity)
                header_table_index = 0;
        }
    }

    if (name_is_token) {
        const h2o_token_t *name_token = H2O_STRUCT_FROM_MEMBER(h2o_token_t, buf, name);
        name_index = name_token->http2_static_table_name_index;
        dont_compress = (name_token->dont_compress == 1 && value->len < 20) ? 1 : 0;
    }

    if (name_index != 0) {
        /* literal header field with indexing (indexed name). */
        if (dont_compress == 1) {
            /* mark the field as 'never indexed' */
            *dst = 0x10;
            dst = encode_int(dst, name_index, 4);
        } else {
            *dst = 0x40;
            dst = encode_int(dst, name_index, 6);
        }
    } else {
        /* literal header field with indexing (new name) */
        *dst++ = 0x40;
        dst += h2o_hpack_encode_string(dst, name->base, name->len);
    }
    if (dont_compress == 1) {
        /* bypass huffman encoding */
        dst += encode_as_is(dst, value->base, value->len);
    } else {
        /* add to header table (maximum number of entries in output header table is limited to 32 so that the search (see above)
           would
           not take too long) */
        dst += h2o_hpack_encode_string(dst, value->base, value->len);
        struct st_h2o_hpack_header_table_entry_t *entry =
            header_table_add(header_table, name->len + value->len + HEADER_TABLE_ENTRY_SIZE_OFFSET, 32);
        if (entry != NULL) {
            if (name_is_token) {
                entry->name = (h2o_iovec_t *)name;
            } else {
                entry->name = alloc_buf(NULL, name->len);
                entry->name->base[name->len] = '\0';
                memcpy(entry->name->base, name->base, name->len);
            }
            entry->value = alloc_buf(NULL, value->len);
            entry->value->base[value->len] = '\0';
            memcpy(entry->value->base, value->base, value->len);
        }
    }

    return dst;
}

static uint8_t *encode_method(h2o_hpack_header_table_t *header_table, uint8_t *dst, h2o_iovec_t value)
{
    if (h2o_memis(value.base, value.len, H2O_STRLIT("GET"))) {
        *dst++ = 0x82;
        return dst;
    }
    if (h2o_memis(value.base, value.len, H2O_STRLIT("POST"))) {
        *dst++ = 0x83;
        return dst;
    }
    return encode_header(header_table, dst, &H2O_TOKEN_METHOD->buf, &value);
}

static uint8_t *encode_scheme(h2o_hpack_header_table_t *header_table, uint8_t *dst, const h2o_url_scheme_t *scheme)
{
    if (scheme == &H2O_URL_SCHEME_HTTPS) {
        *dst++ = 0x87;
        return dst;
    }
    if (scheme == &H2O_URL_SCHEME_HTTP) {
        *dst++ = 0x86;
        return dst;
    }
    return encode_header(header_table, dst, &H2O_TOKEN_SCHEME->buf, &scheme->name);
}

static uint8_t *encode_path(h2o_hpack_header_table_t *header_table, uint8_t *dst, h2o_iovec_t value)
{
    if (h2o_memis(value.base, value.len, H2O_STRLIT("/"))) {
        *dst++ = 0x84;
        return dst;
    }
    if (h2o_memis(value.base, value.len, H2O_STRLIT("/index.html"))) {
        *dst++ = 0x85;
        return dst;
    }
    return encode_header(header_table, dst, &H2O_TOKEN_PATH->buf, &value);
}

static uint8_t *encode_literal_header_without_indexing(uint8_t *dst, const h2o_iovec_t *name, const h2o_iovec_t *value)
{
    /* literal header field without indexing / never indexed */
    *dst++ = 0;
    dst += h2o_hpack_encode_string(dst, name->base, name->len);
    dst += h2o_hpack_encode_string(dst, value->base, value->len);
    return dst;
}

static size_t calc_capacity(size_t name_len, size_t value_len)
{
    return name_len + value_len + 1 + H2O_HTTP2_ENCODE_INT_MAX_LENGTH * 2;
}

static size_t calc_headers_capacity(const h2o_header_t *headers, size_t num_headers)
{
    const h2o_header_t *header;
    size_t capacity = 0;
    for (header = headers; num_headers != 0; ++header, --num_headers)
        capacity += calc_capacity(header->name->len, header->value.len);
    return capacity;
}

static void fixup_frame_headers(h2o_buffer_t **buf, size_t start_at, uint8_t type, uint32_t stream_id, size_t max_frame_size,
                                int flags)
{
    /* try to fit all data into single frame, using the preallocated space for the frame header */
    size_t payload_size = (*buf)->size - start_at - H2O_HTTP2_FRAME_HEADER_SIZE;
    if (payload_size <= max_frame_size) {
        h2o_http2_encode_frame_header((uint8_t *)((*buf)->bytes + start_at), payload_size, type,
                                      H2O_HTTP2_FRAME_FLAG_END_HEADERS | flags, stream_id);
        return;
    }

    /* need to setup continuation frames */
    size_t off;
    h2o_http2_encode_frame_header((uint8_t *)((*buf)->bytes + start_at), max_frame_size, type, flags, stream_id);
    off = start_at + H2O_HTTP2_FRAME_HEADER_SIZE + max_frame_size;
    while (1) {
        size_t left = (*buf)->size - off;
        h2o_buffer_reserve(buf, H2O_HTTP2_FRAME_HEADER_SIZE);
        memmove((*buf)->bytes + off + H2O_HTTP2_FRAME_HEADER_SIZE, (*buf)->bytes + off, left);
        (*buf)->size += H2O_HTTP2_FRAME_HEADER_SIZE;
        if (left <= max_frame_size) {
            h2o_http2_encode_frame_header((uint8_t *)((*buf)->bytes + off), left, H2O_HTTP2_FRAME_TYPE_CONTINUATION,
                                          H2O_HTTP2_FRAME_FLAG_END_HEADERS, stream_id);
            break;
        } else {
            h2o_http2_encode_frame_header((uint8_t *)((*buf)->bytes + off), max_frame_size, H2O_HTTP2_FRAME_TYPE_CONTINUATION, 0,
                                          stream_id);
            off += H2O_HTTP2_FRAME_HEADER_SIZE + max_frame_size;
        }
    }
}

void h2o_hpack_flatten_request(h2o_buffer_t **buf, h2o_hpack_header_table_t *header_table, uint32_t stream_id,
                               size_t max_frame_size, h2o_iovec_t method, h2o_url_t *url, h2o_headers_t *headers, int is_end_stream)
{
    size_t capacity = calc_headers_capacity(headers->entries, headers->size);
    capacity += H2O_HTTP2_FRAME_HEADER_SIZE;
    capacity += calc_capacity(H2O_TOKEN_METHOD->buf.len, method.len);
    capacity += calc_capacity(H2O_TOKEN_SCHEME->buf.len, url->scheme->name.len);
    capacity += calc_capacity(H2O_TOKEN_AUTHORITY->buf.len, url->authority.len);
    capacity += calc_capacity(H2O_TOKEN_PATH->buf.len, url->path.len);

    size_t start_at = (*buf)->size;
    uint8_t *dst = (void *)(h2o_buffer_reserve(buf, capacity).base + H2O_HTTP2_FRAME_HEADER_SIZE);

    /* encode */
    dst = encode_method(header_table, dst, method);
    dst = encode_scheme(header_table, dst, url->scheme);
    dst = encode_header(header_table, dst, &H2O_TOKEN_AUTHORITY->buf, &url->authority);
    dst = encode_path(header_table, dst, url->path);
    size_t i;
    for (i = 0; i != headers->size; ++i) {
        const h2o_header_t *header = headers->entries + i;
        if (header->name == &H2O_TOKEN_ACCEPT_ENCODING->buf &&
            h2o_memis(header->value.base, header->value.len, H2O_STRLIT("gzip, deflate"))) {
            *dst++ = 0x90;
        } else {
            dst = encode_header(header_table, dst, header->name, &header->value);
        }
    }
    (*buf)->size = (char *)dst - (*buf)->bytes;

    /* setup the frame headers */
    fixup_frame_headers(buf, start_at, H2O_HTTP2_FRAME_TYPE_HEADERS, stream_id, max_frame_size, is_end_stream ? H2O_HTTP2_FRAME_FLAG_END_STREAM : 0);
}

void h2o_hpack_flatten_push_promise(h2o_buffer_t **buf, h2o_hpack_header_table_t *header_table, uint32_t stream_id,
                                    size_t max_frame_size, const h2o_url_scheme_t *scheme, h2o_iovec_t authority, h2o_iovec_t method, h2o_iovec_t path, h2o_headers_t *headers, uint32_t parent_stream_id)
{
    size_t capacity = calc_headers_capacity(headers->entries, headers->size);
    capacity += H2O_HTTP2_FRAME_HEADER_SIZE /* first frame header */
                + 4;                        /* promised stream id */
    capacity += calc_capacity(H2O_TOKEN_METHOD->buf.len, method.len);
    capacity += calc_capacity(H2O_TOKEN_SCHEME->buf.len, scheme->name.len);
    capacity += calc_capacity(H2O_TOKEN_AUTHORITY->buf.len, authority.len);
    capacity += calc_capacity(H2O_TOKEN_PATH->buf.len, path.len);

    size_t start_at = (*buf)->size;
    uint8_t *dst = (void *)(h2o_buffer_reserve(buf, capacity).base + H2O_HTTP2_FRAME_HEADER_SIZE);

    /* encode */
    dst = h2o_http2_encode32u(dst, stream_id);
    dst = encode_method(header_table, dst, method);
    dst = encode_scheme(header_table, dst, scheme);
    dst = encode_header(header_table, dst, &H2O_TOKEN_AUTHORITY->buf, &authority);
    dst = encode_path(header_table, dst, path);
    size_t i;
    for (i = 0; i != headers->size; ++i) {
        const h2o_header_t *header = headers->entries + i;
        if (header->name == &H2O_TOKEN_ACCEPT_ENCODING->buf &&
            h2o_memis(header->value.base, header->value.len, H2O_STRLIT("gzip, deflate"))) {
            *dst++ = 0x90;
        } else {
            dst = encode_header(header_table, dst, header->name, &header->value);
        }
    }
    (*buf)->size = (char *)dst - (*buf)->bytes;

    /* setup the frame headers */
    fixup_frame_headers(buf, start_at, H2O_HTTP2_FRAME_TYPE_PUSH_PROMISE, parent_stream_id, max_frame_size, 0);
}

void h2o_hpack_flatten_response(h2o_buffer_t **buf, h2o_hpack_header_table_t *header_table, uint32_t stream_id,
                                size_t max_frame_size, int status, h2o_headers_t headers, const h2o_iovec_t *server_name, size_t content_length)
{
    size_t capacity = calc_headers_capacity(headers.entries, headers.size);
    capacity += H2O_HTTP2_FRAME_HEADER_SIZE; /* for the first header */
    capacity += STATUS_HEADER_MAX_SIZE;      /* for :status: */
#ifndef H2O_UNITTEST
    if (server_name != NULL && server_name->len) {
        capacity += 5 + server_name->len; /* for Server: */
    }
#endif
    if (content_length != SIZE_MAX)
        capacity += CONTENT_LENGTH_HEADER_MAX_SIZE; /* for content-length: UINT64_MAX (with huffman compression applied) */

    size_t start_at = (*buf)->size;
    uint8_t *dst = (void *)(h2o_buffer_reserve(buf, capacity).base + H2O_HTTP2_FRAME_HEADER_SIZE); /* skip frame header */

    /* encode */
    dst = encode_status(dst, status);
#ifndef H2O_UNITTEST
    /* TODO keep some kind of reference to the indexed Server header, and reuse it */
    if (server_name != NULL && server_name->len) {
        dst = encode_header(header_table, dst, &H2O_TOKEN_SERVER->buf, server_name);
    }
#endif
    size_t i;
    for (i = 0; i != headers.size; ++i)
        dst = encode_header(header_table, dst, headers.entries[i].name, &headers.entries[i].value);
    if (content_length != SIZE_MAX)
        dst = encode_content_length(dst, content_length);
    (*buf)->size = (char *)dst - (*buf)->bytes;

    /* setup the frame headers */
    fixup_frame_headers(buf, start_at, H2O_HTTP2_FRAME_TYPE_HEADERS, stream_id, max_frame_size, 0);
}

void h2o_hpack_flatten_trailers(h2o_buffer_t **buf, h2o_hpack_header_table_t *header_table, uint32_t stream_id,
                                size_t max_frame_size, h2o_header_t *headers, size_t num_headers)
{
    size_t capacity = calc_headers_capacity(headers, num_headers);
    capacity += H2O_HTTP2_FRAME_HEADER_SIZE;

    size_t start_at = (*buf)->size;
    uint8_t *dst = (void *)(h2o_buffer_reserve(buf, capacity).base + H2O_HTTP2_FRAME_HEADER_SIZE); /* skip frame header */

    size_t i;
    for (i = 0; i != num_headers; ++i)
        dst = encode_header(header_table, dst, headers[i].name, &headers[i].value);
    (*buf)->size = (char *)dst - (*buf)->bytes;

    /* setup the frame headers */
    fixup_frame_headers(buf, start_at, H2O_HTTP2_FRAME_TYPE_HEADERS, stream_id, max_frame_size, H2O_HTTP2_FRAME_FLAG_END_STREAM);
}<|MERGE_RESOLUTION|>--- conflicted
+++ resolved
@@ -522,13 +522,9 @@
                 } else if (r.name == &H2O_TOKEN_PATH->buf) {
                     if (path->base != NULL)
                         return H2O_HTTP2_ERROR_PROTOCOL;
-<<<<<<< HEAD
-                    *path = *r.value;
-=======
                     if (r.value->len == 0)
                         return H2O_HTTP2_ERROR_PROTOCOL;
-                    req->input.path = *r.value;
->>>>>>> 5d97ccd1
+                    *path = *r.value;
                     *pseudo_header_exists_map |= H2O_HPACK_PARSE_HEADERS_PATH_EXISTS;
                 } else if (r.name == &H2O_TOKEN_SCHEME->buf) {
                     if (*scheme != NULL)
