/*
 * Copyright (c) 2014,2015 DeNA Co., Ltd., Masahiro Nagano
 *
 * Permission is hereby granted, free of charge, to any person obtaining a copy
 * of this software and associated documentation files (the "Software"), to
 * deal in the Software without restriction, including without limitation the
 * rights to use, copy, modify, merge, publish, distribute, sublicense, and/or
 * sell copies of the Software, and to permit persons to whom the Software is
 * furnished to do so, subject to the following conditions:
 *
 * The above copyright notice and this permission notice shall be included in
 * all copies or substantial portions of the Software.
 *
 * THE SOFTWARE IS PROVIDED "AS IS", WITHOUT WARRANTY OF ANY KIND, EXPRESS OR
 * IMPLIED, INCLUDING BUT NOT LIMITED TO THE WARRANTIES OF MERCHANTABILITY,
 * FITNESS FOR A PARTICULAR PURPOSE AND NONINFRINGEMENT. IN NO EVENT SHALL THE
 * AUTHORS OR COPYRIGHT HOLDERS BE LIABLE FOR ANY CLAIM, DAMAGES OR OTHER
 * LIABILITY, WHETHER IN AN ACTION OF CONTRACT, TORT OR OTHERWISE, ARISING
 * FROM, OUT OF OR IN CONNECTION WITH THE SOFTWARE OR THE USE OR OTHER DEALINGS
 * IN THE SOFTWARE.
 */
#include <sys/un.h>
#include "h2o.h"
#include "h2o/socketpool.h"
#include "h2o/balancer.h"

struct rp_handler_t {
    h2o_handler_t super;
    h2o_socketpool_t *sockpool;
    h2o_proxy_config_vars_t config;
};

struct rp_handler_context_t {
    h2o_httpclient_connection_pool_t connpool;
    h2o_httpclient_ctx_t *client_ctx;
};

static int on_req(h2o_handler_t *_self, h2o_req_t *req)
{
    struct rp_handler_t *self = (void *)_self;
    h2o_req_overrides_t *overrides = h2o_mem_alloc_pool(&req->pool, *overrides, 1);
    struct rp_handler_context_t *handler_ctx = h2o_context_get_handler_context(req->conn->ctx, &self->super);

    /* setup overrides */
    *overrides = (h2o_req_overrides_t){NULL};
    overrides->connpool = &handler_ctx->connpool;
    overrides->location_rewrite.path_prefix = req->pathconf->path;
    overrides->use_proxy_protocol = self->config.use_proxy_protocol;
    overrides->client_ctx = handler_ctx->client_ctx;
    overrides->headers_cmds = self->config.headers_cmds;
    overrides->proxy_preserve_host = self->config.preserve_host;

    /* request reprocess (note: path may become an empty string, to which one of the target URL within the socketpool will be
     * right-padded when lib/core/proxy connects to upstream; see #1563) */
    h2o_iovec_t path = h2o_build_destination(req, NULL, 0, 0);
    h2o_reprocess_request(req, req->method, req->scheme, req->authority, path, overrides, 0);

    return 0;
}

static void on_context_init(h2o_handler_t *_self, h2o_context_t *ctx)
{
    struct rp_handler_t *self = (void *)_self;

    /* use the loop of first context for handling socketpool timeouts */
    h2o_socketpool_register_loop(self->sockpool, ctx->loop);

    struct rp_handler_context_t *handler_ctx = h2o_mem_alloc(sizeof(*handler_ctx));
    memset(handler_ctx, 0, sizeof(*handler_ctx));
    h2o_httpclient_connection_pool_init(&handler_ctx->connpool, self->sockpool);
    h2o_context_set_handler_context(ctx, &self->super, handler_ctx);

    /* setup a specific client context only if we need to */
    if (ctx->globalconf->proxy.io_timeout == self->config.io_timeout &&
        ctx->globalconf->proxy.connect_timeout == self->config.connect_timeout &&
        ctx->globalconf->proxy.first_byte_timeout == self->config.first_byte_timeout &&
        ctx->globalconf->proxy.keepalive_timeout == self->config.keepalive_timeout &&
        ctx->globalconf->proxy.max_buffer_size == self->config.max_buffer_size && ctx->globalconf->proxy.http2.ratio == self->config.http2.ratio && !self->config.websocket.enabled)
        return;

<<<<<<< HEAD
    h2o_httpclient_ctx_t *client_ctx = h2o_mem_alloc(sizeof(*ctx));
    client_ctx->loop = ctx->loop;
    client_ctx->getaddr_receiver = &ctx->receivers.hostinfo_getaddr;
#define ALLOC_TIMEOUT(to_)                                                                                                         \
    if (ctx->globalconf->proxy.to_ == self->config.to_) {                                                                          \
        client_ctx->to_ = &ctx->proxy.to_;                                                                                         \
    } else {                                                                                                                       \
        client_ctx->to_ = h2o_mem_alloc(sizeof(*client_ctx->to_));                                                                 \
        h2o_timeout_init(client_ctx->loop, client_ctx->to_, self->config.to_);                                                     \
    }
    ALLOC_TIMEOUT(io_timeout);
    ALLOC_TIMEOUT(connect_timeout);
    ALLOC_TIMEOUT(first_byte_timeout);
    ALLOC_TIMEOUT(keepalive_timeout);
#undef ALLOC_TIMEOUT
    client_ctx->zero_timeout = &ctx->zero_timeout;

=======
    h2o_http1client_ctx_t *client_ctx = h2o_mem_alloc(sizeof(*ctx));

    client_ctx->io_timeout = self->config.io_timeout;
    client_ctx->connect_timeout = self->config.connect_timeout;
    client_ctx->first_byte_timeout = self->config.first_byte_timeout;
    client_ctx->loop = ctx->loop;
    client_ctx->getaddr_receiver = &ctx->receivers.hostinfo_getaddr;
>>>>>>> 097f0739
    if (self->config.websocket.enabled) {
        client_ctx->websocket_timeout = &self->config.websocket.timeout;
    } else {
        client_ctx->websocket_timeout = NULL;
    }

    client_ctx->max_buffer_size = self->config.max_buffer_size;
    client_ctx->http2.ratio = self->config.http2.ratio;
    client_ctx->http2.counter = -1;

    handler_ctx->client_ctx = client_ctx;
}

static void on_context_dispose(h2o_handler_t *_self, h2o_context_t *ctx)
{
    struct rp_handler_t *self = (void *)_self;
    struct rp_handler_context_t *handler_ctx = h2o_context_get_handler_context(ctx, &self->super);

<<<<<<< HEAD
    if (handler_ctx->client_ctx != NULL) {
#define FREE_TIMEOUT(to_)                                                                                                          \
        if (handler_ctx->client_ctx->to_ != &ctx->proxy.to_) {                                                                                      \
            h2o_timeout_dispose(handler_ctx->client_ctx->loop, handler_ctx->client_ctx->to_);                                                                    \
            free(handler_ctx->client_ctx->to_);                                                                                                     \
        }
        FREE_TIMEOUT(io_timeout);
        FREE_TIMEOUT(connect_timeout);
        FREE_TIMEOUT(first_byte_timeout);
#undef FREE_TIMEOUT

        if (handler_ctx->client_ctx->websocket_timeout != NULL) {
            h2o_timeout_dispose(handler_ctx->client_ctx->loop, handler_ctx->client_ctx->websocket_timeout);
            free(handler_ctx->client_ctx->websocket_timeout);
        }
        h2o_socketpool_unregister_loop(self->sockpool, ctx->loop);
        free(handler_ctx->client_ctx);
    }

    free(handler_ctx);
=======
    h2o_socketpool_unregister_loop(self->sockpool, ctx->loop);
    free(client_ctx);
>>>>>>> 097f0739
}

static void on_handler_dispose(h2o_handler_t *_self)
{
    struct rp_handler_t *self = (void *)_self;

    h2o_socketpool_dispose(self->sockpool);
    free(self->sockpool);
}

void h2o_proxy_register_reverse_proxy(h2o_pathconf_t *pathconf, h2o_proxy_config_vars_t *config, h2o_socketpool_t *sockpool)
{
    struct rp_handler_t *self = (void *)h2o_create_handler(pathconf, sizeof(*self));

    self->super.on_context_init = on_context_init;
    self->super.on_context_dispose = on_context_dispose;
    self->super.dispose = on_handler_dispose;
    self->super.on_req = on_req;
    self->super.supports_request_streaming = 1;
    self->config = *config;
    self->sockpool = sockpool;
}<|MERGE_RESOLUTION|>--- conflicted
+++ resolved
@@ -78,33 +78,13 @@
         ctx->globalconf->proxy.max_buffer_size == self->config.max_buffer_size && ctx->globalconf->proxy.http2.ratio == self->config.http2.ratio && !self->config.websocket.enabled)
         return;
 
-<<<<<<< HEAD
     h2o_httpclient_ctx_t *client_ctx = h2o_mem_alloc(sizeof(*ctx));
     client_ctx->loop = ctx->loop;
     client_ctx->getaddr_receiver = &ctx->receivers.hostinfo_getaddr;
-#define ALLOC_TIMEOUT(to_)                                                                                                         \
-    if (ctx->globalconf->proxy.to_ == self->config.to_) {                                                                          \
-        client_ctx->to_ = &ctx->proxy.to_;                                                                                         \
-    } else {                                                                                                                       \
-        client_ctx->to_ = h2o_mem_alloc(sizeof(*client_ctx->to_));                                                                 \
-        h2o_timeout_init(client_ctx->loop, client_ctx->to_, self->config.to_);                                                     \
-    }
-    ALLOC_TIMEOUT(io_timeout);
-    ALLOC_TIMEOUT(connect_timeout);
-    ALLOC_TIMEOUT(first_byte_timeout);
-    ALLOC_TIMEOUT(keepalive_timeout);
-#undef ALLOC_TIMEOUT
-    client_ctx->zero_timeout = &ctx->zero_timeout;
-
-=======
-    h2o_http1client_ctx_t *client_ctx = h2o_mem_alloc(sizeof(*ctx));
-
     client_ctx->io_timeout = self->config.io_timeout;
     client_ctx->connect_timeout = self->config.connect_timeout;
     client_ctx->first_byte_timeout = self->config.first_byte_timeout;
-    client_ctx->loop = ctx->loop;
-    client_ctx->getaddr_receiver = &ctx->receivers.hostinfo_getaddr;
->>>>>>> 097f0739
+    client_ctx->keepalive_timeout = self->config.keepalive_timeout;
     if (self->config.websocket.enabled) {
         client_ctx->websocket_timeout = &self->config.websocket.timeout;
     } else {
@@ -123,31 +103,12 @@
     struct rp_handler_t *self = (void *)_self;
     struct rp_handler_context_t *handler_ctx = h2o_context_get_handler_context(ctx, &self->super);
 
-<<<<<<< HEAD
     if (handler_ctx->client_ctx != NULL) {
-#define FREE_TIMEOUT(to_)                                                                                                          \
-        if (handler_ctx->client_ctx->to_ != &ctx->proxy.to_) {                                                                                      \
-            h2o_timeout_dispose(handler_ctx->client_ctx->loop, handler_ctx->client_ctx->to_);                                                                    \
-            free(handler_ctx->client_ctx->to_);                                                                                                     \
-        }
-        FREE_TIMEOUT(io_timeout);
-        FREE_TIMEOUT(connect_timeout);
-        FREE_TIMEOUT(first_byte_timeout);
-#undef FREE_TIMEOUT
-
-        if (handler_ctx->client_ctx->websocket_timeout != NULL) {
-            h2o_timeout_dispose(handler_ctx->client_ctx->loop, handler_ctx->client_ctx->websocket_timeout);
-            free(handler_ctx->client_ctx->websocket_timeout);
-        }
         h2o_socketpool_unregister_loop(self->sockpool, ctx->loop);
         free(handler_ctx->client_ctx);
     }
 
     free(handler_ctx);
-=======
-    h2o_socketpool_unregister_loop(self->sockpool, ctx->loop);
-    free(client_ctx);
->>>>>>> 097f0739
 }
 
 static void on_handler_dispose(h2o_handler_t *_self)
