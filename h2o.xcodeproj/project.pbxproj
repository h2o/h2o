--- conflicted
+++ resolved
@@ -733,12 +733,9 @@
 		08CEA9D6267AF0EB00B4BB6B /* self_trace.c */ = {isa = PBXFileReference; lastKnownFileType = sourcecode.c.c; path = self_trace.c; sourceTree = "<group>"; };
 		08CEA9DA267B0E3B00B4BB6B /* self_trace.c */ = {isa = PBXFileReference; lastKnownFileType = sourcecode.c.c; path = self_trace.c; sourceTree = "<group>"; };
 		08E9CC4D1E41F6660049DD26 /* embedded.c.h */ = {isa = PBXFileReference; fileEncoding = 4; lastKnownFileType = sourcecode.c.h; path = embedded.c.h; sourceTree = "<group>"; };
-<<<<<<< HEAD
 		08EFC4CE27F453BB004C532C /* 50file-async.t */ = {isa = PBXFileReference; lastKnownFileType = text; path = "50file-async.t"; sourceTree = "<group>"; xcLanguageSpecificationIdentifier = xcode.lang.perl; };
 		08EFC4CF27FD8FAA004C532C /* 50file-shrink.t */ = {isa = PBXFileReference; lastKnownFileType = text; path = "50file-shrink.t"; sourceTree = "<group>"; xcLanguageSpecificationIdentifier = xcode.lang.perl; };
-=======
 		08EFC4DF27FE9F96004C532C /* throttle_resp.c */ = {isa = PBXFileReference; lastKnownFileType = sourcecode.c.c; path = throttle_resp.c; sourceTree = "<group>"; };
->>>>>>> df335307
 		100A550C1C22857B00C4E3E0 /* 50mruby-htpasswd.t */ = {isa = PBXFileReference; lastKnownFileType = text; path = "50mruby-htpasswd.t"; sourceTree = "<group>"; xcLanguageSpecificationIdentifier = xcode.lang.perl; };
 		100A550E1C2BB15100C4E3E0 /* http_request.c */ = {isa = PBXFileReference; fileEncoding = 4; lastKnownFileType = sourcecode.c.c; path = http_request.c; sourceTree = "<group>"; };
 		100A55131C2E5FAC00C4E3E0 /* 50mruby-http-request.t */ = {isa = PBXFileReference; lastKnownFileType = text; path = "50mruby-http-request.t"; sourceTree = "<group>"; xcLanguageSpecificationIdentifier = xcode.lang.perl; };
