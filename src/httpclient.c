--- conflicted
+++ resolved
@@ -461,32 +461,6 @@
 
 static void usage(const char *progname)
 {
-<<<<<<< HEAD
-    fprintf(stderr, "Usage: %s [options] <url>\n"
-                    "Options:\n"
-                    "  -2 <ratio>   HTTP/2 ratio (between 0 and 100)\n"
-                    "  -3 <ratio>   HTTP/3 ratio (between 0 and 100)\n"
-                    "  -b <size>    size of request body (in bytes; default: 0)\n"
-                    "  -C <concurrency>\n"
-                    "               sets the number of requests run at once (default: 1)\n"
-                    "  -c <size>    size of body chunk (in bytes; default: 10)\n"
-                    "  -d <delay>   request interval (in msec; default: 0)\n"
-                    "  -H <name:value>\n"
-                    "               adds a request header\n"
-                    "  -i <delay>   I/O interval between sending chunks (in msec; default: 0)\n"
-                    "  -k           skip peer verification\n"
-                    "  -m <method>  request method (default: GET)\n"
-                    "  -o <path>    file to which the response body is written (default: stdout)\n"
-                    "  -t <times>   number of requests to send the request (default: 1)\n"
-                    "  -W <bytes>   receive window size (HTTP/3 only)\n"
-                    "  -x <host:port>\n"
-                    "               specifies the host and port to connect to\n"
-                    "               the same host will be used for TLS verification,\n"
-                    "               -k may be needed if connecting to a host other than the url\n"
-                    "  -h           prints this help\n"
-                    "\n",
-            progname);
-=======
     fprintf(stderr,
             "Usage: %s [options] <url>\n"
             "Options:\n"
@@ -506,8 +480,9 @@
             "  -t <times>   number of requests to send the request (default: 1)\n"
             "  -W <bytes>   receive window size (HTTP/3 only)\n"
             "  -x <host:port>\n"
-            "               specifies the destination of the CONNECT request; implies\n"
-            "               `-m CONNECT`\n"
+            "               specifies the host and port to connect to\n"
+            "               the same host will be used for TLS verification,\n"
+            "               -k may be needed if connecting to a host other than the url\n"
             "  --initial-udp-payload-size <bytes>\n"
             "               specifies the udp payload size of the initial message (default: %" PRIu16 ")\n"
             "  --max-udp-payload-size <bytes>\n"
@@ -516,7 +491,6 @@
             "\n",
             progname, quicly_spec_context.initial_egress_max_udp_payload_size,
             quicly_spec_context.transport_params.max_udp_payload_size);
->>>>>>> 602e2593
 }
 
 static void on_sigfatal(int signo)
