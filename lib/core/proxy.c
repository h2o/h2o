/*
 * Copyright (c) 2014,2015 DeNA Co., Ltd., Kazuho Oku, Masahiro Nagano
 *
 * Permission is hereby granted, free of charge, to any person obtaining a copy
 * of this software and associated documentation files (the "Software"), to
 * deal in the Software without restriction, including without limitation the
 * rights to use, copy, modify, merge, publish, distribute, sublicense, and/or
 * sell copies of the Software, and to permit persons to whom the Software is
 * furnished to do so, subject to the following conditions:
 *
 * The above copyright notice and this permission notice shall be included in
 * all copies or substantial portions of the Software.
 *
 * THE SOFTWARE IS PROVIDED "AS IS", WITHOUT WARRANTY OF ANY KIND, EXPRESS OR
 * IMPLIED, INCLUDING BUT NOT LIMITED TO THE WARRANTIES OF MERCHANTABILITY,
 * FITNESS FOR A PARTICULAR PURPOSE AND NONINFRINGEMENT. IN NO EVENT SHALL THE
 * AUTHORS OR COPYRIGHT HOLDERS BE LIABLE FOR ANY CLAIM, DAMAGES OR OTHER
 * LIABILITY, WHETHER IN AN ACTION OF CONTRACT, TORT OR OTHERWISE, ARISING
 * FROM, OUT OF OR IN CONNECTION WITH THE SOFTWARE OR THE USE OR OTHER DEALINGS
 * IN THE SOFTWARE.
 */
#include <netdb.h>
#include <stdio.h>
#include <stdlib.h>
#include <sys/socket.h>
#include "picohttpparser.h"
#include "h2o.h"
#include "h2o/http1.h"
#include "h2o/httpclient.h"

struct rp_generator_t {
    h2o_generator_t super;
    h2o_req_t *src_req;
    h2o_httpclient_t *client;
    struct {
        h2o_iovec_t bufs[2]; /* first buf is the request line and headers, the second is the POST content */
        int is_head;
    } up_req;
    h2o_buffer_t *last_content_before_send;
    h2o_doublebuffer_t sending;
    h2o_timer_t send_headers_timeout;
    unsigned had_body_error : 1; /* set if an error happened while fetching the body so that we can propagate the error */
    unsigned req_done : 1;
    unsigned res_done : 1;
};

static h2o_httpclient_ctx_t *get_client_ctx(h2o_req_t *req)
{
    h2o_req_overrides_t *overrides = req->overrides;
    if (overrides != NULL && overrides->client_ctx != NULL)
        return overrides->client_ctx;
    return &req->conn->ctx->proxy.client_ctx;
}

static h2o_iovec_t rewrite_location(h2o_mem_pool_t *pool, const char *location, size_t location_len, h2o_url_t *match,
                                    const h2o_url_scheme_t *req_scheme, h2o_iovec_t req_authority, h2o_iovec_t req_basepath)
{
    h2o_url_t loc_parsed;

    if (h2o_url_parse(location, location_len, &loc_parsed) != 0)
        goto NoRewrite;
    if (loc_parsed.scheme != &H2O_URL_SCHEME_HTTP)
        goto NoRewrite;
    if (!h2o_url_hosts_are_equal(&loc_parsed, match))
        goto NoRewrite;
    if (h2o_url_get_port(&loc_parsed) != h2o_url_get_port(match))
        goto NoRewrite;
    if (loc_parsed.path.len < match->path.len)
        goto NoRewrite;
    if (memcmp(loc_parsed.path.base, match->path.base, match->path.len) != 0)
        goto NoRewrite;

    return h2o_concat(pool, req_scheme->name, h2o_iovec_init(H2O_STRLIT("://")), req_authority, req_basepath,
                      h2o_iovec_init(loc_parsed.path.base + match->path.len, loc_parsed.path.len - match->path.len));

NoRewrite:
    return (h2o_iovec_t){NULL};
}

static h2o_iovec_t build_request_merge_headers(h2o_mem_pool_t *pool, h2o_iovec_t merged, h2o_iovec_t added, int seperator)
{
    if (added.len == 0)
        return merged;
    if (merged.len == 0)
        return added;

    size_t newlen = merged.len + 2 + added.len;
    char *buf = h2o_mem_alloc_pool(pool, *buf, newlen);
    memcpy(buf, merged.base, merged.len);
    buf[merged.len] = seperator;
    buf[merged.len + 1] = ' ';
    memcpy(buf + merged.len + 2, added.base, added.len);
    merged.base = buf;
    merged.len = newlen;
    return merged;
}

/*
 * A request without neither Content-Length or Transfer-Encoding header implies a zero-length request body (see 6th rule of RFC 7230
 * 3.3.3).
 * OTOH, section 3.3.3 states:
 *
 *   A user agent SHOULD send a Content-Length in a request message when
 *   no Transfer-Encoding is sent and the request method defines a meaning
 *   for an enclosed payload body.  For example, a Content-Length header
 *   field is normally sent in a POST request even when the value is 0
 *   (indicating an empty payload body).  A user agent SHOULD NOT send a
 *   Content-Length header field when the request message does not contain
 *   a payload body and the method semantics do not anticipate such a
 *   body.
 *
 * PUT and POST define a meaning for the payload body, let's emit a
 * Content-Length header if it doesn't exist already, since the server
 * might send a '411 Length Required' response.
 *
 * see also: ML thread starting at https://lists.w3.org/Archives/Public/ietf-http-wg/2016JulSep/0580.html
 */
static int req_requires_content_length(h2o_req_t *req)
{
    int is_put_or_post = (req->method.len >= 1 && req->method.base[0] == 'P' &&
                          (h2o_memis(req->method.base, req->method.len, H2O_STRLIT("POST")) ||
                           h2o_memis(req->method.base, req->method.len, H2O_STRLIT("PUT"))));

    return is_put_or_post && h2o_find_header(&req->res.headers, H2O_TOKEN_TRANSFER_ENCODING, -1) == -1;
}

static h2o_iovec_t build_content_length(h2o_mem_pool_t *pool, size_t cl)
{
    h2o_iovec_t cl_buf;
    cl_buf.base = h2o_mem_alloc_pool(pool, char, sizeof(H2O_SIZE_T_LONGEST_STR));
    cl_buf.len = sprintf(cl_buf.base, "%zu", cl);
    return cl_buf;
}

static void build_request(h2o_req_t *req, h2o_iovec_t *method, h2o_url_t *url, h2o_headers_t *headers,
                          h2o_httpclient_properties_t *props, int keepalive, const char *upgrade_to, int use_proxy_protocol,
                          int *reprocess_if_too_early, h2o_url_t *origin)
{
    size_t remote_addr_len = SIZE_MAX;
    char remote_addr[NI_MAXHOST];
    struct sockaddr_storage ss;
    socklen_t sslen;
    h2o_iovec_t cookie_buf = {NULL}, xff_buf = {NULL}, via_buf = {NULL};
    int preserve_x_forwarded_proto = req->conn->ctx->globalconf->proxy.preserve_x_forwarded_proto;
    int emit_x_forwarded_headers = req->conn->ctx->globalconf->proxy.emit_x_forwarded_headers;
    int emit_via_header = req->conn->ctx->globalconf->proxy.emit_via_header;

    /* for x-f-f */
    if ((sslen = req->conn->callbacks->get_peername(req->conn, (void *)&ss)) != 0)
        remote_addr_len = h2o_socket_getnumerichost((void *)&ss, sslen, remote_addr);

    if (props->proxy_protocol != NULL && use_proxy_protocol) {
        props->proxy_protocol->base = h2o_mem_alloc_pool(&req->pool, char, H2O_PROXY_HEADER_MAX_LENGTH);
        props->proxy_protocol->len = h2o_stringify_proxy_header(req->conn, props->proxy_protocol->base);
    }

    /* method */
    *method = h2o_strdup(&req->pool, req->method.base, req->method.len);

    /* url */
    h2o_url_init(url, origin->scheme, req->authority, h2o_strdup(&req->pool, req->path.base, req->path.len));

    if (props->connection_header != NULL) {
        if (upgrade_to != NULL && upgrade_to != h2o_httpclient_upgrade_to_connect) {
            *props->connection_header = h2o_iovec_init(H2O_STRLIT("upgrade"));
            h2o_add_header(&req->pool, headers, H2O_TOKEN_UPGRADE, NULL, upgrade_to, strlen(upgrade_to));
        } else if (keepalive) {
            *props->connection_header = h2o_iovec_init(H2O_STRLIT("keep-alive"));
        } else {
            *props->connection_header = h2o_iovec_init(H2O_STRLIT("close"));
        }
    }

    /* CL or TE? Depends on whether we're streaming the request body or
       not, and if CL was advertised in the original request */
    if (req->proceed_req == NULL) {
        if (req->entity.base != NULL || req_requires_content_length(req)) {
            h2o_iovec_t cl_buf = build_content_length(&req->pool, req->entity.len);
            h2o_add_header(&req->pool, headers, H2O_TOKEN_CONTENT_LENGTH, NULL, cl_buf.base, cl_buf.len);
        }
    } else {
        if (req->content_length != SIZE_MAX) {
            h2o_iovec_t cl_buf = build_content_length(&req->pool, req->content_length);
            h2o_add_header(&req->pool, headers, H2O_TOKEN_CONTENT_LENGTH, NULL, cl_buf.base, cl_buf.len);
        } else if (props->chunked != NULL) {
            *(props->chunked) = 1;
            h2o_add_header(&req->pool, headers, H2O_TOKEN_TRANSFER_ENCODING, NULL, H2O_STRLIT("chunked"));
        }
    }

    /* headers */
    /* rewrite headers if necessary */
    h2o_headers_t req_headers = req->headers;
    if (req->overrides != NULL && req->overrides->headers_cmds != NULL) {
        req_headers.entries = NULL;
        req_headers.size = 0;
        req_headers.capacity = 0;
        h2o_headers_command_t *cmd;
        h2o_vector_reserve(&req->pool, &req_headers, req->headers.capacity);
        memcpy(req_headers.entries, req->headers.entries, sizeof(req->headers.entries[0]) * req->headers.size);
        req_headers.size = req->headers.size;
        for (cmd = req->overrides->headers_cmds; cmd->cmd != H2O_HEADERS_CMD_NULL; ++cmd)
            h2o_rewrite_headers(&req->pool, &req_headers, cmd);
    }

    {
        const h2o_header_t *h, *h_end;
        int found_early_data = 0;
        for (h = req_headers.entries, h_end = h + req_headers.size; h != h_end; ++h) {
            if (h2o_iovec_is_token(h->name)) {
                const h2o_token_t *token = (void *)h->name;
                if (token->flags.proxy_should_drop_for_req)
                    continue;
                if (token == H2O_TOKEN_COOKIE) {
                    /* merge the cookie headers; see HTTP/2 8.1.2.5 and HTTP/1 (RFC6265 5.4) */
                    /* FIXME current algorithm is O(n^2) against the number of cookie headers */
                    cookie_buf = build_request_merge_headers(&req->pool, cookie_buf, h->value, ';');
                    continue;
                } else if (token == H2O_TOKEN_VIA) {
                    if (!emit_via_header) {
                        goto AddHeader;
                    }
                    via_buf = build_request_merge_headers(&req->pool, via_buf, h->value, ',');
                    continue;
                } else if (token == H2O_TOKEN_X_FORWARDED_FOR) {
                    if (!emit_x_forwarded_headers) {
                        goto AddHeader;
                    }
                    xff_buf = build_request_merge_headers(&req->pool, xff_buf, h->value, ',');
                    continue;
                } else if (token == H2O_TOKEN_EARLY_DATA) {
                    found_early_data = 1;
                    goto AddHeader;
                }
            }
            if (!preserve_x_forwarded_proto && h2o_lcstris(h->name->base, h->name->len, H2O_STRLIT("x-forwarded-proto")))
                continue;
        AddHeader:
            if (h2o_iovec_is_token(h->name)) {
                const h2o_token_t *token = (void *)h->name;
                h2o_add_header(&req->pool, headers, token, h->orig_name, h->value.base, h->value.len);
            } else {
                h2o_add_header_by_str(&req->pool, headers, h->name->base, h->name->len, 0, h->orig_name, h->value.base,
                                      h->value.len);
            }
        }
        if (found_early_data) {
            *reprocess_if_too_early = 0;
        } else if (*reprocess_if_too_early) {
            h2o_add_header(&req->pool, headers, H2O_TOKEN_EARLY_DATA, NULL, H2O_STRLIT("1"));
        }
    }

    if (cookie_buf.len != 0) {
        h2o_add_header(&req->pool, headers, H2O_TOKEN_COOKIE, NULL, cookie_buf.base, cookie_buf.len);
    }
    if (emit_x_forwarded_headers) {
        if (!preserve_x_forwarded_proto)
            h2o_add_header_by_str(&req->pool, headers, H2O_STRLIT("x-forwarded-proto"), 0, NULL, req->input.scheme->name.base,
                                  req->input.scheme->name.len);
        if (remote_addr_len != SIZE_MAX)
            xff_buf = build_request_merge_headers(&req->pool, xff_buf, h2o_strdup(&req->pool, remote_addr, remote_addr_len), ',');
        if (xff_buf.len != 0)
            h2o_add_header(&req->pool, headers, H2O_TOKEN_X_FORWARDED_FOR, NULL, xff_buf.base, xff_buf.len);
    }
    if (emit_via_header) {
        h2o_iovec_t added;
        added.base = h2o_mem_alloc_pool(&req->pool, char, sizeof("1.1 ") - 1 + req->input.authority.len);
        added.len = 0;

        if (req->version < 0x200) {
            added.base[added.len++] = '1';
            added.base[added.len++] = '.';
            added.base[added.len++] = '0' + (0x100 <= req->version && req->version <= 0x109 ? req->version - 0x100 : 0);
        } else {
            added.base[added.len++] = '0' + req->version / 0x100;
        }
        added.base[added.len++] = ' ';
        memcpy(added.base + added.len, req->input.authority.base, req->input.authority.len);
        added.len += req->input.authority.len;

        via_buf = build_request_merge_headers(&req->pool, via_buf, added, ',');
        h2o_add_header(&req->pool, headers, H2O_TOKEN_VIA, NULL, via_buf.base, via_buf.len);
    }
}

static h2o_httpclient_t *detach_client(struct rp_generator_t *self)
{
    h2o_httpclient_t *client = self->client;
    assert(client != NULL);
    client->data = NULL;
    self->client = NULL;
    return client;
}

static void do_close(struct rp_generator_t *self)
{
    /**
     * This can be called in the following three scenarios:
     *   1. Downstream timeout before receiving header from upstream
     *        dispose callback calls this function, but stop callback doesn't
     *   2. Reprocess
     *        stop callback calls this, but dispose callback does it later (after reprocessed request gets finished)
     *   3. Others
     *        Both of stop and dispose callbacks call this function in order
     * Thus, to ensure to do closing things, both of dispose and stop callbacks call this function.
     */
    if (self->client != NULL) {
        h2o_httpclient_t *client = detach_client(self);
        client->cancel(client);
    }
    h2o_timer_unlink(&self->send_headers_timeout);
}

static void do_stop(h2o_generator_t *generator, h2o_req_t *req)
{
    struct rp_generator_t *self = (void *)generator;
    do_close(self);
}

static void do_send(struct rp_generator_t *self)
{
    h2o_iovec_t vecs[1];
    size_t veccnt;
    h2o_send_state_t ststate;

    vecs[0] = h2o_doublebuffer_prepare(&self->sending,
                                       self->last_content_before_send != NULL ? &self->last_content_before_send : self->client->buf,
                                       self->src_req->preferred_chunk_size);

    if (self->last_content_before_send != NULL && vecs[0].len == self->sending.buf->size &&
        self->last_content_before_send->size == 0) {
        veccnt = vecs[0].len != 0 ? 1 : 0;
        ststate = H2O_SEND_STATE_FINAL;
    } else {
        if (vecs[0].len == 0)
            return;
        veccnt = 1;
        ststate = H2O_SEND_STATE_IN_PROGRESS;
    }

    if (self->had_body_error)
        ststate = H2O_SEND_STATE_ERROR;

    h2o_send(self->src_req, vecs, veccnt, ststate);
}

static void do_proceed(h2o_generator_t *generator, h2o_req_t *req)
{
    struct rp_generator_t *self = (void *)generator;

    h2o_doublebuffer_consume(&self->sending);
    do_send(self);
    if (self->last_content_before_send == NULL)
        self->client->update_window(self->client);
}

static void copy_stats(struct rp_generator_t *self)
{
    self->src_req->proxy_stats.timestamps = self->client->timings;
    self->src_req->proxy_stats.bytes_written.total = self->client->bytes_written.total;
    self->src_req->proxy_stats.bytes_written.header = self->client->bytes_written.header;
    self->src_req->proxy_stats.bytes_written.body = self->client->bytes_written.body;
    self->src_req->proxy_stats.bytes_read.total = self->client->bytes_read.total;
    self->src_req->proxy_stats.bytes_read.header = self->client->bytes_read.header;
    self->src_req->proxy_stats.bytes_read.body = self->client->bytes_read.body;
}

static int on_body(h2o_httpclient_t *client, const char *errstr)
{
    struct rp_generator_t *self = client->data;

    h2o_timer_unlink(&self->send_headers_timeout);

    if (errstr != NULL) {
        copy_stats(self);

        /* detach the content */
        self->last_content_before_send = *self->client->buf;
        h2o_buffer_init(self->client->buf, &h2o_socket_buffer_prototype);
        if (errstr == h2o_httpclient_error_is_eos) {
            self->res_done = 1;
            if (self->req_done)
                detach_client(self);
        } else {
            detach_client(self);
            h2o_req_log_error(self->src_req, "lib/core/proxy.c", "%s", errstr);
            self->had_body_error = 1;
            if (self->src_req->proceed_req != NULL) {
                self->src_req->proceed_req(self->src_req, 0, H2O_SEND_STATE_ERROR);
            }
        }
    }
    if (!self->sending.inflight)
        do_send(self);

    return 0;
}

static char compress_hint_to_enum(const char *val, size_t len)
{
    if (h2o_lcstris(val, len, H2O_STRLIT("on"))) {
        return H2O_COMPRESS_HINT_ENABLE;
    }
    if (h2o_lcstris(val, len, H2O_STRLIT("off"))) {
        return H2O_COMPRESS_HINT_DISABLE;
    }
    if (h2o_lcstris(val, len, H2O_STRLIT("gzip"))) {
        return H2O_COMPRESS_HINT_ENABLE_GZIP;
    }
    if (h2o_lcstris(val, len, H2O_STRLIT("br"))) {
        return H2O_COMPRESS_HINT_ENABLE_BR;
    }
    return H2O_COMPRESS_HINT_AUTO;
}

static void on_send_headers_timeout(h2o_timer_t *entry)
{
    struct rp_generator_t *self = H2O_STRUCT_FROM_MEMBER(struct rp_generator_t, send_headers_timeout, entry);
    h2o_doublebuffer_prepare_empty(&self->sending);
    h2o_send(self->src_req, NULL, 0, H2O_SEND_STATE_IN_PROGRESS);
}

static h2o_httpclient_body_cb on_head(h2o_httpclient_t *client, const char *errstr, h2o_httpclient_on_head_t *args)
{
    struct rp_generator_t *self = client->data;
    h2o_req_t *req = self->src_req;
    size_t i;
    int emit_missing_date_header = req->conn->ctx->globalconf->proxy.emit_missing_date_header;
    int seen_date_header = 0;

    copy_stats(self);

    if (errstr != NULL && errstr != h2o_httpclient_error_is_eos) {
        detach_client(self);
        h2o_req_log_error(req, "lib/core/proxy.c", "%s", errstr);

        if (errstr == h2o_httpclient_error_refused_stream) {
            req->upstream_refused = 1;
            static h2o_generator_t generator = {NULL, NULL};
            h2o_start_response(req, &generator);
            h2o_send(req, NULL, 0, H2O_SEND_STATE_ERROR);
        } else {
            h2o_send_error_502(req, "Gateway Error", errstr, 0);
            if (self->src_req->proceed_req != NULL) {
                self->src_req->proceed_req(self->src_req, 0, H2O_SEND_STATE_ERROR);
            }
        }

        return NULL;
    }

    /* copy the response (note: all the headers must be copied; http1client discards the input once we return from this callback) */
    req->res.status = args->status;
    req->res.reason = h2o_strdup(&req->pool, args->msg.base, args->msg.len).base;
    for (i = 0; i != args->num_headers; ++i) {
        h2o_iovec_t value = args->headers[i].value;
        if (h2o_iovec_is_token(args->headers[i].name)) {
            const h2o_token_t *token = H2O_STRUCT_FROM_MEMBER(h2o_token_t, buf, args->headers[i].name);
            if (token->flags.proxy_should_drop_for_res) {
                if (token == H2O_TOKEN_CONNECTION && self->src_req->version < 0x200 &&
                    req->conn->ctx->globalconf->proxy.forward_close_connection) {
                    if (h2o_lcstris(args->headers[i].value.base, args->headers[i].value.len, H2O_STRLIT("close")))
                        self->src_req->http1_is_persistent = 0;
                }
                continue;
            }
            if (token == H2O_TOKEN_CONTENT_LENGTH) {
                if (req->res.content_length != SIZE_MAX ||
                    (req->res.content_length = h2o_strtosize(args->headers[i].value.base, args->headers[i].value.len)) ==
                        SIZE_MAX) {
                    detach_client(self);
                    h2o_req_log_error(req, "lib/core/proxy.c", "%s", "invalid response from upstream (malformed content-length)");
                    h2o_send_error_502(req, "Gateway Error", "invalid response from upstream", 0);
                    if (self->src_req->proceed_req != NULL) {
                        self->src_req->proceed_req(self->src_req, 0, H2O_SEND_STATE_ERROR);
                    }
                    return NULL;
                }
                goto Skip;
            } else if (token == H2O_TOKEN_LOCATION) {
                if (req->res_is_delegated && (300 <= args->status && args->status <= 399) && args->status != 304) {
                    detach_client(self);
                    h2o_iovec_t method = h2o_get_redirect_method(req->method, args->status);
                    h2o_send_redirect_internal(req, method, args->headers[i].value.base, args->headers[i].value.len, 1);
                    return NULL;
                }
                if (req->overrides != NULL && req->overrides->location_rewrite.match != NULL) {
                    h2o_iovec_t new_value =
                        rewrite_location(&req->pool, value.base, value.len, req->overrides->location_rewrite.match,
                                         req->input.scheme, req->input.authority, req->overrides->location_rewrite.path_prefix);
                    if (new_value.base != NULL) {
                        value = new_value;
                        goto AddHeader;
                    }
                }
            } else if (token == H2O_TOKEN_LINK) {
                value = h2o_push_path_in_link_header(req, value.base, value.len);
                if (!value.len)
                    goto Skip;
            } else if (token == H2O_TOKEN_SERVER) {
                if (!req->conn->ctx->globalconf->proxy.preserve_server_header)
                    goto Skip;
            } else if (token == H2O_TOKEN_X_COMPRESS_HINT) {
                req->compress_hint = compress_hint_to_enum(value.base, value.len);
                goto Skip;
            } else if (token == H2O_TOKEN_DATE) {
                seen_date_header = 1;
            }
            if (args->header_requires_dup)
                value = h2o_strdup(&req->pool, value.base, value.len);
        AddHeader:
            h2o_add_header(&req->pool, &req->res.headers, token, args->headers[i].orig_name, value.base, value.len);
        Skip:;
        } else {
            h2o_iovec_t name = *args->headers[i].name;
            if (args->header_requires_dup) {
                name = h2o_strdup(&req->pool, name.base, name.len);
                value = h2o_strdup(&req->pool, value.base, value.len);
            }
            h2o_add_header_by_str(&req->pool, &req->res.headers, name.base, name.len, 0, args->headers[i].orig_name, value.base,
                                  value.len);
        }
    }

    if (!seen_date_header && emit_missing_date_header)
        h2o_resp_add_date_header(req);

    if (args->tunnel != NULL) {
        h2o_httpclient_ctx_t *client_ctx = get_client_ctx(req);
        assert(client_ctx->tunnel_timeout != NULL);
        if (req->upgrade.base != NULL)
            h2o_add_header(&req->pool, &req->res.headers, H2O_TOKEN_UPGRADE, NULL, req->upgrade.base, req->upgrade.len);
        req->establish_tunnel(req, args->tunnel, *client_ctx->tunnel_timeout);
        detach_client(self);
        return NULL;
    }

    /* declare the start of the response */
    h2o_start_response(req, &self->super);

    if (errstr == h2o_httpclient_error_is_eos) {
        self->res_done = 1;
        if (self->req_done)
            detach_client(self);
        h2o_send(req, NULL, 0, H2O_SEND_STATE_FINAL);
        return NULL; /* TODO this returning NULL causes keepalive to be disabled in http1client. is this what we intended? */
    }

    /* if httpclient has no received body at this time, immediately send only headers using zero timeout */
    h2o_timer_link(req->conn->ctx->loop, 0, &self->send_headers_timeout);

    return on_body;
}

static int on_1xx(h2o_httpclient_t *client, int version, int status, h2o_iovec_t msg, h2o_header_t *headers, size_t num_headers)
{
    struct rp_generator_t *self = client->data;
    size_t i;

    for (i = 0; i != num_headers; ++i) {
        if (headers[i].name == &H2O_TOKEN_LINK->buf)
            h2o_push_path_in_link_header(self->src_req, headers[i].value.base, headers[i].value.len);
    }

    if (status != 101) {
        self->src_req->res.status = status;
        self->src_req->res.headers = (h2o_headers_t){headers, num_headers, num_headers};
        h2o_send_informational(self->src_req);
    }

    return 0;
}

static void proceed_request(h2o_httpclient_t *client, size_t written, h2o_send_state_t send_state)
{
    struct rp_generator_t *self = client->data;
    if (self == NULL) {
        return;
    }
    if (send_state == H2O_SEND_STATE_ERROR) {
        detach_client(self);
    }
    if (self->src_req->proceed_req != NULL)
        self->src_req->proceed_req(self->src_req, written, send_state);
}

static int write_req(void *ctx, h2o_iovec_t chunk, int is_end_stream)
{
    struct rp_generator_t *self = ctx;
    h2o_httpclient_t *client = self->client;

    if (client == NULL) {
        return -1;
    }

    if (is_end_stream) {
        self->src_req->write_req.cb = NULL;
        self->req_done = 1;
        if (self->res_done)
            detach_client(self);
    }

    return client->write_req(client, chunk, is_end_stream);
}

static h2o_httpclient_head_cb on_connect(h2o_httpclient_t *client, const char *errstr, h2o_iovec_t *method, h2o_url_t *url,
                                         const h2o_header_t **headers, size_t *num_headers, h2o_iovec_t *body,
                                         h2o_httpclient_proceed_req_cb *proceed_req_cb, h2o_httpclient_properties_t *props,
                                         h2o_url_t *origin)
{
    struct rp_generator_t *self = client->data;
    h2o_req_t *req = self->src_req;
    int use_proxy_protocol = 0, reprocess_if_too_early = 0;

    copy_stats(self);

    if (errstr != NULL) {
        detach_client(self);
        h2o_req_log_error(self->src_req, "lib/core/proxy.c", "%s", errstr);
        h2o_send_error_502(self->src_req, "Gateway Error", errstr, 0);
        if (self->src_req->proceed_req != NULL) {
            self->src_req->proceed_req(self->src_req, 0, H2O_SEND_STATE_ERROR);
        }

        return NULL;
    }

    assert(origin != NULL);

    if (req->overrides != NULL) {
        use_proxy_protocol = req->overrides->use_proxy_protocol;
        req->overrides->location_rewrite.match = origin;
        if (!req->overrides->proxy_preserve_host) {
            req->scheme = origin->scheme;
            req->authority = origin->authority;
        }
        h2o_iovec_t append = req->path;
        if (origin->path.base[origin->path.len - 1] == '/' && append.base[0] == '/') {
            append.base += 1;
            append.len -= 1;
        }
        req->path = h2o_concat(&req->pool, origin->path, append);
        req->path_normalized =
            h2o_url_normalize_path(&req->pool, req->path.base, req->path.len, &req->query_at, &req->norm_indexes);
    }

    reprocess_if_too_early = h2o_conn_is_early_data(req->conn);
    h2o_headers_t headers_vec = (h2o_headers_t){NULL};
    build_request(req, method, url, &headers_vec, props,
                  !use_proxy_protocol && h2o_socketpool_can_keepalive(client->connpool->socketpool), self->client->upgrade_to,
                  use_proxy_protocol, &reprocess_if_too_early, origin);
    *headers = headers_vec.entries;
    *num_headers = headers_vec.size;

    if (reprocess_if_too_early)
        req->reprocess_if_too_early = 1;

    *body = h2o_iovec_init(NULL, 0);
    *proceed_req_cb = NULL;
    self->req_done = 1;
    if (self->src_req->entity.base != NULL) {
        *body = self->src_req->entity;
        if (self->src_req->proceed_req != NULL) {
            *proceed_req_cb = proceed_request;
            self->src_req->write_req.cb = write_req;
            self->src_req->write_req.ctx = self;
            self->req_done = 0;
        }
    }
    self->client->informational_cb = on_1xx;

    client->get_conn_properties(client, &req->proxy_stats.conn);

    return on_head;
}

static void on_generator_dispose(void *_self)
{
    struct rp_generator_t *self = _self;
    do_close(self);

    if (self->last_content_before_send != NULL) {
        h2o_buffer_dispose(&self->last_content_before_send);
    }
    h2o_doublebuffer_dispose(&self->sending);
}

static struct rp_generator_t *proxy_send_prepare(h2o_req_t *req)
{
    struct rp_generator_t *self = h2o_mem_alloc_shared(&req->pool, sizeof(*self), on_generator_dispose);

    self->super.proceed = do_proceed;
    self->super.stop = do_stop;
    self->src_req = req;
<<<<<<< HEAD
=======
    self->client = NULL; /* when connection establish timeouts, self->client remains unset by `h2o_httpclient_connect` */
    if (client_ctx->websocket_timeout != NULL && h2o_lcstris(req->upgrade.base, req->upgrade.len, H2O_STRLIT("websocket"))) {
        self->is_websocket_handshake = 1;
    } else {
        self->is_websocket_handshake = 0;
    }
>>>>>>> 64785779
    self->had_body_error = 0;
    self->up_req.is_head = h2o_memis(req->method.base, req->method.len, H2O_STRLIT("HEAD"));
    self->last_content_before_send = NULL;
    h2o_doublebuffer_init(&self->sending, &h2o_socket_buffer_prototype);
    memset(&req->proxy_stats, 0, sizeof(req->proxy_stats));
    h2o_timer_init(&self->send_headers_timeout, on_send_headers_timeout);
    self->req_done = 0;
    self->res_done = 0;

    return self;
}

void h2o__proxy_process_request(h2o_req_t *req)
{
    h2o_req_overrides_t *overrides = req->overrides;
    h2o_httpclient_ctx_t *client_ctx = get_client_ctx(req);
    h2o_url_t target_buf, *target = &target_buf;

    h2o_httpclient_connection_pool_t *connpool = &req->conn->ctx->proxy.connpool;
    if (overrides != NULL && overrides->connpool != NULL) {
        connpool = overrides->connpool;
        if (!overrides->proxy_preserve_host)
            target = NULL;
    }
    if (target == &target_buf)
        h2o_url_init(&target_buf, req->scheme, req->authority, h2o_iovec_init(H2O_STRLIT("/")));

    const char *upgrade_to = NULL;
    int can_use_tunnel = client_ctx->tunnel_timeout != NULL && req->establish_tunnel != NULL;
    if (h2o_memis(req->method.base, req->method.len, H2O_STRLIT("CONNECT"))) {
        /* CONNECT requests cannot be forwarded unless configured as such */
        if (!can_use_tunnel) {
            h2o_send_error_405(req, "Method Not Allowed", "refusing CONNECT", H2O_SEND_ERROR_HTTP1_CLOSE_CONNECTION);
            return;
        }
        upgrade_to = h2o_httpclient_upgrade_to_connect;
    } else if (h2o_lcstris(req->upgrade.base, req->upgrade.len, H2O_STRLIT("websocket")) && can_use_tunnel) {
        /* websocket requests are converted to a normal request (omitting the Upgrade header field), or will have the upgrade header
         * set */
        upgrade_to = "websocket";
    }
    struct rp_generator_t *self = proxy_send_prepare(req);

    /*
      When the PROXY protocol is being used (i.e. when overrides->use_proxy_protocol is set), the client needs to establish a new
     connection even when there is a pooled connection to the peer, since the header (as defined in
     https://www.haproxy.org/download/1.8/doc/proxy-protocol.txt) needs to be sent at the beginning of the connection.

     However, currently h2o_http1client_connect doesn't provide an interface to enforce estabilishing a new connection. In other
     words, there is a chance that we would use a pool connection here.

     OTOH, the probability of seeing such issue is rare; it would only happen if the same destination identified by its host:port is
     accessed in both ways (i.e. in one path with use_proxy_protocol set and in the other path without).

     So I leave this as it is for the time being.
     */
    h2o_httpclient_connect(&self->client, &req->pool, self, client_ctx, connpool, target, upgrade_to, on_connect);
}<|MERGE_RESOLUTION|>--- conflicted
+++ resolved
@@ -693,15 +693,7 @@
     self->super.proceed = do_proceed;
     self->super.stop = do_stop;
     self->src_req = req;
-<<<<<<< HEAD
-=======
     self->client = NULL; /* when connection establish timeouts, self->client remains unset by `h2o_httpclient_connect` */
-    if (client_ctx->websocket_timeout != NULL && h2o_lcstris(req->upgrade.base, req->upgrade.len, H2O_STRLIT("websocket"))) {
-        self->is_websocket_handshake = 1;
-    } else {
-        self->is_websocket_handshake = 0;
-    }
->>>>>>> 64785779
     self->had_body_error = 0;
     self->up_req.is_head = h2o_memis(req->method.base, req->method.len, H2O_STRLIT("HEAD"));
     self->last_content_before_send = NULL;
