/*
 * Copyright (c) 2017 Ichito Nagata, Fastly, Inc.
 *
 * Permission is hereby granted, free of charge, to any person obtaining a copy
 * of this software and associated documentation files (the "Software"), to
 * deal in the Software without restriction, including without limitation the
 * rights to use, copy, modify, merge, publish, distribute, sublicense, and/or
 * sell copies of the Software, and to permit persons to whom the Software is
 * furnished to do so, subject to the following conditions:
 *
 * The above copyright notice and this permission notice shall be included in
 * all copies or substantial portions of the Software.
 *
 * THE SOFTWARE IS PROVIDED "AS IS", WITHOUT WARRANTY OF ANY KIND, EXPRESS OR
 * IMPLIED, INCLUDING BUT NOT LIMITED TO THE WARRANTIES OF MERCHANTABILITY,
 * FITNESS FOR A PARTICULAR PURPOSE AND NONINFRINGEMENT. IN NO EVENT SHALL THE
 * AUTHORS OR COPYRIGHT HOLDERS BE LIABLE FOR ANY CLAIM, DAMAGES OR OTHER
 * LIABILITY, WHETHER IN AN ACTION OF CONTRACT, TORT OR OTHERWISE, ARISING
 * FROM, OUT OF OR IN CONNECTION WITH THE SOFTWARE OR THE USE OR OTHER DEALINGS
 * IN THE SOFTWARE.
 */
#ifndef h2o__httpclient_h
#define h2o__httpclient_h

#ifdef __cplusplus
extern "C" {
#endif

#include "h2o/header.h"
#include "h2o/send_state.h"
#include "h2o/socket.h"
#include "h2o/socketpool.h"

typedef struct st_h2o_httpclient_t h2o_httpclient_t;

/**
 * let's the client uses Firefox-like priority tree
 */
typedef enum en_h2o_httpclient_precedence_t {
    /**
     * like HTML
     */
    H2O_HTTPCLIENT_PRECEDENCE_NORMAL,
    /**
     * like blocking CSS, JS
     */
    H2O_HTTPCLIENT_PRECEDENCE_BLOCKING,
    /**
     * like image
     */
    H2O_HTTPCLIENT_PRECEDENCE_NONBLOCKING,
    /**
     * like <script async>
     */
    H2O_HTTPCLIENT_PRECEDENCE_DELAYED
} h2o_httpclient_precedence_t;

/**
 * Additional properties related to the HTTP request being issued.
 * When the connect callback is being called, the properties of the objects are set to their initial values. Applications MAY alter
 * the properties to achieve desirable behavior. The reason we require the protocol stacks to initialize the values to their default
 * values instead of requiring applications to set all the values correctly is to avoid requiring applications making changes
 * every time a new field is added to the object.
 */
typedef struct st_h2o_httpclient_properties_t {
    /**
     * When the value is a non-NULL pointer (at the moment, only happens with the HTTP/1 client), the application MAY set it to an
     * iovec pointing to the payload of the PROXY protocol (i.e., the first line).
     */
    h2o_iovec_t *proxy_protocol;
    /**
     * When the value is a non-NULL pointer (at the moment, only happens with the HTTP/1 client), the application MAY set it to 1 to
     * indicate that the request body should be encoded using the chunked transfer-encoding.
     */
    int *chunked;
    /**
     * When the value is a non-NULL pointer (at the moment, only happens with the HTTP/1 client), the application MAY set it to the
     * value of the connection header field to be sent to the server. This can be used for upgrading an HTTP/1.1 connection.
     */
    h2o_iovec_t *connection_header;
<<<<<<< HEAD
    h2o_iovec_t *proto;
} h2o_httpclient_properties_t;

typedef struct st_h2o_httpclient_body_hints_t {
    size_t *bytes_left_in_chunk;
} h2o_httpclient_body_hints_t;

typedef void (*h2o_httpclient_proceed_req_cb)(h2o_httpclient_t *client, size_t written, int is_end_stream);
typedef int (*h2o_httpclient_body_cb)(h2o_httpclient_t *client, h2o_httpclient_body_hints_t *hints, const char *errstr);
=======
    /**
     * The precedence of the HTTP request being issued.
     */
    h2o_httpclient_precedence_t precedence;
} h2o_httpclient_properties_t;

typedef void (*h2o_httpclient_proceed_req_cb)(h2o_httpclient_t *client, size_t written, h2o_send_state_t send_state);
typedef int (*h2o_httpclient_body_cb)(h2o_httpclient_t *client, const char *errstr);
>>>>>>> 2efb98da
typedef h2o_httpclient_body_cb (*h2o_httpclient_head_cb)(h2o_httpclient_t *client, const char *errstr, int version, int status,
                                                         h2o_iovec_t msg, h2o_header_t *headers, size_t num_headers,
                                                         int header_requires_dup);
/**
 * Called when the protocol stack is ready to issue a request. Application must set all the output parameters (i.e. all except
 * `client`, `errstr`, `origin`) and return a callback that will be called when the protocol stack receives the response headers
 * from the server.
 */
typedef h2o_httpclient_head_cb (*h2o_httpclient_connect_cb)(h2o_httpclient_t *client, const char *errstr, h2o_iovec_t *method,
                                                            h2o_url_t *url, const h2o_header_t **headers, size_t *num_headers,
                                                            h2o_iovec_t *body, h2o_httpclient_proceed_req_cb *proceed_req_cb,
                                                            h2o_httpclient_properties_t *props, h2o_url_t *origin);
typedef int (*h2o_httpclient_informational_cb)(h2o_httpclient_t *client, int version, int status, h2o_iovec_t msg,
                                               h2o_header_t *headers, size_t num_headers);

typedef void (*h2o_httpclient_finish_cb)(h2o_httpclient_t *client);

typedef struct st_h2o_httpclient_connection_pool_t {
    /**
     * used to establish connections and pool those when h1 is used.
     * socketpool is shared among multiple threads while connection pool is dedicated to each thread
     */
    h2o_socketpool_t *socketpool;

    struct {
        h2o_linklist_t conns;
    } http2;

} h2o_httpclient_connection_pool_t;

typedef struct st_h2o_httpclient_ctx_t {
    h2o_loop_t *loop;
    h2o_multithread_receiver_t *getaddr_receiver;
    uint64_t io_timeout;
    uint64_t connect_timeout;
    uint64_t first_byte_timeout;
    uint64_t *websocket_timeout; /* NULL if upgrade to websocket is not allowed */
    uint64_t keepalive_timeout;  /* only used for http2 for now */
    size_t max_buffer_size;

    struct {
        h2o_socket_latency_optimization_conditions_t latency_optimization;
        uint32_t max_concurrent_streams;
        /**
         * ratio of requests to use HTTP/2; between 0 to 100
         */
        int8_t ratio;
        int8_t counter; /* default is -1. then it'll be initialized by 50 / ratio */
    } http2;

    /**
     * 1-to-(0|1) relationship; NULL when h3 is not used
     */
    struct st_h2o_http3_ctx_t *http3;

} h2o_httpclient_ctx_t;

typedef struct st_h2o_httpclient_timings_t {
    struct timeval start_at;
    struct timeval request_begin_at;
    struct timeval request_end_at;
    struct timeval response_start_at;
    struct timeval response_end_at;
} h2o_httpclient_timings_t;

struct st_h2o_httpclient_t {
    /**
     * memory pool
     */
    h2o_mem_pool_t *pool;
    /**
     * context
     */
    h2o_httpclient_ctx_t *ctx;
    /**
     * connection pool
     */
    h2o_httpclient_connection_pool_t *connpool;
    /**
     * buffer in which response data is stored (see update_window)
     */
    h2o_buffer_t **buf;
    /**
     * application data pointer
     */
    void *data;
    /**
     * optional callback to receive informational response(s)
     */
    h2o_httpclient_informational_cb informational_cb;
    /**
     * server-timing data
     */
    h2o_httpclient_timings_t timings;

    /**
     * bytes written (above the TLS layer)
     */
    struct {
        uint64_t header;
        uint64_t body;
        uint64_t total;
    } bytes_written;

    /**
     * cancels a in-flight request
     */
    void (*cancel)(h2o_httpclient_t *client);
    /**
     * optional function that lets the application steal the socket (for HTTP/1.1.-style upgrade)
     */
    h2o_socket_t *(*steal_socket)(h2o_httpclient_t *client);
    /**
     * returns a pointer to the underlying h2o_socket_t
     */
    h2o_socket_t *(*get_socket)(h2o_httpclient_t *client);
    /**
     * callback that should be called when some data is fetched out from `buf`.
     */
    void (*update_window)(h2o_httpclient_t *client);
    /**
     * function for writing request body. `proceed_req_cb` supplied through the `on_connect` callback will be called when the
     * given data is sent to the server.
     */
    int (*write_req)(h2o_httpclient_t *client, h2o_iovec_t chunk, int is_end_stream);

    h2o_timer_t _timeout;
    h2o_socketpool_connect_request_t *_connect_req;
    union {
        h2o_httpclient_connect_cb on_connect;
        h2o_httpclient_head_cb on_head;
        h2o_httpclient_body_cb on_body;
    } _cb;

	// fastly: h2o-fetch in varnish
	void (*close_socket)(h2o_httpclient_t *client, h2o_socket_t *sock, int can_keepalive);
	void (*on_send_request)(h2o_httpclient_t *client);
};

/**
 * public members of h2 client connection
 */
typedef struct st_h2o_httpclient__h2_conn_t {
    /**
     * context
     */
    h2o_httpclient_ctx_t *ctx;
    /**
     * origin server (path is ignored)
     */
    h2o_url_t origin_url;
    /**
     * underlying socket
     */
    h2o_socket_t *sock;
    /**
     * number of open streams (FIXME can't we refer to khash?)
     */
    size_t num_streams;
    /**
     * linklist of connections anchored to h2o_httpclient_connection_pool_t::http2.conns. The link is in the ascending order of
     * `num_streams`.
     */
    h2o_linklist_t link;
} h2o_httpclient__h2_conn_t;

extern const char h2o_httpclient_error_is_eos[];
extern const char h2o_httpclient_error_refused_stream[];
extern const char h2o_httpclient_error_unknown_alpn_protocol[];
extern const char h2o_httpclient_error_io[];
extern const char h2o_httpclient_error_connect_timeout[];
extern const char h2o_httpclient_error_first_byte_timeout[];
extern const char h2o_httpclient_error_io_timeout[];
extern const char h2o_httpclient_error_invalid_content_length[];
extern const char h2o_httpclient_error_flow_control[];
extern const char h2o_httpclient_error_http1_line_folding[];
extern const char h2o_httpclient_error_http1_unexpected_transfer_encoding[];
extern const char h2o_httpclient_error_http1_parse_failed[];
extern const char h2o_httpclient_error_http2_protocol_violation[];
extern const char h2o_httpclient_error_internal[];

void h2o_httpclient_connection_pool_init(h2o_httpclient_connection_pool_t *connpool, h2o_socketpool_t *sockpool);

/**
 * issues a HTTP request using the connection pool. Either H1 or H2 may be used, depending on the given context.
 * TODO: create H1- or H2-specific connect function that works without the connection pool?
 */
void h2o_httpclient_connect(h2o_httpclient_t **client, h2o_mem_pool_t *pool, void *data, h2o_httpclient_ctx_t *ctx,
                            h2o_httpclient_connection_pool_t *connpool, h2o_url_t *target, h2o_httpclient_connect_cb on_connect);

void h2o_httpclient__h1_on_connect(h2o_httpclient_t *client, h2o_socket_t *sock, h2o_url_t *origin);
extern const size_t h2o_httpclient__h1_size;

void h2o_httpclient__h2_on_connect(h2o_httpclient_t *client, h2o_socket_t *sock, h2o_url_t *origin);
uint32_t h2o_httpclient__h2_get_max_concurrent_streams(h2o_httpclient__h2_conn_t *conn);
extern const size_t h2o_httpclient__h2_size;

<<<<<<< HEAD
void h2o_httpclient_connect_with_socket(h2o_httpclient_t **client, h2o_mem_pool_t *pool, void *data, h2o_httpclient_ctx_t *ctx, h2o_socket_t *sock, h2o_httpclient_connect_cb cb);
=======
#ifdef quicly_h /* create http3client.h? */

#include "h2o/http3_common.h"

void h2o_httpclient_connect_h3(h2o_httpclient_t **_client, h2o_mem_pool_t *pool, void *data, h2o_httpclient_ctx_t *ctx,
                               h2o_url_t *target, h2o_httpclient_connect_cb cb);
void h2o_httpclient_http3_notify_connection_update(h2o_http3_ctx_t *ctx, h2o_http3_conn_t *conn);
extern quicly_stream_open_t h2o_httpclient_http3_on_stream_open;

#endif
>>>>>>> 2efb98da

#ifdef __cplusplus
}
#endif

#endif<|MERGE_RESOLUTION|>--- conflicted
+++ resolved
@@ -78,7 +78,11 @@
      * value of the connection header field to be sent to the server. This can be used for upgrading an HTTP/1.1 connection.
      */
     h2o_iovec_t *connection_header;
-<<<<<<< HEAD
+    /**
+     * The precedence of the HTTP request being issued.
+     */
+    h2o_httpclient_precedence_t precedence;
+
     h2o_iovec_t *proto;
 } h2o_httpclient_properties_t;
 
@@ -86,18 +90,8 @@
     size_t *bytes_left_in_chunk;
 } h2o_httpclient_body_hints_t;
 
-typedef void (*h2o_httpclient_proceed_req_cb)(h2o_httpclient_t *client, size_t written, int is_end_stream);
+typedef void (*h2o_httpclient_proceed_req_cb)(h2o_httpclient_t *client, size_t written, h2o_send_state_t send_state);
 typedef int (*h2o_httpclient_body_cb)(h2o_httpclient_t *client, h2o_httpclient_body_hints_t *hints, const char *errstr);
-=======
-    /**
-     * The precedence of the HTTP request being issued.
-     */
-    h2o_httpclient_precedence_t precedence;
-} h2o_httpclient_properties_t;
-
-typedef void (*h2o_httpclient_proceed_req_cb)(h2o_httpclient_t *client, size_t written, h2o_send_state_t send_state);
-typedef int (*h2o_httpclient_body_cb)(h2o_httpclient_t *client, const char *errstr);
->>>>>>> 2efb98da
 typedef h2o_httpclient_body_cb (*h2o_httpclient_head_cb)(h2o_httpclient_t *client, const char *errstr, int version, int status,
                                                          h2o_iovec_t msg, h2o_header_t *headers, size_t num_headers,
                                                          int header_requires_dup);
@@ -287,6 +281,8 @@
  */
 void h2o_httpclient_connect(h2o_httpclient_t **client, h2o_mem_pool_t *pool, void *data, h2o_httpclient_ctx_t *ctx,
                             h2o_httpclient_connection_pool_t *connpool, h2o_url_t *target, h2o_httpclient_connect_cb on_connect);
+void h2o_httpclient_connect_with_socket(h2o_httpclient_t **client, h2o_mem_pool_t *pool, void *data, h2o_httpclient_ctx_t *ctx,
+                            h2o_socket_t *sock, h2o_httpclient_connect_cb cb);
 
 void h2o_httpclient__h1_on_connect(h2o_httpclient_t *client, h2o_socket_t *sock, h2o_url_t *origin);
 extern const size_t h2o_httpclient__h1_size;
@@ -295,9 +291,6 @@
 uint32_t h2o_httpclient__h2_get_max_concurrent_streams(h2o_httpclient__h2_conn_t *conn);
 extern const size_t h2o_httpclient__h2_size;
 
-<<<<<<< HEAD
-void h2o_httpclient_connect_with_socket(h2o_httpclient_t **client, h2o_mem_pool_t *pool, void *data, h2o_httpclient_ctx_t *ctx, h2o_socket_t *sock, h2o_httpclient_connect_cb cb);
-=======
 #ifdef quicly_h /* create http3client.h? */
 
 #include "h2o/http3_common.h"
@@ -308,7 +301,6 @@
 extern quicly_stream_open_t h2o_httpclient_http3_on_stream_open;
 
 #endif
->>>>>>> 2efb98da
 
 #ifdef __cplusplus
 }
