--- conflicted
+++ resolved
@@ -285,28 +285,7 @@
 
     /* add the decoded header to the header table if necessary */
     if (do_index) {
-<<<<<<< HEAD
-        if (result->name_token != NULL) {
-            struct st_h2o_hpack_header_table_entry_t *entry = header_table_add(hpack_header_table, result->name_token->buf.len + result->value->len + HEADER_TABLE_ENTRY_SIZE_OFFSET, SIZE_MAX);
-            if (entry != NULL) {
-                entry->name.token = result->name_token;
-                entry->name_is_token = 1;
-                entry->value = result->value;
-                if (! value_is_const)
-                    h2o_mempool_addref_shared(entry->value);
-            }
-        } else {
-            struct st_h2o_hpack_header_table_entry_t *entry = header_table_add(hpack_header_table, result->name_not_token->len + result->value->len + HEADER_TABLE_ENTRY_SIZE_OFFSET, SIZE_MAX);
-            if (entry != NULL) {
-                entry->name.buf = result->name_not_token;
-                entry->name_is_token = 0;
-                entry->value = result->value;
-                h2o_mempool_addref_shared(entry->name.buf);
-                if (! value_is_const)
-                    h2o_mempool_addref_shared(entry->value);
-            }
-=======
-        struct st_h2o_hpack_header_table_entry_t *entry = header_table_add(hpack_header_table, result->name->len + result->value->len + HEADER_TABLE_ENTRY_SIZE_OFFSET);
+        struct st_h2o_hpack_header_table_entry_t *entry = header_table_add(hpack_header_table, result->name->len + result->value->len + HEADER_TABLE_ENTRY_SIZE_OFFSET, SIZE_MAX);
         if (entry != NULL) {
             entry->name = result->name;
             if (! h2o_buf_is_token(entry->name))
@@ -314,7 +293,6 @@
             entry->value = result->value;
             if (! value_is_part_of_static_table(entry->value))
                 h2o_mempool_addref_shared(entry->value);
->>>>>>> bb867028
         }
     }
 
@@ -498,10 +476,10 @@
         for (n = header_table->num_entries; n != 0; --n) {
             struct st_h2o_hpack_header_table_entry_t *entry = header_table->entries + header_table_index;
             if (name_is_token) {
-                if (name != entry->name.buf)
+                if (name != entry->name)
                     goto Next;
             } else {
-                if (! h2o_memis(name->base, name->len, entry->name.buf->base, entry->name.buf->len))
+                if (! h2o_memis(name->base, name->len, entry->name->base, entry->name->len))
                     goto Next;
             }
             /* name matched! */
@@ -540,13 +518,11 @@
         struct st_h2o_hpack_header_table_entry_t *entry = header_table_add(header_table, name->len + value->len + HEADER_TABLE_ENTRY_SIZE_OFFSET, 32);
         if (entry != NULL) {
             if (static_table_name_index != 0) {
-                entry->name_is_token = 1;
-                entry->name.token = h2o_hpack_static_table[static_table_name_index - 1].name;
+                entry->name = (h2o_buf_t*)h2o_hpack_static_table[static_table_name_index - 1].name;
             } else {
-                entry->name_is_token = 0;
-                entry->name.buf = alloc_buf(NULL, name->len);
-                entry->name.buf->base[name->len] = '\0';
-                memcpy(entry->name.buf->base, name, name->len);
+                entry->name = alloc_buf(NULL, name->len);
+                entry->name->base[name->len] = '\0';
+                memcpy(entry->name->base, name, name->len);
             }
             entry->value = alloc_buf(NULL, value->len);
             entry->value->base[value->len] = '\0';
