--- conflicted
+++ resolved
@@ -847,12 +847,8 @@
                 h2o_iovec_t (*cipher_bits)(h2o_req_t *req);
                 h2o_iovec_t (*session_id)(h2o_req_t *req);
                 h2o_iovec_t (*server_name)(h2o_req_t *req);
-<<<<<<< HEAD
+                h2o_iovec_t (*negotiated_protocol)(h2o_req_t *req);
             } ssl, proxy_ssl;
-=======
-                h2o_iovec_t (*negotiated_protocol)(h2o_req_t *req);
-            } ssl;
->>>>>>> 9178a011
             struct {
                 h2o_iovec_t (*request_index)(h2o_req_t *req);
             } http1;
