--- conflicted
+++ resolved
@@ -296,11 +296,8 @@
 		10AA2EAB1A8DE0AE004322AC /* multithread.c */ = {isa = PBXFileReference; fileEncoding = 4; lastKnownFileType = sourcecode.c.c; path = multithread.c; sourceTree = "<group>"; };
 		10AA2EAD1A8E22DA004322AC /* multithread.c */ = {isa = PBXFileReference; fileEncoding = 4; lastKnownFileType = sourcecode.c.c; path = multithread.c; sourceTree = "<group>"; };
 		10AA2EB11A931409004322AC /* 50access-log.t */ = {isa = PBXFileReference; fileEncoding = 4; lastKnownFileType = text; path = "50access-log.t"; sourceTree = "<group>"; xcLanguageSpecificationIdentifier = xcode.lang.perl; };
-<<<<<<< HEAD
 		10AA2EB21A9479B4004322AC /* 50reverse-proxy-upstream-down.t */ = {isa = PBXFileReference; lastKnownFileType = text; path = "50reverse-proxy-upstream-down.t"; sourceTree = "<group>"; xcLanguageSpecificationIdentifier = xcode.lang.perl; };
-=======
 		10AA2EB31A94B66D004322AC /* 40virtual-host.t */ = {isa = PBXFileReference; lastKnownFileType = text; path = "40virtual-host.t"; sourceTree = "<group>"; xcLanguageSpecificationIdentifier = xcode.lang.perl; };
->>>>>>> 02186f6d
 		10BA72A919AAD6300059392A /* stream.c */ = {isa = PBXFileReference; fileEncoding = 4; lastKnownFileType = sourcecode.c.c; path = stream.c; sourceTree = "<group>"; };
 		10D0903919F0A51C0043D458 /* memory.h */ = {isa = PBXFileReference; fileEncoding = 4; lastKnownFileType = sourcecode.c.h; path = memory.h; sourceTree = "<group>"; };
 		10D0903D19F0A8190043D458 /* socket.h */ = {isa = PBXFileReference; fileEncoding = 4; lastKnownFileType = sourcecode.c.h; path = socket.h; sourceTree = "<group>"; };
