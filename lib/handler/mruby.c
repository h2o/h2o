/*
 * Copyright (c) 2014-2016 DeNA Co., Ltd., Kazuho Oku, Ryosuke Matsumoto,
 *                         Masayoshi Takahashi
 *
 * Permission is hereby granted, free of charge, to any person obtaining a copy
 * of this software and associated documentation files (the "Software"), to
 * deal in the Software without restriction, including without limitation the
 * rights to use, copy, modify, merge, publish, distribute, sublicense, and/or
 * sell copies of the Software, and to permit persons to whom the Software is
 * furnished to do so, subject to the following conditions:
 *
 * The above copyright notice and this permission notice shall be included in
 * all copies or substantial portions of the Software.
 *
 * THE SOFTWARE IS PROVIDED "AS IS", WITHOUT WARRANTY OF ANY KIND, EXPRESS OR
 * IMPLIED, INCLUDING BUT NOT LIMITED TO THE WARRANTIES OF MERCHANTABILITY,
 * FITNESS FOR A PARTICULAR PURPOSE AND NONINFRINGEMENT. IN NO EVENT SHALL THE
 * AUTHORS OR COPYRIGHT HOLDERS BE LIABLE FOR ANY CLAIM, DAMAGES OR OTHER
 * LIABILITY, WHETHER IN AN ACTION OF CONTRACT, TORT OR OTHERWISE, ARISING
 * FROM, OUT OF OR IN CONNECTION WITH THE SOFTWARE OR THE USE OR OTHER DEALINGS
 * IN THE SOFTWARE.
 */
#include <errno.h>
#include <inttypes.h>
#include <stdio.h>
#include <stdlib.h>
#include <mruby.h>
#include <mruby/proc.h>
#include <mruby/array.h>
#include <mruby/class.h>
#include <mruby/compile.h>
#include <mruby/error.h>
#include <mruby/hash.h>
#include <mruby/opcode.h>
#include <mruby/string.h>
#include <mruby/throw.h>
#include <mruby/variable.h>
#include <mruby_input_stream.h>
#include "h2o.h"
#include "h2o/mruby_.h"
#include "mruby/embedded.c.h"

#define STATUS_FALLTHRU 399
#define FALLTHRU_SET_PREFIX "x-fallthru-set-"

#define FREEZE_STRING(v) MRB_SET_FROZEN_FLAG(mrb_obj_ptr(v))

void h2o_mruby__assert_failed(mrb_state *mrb, const char *file, int line)
{
    fprintf(stderr, "unexpected ruby error at file: \"%s\", line %d: %s", file, line,
            RSTRING_PTR(mrb_inspect(mrb, mrb_obj_value(mrb->exc))));
    abort();
}

static void on_gc_dispose_generator(mrb_state *mrb, void *_generator)
{
    h2o_mruby_generator_t *generator = _generator;
    if (generator == NULL)
        return;
    generator->refs.generator = mrb_nil_value();
}

const static struct mrb_data_type generator_type = {"generator", on_gc_dispose_generator};

h2o_mruby_generator_t *h2o_mruby_get_generator(mrb_state *mrb, mrb_value obj)
{
    h2o_mruby_generator_t *generator = mrb_data_check_get_ptr(mrb, obj, &generator_type);
    return generator;
}

void h2o_mruby_setup_globals(mrb_state *mrb)
{
    const char *root = getenv("H2O_ROOT");
    if (root == NULL)
        root = H2O_TO_STR(H2O_ROOT);
    mrb_gv_set(mrb, mrb_intern_lit(mrb, "$H2O_ROOT"), mrb_str_new(mrb, root, strlen(root)));

    h2o_mruby_eval_expr(mrb, "$LOAD_PATH << \"#{$H2O_ROOT}/share/h2o/mruby\"");
    h2o_mruby_assert(mrb);

    /* require core modules and include built-in libraries */
    h2o_mruby_eval_expr(mrb, "require \"#{$H2O_ROOT}/share/h2o/mruby/preloads.rb\"");
    if (mrb->exc != NULL) {
        if (mrb_obj_is_instance_of(mrb, mrb_obj_value(mrb->exc), mrb_class_get(mrb, "LoadError"))) {
            fprintf(stderr, "file \"%s/%s\" not found. Did you forget to run `make install`?\n", root,
                    "share/h2o/mruby/preloads.rb");
        } else {
            fprintf(stderr, "an error occurred while loading %s/%s: %s\n", root, "share/h2o/mruby/preloads.rb",
                    RSTRING_PTR(mrb_inspect(mrb, mrb_obj_value(mrb->exc))));
        }
        abort();
    }
}

mrb_value h2o_mruby_to_str(mrb_state *mrb, mrb_value v)
{
    if (!mrb_string_p(v))
        H2O_MRUBY_EXEC_GUARD({ v = mrb_str_to_str(mrb, v); });
    return v;
}

mrb_value h2o_mruby_eval_expr(mrb_state *mrb, const char *expr)
{
    return mrb_funcall(mrb, mrb_top_self(mrb), "eval", 1, mrb_str_new_cstr(mrb, expr));
}

void h2o_mruby_define_callback(mrb_state *mrb, const char *name, h2o_mruby_callback_t callback)
{
    h2o_mruby_shared_context_t *shared_ctx = mrb->ud;
    h2o_vector_reserve(NULL, &shared_ctx->callbacks, shared_ctx->callbacks.size + 1);
    shared_ctx->callbacks.entries[shared_ctx->callbacks.size++] = callback;

    mrb_value args[2];
    args[0] = mrb_str_new_cstr(mrb, name);
    args[1] = mrb_fixnum_value(-(int)shared_ctx->callbacks.size);
    mrb_funcall_argv(mrb, mrb_top_self(mrb), mrb_intern_lit(mrb, "_h2o_define_callback"), 2, args);

    if (mrb->exc != NULL) {
        fprintf(stderr, "failed to define mruby function: %s\n", name);
        h2o_mruby_assert(mrb);
    }
}

mrb_value h2o_mruby_create_data_instance(mrb_state *mrb, mrb_value class_obj, void *ptr, const mrb_data_type *type)
{
    struct RClass *klass = mrb_class_ptr(class_obj);
    struct RData *data = mrb_data_object_alloc(mrb, klass, ptr, type);
    return mrb_obj_value(data);
}

struct RProc *h2o_mruby_compile_code(mrb_state *mrb, h2o_mruby_config_vars_t *config, char *errbuf)
{
    mrbc_context *cxt;
    struct mrb_parser_state *parser;
    struct RProc *proc = NULL;

    /* parse */
    if ((cxt = mrbc_context_new(mrb)) == NULL) {
        fprintf(stderr, "%s: no memory\n", H2O_MRUBY_MODULE_NAME);
        abort();
    }
    if (config->path != NULL)
        mrbc_filename(mrb, cxt, config->path);
    cxt->capture_errors = 1;
    cxt->lineno = config->lineno;
    if ((parser = mrb_parse_nstring(mrb, config->source.base, (int)config->source.len, cxt)) == NULL) {
        fprintf(stderr, "%s: no memory\n", H2O_MRUBY_MODULE_NAME);
        abort();
    }
    /* return erro if errbuf is supplied, or abort */
    if (parser->nerr != 0) {
        if (errbuf == NULL) {
            fprintf(stderr, "%s: internal error (unexpected state)\n", H2O_MRUBY_MODULE_NAME);
            abort();
        }
        snprintf(errbuf, 256, "line %d:%s", parser->error_buffer[0].lineno, parser->error_buffer[0].message);
        strcat(errbuf, "\n\n");
        if (h2o_str_at_position(errbuf + strlen(errbuf), config->source.base, config->source.len,
                                parser->error_buffer[0].lineno - config->lineno + 1, parser->error_buffer[0].column) != 0) {
            /* remove trailing "\n\n" in case we failed to append the source code at the error location */
            errbuf[strlen(errbuf) - 2] = '\0';
        }
        goto Exit;
    }
    /* generate code */
    if ((proc = mrb_generate_code(mrb, parser)) == NULL) {
        fprintf(stderr, "%s: internal error (mrb_generate_code failed)\n", H2O_MRUBY_MODULE_NAME);
        abort();
    }

Exit:
    mrb_parser_free(parser);
    mrbc_context_free(mrb, cxt);
    return proc;
}

static h2o_iovec_t convert_header_name_to_env(h2o_mem_pool_t *pool, const char *name, size_t len)
{
#define KEY_PREFIX "HTTP_"
#define KEY_PREFIX_LEN (sizeof(KEY_PREFIX) - 1)

    h2o_iovec_t ret;

    ret.len = len + KEY_PREFIX_LEN;
    ret.base = h2o_mem_alloc_pool(pool, ret.len);

    memcpy(ret.base, KEY_PREFIX, KEY_PREFIX_LEN);

    char *d = ret.base + KEY_PREFIX_LEN;
    for (; len != 0; ++name, --len)
        *d++ = *name == '-' ? '_' : h2o_toupper(*name);

    return ret;

#undef KEY_PREFIX
#undef KEY_PREFIX_LEN
}

static mrb_value build_constants(mrb_state *mrb, const char *server_name, size_t server_name_len)
{
    mrb_value ary = mrb_ary_new_capa(mrb, H2O_MRUBY_NUM_CONSTANTS);
    mrb_int i;

    int gc_arena = mrb_gc_arena_save(mrb);

    {
        h2o_mem_pool_t pool;
        h2o_mem_init_pool(&pool);
        for (i = 0; i != H2O_MAX_TOKENS; ++i) {
            const h2o_token_t *token = h2o__tokens + i;
            mrb_value lit = mrb_nil_value();
            if (token == H2O_TOKEN_CONTENT_TYPE) {
                lit = mrb_str_new_lit(mrb, "CONTENT_TYPE");
            } else if (token->buf.len != 0) {
                h2o_iovec_t n = convert_header_name_to_env(&pool, token->buf.base, token->buf.len);
                lit = mrb_str_new(mrb, n.base, n.len);
            }
            if (mrb_string_p(lit)) {
                FREEZE_STRING(lit);
                mrb_ary_set(mrb, ary, i, lit);
            }
        }
        h2o_mem_clear_pool(&pool);
    }

#define SET_STRING(idx, value)                                                                                                     \
    do {                                                                                                                           \
        mrb_value lit = (value);                                                                                                   \
        FREEZE_STRING(lit);                                                                                                        \
        mrb_ary_set(mrb, ary, idx, lit);                                                                                           \
    } while (0)
#define SET_LITERAL(idx, str) SET_STRING(idx, mrb_str_new_lit(mrb, str))

    SET_LITERAL(H2O_MRUBY_LIT_REQUEST_METHOD, "REQUEST_METHOD");
    SET_LITERAL(H2O_MRUBY_LIT_SCRIPT_NAME, "SCRIPT_NAME");
    SET_LITERAL(H2O_MRUBY_LIT_PATH_INFO, "PATH_INFO");
    SET_LITERAL(H2O_MRUBY_LIT_QUERY_STRING, "QUERY_STRING");
    SET_LITERAL(H2O_MRUBY_LIT_SERVER_NAME, "SERVER_NAME");
    SET_LITERAL(H2O_MRUBY_LIT_SERVER_ADDR, "SERVER_ADDR");
    SET_LITERAL(H2O_MRUBY_LIT_SERVER_PORT, "SERVER_PORT");
    SET_LITERAL(H2O_MRUBY_LIT_SERVER_PROTOCOL, "SERVER_PROTOCOL");
    SET_LITERAL(H2O_MRUBY_LIT_CONTENT_LENGTH, "CONTENT_LENGTH");
    SET_LITERAL(H2O_MRUBY_LIT_REMOTE_ADDR, "REMOTE_ADDR");
    SET_LITERAL(H2O_MRUBY_LIT_REMOTE_PORT, "REMOTE_PORT");
    SET_LITERAL(H2O_MRUBY_LIT_REMOTE_USER, "REMOTE_USER");
    SET_LITERAL(H2O_MRUBY_LIT_RACK_URL_SCHEME, "rack.url_scheme");
    SET_LITERAL(H2O_MRUBY_LIT_RACK_MULTITHREAD, "rack.multithread");
    SET_LITERAL(H2O_MRUBY_LIT_RACK_MULTIPROCESS, "rack.multiprocess");
    SET_LITERAL(H2O_MRUBY_LIT_RACK_RUN_ONCE, "rack.run_once");
    SET_LITERAL(H2O_MRUBY_LIT_RACK_HIJACK_, "rack.hijack?");
    SET_LITERAL(H2O_MRUBY_LIT_RACK_INPUT, "rack.input");
    SET_LITERAL(H2O_MRUBY_LIT_RACK_ERRORS, "rack.errors");
    SET_LITERAL(H2O_MRUBY_LIT_SERVER_SOFTWARE, "SERVER_SOFTWARE");
    SET_STRING(H2O_MRUBY_LIT_SERVER_SOFTWARE_VALUE, mrb_str_new(mrb, server_name, server_name_len));
    SET_LITERAL(H2O_MRUBY_LIT_SEPARATOR_COMMA, ", ");
    SET_LITERAL(H2O_MRUBY_LIT_SEPARATOR_SEMICOLON, "; ");

#undef SET_LITERAL
#undef SET_STRING

    h2o_mruby_eval_expr(mrb, H2O_MRUBY_CODE_CORE);
    h2o_mruby_assert(mrb);

    mrb_ary_set(mrb, ary, H2O_MRUBY_PROC_EACH_TO_ARRAY,
                mrb_funcall(mrb, mrb_obj_value(mrb->kernel_module), "_h2o_proc_each_to_array", 0));
    h2o_mruby_assert(mrb);

    mrb_gc_arena_restore(mrb, gc_arena);
    return ary;
}

static void handle_exception(h2o_mruby_context_t *ctx, h2o_mruby_generator_t *generator)
{
    mrb_state *mrb = ctx->shared->mrb;
    assert(mrb->exc != NULL);

    if (generator == NULL) {
        fprintf(stderr, "mruby raised: %s\n", RSTRING_PTR(mrb_inspect(mrb, mrb_obj_value(mrb->exc))));
    } else {
        assert(generator->req != NULL);
        h2o_req_log_error(generator->req, H2O_MRUBY_MODULE_NAME, "mruby raised: %s\n", RSTRING_PTR(mrb_inspect(mrb, mrb_obj_value(mrb->exc))));
        if (generator->req->_generator == NULL) {
            h2o_send_error_500(generator->req, "Internal Server Error", "Internal Server Error", 0);
        } else {
            h2o_mruby_send_chunked_close(generator);
        }
    }
    mrb->exc = NULL;
}

mrb_value send_error_callback(h2o_mruby_context_t *ctx, mrb_value input, mrb_value receiver, mrb_value args, int *run_again)
{
    mrb_state *mrb = ctx->shared->mrb;
    mrb->exc = mrb_obj_ptr(mrb_ary_entry(args, 0));
    h2o_mruby_generator_t *generator = h2o_mruby_get_generator(mrb, mrb_ary_entry(args, 1));
    handle_exception(ctx, generator);
    return mrb_nil_value();
}

mrb_value block_request_callback(h2o_mruby_context_t *ctx, mrb_value input, mrb_value receiver, mrb_value args, int *run_again)
{
    mrb_state *mrb = ctx->shared->mrb;
    mrb_value blocking_req = mrb_ary_new_capa(mrb, 2);
    mrb_ary_set(mrb, blocking_req, 0, ctx->proc);
    mrb_ary_set(mrb, blocking_req, 1, input);
    mrb_ary_push(mrb, ctx->blocking_reqs, blocking_req);
    return mrb_nil_value();
}

mrb_value run_blocking_requests_callback(h2o_mruby_context_t *ctx, mrb_value input, mrb_value receiver, mrb_value args, int *run_again)
{
    mrb_state *mrb = ctx->shared->mrb;

    mrb_value exc = mrb_ary_entry(args, 0);
    if (! mrb_nil_p(exc)) {
        mrb->exc = mrb_obj_ptr(exc);
        handle_exception(ctx, NULL);
    }

    mrb_int i;
    mrb_int len = RARRAY_LEN(ctx->blocking_reqs);
    for (i = 0; i != len; ++i) {
        mrb_value blocking_req = mrb_ary_entry(ctx->blocking_reqs, i);
        mrb_value blocking_req_resumer = mrb_ary_entry(blocking_req, 0);
        mrb_value blocking_req_input = mrb_ary_entry(blocking_req, 1);
        h2o_mruby_run_fiber(ctx, blocking_req_resumer, blocking_req_input, NULL);
    }
    mrb_ary_clear(mrb, ctx->blocking_reqs);

    return mrb_nil_value();
}

static h2o_mruby_shared_context_t *create_shared_context(h2o_context_t *ctx)
{
    /* init mruby in every thread */
    h2o_mruby_shared_context_t *shared_ctx = h2o_mem_alloc(sizeof(*shared_ctx));
    if ((shared_ctx->mrb = mrb_open()) == NULL) {
        fprintf(stderr, "%s: no memory\n", H2O_MRUBY_MODULE_NAME);
        abort();
    }
    shared_ctx->mrb->ud = shared_ctx;
    shared_ctx->ctx = ctx;
    shared_ctx->current_context = NULL;
    shared_ctx->callbacks = (h2o_mruby_callbacks_t){NULL};

    h2o_mruby_setup_globals(shared_ctx->mrb);
    shared_ctx->constants = build_constants(shared_ctx->mrb, ctx->globalconf->server_name.base, ctx->globalconf->server_name.len);

    shared_ctx->symbols.sym_call = mrb_intern_lit(shared_ctx->mrb, "call");
    shared_ctx->symbols.sym_close = mrb_intern_lit(shared_ctx->mrb, "close");
    shared_ctx->symbols.sym_method = mrb_intern_lit(shared_ctx->mrb, "method");
    shared_ctx->symbols.sym_headers = mrb_intern_lit(shared_ctx->mrb, "headers");
    shared_ctx->symbols.sym_body = mrb_intern_lit(shared_ctx->mrb, "body");
    shared_ctx->symbols.sym_async = mrb_intern_lit(shared_ctx->mrb, "async");

    h2o_mruby_define_callback(shared_ctx->mrb, "_h2o__send_error", send_error_callback);
    h2o_mruby_define_callback(shared_ctx->mrb, "_h2o__block_request", block_request_callback);
    h2o_mruby_define_callback(shared_ctx->mrb, "_h2o__run_blocking_requests", run_blocking_requests_callback);

    h2o_mruby_send_chunked_init_context(shared_ctx);
    h2o_mruby_http_request_init_context(shared_ctx);
    h2o_mruby_sleep_init_context(shared_ctx);
    h2o_mruby_middleware_init_context(shared_ctx);

    struct RClass *module = mrb_define_module(shared_ctx->mrb, "H2O");
    struct RClass *generator_klass = mrb_define_class_under(shared_ctx->mrb, module, "Generator", shared_ctx->mrb->object_class);
    mrb_ary_set(shared_ctx->mrb, shared_ctx->constants, H2O_MRUBY_GENERATOR_CLASS, mrb_obj_value(generator_klass));

    return shared_ctx;
}

static void dispose_shared_context(void *data)
{
    if (data == NULL)
        return;
    h2o_mruby_shared_context_t *shared_ctx = (h2o_mruby_shared_context_t *)data;
    mrb_close(shared_ctx->mrb);
    free(shared_ctx);
}

static h2o_mruby_shared_context_t *get_shared_context(h2o_context_t *ctx)
{
    static size_t key = SIZE_MAX;
    void **data = h2o_context_get_storage(ctx, &key, dispose_shared_context);
    if (*data == NULL) {
        *data = create_shared_context(ctx);
    }
    return *data;
}

mrb_value prepare_fibers(h2o_mruby_context_t *ctx)
{
    mrb_state *mrb = ctx->shared->mrb;

    h2o_mruby_config_vars_t config = ctx->handler->config;
    mrb_value conf = mrb_hash_new_capa(mrb, 3);
    mrb_hash_set(mrb, conf, mrb_symbol_value(mrb_intern_lit(mrb, "code")), mrb_str_new(mrb, config.source.base, config.source.len));
    mrb_hash_set(mrb, conf, mrb_symbol_value(mrb_intern_lit(mrb, "file")), mrb_str_new(mrb, config.path, strlen(config.path)));
    mrb_hash_set(mrb, conf, mrb_symbol_value(mrb_intern_lit(mrb, "line")), mrb_fixnum_value(config.lineno));

    /* run code and generate handler */
    mrb_value result = mrb_funcall(mrb, mrb_obj_value(mrb->kernel_module), "_h2o_prepare_app", 1, conf);
    h2o_mruby_assert(mrb);
    assert(mrb_array_p(result));

    return result;
}

static void on_context_init(h2o_handler_t *_handler, h2o_context_t *ctx, h2o_pathconf_t *pathconf)
{
    h2o_mruby_handler_t *handler = (void *)_handler;
    h2o_mruby_context_t *handler_ctx = h2o_mem_alloc(sizeof(*handler_ctx));

    handler_ctx->handler = handler;
    handler_ctx->shared = get_shared_context(ctx);
    handler_ctx->pathconf = pathconf;

    mrb_state *mrb = handler_ctx->shared->mrb;

    handler_ctx->blocking_reqs = mrb_ary_new(mrb);

    /* compile code (must be done for each thread) */
    int arena = mrb_gc_arena_save(mrb);

    mrb_value fibers = prepare_fibers(handler_ctx);
    assert(mrb_array_p(fibers));

    handler_ctx->proc = mrb_ary_entry(fibers, 0);

    /* run configurator */
    mrb_value configurator = mrb_ary_entry(fibers, 1);
    h2o_mruby_run_fiber(handler_ctx, configurator, mrb_nil_value(), NULL);
    h2o_mruby_assert(handler_ctx->shared->mrb);

    mrb_gc_arena_restore(mrb, arena);
    mrb_gc_protect(mrb, handler_ctx->proc);
    mrb_gc_protect(mrb, configurator);

    h2o_context_set_handler_context(ctx, &handler->super, handler_ctx);
}

static void on_context_dispose(h2o_handler_t *_handler, h2o_context_t *ctx)
{
    h2o_mruby_handler_t *handler = (void *)_handler;
    h2o_mruby_context_t *handler_ctx = h2o_context_get_handler_context(ctx, &handler->super);

    if (handler_ctx == NULL)
        return;

    free(handler_ctx);
}

static void on_handler_dispose(h2o_handler_t *_handler)
{
    h2o_mruby_handler_t *handler = (void *)_handler;

    free(handler->config.source.base);
    free(handler->config.path);
    free(handler);
}

static void stringify_address(h2o_conn_t *conn, socklen_t (*cb)(h2o_conn_t *conn, struct sockaddr *), mrb_state *mrb,
                              mrb_value *host, mrb_value *port)
{
    struct sockaddr_storage ss;
    socklen_t sslen;
    char buf[NI_MAXHOST];

    *host = mrb_nil_value();
    *port = mrb_nil_value();

    if ((sslen = cb(conn, (void *)&ss)) == 0)
        return;
    size_t l = h2o_socket_getnumerichost((void *)&ss, sslen, buf);
    if (l != SIZE_MAX)
        *host = mrb_str_new(mrb, buf, l);
    int32_t p = h2o_socket_getport((void *)&ss);
    if (p != -1) {
        l = (int)sprintf(buf, "%" PRIu16, (uint16_t)p);
        *port = mrb_str_new(mrb, buf, l);
    }
}

static void on_rack_input_free(mrb_state *mrb, const char *base, mrb_int len, void *_input_stream)
{
    /* reset ref to input_stream */
    mrb_value *input_stream = _input_stream;
    *input_stream = mrb_nil_value();
}

static int build_env_sort_header_cb(const void *_x, const void *_y)
{
    const h2o_header_t *x = *(const h2o_header_t **)_x, *y = *(const h2o_header_t **)_y;
    if (x->name->len < y->name->len)
        return -1;
    if (x->name->len > y->name->len)
        return 1;
    if (x->name->base != y->name->base) {
        int r = memcmp(x->name->base, y->name->base, x->name->len);
        if (r != 0)
            return r;
    }
    assert(x != y);
    /* the order of the headers having the same name needs to be retained */
    return x < y ? -1 : 1;
}

static mrb_value build_env(h2o_mruby_generator_t *generator)
{
    h2o_mruby_shared_context_t *shared = generator->ctx->shared;
    mrb_state *mrb = shared->mrb;
    mrb_value env = mrb_hash_new_capa(mrb, 16);
    char http_version[sizeof("HTTP/1.0")];
    size_t http_version_sz;

    /* environment */
    mrb_hash_set(mrb, env, mrb_ary_entry(shared->constants, H2O_MRUBY_LIT_REQUEST_METHOD),
                 mrb_str_new(mrb, generator->req->method.base, generator->req->method.len));
    size_t confpath_len_wo_slash = generator->req->pathconf->path.len;
    if (generator->req->pathconf->path.base[generator->req->pathconf->path.len - 1] == '/')
        --confpath_len_wo_slash;

    assert(confpath_len_wo_slash <= generator->req->path_normalized.len);
    size_t path_info_offset = generator->req->norm_indexes != NULL ? generator->req->norm_indexes[confpath_len_wo_slash - 1] : confpath_len_wo_slash;
    size_t path_info_length = (generator->req->query_at != SIZE_MAX ? generator->req->query_at : generator->req->path.len) - path_info_offset;

    mrb_hash_set(mrb, env, mrb_ary_entry(shared->constants, H2O_MRUBY_LIT_SCRIPT_NAME),
                 mrb_str_new(mrb, generator->req->pathconf->path.base, confpath_len_wo_slash));
    mrb_hash_set(mrb, env, mrb_ary_entry(shared->constants, H2O_MRUBY_LIT_PATH_INFO),
                 mrb_str_new(mrb, generator->req->path.base + path_info_offset, path_info_length));
    mrb_hash_set(mrb, env, mrb_ary_entry(shared->constants, H2O_MRUBY_LIT_QUERY_STRING),
                 generator->req->query_at != SIZE_MAX ? mrb_str_new(mrb, generator->req->path.base + generator->req->query_at + 1,
                                                                    generator->req->path.len - (generator->req->query_at + 1))
                                                      : mrb_str_new_lit(mrb, ""));
    mrb_hash_set(mrb, env, mrb_ary_entry(shared->constants, H2O_MRUBY_LIT_SERVER_NAME),
                 mrb_str_new(mrb, generator->req->hostconf->authority.host.base, generator->req->hostconf->authority.host.len));
    http_version_sz = h2o_stringify_protocol_version(http_version, generator->req->version);
    mrb_hash_set(mrb, env, mrb_ary_entry(shared->constants, H2O_MRUBY_LIT_SERVER_PROTOCOL),
                 mrb_str_new(mrb, http_version, http_version_sz));
    {
        mrb_value h, p;
        stringify_address(generator->req->conn, generator->req->conn->callbacks->get_sockname, mrb, &h, &p);
        if (!mrb_nil_p(h))
            mrb_hash_set(mrb, env, mrb_ary_entry(shared->constants, H2O_MRUBY_LIT_SERVER_ADDR), h);
        if (!mrb_nil_p(p))
            mrb_hash_set(mrb, env, mrb_ary_entry(shared->constants, H2O_MRUBY_LIT_SERVER_PORT), p);
    }
    mrb_hash_set(mrb, env, mrb_ary_entry(shared->constants, H2O_TOKEN_HOST - h2o__tokens),
                 mrb_str_new(mrb, generator->req->authority.base, generator->req->authority.len));
    if (generator->req->entity.base != NULL) {
        char buf[32];
        int l = sprintf(buf, "%zu", generator->req->entity.len);
        mrb_hash_set(mrb, env, mrb_ary_entry(shared->constants, H2O_MRUBY_LIT_CONTENT_LENGTH), mrb_str_new(mrb, buf, l));
        generator->rack_input = mrb_input_stream_value(mrb, NULL, 0);
        mrb_input_stream_set_data(mrb, generator->rack_input, generator->req->entity.base, (mrb_int)generator->req->entity.len, 0,
                                  on_rack_input_free, &generator->rack_input);
        mrb_hash_set(mrb, env, mrb_ary_entry(shared->constants, H2O_MRUBY_LIT_RACK_INPUT), generator->rack_input);
    }
    {
        mrb_value h, p;
        stringify_address(generator->req->conn, generator->req->conn->callbacks->get_peername, mrb, &h, &p);
        if (!mrb_nil_p(h))
            mrb_hash_set(mrb, env, mrb_ary_entry(shared->constants, H2O_MRUBY_LIT_REMOTE_ADDR), h);
        if (!mrb_nil_p(p))
            mrb_hash_set(mrb, env, mrb_ary_entry(shared->constants, H2O_MRUBY_LIT_REMOTE_PORT), p);
    }
    {
        size_t i;
        for (i = 0; i != generator->req->env.size; i += 2) {
            h2o_iovec_t *name = generator->req->env.entries + i, *value = name + 1;
            mrb_hash_set(mrb, env, mrb_str_new(mrb, name->base, name->len), mrb_str_new(mrb, value->base, value->len));
        }
    }

    { /* headers */
        h2o_header_t **headers_sorted = alloca(sizeof(*headers_sorted) * generator->req->headers.size);
        size_t i;
        for (i = 0; i != generator->req->headers.size; ++i)
            headers_sorted[i] = generator->req->headers.entries + i;
        qsort(headers_sorted, generator->req->headers.size, sizeof(*headers_sorted), build_env_sort_header_cb);
        for (i = 0; i != generator->req->headers.size; ++i) {
            const h2o_header_t *header = headers_sorted[i];
            mrb_value n, v;
            if (h2o_iovec_is_token(header->name)) {
                const h2o_token_t *token = H2O_STRUCT_FROM_MEMBER(h2o_token_t, buf, header->name);
                if (token == H2O_TOKEN_TRANSFER_ENCODING)
                    continue;
                n = mrb_ary_entry(shared->constants, (mrb_int)(token - h2o__tokens));
            } else {
                h2o_iovec_t vec = convert_header_name_to_env(&generator->req->pool, header->name->base, header->name->len);
                n = mrb_str_new(mrb, vec.base, vec.len);
            }
            v = mrb_str_new(mrb, header->value.base, header->value.len);
            while (i < generator->req->headers.size - 1) {
                if (!h2o_memis(headers_sorted[i + 1]->name->base, headers_sorted[i + 1]->name->len, header->name->base,
                               header->name->len))
                    break;
                header = headers_sorted[++i];
                v = mrb_str_append(mrb, v, mrb_ary_entry(shared->constants,
                                                         header->name == &H2O_TOKEN_COOKIE->buf ? H2O_MRUBY_LIT_SEPARATOR_SEMICOLON
                                                                                                : H2O_MRUBY_LIT_SEPARATOR_COMMA));
                v = mrb_str_append(mrb, v, mrb_str_new(mrb, header->value.base, header->value.len));
            }
            mrb_hash_set(mrb, env, n, v);
        }
    }

    /* rack.* */
    /* TBD rack.version? */
    mrb_hash_set(mrb, env, mrb_ary_entry(shared->constants, H2O_MRUBY_LIT_RACK_URL_SCHEME),
                 mrb_str_new(mrb, generator->req->scheme->name.base, generator->req->scheme->name.len));
    /* we are using shared-none architecture, and therefore declare ourselves as multiprocess */
    mrb_hash_set(mrb, env, mrb_ary_entry(shared->constants, H2O_MRUBY_LIT_RACK_MULTITHREAD), mrb_false_value());
    mrb_hash_set(mrb, env, mrb_ary_entry(shared->constants, H2O_MRUBY_LIT_RACK_MULTIPROCESS), mrb_true_value());
    mrb_hash_set(mrb, env, mrb_ary_entry(shared->constants, H2O_MRUBY_LIT_RACK_RUN_ONCE), mrb_false_value());
    mrb_hash_set(mrb, env, mrb_ary_entry(shared->constants, H2O_MRUBY_LIT_RACK_HIJACK_), mrb_false_value());
    mrb_hash_set(mrb, env, mrb_ary_entry(shared->constants, H2O_MRUBY_LIT_RACK_ERRORS),
                 mrb_gv_get(mrb, mrb_intern_lit(mrb, "$stderr")));

    /* server name */
    mrb_hash_set(mrb, env, mrb_ary_entry(shared->constants, H2O_MRUBY_LIT_SERVER_SOFTWARE),
                 mrb_ary_entry(shared->constants, H2O_MRUBY_LIT_SERVER_SOFTWARE_VALUE));

    return env;
}

static int handle_response_header(h2o_mruby_shared_context_t *shared_ctx, h2o_iovec_t name, h2o_iovec_t value, void *_req)
{
    h2o_req_t *req = _req;
    const h2o_token_t *token;
    static const h2o_iovec_t fallthru_set_prefix = {H2O_STRLIT(FALLTHRU_SET_PREFIX)};

    /* convert name to lowercase */
    name = h2o_strdup(&req->pool, name.base, name.len);
    h2o_strtolower(name.base, name.len);

    if ((token = h2o_lookup_token(name.base, name.len)) != NULL) {
        if (token->proxy_should_drop_for_res) {
            /* skip */
        } else if (token == H2O_TOKEN_CONTENT_LENGTH) {
            req->res.content_length = h2o_strtosize(value.base, value.len);
        } else {
            value = h2o_strdup(&req->pool, value.base, value.len);
            if (token == H2O_TOKEN_LINK) {
                h2o_iovec_t new_value = h2o_push_path_in_link_header(req, value.base, value.len);
                if (new_value.len)
                    h2o_add_header(&req->pool, &req->res.headers, token, NULL, new_value.base, new_value.len);
            } else {
                h2o_add_header(&req->pool, &req->res.headers, token, NULL, value.base, value.len);
            }
        }
    } else if (name.len > fallthru_set_prefix.len &&
               h2o_memis(name.base, fallthru_set_prefix.len, fallthru_set_prefix.base, fallthru_set_prefix.len)) {
        /* register environment variables (with the name converted to uppercase, and using `_`) */
        size_t i;
        name.base += fallthru_set_prefix.len;
        name.len -= fallthru_set_prefix.len;
        for (i = 0; i != name.len; ++i)
            name.base[i] = name.base[i] == '-' ? '_' : h2o_toupper(name.base[i]);
        h2o_iovec_t *slot = h2o_req_getenv(req, name.base, name.len, 1);
        *slot = h2o_strdup(&req->pool, value.base, value.len);
    } else {
        value = h2o_strdup(&req->pool, value.base, value.len);
        h2o_add_header_by_str(&req->pool, &req->res.headers, name.base, name.len, 0, NULL, value.base, value.len);
    }

    return 0;
}

static void clear_rack_input(h2o_mruby_generator_t *generator)
{
    if (!mrb_nil_p(generator->rack_input))
        mrb_input_stream_set_data(generator->ctx->shared->mrb, generator->rack_input, NULL, -1, 0, NULL, NULL);
}

static void on_generator_dispose(void *_generator)
{
    h2o_mruby_generator_t *generator = _generator;

    clear_rack_input(generator);
    generator->req = NULL;

    if (!mrb_nil_p(generator->refs.generator))
        DATA_PTR(generator->refs.generator) = NULL;

    if (generator->chunked != NULL)
        h2o_mruby_send_chunked_dispose(generator);
}

static int on_req(h2o_handler_t *_handler, h2o_req_t *req)
{
    h2o_mruby_handler_t *handler = (void *)_handler;
    h2o_mruby_shared_context_t *shared = get_shared_context(req->conn->ctx);
    int gc_arena = mrb_gc_arena_save(shared->mrb);

    h2o_mruby_context_t *ctx = h2o_context_get_handler_context(req->conn->ctx, &handler->super);

    h2o_mruby_generator_t *generator = h2o_mem_alloc_shared(&req->pool, sizeof(*generator), on_generator_dispose);
    generator->super.proceed = NULL;
    generator->super.stop = NULL;
    generator->req = req;
    generator->ctx = ctx;
    generator->rack_input = mrb_nil_value();
    generator->chunked = NULL;

    mrb_value env = build_env(generator);

    mrb_value gen = h2o_mruby_create_data_instance(shared->mrb, mrb_ary_entry(shared->constants, H2O_MRUBY_GENERATOR_CLASS),
                                                   generator, &generator_type);
    generator->refs.generator = gen;

    mrb_value args = mrb_ary_new(shared->mrb);
    mrb_ary_set(shared->mrb, args, 0, env);
    mrb_ary_set(shared->mrb, args, 1, gen);

    int is_delegate = 0;
    h2o_mruby_run_fiber(ctx, ctx->proc, args, &is_delegate);

    mrb_gc_arena_restore(shared->mrb, gc_arena);
    if (is_delegate)
        return -1;
    return 0;
}

static int send_response(h2o_mruby_generator_t *generator, mrb_int status, mrb_value resp, int *is_delegate)
{
    mrb_state *mrb = generator->ctx->shared->mrb;
    mrb_value body;
    h2o_iovec_t content = {NULL};

    /* set status */
    generator->req->res.status = (int)status;

    /* set headers */
    if (h2o_mruby_iterate_headers(generator->ctx->shared, mrb_ary_entry(resp, 1), handle_response_header, generator->req) != 0) {
        return -1;
    }

    /* return without processing body, if status is fallthru */
    if (generator->req->res.status == STATUS_FALLTHRU) {
        if (is_delegate != NULL)
            *is_delegate = 1;
        else
            h2o_delegate_request_deferred(generator->req, &generator->ctx->handler->super);
        return 0;
    }

    /* obtain body */
    body = mrb_ary_entry(resp, 2);

    /* flatten body if possible */
    if (mrb_array_p(body)) {
        mrb_int i, len = RARRAY_LEN(body);
        /* calculate the length of the output, while at the same time converting the elements of the output array to string */
        content.len = 0;
        for (i = 0; i != len; ++i) {
            mrb_value e = mrb_ary_entry(body, i);
            if (!mrb_string_p(e)) {
                e = h2o_mruby_to_str(mrb, e);
                if (mrb->exc != NULL)
                    return -1;
                mrb_ary_set(mrb, body, i, e);
            }
            content.len += RSTRING_LEN(e);
        }
        /* allocate memory, and copy the response */
        char *dst = content.base = h2o_mem_alloc_pool(&generator->req->pool, content.len);
        for (i = 0; i != len; ++i) {
            mrb_value e = mrb_ary_entry(body, i);
            assert(mrb_string_p(e));
            memcpy(dst, RSTRING_PTR(e), RSTRING_LEN(e));
            dst += RSTRING_LEN(e);
        }
        /* reset body to nil, now that we have read all data */
        body = mrb_nil_value();
    }

    /* use fiber in case we need to call #each */
    if (!mrb_nil_p(body)) {
        mrb_value receiver = h2o_mruby_send_chunked_init(generator, body);
        if (mrb->exc != NULL)
            return -1;
        if (!mrb_nil_p(receiver)) {
            mrb_value input = mrb_ary_new_capa(mrb, 2);
            mrb_ary_set(mrb, input, 0, body);
            mrb_ary_set(mrb, input, 1, generator->refs.generator);
            h2o_mruby_run_fiber(generator->ctx, receiver, input, 0);
        }
        return 0;
    }

    /* send the entire response immediately */
    if (status == 101 || status == 204 || status == 304 ||
        h2o_memis(generator->req->input.method.base, generator->req->input.method.len, H2O_STRLIT("HEAD"))) {
        h2o_start_response(generator->req, &generator->super);
        h2o_send(generator->req, NULL, 0, H2O_SEND_STATE_FINAL);
    } else {
        if (content.len < generator->req->res.content_length) {
            generator->req->res.content_length = content.len;
        } else {
            content.len = generator->req->res.content_length;
        }
        h2o_start_response(generator->req, &generator->super);
        h2o_send(generator->req, &content, 1, H2O_SEND_STATE_FINAL);
    }

    return 0;
}

void h2o_mruby_run_fiber(h2o_mruby_context_t *ctx, mrb_value receiver, mrb_value input, int *is_delegate)
{
    ctx->shared->current_context = ctx;

    mrb_state *mrb = ctx->shared->mrb;
    mrb_value output;
    mrb_int status;
    h2o_mruby_generator_t *generator = NULL;

    while (1) {
        /* send input to fiber */
        output = mrb_funcall_argv(mrb, receiver, ctx->shared->symbols.sym_call, 1, &input);
        if (mrb->exc != NULL)
            goto GotException;

        if (!mrb_array_p(output)) {
            mrb->exc = mrb_obj_ptr(mrb_exc_new_str_lit(mrb, E_RUNTIME_ERROR, "rack app did not return an array"));
            goto GotException;
        }

        /* fetch status */
        mrb_value v = mrb_to_int(mrb, mrb_ary_entry(output, 0));
        if (mrb->exc != NULL)
            goto GotException;

        status = mrb_fixnum(v);
        if (status >= 0)
            break;

        receiver = mrb_ary_entry(output, 1);
        mrb_value args = mrb_ary_entry(output, 2);
        int run_again = 0;

<<<<<<< HEAD
        if (mrb_array_p(args)) {
            int run_again = 0;
            switch (status) {
            case H2O_MRUBY_CALLBACK_ID_SEND_CHUNKED_EOS:
                input = h2o_mruby_send_chunked_eos_callback(ctx, receiver, args, &run_again);
                break;
            case H2O_MRUBY_CALLBACK_ID_HTTP_JOIN_RESPONSE:
                input = h2o_mruby_http_join_response_callback(ctx, receiver, args, &run_again);
                break;
            case H2O_MRUBY_CALLBACK_ID_HTTP_FETCH_CHUNK:
                input = h2o_mruby_http_fetch_chunk_callback(ctx, receiver, args, &run_again);
                break;
            case H2O_MRUBY_CALLBACK_ID_MIDDLEWARE_CALL:
                input = h2o_mruby_middleware_call_callback(ctx, receiver, args, &run_again);
                break;
            case H2O_MRUBY_CALLBACK_ID_MIDDLEWARE_WAIT_CHUNK:
                input = h2o_mruby_middleware_wait_chunk_callback(ctx, receiver, args, &run_again);
                break;
            case H2O_MRUBY_CALLBACK_ID_SLEEP:
                input = h2o_mruby_sleep_callback(ctx, receiver, args, &run_again);
                break;
            default:
                input = mrb_exc_new_str_lit(mrb, E_RUNTIME_ERROR, "unexpected callback id sent from rack app");
                run_again = 1;
                break;
            }
            if (run_again == 0)
                goto Exit;

=======
        size_t callback_index = -status - 1;
        if (callback_index >= ctx->shared->callbacks.size) {
            input = mrb_exc_new_str_lit(mrb, E_RUNTIME_ERROR, "unexpected callback id sent from rack app");
            run_again = 1;
>>>>>>> efce3648
        } else {
            h2o_mruby_callback_t callback = ctx->shared->callbacks.entries[callback_index];
            input = callback(ctx, input, receiver, args, &run_again);
        }
        if (mrb->exc != NULL)
            goto GotException;
        if (run_again == 0)
            goto Exit;

        mrb_gc_protect(mrb, receiver);
        mrb_gc_protect(mrb, input);
    }

    if (!(100 <= status && status <= 999)) {
        mrb->exc = mrb_obj_ptr(mrb_exc_new_str_lit(mrb, E_RUNTIME_ERROR, "status returned from rack app is out of range"));
        goto GotException;
    }

    generator = h2o_mruby_get_generator(mrb, mrb_ary_entry(output, 3));

    /* send the response (unless req is already closed) */
    if (generator == NULL)
        goto Exit;
    assert(generator->req != NULL);

    if (generator->req->_generator != NULL) {
        mrb->exc = mrb_obj_ptr(mrb_exc_new_str_lit(mrb, E_RUNTIME_ERROR, "unexpectedly received a rack response"));
        goto GotException;
    }

    if (send_response(generator, status, output, is_delegate) != 0)
        goto GotException;

    goto Exit;

GotException:
    handle_exception(ctx, generator);

Exit:
    ctx->shared->current_context = NULL;
}

h2o_mruby_handler_t *h2o_mruby_register(h2o_pathconf_t *pathconf, h2o_mruby_config_vars_t *vars)
{
    h2o_mruby_handler_t *handler = (void *)h2o_create_handler(pathconf, sizeof(*handler));

    handler->super.on_context_init = on_context_init;
    handler->super.on_context_dispose = on_context_dispose;
    handler->super.dispose = on_handler_dispose;
    handler->super.on_req = on_req;
    handler->config.source = h2o_strdup(NULL, vars->source.base, vars->source.len);
    if (vars->path != NULL)
        handler->config.path = h2o_strdup(NULL, vars->path, SIZE_MAX).base;
    handler->config.lineno = vars->lineno;

    return handler;
}

mrb_value h2o_mruby_each_to_array(h2o_mruby_shared_context_t *shared_ctx, mrb_value src)
{
    return mrb_funcall_argv(shared_ctx->mrb, mrb_ary_entry(shared_ctx->constants, H2O_MRUBY_PROC_EACH_TO_ARRAY),
                            shared_ctx->symbols.sym_call, 1, &src);
}

static int iterate_headers_handle_pair(h2o_mruby_shared_context_t *shared_ctx, mrb_value name, mrb_value value,
                                       int (*cb)(h2o_mruby_shared_context_t *, h2o_iovec_t, h2o_iovec_t, void *), void *cb_data)
{
    mrb_state *mrb = shared_ctx->mrb;

    /* convert name and value to string */
    name = h2o_mruby_to_str(mrb, name);
    if (mrb->exc != NULL)
        return -1;
    value = h2o_mruby_to_str(mrb, value);
    if (mrb->exc != NULL)
        return -1;

    /* call the callback, splitting the values with '\n' */
    const char *vstart = RSTRING_PTR(value), *vend = vstart + RSTRING_LEN(value), *eol;
    while (1) {
        for (eol = vstart; eol != vend; ++eol)
            if (*eol == '\n')
                break;
        if (cb(shared_ctx, h2o_iovec_init(RSTRING_PTR(name), RSTRING_LEN(name)), h2o_iovec_init(vstart, eol - vstart), cb_data) !=
            0)
            return -1;
        if (eol == vend)
            break;
        vstart = eol + 1;
    }

    return 0;
}

int h2o_mruby_iterate_headers(h2o_mruby_shared_context_t *shared_ctx, mrb_value headers,
                              int (*cb)(h2o_mruby_shared_context_t *, h2o_iovec_t, h2o_iovec_t, void *), void *cb_data)
{
    mrb_state *mrb = shared_ctx->mrb;

    if (!(mrb_hash_p(headers) || mrb_array_p(headers))) {
        headers = h2o_mruby_each_to_array(shared_ctx, headers);
        if (mrb->exc != NULL)
            return -1;
        assert(mrb_array_p(headers));
    }

    if (mrb_hash_p(headers)) {
        mrb_value keys = mrb_hash_keys(mrb, headers);
        mrb_int i, len = RARRAY_LEN(keys);
        for (i = 0; i != len; ++i) {
            mrb_value k = mrb_ary_entry(keys, i);
            mrb_value v = mrb_hash_get(mrb, headers, k);
            if (iterate_headers_handle_pair(shared_ctx, k, v, cb, cb_data) != 0)
                return -1;
        }
    } else {
        assert(mrb_array_p(headers));
        mrb_int i, len = RARRAY_LEN(headers);
        for (i = 0; i != len; ++i) {
            mrb_value pair = mrb_ary_entry(headers, i);
            if (!mrb_array_p(pair)) {
                mrb->exc = mrb_obj_ptr(mrb_exc_new_str_lit(mrb, E_ARGUMENT_ERROR, "array element of headers MUST by an array"));
                return -1;
            }
            if (iterate_headers_handle_pair(shared_ctx, mrb_ary_entry(pair, 0), mrb_ary_entry(pair, 1), cb, cb_data) != 0)
                return -1;
        }
    }

    return 0;
}<|MERGE_RESOLUTION|>--- conflicted
+++ resolved
@@ -840,42 +840,10 @@
         mrb_value args = mrb_ary_entry(output, 2);
         int run_again = 0;
 
-<<<<<<< HEAD
-        if (mrb_array_p(args)) {
-            int run_again = 0;
-            switch (status) {
-            case H2O_MRUBY_CALLBACK_ID_SEND_CHUNKED_EOS:
-                input = h2o_mruby_send_chunked_eos_callback(ctx, receiver, args, &run_again);
-                break;
-            case H2O_MRUBY_CALLBACK_ID_HTTP_JOIN_RESPONSE:
-                input = h2o_mruby_http_join_response_callback(ctx, receiver, args, &run_again);
-                break;
-            case H2O_MRUBY_CALLBACK_ID_HTTP_FETCH_CHUNK:
-                input = h2o_mruby_http_fetch_chunk_callback(ctx, receiver, args, &run_again);
-                break;
-            case H2O_MRUBY_CALLBACK_ID_MIDDLEWARE_CALL:
-                input = h2o_mruby_middleware_call_callback(ctx, receiver, args, &run_again);
-                break;
-            case H2O_MRUBY_CALLBACK_ID_MIDDLEWARE_WAIT_CHUNK:
-                input = h2o_mruby_middleware_wait_chunk_callback(ctx, receiver, args, &run_again);
-                break;
-            case H2O_MRUBY_CALLBACK_ID_SLEEP:
-                input = h2o_mruby_sleep_callback(ctx, receiver, args, &run_again);
-                break;
-            default:
-                input = mrb_exc_new_str_lit(mrb, E_RUNTIME_ERROR, "unexpected callback id sent from rack app");
-                run_again = 1;
-                break;
-            }
-            if (run_again == 0)
-                goto Exit;
-
-=======
         size_t callback_index = -status - 1;
         if (callback_index >= ctx->shared->callbacks.size) {
             input = mrb_exc_new_str_lit(mrb, E_RUNTIME_ERROR, "unexpected callback id sent from rack app");
             run_again = 1;
->>>>>>> efce3648
         } else {
             h2o_mruby_callback_t callback = ctx->shared->callbacks.entries[callback_index];
             input = callback(ctx, input, receiver, args, &run_again);
