--- conflicted
+++ resolved
@@ -810,17 +810,10 @@
 }
 
 int h2o_qpack_parse_request(h2o_mem_pool_t *pool, h2o_qpack_decoder_t *qpack, int64_t stream_id, h2o_iovec_t *method,
-<<<<<<< HEAD
-                            const h2o_url_scheme_t **scheme, h2o_iovec_t *authority, h2o_iovec_t *path, h2o_headers_t *headers,
-                            int *pseudo_header_exists_map, size_t *content_length, h2o_iovec_t *expect, h2o_cache_digests_t **digests,
-                            h2o_iovec_t *datagram_flow_id, uint8_t *outbuf, size_t *outbufsize, const uint8_t *_src, size_t len,
-                            const char **err_desc)
-=======
                             const h2o_url_scheme_t **scheme, h2o_iovec_t *authority, h2o_iovec_t *path, h2o_iovec_t *protocol,
-                            h2o_headers_t *headers, int *pseudo_header_exists_map, size_t *content_length,
+                            h2o_headers_t *headers, int *pseudo_header_exists_map, size_t *content_length, h2o_iovec_t *expect,
                             h2o_cache_digests_t **digests, h2o_iovec_t *datagram_flow_id, uint8_t *outbuf, size_t *outbufsize,
                             const uint8_t *_src, size_t len, const char **err_desc)
->>>>>>> b878d2ff
 {
     struct st_h2o_qpack_decode_header_ctx_t ctx;
     const uint8_t *src = _src, *src_end = src + len;
@@ -828,15 +821,9 @@
 
     if ((ret = parse_decode_context(qpack, &ctx, stream_id, &src, src_end)) != 0)
         return ret;
-<<<<<<< HEAD
-    if ((ret =
-             h2o_hpack_parse_request(pool, decode_header, &ctx, method, scheme, authority, path, headers, pseudo_header_exists_map,
-                                     content_length, expect, digests, datagram_flow_id, src, src_end - src, err_desc)) != 0) {
-=======
     if ((ret = h2o_hpack_parse_request(pool, decode_header, &ctx, method, scheme, authority, path, protocol, headers,
-                                       pseudo_header_exists_map, content_length, digests, datagram_flow_id, src, src_end - src,
-                                       err_desc)) != 0) {
->>>>>>> b878d2ff
+                                       pseudo_header_exists_map, content_length, expect, digests, datagram_flow_id, src,
+                                       src_end - src, err_desc)) != 0) {
         /* bail out if the error is a hard error, otherwise build header ack then return */
         if (ret != H2O_HTTP2_ERROR_INVALID_HEADER_CHAR)
             return normalize_error_code(ret);
