--- conflicted
+++ resolved
@@ -640,13 +640,8 @@
     if (client->proceed_req != NULL) {
         if (body.base != NULL) {
             h2o_buffer_init(&client->_body_buf, &h2o_socket_buffer_prototype);
-<<<<<<< HEAD
-            if (h2o_buffer_append(&client->_body_buf, body.base, body.len) == 0) {
+            if (!h2o_buffer_try_append(&client->_body_buf, body.base, body.len)) {
                 on_whole_request_sent(client->sock, "Internal error");
-=======
-            if (!h2o_buffer_try_append(&client->_body_buf, body.base, body.len)) {
-                on_send_request(client->sock, "Internal error");
->>>>>>> 9a8e07e3
                 return;
             }
         }
