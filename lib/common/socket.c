--- conflicted
+++ resolved
@@ -267,11 +267,7 @@
 
 static void destroy_ssl(struct st_h2o_socket_ssl_t *ssl)
 {
-<<<<<<< HEAD
-    if (!ssl->ssl->server) {
-=======
-    if (!SSL_is_server(ssl->ssl))
->>>>>>> 7c672bcc
+    if (!SSL_is_server(ssl->ssl)) {
         free(ssl->handshake.client.server_name);
         free(ssl->handshake.client.session_cache_key.base);
     }
