// !$*UTF8*$!
{
	archiveVersion = 1;
	classes = {
	};
	objectVersion = 46;
	objects = {

/* Begin PBXBuildFile section */
		080B3CC327E1AF6C004AC8E6 /* config.c in Sources */ = {isa = PBXBuildFile; fileRef = 080B3CC227E1AF6C004AC8E6 /* config.c */; };
		080D35EB1D5E060D0029B7E5 /* http2_debug_state.c in Sources */ = {isa = PBXBuildFile; fileRef = 080D35EA1D5E060D0029B7E5 /* http2_debug_state.c */; };
		0812174E1E07B89600712F36 /* redis.c in Sources */ = {isa = PBXBuildFile; fileRef = 0812174C1E07B89600712F36 /* redis.c */; };
		0812AB201D7FCFEB00004F23 /* async.c in Sources */ = {isa = PBXBuildFile; fileRef = 0812AB1C1D7FCFEB00004F23 /* async.c */; };
		0812AB211D7FCFEB00004F23 /* async.h in Headers */ = {isa = PBXBuildFile; fileRef = 0812AB1D1D7FCFEB00004F23 /* async.h */; };
		0812AB221D7FCFEB00004F23 /* hiredis.c in Sources */ = {isa = PBXBuildFile; fileRef = 0812AB1E1D7FCFEB00004F23 /* hiredis.c */; };
		0812AB231D7FCFEB00004F23 /* hiredis.h in Headers */ = {isa = PBXBuildFile; fileRef = 0812AB1F1D7FCFEB00004F23 /* hiredis.h */; };
		0812AB2B1D7FD54700004F23 /* read.c in Sources */ = {isa = PBXBuildFile; fileRef = 0812AB291D7FD54700004F23 /* read.c */; };
		0812AB2C1D7FD54700004F23 /* read.h in Headers */ = {isa = PBXBuildFile; fileRef = 0812AB2A1D7FD54700004F23 /* read.h */; };
		082195102685262B00E3EFCF /* cc-pico.c in Sources */ = {isa = PBXBuildFile; fileRef = 0821950F2685262B00E3EFCF /* cc-pico.c */; };
		082195112685262B00E3EFCF /* cc-pico.c in Sources */ = {isa = PBXBuildFile; fileRef = 0821950F2685262B00E3EFCF /* cc-pico.c */; };
		082195122685262B00E3EFCF /* cc-pico.c in Sources */ = {isa = PBXBuildFile; fileRef = 0821950F2685262B00E3EFCF /* cc-pico.c */; };
		0829879426E1F3530053638F /* rate.h in Headers */ = {isa = PBXBuildFile; fileRef = 0829879326E1F3530053638F /* rate.h */; };
		0829879626E1F3710053638F /* rate.c in Sources */ = {isa = PBXBuildFile; fileRef = 0829879526E1F3700053638F /* rate.c */; };
		0829879726E1F3710053638F /* rate.c in Sources */ = {isa = PBXBuildFile; fileRef = 0829879526E1F3700053638F /* rate.c */; };
		0829879826E1F3710053638F /* rate.c in Sources */ = {isa = PBXBuildFile; fileRef = 0829879526E1F3700053638F /* rate.c */; };
		084FC7C11D54B90D00E89F66 /* http2_debug_state.c in Sources */ = {isa = PBXBuildFile; fileRef = 084FC7C01D54B90D00E89F66 /* http2_debug_state.c */; };
		084FC7C51D54BB9200E89F66 /* http2_debug_state.c in Sources */ = {isa = PBXBuildFile; fileRef = 084FC7C31D54BB9200E89F66 /* http2_debug_state.c */; };
		08790DDA1D80153600A04BC1 /* net.c in Sources */ = {isa = PBXBuildFile; fileRef = 08790DD91D80153600A04BC1 /* net.c */; };
		08790DDC1D80154C00A04BC1 /* sds.c in Sources */ = {isa = PBXBuildFile; fileRef = 08790DDB1D80154C00A04BC1 /* sds.c */; };
		08790DDF1D8015A400A04BC1 /* net.h in Headers */ = {isa = PBXBuildFile; fileRef = 08790DDD1D8015A400A04BC1 /* net.h */; };
		08790DE01D8015A400A04BC1 /* sds.h in Headers */ = {isa = PBXBuildFile; fileRef = 08790DDE1D8015A400A04BC1 /* sds.h */; };
		08790DE21D8275DE00A04BC1 /* redis.h in Headers */ = {isa = PBXBuildFile; fileRef = 08790DE11D8275C100A04BC1 /* redis.h */; };
		08790DE51D82782900A04BC1 /* redis.c in Sources */ = {isa = PBXBuildFile; fileRef = 08790DE31D8276EA00A04BC1 /* redis.c */; };
		08790E091D8BD7F100A04BC1 /* libh2o.a in Frameworks */ = {isa = PBXBuildFile; fileRef = 1079231519A320A700C52AD6 /* libh2o.a */; };
		08790E111D8BD85700A04BC1 /* redis-client.c in Sources */ = {isa = PBXBuildFile; fileRef = 08790DF41D8BD72500A04BC1 /* redis-client.c */; };
		08819C25218C9FA90057ED23 /* libh2o.a in Frameworks */ = {isa = PBXBuildFile; fileRef = 1079231519A320A700C52AD6 /* libh2o.a */; };
		08819C2E218C9FF70057ED23 /* qif.c in Sources */ = {isa = PBXBuildFile; fileRef = 08819C2D218C9FF70057ED23 /* qif.c */; };
		08B3297F29407664009D6766 /* hpke.c in Sources */ = {isa = PBXBuildFile; fileRef = 08B3297E29407664009D6766 /* hpke.c */; };
		08B3298029407664009D6766 /* hpke.c in Sources */ = {isa = PBXBuildFile; fileRef = 08B3297E29407664009D6766 /* hpke.c */; };
		08B3298129407664009D6766 /* hpke.c in Sources */ = {isa = PBXBuildFile; fileRef = 08B3297E29407664009D6766 /* hpke.c */; };
		08CEA9D226701D7600B4BB6B /* rand.c in Sources */ = {isa = PBXBuildFile; fileRef = 08CEA9D126701D7600B4BB6B /* rand.c */; };
		08CEA9D326701D7600B4BB6B /* rand.c in Sources */ = {isa = PBXBuildFile; fileRef = 08CEA9D126701D7600B4BB6B /* rand.c */; };
		08CEA9D526701D8E00B4BB6B /* rand.c in Sources */ = {isa = PBXBuildFile; fileRef = 08CEA9D426701D8E00B4BB6B /* rand.c */; };
		08CEA9D7267AF0EB00B4BB6B /* self_trace.c in Sources */ = {isa = PBXBuildFile; fileRef = 08CEA9D6267AF0EB00B4BB6B /* self_trace.c */; };
		08CEA9D8267AF0EB00B4BB6B /* self_trace.c in Sources */ = {isa = PBXBuildFile; fileRef = 08CEA9D6267AF0EB00B4BB6B /* self_trace.c */; };
		08CEA9D9267AF0EB00B4BB6B /* self_trace.c in Sources */ = {isa = PBXBuildFile; fileRef = 08CEA9D6267AF0EB00B4BB6B /* self_trace.c */; };
		08CEA9DB267B0E3B00B4BB6B /* self_trace.c in Sources */ = {isa = PBXBuildFile; fileRef = 08CEA9DA267B0E3B00B4BB6B /* self_trace.c */; };
		08CEA9DC267B0E3B00B4BB6B /* self_trace.c in Sources */ = {isa = PBXBuildFile; fileRef = 08CEA9DA267B0E3B00B4BB6B /* self_trace.c */; };
		08CEA9DD267B0E3B00B4BB6B /* self_trace.c in Sources */ = {isa = PBXBuildFile; fileRef = 08CEA9DA267B0E3B00B4BB6B /* self_trace.c */; };
		08DAFA08289763FC00364143 /* memory.c in Sources */ = {isa = PBXBuildFile; fileRef = 08DAFA07289763FC00364143 /* memory.c */; };
		08DAFA09289763FC00364143 /* memory.c in Sources */ = {isa = PBXBuildFile; fileRef = 08DAFA07289763FC00364143 /* memory.c */; };
		08E9CC4E1E41F6660049DD26 /* embedded.c.h in Headers */ = {isa = PBXBuildFile; fileRef = 08E9CC4D1E41F6660049DD26 /* embedded.c.h */; };
		08EFC4E027FE9F96004C532C /* throttle_resp.c in Sources */ = {isa = PBXBuildFile; fileRef = 08EFC4DF27FE9F96004C532C /* throttle_resp.c */; };
		08F320DD1E7A9CA60038FA5A /* redis.c in Sources */ = {isa = PBXBuildFile; fileRef = 08790DE31D8276EA00A04BC1 /* redis.c */; };
		08F320DE1E7A9CB80038FA5A /* async.c in Sources */ = {isa = PBXBuildFile; fileRef = 0812AB1C1D7FCFEB00004F23 /* async.c */; settings = {COMPILER_FLAGS = "-Wno-conversion"; }; };
		08F320DF1E7A9CBB0038FA5A /* hiredis.c in Sources */ = {isa = PBXBuildFile; fileRef = 0812AB1E1D7FCFEB00004F23 /* hiredis.c */; settings = {COMPILER_FLAGS = "-Wno-conversion"; }; };
		08F320E01E7A9CBD0038FA5A /* net.c in Sources */ = {isa = PBXBuildFile; fileRef = 08790DD91D80153600A04BC1 /* net.c */; settings = {COMPILER_FLAGS = "-Wno-conversion"; }; };
		08F320E11E7A9CBF0038FA5A /* read.c in Sources */ = {isa = PBXBuildFile; fileRef = 0812AB291D7FD54700004F23 /* read.c */; settings = {COMPILER_FLAGS = "-Wno-conversion"; }; };
		08F320E21E7A9CC20038FA5A /* sds.c in Sources */ = {isa = PBXBuildFile; fileRef = 08790DDB1D80154C00A04BC1 /* sds.c */; settings = {COMPILER_FLAGS = "-Wno-conversion"; }; };
		100A55101C2BB15600C4E3E0 /* http_request.c in Sources */ = {isa = PBXBuildFile; fileRef = 100A550E1C2BB15100C4E3E0 /* http_request.c */; };
		101788B219B561AA0084C6D8 /* socket.c in Sources */ = {isa = PBXBuildFile; fileRef = 101788B119B561AA0084C6D8 /* socket.c */; };
		101B670C19ADD3380084A351 /* access_log.c in Sources */ = {isa = PBXBuildFile; fileRef = 101B670B19ADD3380084A351 /* access_log.c */; };
		1022E7C11CA8BC9E00CE2A05 /* send_text.c in Sources */ = {isa = PBXBuildFile; fileRef = 1022E7C01CA8BC9E00CE2A05 /* send_text.c */; };
		1022E7C31CA8BCCE00CE2A05 /* text_mode.c in Sources */ = {isa = PBXBuildFile; fileRef = 1022E7C21CA8BCCE00CE2A05 /* text_mode.c */; };
		1022E7C61CA8BCEB00CE2A05 /* yrmcds_portability.h in Headers */ = {isa = PBXBuildFile; fileRef = 1022E7C41CA8BCEB00CE2A05 /* yrmcds_portability.h */; };
		1022E7C71CA8BCEB00CE2A05 /* yrmcds_text.h in Headers */ = {isa = PBXBuildFile; fileRef = 1022E7C51CA8BCEB00CE2A05 /* yrmcds_text.h */; };
		1024A3FC1D22315000EB13F1 /* cache_digests.c in Sources */ = {isa = PBXBuildFile; fileRef = 1024A3FB1D22315000EB13F1 /* cache_digests.c */; };
		1024A3FE1D22546800EB13F1 /* cache_digests.h in Headers */ = {isa = PBXBuildFile; fileRef = 1024A3FD1D22546800EB13F1 /* cache_digests.h */; };
		1024A4001D23606300EB13F1 /* cache_digests.c in Sources */ = {isa = PBXBuildFile; fileRef = 1024A3FF1D23606300EB13F1 /* cache_digests.c */; };
		103BAB361B130666000694F4 /* socket.c in Sources */ = {isa = PBXBuildFile; fileRef = 103BAB351B130666000694F4 /* socket.c */; };
		1044812E1BFD0FBE0007863F /* filecache.h in Headers */ = {isa = PBXBuildFile; fileRef = 1044812D1BFD0FBE0007863F /* filecache.h */; };
		104481301BFD10450007863F /* filecache.c in Sources */ = {isa = PBXBuildFile; fileRef = 1044812F1BFD10450007863F /* filecache.c */; };
		1047A9FF1D0E6D5900CC4BCE /* rand.h in Headers */ = {isa = PBXBuildFile; fileRef = 1047A9FE1D0E6D5900CC4BCE /* rand.h */; };
		104B9A261A4A5041009EEE64 /* serverutil.h in Headers */ = {isa = PBXBuildFile; fileRef = 104B9A231A4A4FAF009EEE64 /* serverutil.h */; };
		104B9A281A4A5139009EEE64 /* serverutil.c in Sources */ = {isa = PBXBuildFile; fileRef = 104B9A271A4A5139009EEE64 /* serverutil.c */; };
		104B9A2D1A4BE029009EEE64 /* version.h in Headers */ = {isa = PBXBuildFile; fileRef = 104B9A2C1A4BE029009EEE64 /* version.h */; };
		104B9A461A5F608A009EEE64 /* serverutil.c in Sources */ = {isa = PBXBuildFile; fileRef = 104B9A241A4A4FEE009EEE64 /* serverutil.c */; };
		104B9A481A5F9472009EEE64 /* headers.c in Sources */ = {isa = PBXBuildFile; fileRef = 104B9A471A5F9472009EEE64 /* headers.c */; };
		104B9A491A5F9638009EEE64 /* headers.c in Sources */ = {isa = PBXBuildFile; fileRef = 107923B019A3217300C52AD6 /* headers.c */; };
		104B9A511A5FB096009EEE64 /* expires.c in Sources */ = {isa = PBXBuildFile; fileRef = 104B9A501A5FB096009EEE64 /* expires.c */; };
		104B9A531A5FC7C4009EEE64 /* expires.c in Sources */ = {isa = PBXBuildFile; fileRef = 104B9A521A5FC7C4009EEE64 /* expires.c */; };
		105534BE1A3B8F7700627ECB /* file.c in Sources */ = {isa = PBXBuildFile; fileRef = 105534BD1A3B8F7700627ECB /* file.c */; };
		105534C11A3B911300627ECB /* hpack.c in Sources */ = {isa = PBXBuildFile; fileRef = 105534C01A3B911300627ECB /* hpack.c */; };
		105534C31A3B917000627ECB /* mimemap.c in Sources */ = {isa = PBXBuildFile; fileRef = 105534C21A3B917000627ECB /* mimemap.c */; };
		105534C71A3BB29100627ECB /* string.c in Sources */ = {isa = PBXBuildFile; fileRef = 105534C61A3BB29100627ECB /* string.c */; };
		105534C91A3BB41C00627ECB /* proxy.c in Sources */ = {isa = PBXBuildFile; fileRef = 105534C81A3BB41C00627ECB /* proxy.c */; };
		105534CA1A3BB46900627ECB /* string.c in Sources */ = {isa = PBXBuildFile; fileRef = 10D0905A19F230280043D458 /* string.c */; };
		105534D81A3C791B00627ECB /* configurator.h in Headers */ = {isa = PBXBuildFile; fileRef = 105534D71A3C785000627ECB /* configurator.h */; };
		105534DB1A3C7A5400627ECB /* access_log.c in Sources */ = {isa = PBXBuildFile; fileRef = 105534DA1A3C7A5400627ECB /* access_log.c */; };
		105534DD1A3C7AA900627ECB /* file.c in Sources */ = {isa = PBXBuildFile; fileRef = 105534DC1A3C7AA900627ECB /* file.c */; };
		105534DF1A3C7B9800627ECB /* proxy.c in Sources */ = {isa = PBXBuildFile; fileRef = 105534DE1A3C7B9800627ECB /* proxy.c */; };
		105534EB1A42A87E00627ECB /* _templates.c.h in Headers */ = {isa = PBXBuildFile; fileRef = 105534EA1A42A87E00627ECB /* _templates.c.h */; };
		105534ED1A42AD5E00627ECB /* templates.c.h in Headers */ = {isa = PBXBuildFile; fileRef = 105534EC1A42AD5E00627ECB /* templates.c.h */; };
		105534EF1A440FC800627ECB /* config.c in Sources */ = {isa = PBXBuildFile; fileRef = 105534EE1A440FC800627ECB /* config.c */; };
		10583C001AEF368A004A3AD6 /* 293.c in Sources */ = {isa = PBXBuildFile; fileRef = 10583BFF1AEF368A004A3AD6 /* 293.c */; };
		1058C87D1AA41789008D6180 /* headers.c in Sources */ = {isa = PBXBuildFile; fileRef = 1058C87C1AA41789008D6180 /* headers.c */; };
		1058C87E1AA41A1F008D6180 /* headers.c in Sources */ = {isa = PBXBuildFile; fileRef = 10AA2EBD1AA019D8004322AC /* headers.c */; };
		1058C8881AA6DE4B008D6180 /* hostinfo.h in Headers */ = {isa = PBXBuildFile; fileRef = 1058C8871AA6DE4B008D6180 /* hostinfo.h */; };
		1058C88A1AA6E5E3008D6180 /* hostinfo.c in Sources */ = {isa = PBXBuildFile; fileRef = 1058C8891AA6E5E3008D6180 /* hostinfo.c */; };
		1058F6ED1D7CC99B00FFFFA3 /* openssl_backport.h in Headers */ = {isa = PBXBuildFile; fileRef = 1058F6EC1D7CC81E00FFFFA3 /* openssl_backport.h */; };
		106530A71D82C0A6005B2C60 /* percent-encode-zero-byte.c in Sources */ = {isa = PBXBuildFile; fileRef = 106530A51D82C09E005B2C60 /* percent-encode-zero-byte.c */; };
		1065E6ED19B7B9CB00686E72 /* websocket.c in Sources */ = {isa = PBXBuildFile; fileRef = 107923C119A3217300C52AD6 /* websocket.c */; };
		1065E6EE19B7BA5A00686E72 /* websocket.h in Headers */ = {isa = PBXBuildFile; fileRef = 107923A319A3215F00C52AD6 /* websocket.h */; };
		1065E70C19BF664300686E72 /* evloop.h in Headers */ = {isa = PBXBuildFile; fileRef = 1065E70419BF145700686E72 /* evloop.h */; };
		1065E70D19BF6D4600686E72 /* uv-binding.h in Headers */ = {isa = PBXBuildFile; fileRef = 1065E70619BF14E500686E72 /* uv-binding.h */; };
		1065E70E19BF6D9400686E72 /* uv-binding.c.h in Headers */ = {isa = PBXBuildFile; fileRef = 1065E70719BF17FE00686E72 /* uv-binding.c.h */; };
		106C22FF1C05436100405689 /* errordoc.c in Sources */ = {isa = PBXBuildFile; fileRef = 106C22FE1C05436100405689 /* errordoc.c */; };
		106C23011C0544CE00405689 /* errordoc.c in Sources */ = {isa = PBXBuildFile; fileRef = 106C23001C0544CE00405689 /* errordoc.c */; };
		1070866A1B70A00F002B8F18 /* casper.c in Sources */ = {isa = PBXBuildFile; fileRef = 107086691B70A00F002B8F18 /* casper.c */; };
		1070866C1B787D06002B8F18 /* compress.c in Sources */ = {isa = PBXBuildFile; fileRef = 1070866B1B787D06002B8F18 /* compress.c */; };
		107086701B7925D5002B8F18 /* compress.c in Sources */ = {isa = PBXBuildFile; fileRef = 1070866F1B7925D5002B8F18 /* compress.c */; };
		107086721B798488002B8F18 /* compress.c in Sources */ = {isa = PBXBuildFile; fileRef = 107086711B798487002B8F18 /* compress.c */; };
		1070E1631B4508B0001CCAFA /* util.c in Sources */ = {isa = PBXBuildFile; fileRef = 1070E1621B4508B0001CCAFA /* util.c */; };
		10756E2A1AC126420009BF57 /* api.c in Sources */ = {isa = PBXBuildFile; fileRef = 10756E261AC126420009BF57 /* api.c */; settings = {COMPILER_FLAGS = "-Wno-conversion"; }; };
		10756E2B1AC126420009BF57 /* dumper.c in Sources */ = {isa = PBXBuildFile; fileRef = 10756E271AC126420009BF57 /* dumper.c */; };
		10756E2C1AC126420009BF57 /* emitter.c in Sources */ = {isa = PBXBuildFile; fileRef = 10756E281AC126420009BF57 /* emitter.c */; };
		10756E2D1AC126420009BF57 /* loader.c in Sources */ = {isa = PBXBuildFile; fileRef = 10756E291AC126420009BF57 /* loader.c */; settings = {COMPILER_FLAGS = "-Wno-conversion"; }; };
		10756E331AC1264D0009BF57 /* parser.c in Sources */ = {isa = PBXBuildFile; fileRef = 10756E2E1AC1264D0009BF57 /* parser.c */; settings = {COMPILER_FLAGS = "-Wno-uninitialized"; }; };
		10756E341AC1264D0009BF57 /* reader.c in Sources */ = {isa = PBXBuildFile; fileRef = 10756E2F1AC1264D0009BF57 /* reader.c */; };
		10756E351AC1264D0009BF57 /* scanner.c in Sources */ = {isa = PBXBuildFile; fileRef = 10756E301AC1264D0009BF57 /* scanner.c */; settings = {COMPILER_FLAGS = "-Wno-conversion"; }; };
		10756E361AC1264D0009BF57 /* writer.c in Sources */ = {isa = PBXBuildFile; fileRef = 10756E311AC1264D0009BF57 /* writer.c */; };
		1079236A19A3210E00C52AD6 /* khash.h in Headers */ = {isa = PBXBuildFile; fileRef = 1079232619A3210D00C52AD6 /* khash.h */; };
		1079239619A3210E00C52AD6 /* picohttpparser.c in Sources */ = {isa = PBXBuildFile; fileRef = 1079235A19A3210D00C52AD6 /* picohttpparser.c */; };
		1079239719A3210E00C52AD6 /* picohttpparser.h in Headers */ = {isa = PBXBuildFile; fileRef = 1079235B19A3210D00C52AD6 /* picohttpparser.h */; };
		107923A519A3215F00C52AD6 /* http1.h in Headers */ = {isa = PBXBuildFile; fileRef = 107923A019A3215F00C52AD6 /* http1.h */; };
		107923A619A3215F00C52AD6 /* http2.h in Headers */ = {isa = PBXBuildFile; fileRef = 107923A119A3215F00C52AD6 /* http2.h */; };
		107923A719A3215F00C52AD6 /* token.h in Headers */ = {isa = PBXBuildFile; fileRef = 107923A219A3215F00C52AD6 /* token.h */; };
		107923A919A3215F00C52AD6 /* h2o.h in Headers */ = {isa = PBXBuildFile; fileRef = 107923A419A3215F00C52AD6 /* h2o.h */; };
		107923C319A3217300C52AD6 /* file.c in Sources */ = {isa = PBXBuildFile; fileRef = 107923AF19A3217300C52AD6 /* file.c */; };
		107923C519A3217300C52AD6 /* http1.c in Sources */ = {isa = PBXBuildFile; fileRef = 107923B119A3217300C52AD6 /* http1.c */; };
		107923C619A3217300C52AD6 /* connection.c in Sources */ = {isa = PBXBuildFile; fileRef = 107923B319A3217300C52AD6 /* connection.c */; };
		107923C719A3217300C52AD6 /* hpack.c in Sources */ = {isa = PBXBuildFile; fileRef = 107923B419A3217300C52AD6 /* hpack.c */; };
		107923C819A3217300C52AD6 /* hpack_huffman_table.h in Headers */ = {isa = PBXBuildFile; fileRef = 107923B519A3217300C52AD6 /* hpack_huffman_table.h */; };
		107923CB19A3217300C52AD6 /* frame.c in Sources */ = {isa = PBXBuildFile; fileRef = 107923B819A3217300C52AD6 /* frame.c */; };
		107923CC19A3217300C52AD6 /* context.c in Sources */ = {isa = PBXBuildFile; fileRef = 107923B919A3217300C52AD6 /* context.c */; };
		107923CD19A3217300C52AD6 /* memory.c in Sources */ = {isa = PBXBuildFile; fileRef = 107923BA19A3217300C52AD6 /* memory.c */; };
		107923CE19A3217300C52AD6 /* mimemap.c in Sources */ = {isa = PBXBuildFile; fileRef = 107923BB19A3217300C52AD6 /* mimemap.c */; };
		107923CF19A3217300C52AD6 /* request.c in Sources */ = {isa = PBXBuildFile; fileRef = 107923BC19A3217300C52AD6 /* request.c */; };
		107923D219A3217300C52AD6 /* token.c in Sources */ = {isa = PBXBuildFile; fileRef = 107923BF19A3217300C52AD6 /* token.c */; };
		107923D319A3217300C52AD6 /* util.c in Sources */ = {isa = PBXBuildFile; fileRef = 107923C019A3217300C52AD6 /* util.c */; };
		1079240119A3241A00C52AD6 /* libh2o.a in Frameworks */ = {isa = PBXBuildFile; fileRef = 1079231519A320A700C52AD6 /* libh2o.a */; };
		1079240819A3247A00C52AD6 /* libh2o.a in Frameworks */ = {isa = PBXBuildFile; fileRef = 1079231519A320A700C52AD6 /* libh2o.a */; };
		1079241619A324B400C52AD6 /* websocket.c in Sources */ = {isa = PBXBuildFile; fileRef = 1079241319A324B400C52AD6 /* websocket.c */; settings = {COMPILER_FLAGS = "-Wno-deprecated-declarations"; }; };
		1079242919A325BE00C52AD6 /* simple.c in Sources */ = {isa = PBXBuildFile; fileRef = 107923FC19A3238500C52AD6 /* simple.c */; settings = {COMPILER_FLAGS = "-Wno-deprecated-declarations"; }; };
		1079243019A3260E00C52AD6 /* libh2o.a in Frameworks */ = {isa = PBXBuildFile; fileRef = 1079231519A320A700C52AD6 /* libh2o.a */; };
		1079244119A3264300C52AD6 /* picohttpparser.c in Sources */ = {isa = PBXBuildFile; fileRef = 1079235A19A3210D00C52AD6 /* picohttpparser.c */; };
		1079244719A3265C00C52AD6 /* http1.c in Sources */ = {isa = PBXBuildFile; fileRef = 107923B119A3217300C52AD6 /* http1.c */; };
		1079244819A3265C00C52AD6 /* connection.c in Sources */ = {isa = PBXBuildFile; fileRef = 107923B319A3217300C52AD6 /* connection.c */; };
		1079244A19A3266700C52AD6 /* frame.c in Sources */ = {isa = PBXBuildFile; fileRef = 107923B819A3217300C52AD6 /* frame.c */; };
		1079244B19A3266700C52AD6 /* context.c in Sources */ = {isa = PBXBuildFile; fileRef = 107923B919A3217300C52AD6 /* context.c */; };
		1079244C19A3266700C52AD6 /* memory.c in Sources */ = {isa = PBXBuildFile; fileRef = 107923BA19A3217300C52AD6 /* memory.c */; };
		1079244E19A3266700C52AD6 /* request.c in Sources */ = {isa = PBXBuildFile; fileRef = 107923BC19A3217300C52AD6 /* request.c */; };
		1079245119A3266700C52AD6 /* token.c in Sources */ = {isa = PBXBuildFile; fileRef = 107923BF19A3217300C52AD6 /* token.c */; };
		1079245419A32C0800C52AD6 /* token_table.h in Headers */ = {isa = PBXBuildFile; fileRef = 1079245319A32C0800C52AD6 /* token_table.h */; };
		107D4D441B588021004A9B21 /* ssl.c in Sources */ = {isa = PBXBuildFile; fileRef = 107D4D431B588021004A9B21 /* ssl.c */; };
		107D4D451B5880BC004A9B21 /* api.c in Sources */ = {isa = PBXBuildFile; fileRef = 10756E261AC126420009BF57 /* api.c */; };
		107D4D461B5880BC004A9B21 /* dumper.c in Sources */ = {isa = PBXBuildFile; fileRef = 10756E271AC126420009BF57 /* dumper.c */; };
		107D4D471B5880BC004A9B21 /* emitter.c in Sources */ = {isa = PBXBuildFile; fileRef = 10756E281AC126420009BF57 /* emitter.c */; };
		107D4D481B5880BC004A9B21 /* loader.c in Sources */ = {isa = PBXBuildFile; fileRef = 10756E291AC126420009BF57 /* loader.c */; };
		107D4D491B5880BC004A9B21 /* parser.c in Sources */ = {isa = PBXBuildFile; fileRef = 10756E2E1AC1264D0009BF57 /* parser.c */; };
		107D4D4A1B5880BC004A9B21 /* reader.c in Sources */ = {isa = PBXBuildFile; fileRef = 10756E2F1AC1264D0009BF57 /* reader.c */; };
		107D4D4B1B5880BC004A9B21 /* scanner.c in Sources */ = {isa = PBXBuildFile; fileRef = 10756E301AC1264D0009BF57 /* scanner.c */; };
		107D4D4C1B5880BC004A9B21 /* writer.c in Sources */ = {isa = PBXBuildFile; fileRef = 10756E311AC1264D0009BF57 /* writer.c */; };
		107D4D4F1B58970D004A9B21 /* ssl.c in Sources */ = {isa = PBXBuildFile; fileRef = 107D4D4D1B58970D004A9B21 /* ssl.c */; };
		107D4D531B5B2412004A9B21 /* file.h in Headers */ = {isa = PBXBuildFile; fileRef = 107D4D521B5B2412004A9B21 /* file.h */; };
		107D4D551B5B30EE004A9B21 /* file.c in Sources */ = {isa = PBXBuildFile; fileRef = 107D4D541B5B30EE004A9B21 /* file.c */; };
		107E34101C7EB13F00AEF5F8 /* gzip.c in Sources */ = {isa = PBXBuildFile; fileRef = 107E340F1C7EB13F00AEF5F8 /* gzip.c */; };
		107E34131C7FAC2000AEF5F8 /* brotli.c in Sources */ = {isa = PBXBuildFile; fileRef = 107E34111C7EE0D200AEF5F8 /* brotli.c */; };
		107E34221C7FEE2200AEF5F8 /* brotli.c in Sources */ = {isa = PBXBuildFile; fileRef = 107E34111C7EE0D200AEF5F8 /* brotli.c */; };
		10835E011C9A6C2400197E59 /* logconf.c in Sources */ = {isa = PBXBuildFile; fileRef = 10835E001C9A6C2400197E59 /* logconf.c */; };
		10835E031C9A860000197E59 /* status.c in Sources */ = {isa = PBXBuildFile; fileRef = 10835E021C9A860000197E59 /* status.c */; };
		10835E051C9B3C6200197E59 /* status.c in Sources */ = {isa = PBXBuildFile; fileRef = 10835E041C9B3C6200197E59 /* status.c */; };
		108867751AD9069900987967 /* defaults.c.h in Headers */ = {isa = PBXBuildFile; fileRef = 108867741AD9069900987967 /* defaults.c.h */; };
		108DD0861BA22E46004167DC /* mruby.c in Sources */ = {isa = PBXBuildFile; fileRef = 10B38A651B8D345D007DC191 /* mruby.c */; };
		10A3D3D21B4CDBDC00327CF9 /* memcached.c in Sources */ = {isa = PBXBuildFile; fileRef = 10A3D3D11B4CDBDC00327CF9 /* memcached.c */; };
		10A3D3D31B4CDF1200327CF9 /* memcached.h in Headers */ = {isa = PBXBuildFile; fileRef = 10A3D3D01B4CDBC700327CF9 /* memcached.h */; };
		10A3D4081B50DAB700327CF9 /* close.c in Sources */ = {isa = PBXBuildFile; fileRef = 10A3D3ED1B4FAAEC00327CF9 /* close.c */; };
		10A3D4091B50DAB700327CF9 /* connect.c in Sources */ = {isa = PBXBuildFile; fileRef = 10A3D3EE1B4FAAEC00327CF9 /* connect.c */; };
		10A3D40A1B50DAB700327CF9 /* recv.c in Sources */ = {isa = PBXBuildFile; fileRef = 10A3D3F61B4FAAF500327CF9 /* recv.c */; };
		10A3D40B1B50DAB700327CF9 /* send.c in Sources */ = {isa = PBXBuildFile; fileRef = 10A3D3F71B4FAAF500327CF9 /* send.c */; };
		10A3D40C1B50DAB700327CF9 /* socket.c in Sources */ = {isa = PBXBuildFile; fileRef = 10A3D3F91B4FAAF500327CF9 /* socket.c */; };
		10A3D40D1B50DAB700327CF9 /* strerror.c in Sources */ = {isa = PBXBuildFile; fileRef = 10A3D3FA1B4FAAF500327CF9 /* strerror.c */; };
		10AA2E941A80A592004322AC /* time_.h in Headers */ = {isa = PBXBuildFile; fileRef = 10AA2E931A80A592004322AC /* time_.h */; };
		10AA2E961A80A612004322AC /* time.c in Sources */ = {isa = PBXBuildFile; fileRef = 10AA2E951A80A612004322AC /* time.c */; };
		10AA2E991A81F68A004322AC /* time.c in Sources */ = {isa = PBXBuildFile; fileRef = 10AA2E981A81F68A004322AC /* time.c */; };
		10AA2E9F1A8807CF004322AC /* url.h in Headers */ = {isa = PBXBuildFile; fileRef = 10AA2E9E1A8807CF004322AC /* url.h */; };
		10AA2EA11A88082E004322AC /* url.c in Sources */ = {isa = PBXBuildFile; fileRef = 10AA2EA01A88082E004322AC /* url.c */; };
		10AA2EA31A88090B004322AC /* url.c in Sources */ = {isa = PBXBuildFile; fileRef = 10AA2EA21A88090B004322AC /* url.c */; };
		10AA2EA51A8D9999004322AC /* redirect.c in Sources */ = {isa = PBXBuildFile; fileRef = 10AA2EA41A8D9999004322AC /* redirect.c */; };
		10AA2EA71A8DA93C004322AC /* redirect.c in Sources */ = {isa = PBXBuildFile; fileRef = 10AA2EA61A8DA93C004322AC /* redirect.c */; };
		10AA2EAA1A8DDC57004322AC /* multithread.h in Headers */ = {isa = PBXBuildFile; fileRef = 10AA2EA91A8DDC57004322AC /* multithread.h */; };
		10AA2EAC1A8DE0AE004322AC /* multithread.c in Sources */ = {isa = PBXBuildFile; fileRef = 10AA2EAB1A8DE0AE004322AC /* multithread.c */; };
		10AA2EAE1A8E22DA004322AC /* multithread.c in Sources */ = {isa = PBXBuildFile; fileRef = 10AA2EAD1A8E22DA004322AC /* multithread.c */; };
		10AA2EB71A970EFC004322AC /* http2_internal.h in Headers */ = {isa = PBXBuildFile; fileRef = 10AA2EB61A970EFC004322AC /* http2_internal.h */; };
		10AA2EB91A971280004322AC /* http2_scheduler.h in Headers */ = {isa = PBXBuildFile; fileRef = 10AA2EB81A971280004322AC /* http2_scheduler.h */; };
		10AA2EBC1A9EEDF8004322AC /* proxy.c in Sources */ = {isa = PBXBuildFile; fileRef = 10AA2EBB1A9EEDF8004322AC /* proxy.c */; };
		10AA2EC01AA019FC004322AC /* headers.c in Sources */ = {isa = PBXBuildFile; fileRef = 10AA2EBF1AA019FC004322AC /* headers.c */; };
		10AA2EC21AA0402E004322AC /* reproxy.c in Sources */ = {isa = PBXBuildFile; fileRef = 10AA2EC11AA0402E004322AC /* reproxy.c */; };
		10AA2EC41AA0403A004322AC /* reproxy.c in Sources */ = {isa = PBXBuildFile; fileRef = 10AA2EC31AA0403A004322AC /* reproxy.c */; };
		10AAAC631B6C7A7D004487C3 /* http2_casper.h in Headers */ = {isa = PBXBuildFile; fileRef = 10AAAC621B6C7A7D004487C3 /* http2_casper.h */; };
		10AAAC651B6C9275004487C3 /* casper.c in Sources */ = {isa = PBXBuildFile; fileRef = 10AAAC641B6C9275004487C3 /* casper.c */; };
		10B38A721B8D34BB007DC191 /* mruby_.h in Headers */ = {isa = PBXBuildFile; fileRef = 10B38A711B8D34BB007DC191 /* mruby_.h */; };
		10BA72AA19AAD6300059392A /* stream.c in Sources */ = {isa = PBXBuildFile; fileRef = 10BA72A919AAD6300059392A /* stream.c */; };
		10BCF2FD1B168CAE0076939D /* fastcgi.c in Sources */ = {isa = PBXBuildFile; fileRef = 10BCF2FC1B168CAE0076939D /* fastcgi.c */; };
		10BCF2FF1B1A892F0076939D /* fastcgi.c in Sources */ = {isa = PBXBuildFile; fileRef = 10BCF2FE1B1A892F0076939D /* fastcgi.c */; };
		10BCF3011B214C460076939D /* fastcgi.c in Sources */ = {isa = PBXBuildFile; fileRef = 10BCF3001B214C460076939D /* fastcgi.c */; };
		10C45D4F1CFD15FA0096DB06 /* throttle_resp.c in Sources */ = {isa = PBXBuildFile; fileRef = 10C45D4E1CFD15FA0096DB06 /* throttle_resp.c */; };
		10C45D511CFD160A0096DB06 /* throttle_resp.c in Sources */ = {isa = PBXBuildFile; fileRef = 10C45D501CFD160A0096DB06 /* throttle_resp.c */; };
		10C45D551CFE9B300096DB06 /* events.c in Sources */ = {isa = PBXBuildFile; fileRef = 10C45D531CFE9B300096DB06 /* events.c */; };
		10C45D561CFE9B300096DB06 /* requests.c in Sources */ = {isa = PBXBuildFile; fileRef = 10C45D541CFE9B300096DB06 /* requests.c */; };
		10D0903A19F0A51C0043D458 /* memory.h in Headers */ = {isa = PBXBuildFile; fileRef = 10D0903919F0A51C0043D458 /* memory.h */; };
		10D0903E19F0A8190043D458 /* socket.h in Headers */ = {isa = PBXBuildFile; fileRef = 10D0903D19F0A8190043D458 /* socket.h */; };
		10D0904319F0BA780043D458 /* linklist.h in Headers */ = {isa = PBXBuildFile; fileRef = 10D0904219F0BA780043D458 /* linklist.h */; };
		10D0904A19F0CA9C0043D458 /* libh2o.a in Frameworks */ = {isa = PBXBuildFile; fileRef = 1079231519A320A700C52AD6 /* libh2o.a */; };
		10D0905519F102C70043D458 /* http1client.c in Sources */ = {isa = PBXBuildFile; fileRef = 10D0905419F102C70043D458 /* http1client.c */; };
		10D0905919F22FA10043D458 /* string_.h in Headers */ = {isa = PBXBuildFile; fileRef = 10D0905819F22FA10043D458 /* string_.h */; };
		10D0906219F38B2E0043D458 /* libh2o.a in Frameworks */ = {isa = PBXBuildFile; fileRef = 1079231519A320A700C52AD6 /* libh2o.a */; };
		10D0906B19F38B850043D458 /* httpclient.c in Sources */ = {isa = PBXBuildFile; fileRef = 10D0906A19F38B850043D458 /* httpclient.c */; };
		10D0906C19F395FC0043D458 /* socket-client.c in Sources */ = {isa = PBXBuildFile; fileRef = 10D0905219F0CB130043D458 /* socket-client.c */; };
		10D0907019F494CC0043D458 /* test.c in Sources */ = {isa = PBXBuildFile; fileRef = 10D0906E19F494CC0043D458 /* test.c */; };
		10D0907319F633B00043D458 /* proxy.c in Sources */ = {isa = PBXBuildFile; fileRef = 10D0907219F633B00043D458 /* proxy.c */; };
		10DA969C1CD2BF9000679165 /* cache.h in Headers */ = {isa = PBXBuildFile; fileRef = 10DA969B1CD2BF9000679165 /* cache.h */; };
		10DA969E1CD2BFAC00679165 /* cache.c in Sources */ = {isa = PBXBuildFile; fileRef = 10DA969D1CD2BFAC00679165 /* cache.c */; };
		10DA96A01CD2BFEE00679165 /* cache.c in Sources */ = {isa = PBXBuildFile; fileRef = 10DA969F1CD2BFEE00679165 /* cache.c */; };
		10E299581A67E68500701AA6 /* scheduler.c in Sources */ = {isa = PBXBuildFile; fileRef = 10E299571A67E68500701AA6 /* scheduler.c */; };
		10E2995A1A68D03100701AA6 /* scheduler.c in Sources */ = {isa = PBXBuildFile; fileRef = 10E299591A68D03100701AA6 /* scheduler.c */; };
		10E598011CE1683A000D7B94 /* mruby.c in Sources */ = {isa = PBXBuildFile; fileRef = 10B38A731B8D3544007DC191 /* mruby.c */; };
		10EA45D81D0949BF00769A2B /* libh2o.a in Frameworks */ = {isa = PBXBuildFile; fileRef = 1079231519A320A700C52AD6 /* libh2o.a */; };
		10EA45E11D094A1200769A2B /* latency-optimization.c in Sources */ = {isa = PBXBuildFile; fileRef = 10EA45E01D094A1200769A2B /* latency-optimization.c */; };
		10EC2A361A0B4D370083514F /* socketpool.h in Headers */ = {isa = PBXBuildFile; fileRef = 10EC2A351A0B4D370083514F /* socketpool.h */; };
		10EC2A381A0B4DC70083514F /* socketpool.c in Sources */ = {isa = PBXBuildFile; fileRef = 10EC2A371A0B4DC70083514F /* socketpool.c */; };
		10F417D619C190F800B6E31A /* main.c in Sources */ = {isa = PBXBuildFile; fileRef = 10F417D519C190F800B6E31A /* main.c */; settings = {COMPILER_FLAGS = "-Wno-deprecated-declarations"; }; };
		10F417FF19C2D2F800B6E31A /* picotest.c in Sources */ = {isa = PBXBuildFile; fileRef = 10F417FD19C2D2F800B6E31A /* picotest.c */; };
		10F4180119C2D31600B6E31A /* yoml.h in Headers */ = {isa = PBXBuildFile; fileRef = 10F4180019C2D31600B6E31A /* yoml.h */; };
		10F4180519CA75C500B6E31A /* configurator.c in Sources */ = {isa = PBXBuildFile; fileRef = 10F4180419CA75C500B6E31A /* configurator.c */; };
		10F419801B64E70D00BEAEAC /* golombset.h in Headers */ = {isa = PBXBuildFile; fileRef = 10F4197F1B64E70D00BEAEAC /* golombset.h */; };
		10F9F2651AF4795D0056F26B /* redirect.c in Sources */ = {isa = PBXBuildFile; fileRef = 10F9F2641AF4795D0056F26B /* redirect.c */; };
		10F9F2671AFC5F550056F26B /* hostinfo.c in Sources */ = {isa = PBXBuildFile; fileRef = 10F9F2661AFC5F550056F26B /* hostinfo.c */; };
		10FCC13E1B2E4A4500F13674 /* cloexec.c in Sources */ = {isa = PBXBuildFile; fileRef = 10FCC13C1B2E4A4500F13674 /* cloexec.c */; };
		10FCC13F1B2E4A4500F13674 /* cloexec.h in Headers */ = {isa = PBXBuildFile; fileRef = 10FCC13D1B2E4A4500F13674 /* cloexec.h */; };
		10FCC1401B2E59E600F13674 /* cloexec.c in Sources */ = {isa = PBXBuildFile; fileRef = 10FCC13C1B2E4A4500F13674 /* cloexec.c */; };
		10FEF24A1D6FC6F600E11B1D /* durations.c in Sources */ = {isa = PBXBuildFile; fileRef = 10FEF2491D6FC6F600E11B1D /* durations.c */; };
		10FEF24E1D6FC8E200E11B1D /* gkc.c in Sources */ = {isa = PBXBuildFile; fileRef = 10FEF24C1D6FC8E200E11B1D /* gkc.c */; };
		10FEF24F1D6FC8E200E11B1D /* gkc.h in Headers */ = {isa = PBXBuildFile; fileRef = 10FEF24D1D6FC8E200E11B1D /* gkc.h */; };
		10FFEE0A1BB23A8C0087AD75 /* neverbleed.c in Sources */ = {isa = PBXBuildFile; fileRef = 10FFEE081BB23A8C0087AD75 /* neverbleed.c */; };
		7D0285C91EF422D40094292B /* sleep.c in Sources */ = {isa = PBXBuildFile; fileRef = 7D0285C81EF422D40094292B /* sleep.c */; };
		7D0341FB1FE4D5B60052E0A1 /* http2client.c in Sources */ = {isa = PBXBuildFile; fileRef = 7D0341FA1FE4D5B60052E0A1 /* http2client.c */; };
		7D0341FC1FE4D5BD0052E0A1 /* http2client.c in Sources */ = {isa = PBXBuildFile; fileRef = 7D0341FA1FE4D5B60052E0A1 /* http2client.c */; };
		7D0E5D5A20761BD800DA3E5A /* hiredis_.h in Headers */ = {isa = PBXBuildFile; fileRef = 7DF88EF820761972005DB8D8 /* hiredis_.h */; };
		7D25E33C20B288710092C982 /* http2_common.h in Headers */ = {isa = PBXBuildFile; fileRef = 7D25E33B20B270BA0092C982 /* http2_common.h */; };
		7D2DF4EE20297EEF004AD361 /* header.h in Headers */ = {isa = PBXBuildFile; fileRef = 7D2DF4ED20297EE0004AD361 /* header.h */; };
		7D67C721204F8C0E0049E935 /* httpclient.c in Sources */ = {isa = PBXBuildFile; fileRef = 7D67C720204F8C0E0049E935 /* httpclient.c */; };
		7D67C722204F8C0E0049E935 /* httpclient.c in Sources */ = {isa = PBXBuildFile; fileRef = 7D67C720204F8C0E0049E935 /* httpclient.c */; };
		7D67C724204F8CA50049E935 /* httpclient.h in Headers */ = {isa = PBXBuildFile; fileRef = 7D67C723204F8C9B0049E935 /* httpclient.h */; };
		7D9372FE202AC70F005FE6AB /* server_timing.c in Sources */ = {isa = PBXBuildFile; fileRef = 7D9372FD202AC70F005FE6AB /* server_timing.c */; };
		7D9372FF202AC717005FE6AB /* server_timing.c in Sources */ = {isa = PBXBuildFile; fileRef = 7D9372FD202AC70F005FE6AB /* server_timing.c */; };
		7D937300202AC717005FE6AB /* server_timing.c in Sources */ = {isa = PBXBuildFile; fileRef = 7D9372FD202AC70F005FE6AB /* server_timing.c */; };
		7D937302202AC7BA005FE6AB /* server_timing.c in Sources */ = {isa = PBXBuildFile; fileRef = 7D937301202AC7BA005FE6AB /* server_timing.c */; };
		7D937303202AC7BA005FE6AB /* server_timing.c in Sources */ = {isa = PBXBuildFile; fileRef = 7D937301202AC7BA005FE6AB /* server_timing.c */; };
		7D9FA53A1FC323B200189F88 /* channel.c in Sources */ = {isa = PBXBuildFile; fileRef = 7D9FA5381FC323AC00189F88 /* channel.c */; };
		7DA3F5AF20E0B0400000222F /* token_table.h in Headers */ = {isa = PBXBuildFile; fileRef = 7DA3F5AE20E0B03F0000222F /* token_table.h */; };
		7DC64F541FEB78B000587150 /* sender.c in Sources */ = {isa = PBXBuildFile; fileRef = 7DC64F521FEB78AD00587150 /* sender.c */; };
		7DD70D79210F2EC400727A17 /* httpclient.c in Sources */ = {isa = PBXBuildFile; fileRef = 7DD70D77210F2EC400727A17 /* httpclient.c */; };
		7DE1DB37212B1CC00055F500 /* ssl.c in Sources */ = {isa = PBXBuildFile; fileRef = 7DE1DB35212B1CC00055F500 /* ssl.c */; };
		7DE1DB38212B1CC00055F500 /* ssl.c in Sources */ = {isa = PBXBuildFile; fileRef = 7DE1DB35212B1CC00055F500 /* ssl.c */; };
		7DF26B091FBC020600FBE2E7 /* middleware.c in Sources */ = {isa = PBXBuildFile; fileRef = 7DF26B071FBC020600FBE2E7 /* middleware.c */; };
		D081373A1FD400F4004679DF /* least_conn.c in Sources */ = {isa = PBXBuildFile; fileRef = D08137381FD400F4004679DF /* least_conn.c */; };
		D081373B1FD400F4004679DF /* roundrobin.c in Sources */ = {isa = PBXBuildFile; fileRef = D08137391FD400F4004679DF /* roundrobin.c */; };
		D08137421FD408C2004679DF /* balancer.h in Headers */ = {isa = PBXBuildFile; fileRef = D08137411FD408C1004679DF /* balancer.h */; };
		E901C3DA213E1C2E00D17C93 /* quicly.h in Headers */ = {isa = PBXBuildFile; fileRef = E901C3D9213E1C2E00D17C93 /* quicly.h */; };
		E901C3E5213E1C3600D17C93 /* maxsender.h in Headers */ = {isa = PBXBuildFile; fileRef = E901C3DB213E1C3600D17C93 /* maxsender.h */; };
		E901C3E6213E1C3600D17C93 /* ranges.h in Headers */ = {isa = PBXBuildFile; fileRef = E901C3DC213E1C3600D17C93 /* ranges.h */; };
		E901C3E8213E1C3600D17C93 /* loss.h in Headers */ = {isa = PBXBuildFile; fileRef = E901C3DE213E1C3600D17C93 /* loss.h */; };
		E901C3EB213E1C3600D17C93 /* frame.h in Headers */ = {isa = PBXBuildFile; fileRef = E901C3E1213E1C3600D17C93 /* frame.h */; };
		E901C3ED213E1C3600D17C93 /* constants.h in Headers */ = {isa = PBXBuildFile; fileRef = E901C3E3213E1C3600D17C93 /* constants.h */; };
		E901C3EE213E1C3600D17C93 /* linklist.h in Headers */ = {isa = PBXBuildFile; fileRef = E901C3E4213E1C3600D17C93 /* linklist.h */; };
		E901C3F9213E1C4000D17C93 /* frame.c in Sources */ = {isa = PBXBuildFile; fileRef = E901C3F0213E1C4000D17C93 /* frame.c */; };
		E901C3FB213E1C4000D17C93 /* ranges.c in Sources */ = {isa = PBXBuildFile; fileRef = E901C3F2213E1C4000D17C93 /* ranges.c */; };
		E901C3FC213E1C4000D17C93 /* quicly.c in Sources */ = {isa = PBXBuildFile; fileRef = E901C3F3213E1C4000D17C93 /* quicly.c */; };
		E901C403213E1C5400D17C93 /* frame.c in Sources */ = {isa = PBXBuildFile; fileRef = E901C3F0213E1C4000D17C93 /* frame.c */; };
		E901C406213E1C5400D17C93 /* quicly.c in Sources */ = {isa = PBXBuildFile; fileRef = E901C3F3213E1C4000D17C93 /* quicly.c */; };
		E901C407213E1C5400D17C93 /* ranges.c in Sources */ = {isa = PBXBuildFile; fileRef = E901C3F2213E1C4000D17C93 /* ranges.c */; };
		E901C40C213E1C5500D17C93 /* frame.c in Sources */ = {isa = PBXBuildFile; fileRef = E901C3F0213E1C4000D17C93 /* frame.c */; };
		E901C40F213E1C5500D17C93 /* quicly.c in Sources */ = {isa = PBXBuildFile; fileRef = E901C3F3213E1C4000D17C93 /* quicly.c */; };
		E901C410213E1C5500D17C93 /* ranges.c in Sources */ = {isa = PBXBuildFile; fileRef = E901C3F2213E1C4000D17C93 /* ranges.c */; };
		E901C429213E529F00D17C93 /* blockwise.c in Sources */ = {isa = PBXBuildFile; fileRef = E9708AF11E49A2B90029E0A5 /* blockwise.c */; };
		E901C42B213E52A500D17C93 /* chash.c in Sources */ = {isa = PBXBuildFile; fileRef = E9708AF71E49A3130029E0A5 /* chash.c */; };
		E901C42C213E52A800D17C93 /* curve25519.c in Sources */ = {isa = PBXBuildFile; fileRef = E9708AF91E49A3130029E0A5 /* curve25519.c */; };
		E901C42D213E52AB00D17C93 /* drbg.c in Sources */ = {isa = PBXBuildFile; fileRef = E9708AFC1E49A3130029E0A5 /* drbg.c */; };
		E901C430213E52B500D17C93 /* hmac.c in Sources */ = {isa = PBXBuildFile; fileRef = E9708B011E49A3130029E0A5 /* hmac.c */; };
		E901C433213E52BF00D17C93 /* sha256.c in Sources */ = {isa = PBXBuildFile; fileRef = E9708B061E49A3130029E0A5 /* sha256.c */; };
		E901C436213E52CA00D17C93 /* openssl.c in Sources */ = {isa = PBXBuildFile; fileRef = E9708AD91E499E040029E0A5 /* openssl.c */; };
		E901C437213E52CD00D17C93 /* picotls.c in Sources */ = {isa = PBXBuildFile; fileRef = E9708ADA1E499E040029E0A5 /* picotls.c */; };
		E901C43B213E59A000D17C93 /* qpack.c in Sources */ = {isa = PBXBuildFile; fileRef = E901C439213E59A000D17C93 /* qpack.c */; };
		E901C43D213FAE0300D17C93 /* qpack.h in Headers */ = {isa = PBXBuildFile; fileRef = E901C43C213FAE0300D17C93 /* qpack.h */; };
		E901C4402140CCB500D17C93 /* qpack.c in Sources */ = {isa = PBXBuildFile; fileRef = E901C43F2140CCB500D17C93 /* qpack.c */; };
		E90A95F31E30795100483D6C /* headers_util.c in Sources */ = {isa = PBXBuildFile; fileRef = E90A95F21E30795100483D6C /* headers_util.c */; };
		E90A95F51E30797D00483D6C /* headers_util.c in Sources */ = {isa = PBXBuildFile; fileRef = E90A95F41E30797D00483D6C /* headers_util.c */; };
		E90BB43A24F369E4006507EA /* server.c in Sources */ = {isa = PBXBuildFile; fileRef = E90BB43924F369E4006507EA /* server.c */; };
		E918FC322136583F00CCB252 /* libh2o.a in Frameworks */ = {isa = PBXBuildFile; fileRef = 1079231519A320A700C52AD6 /* libh2o.a */; };
		E918FC8721365AB700CCB252 /* theft_autoshrink.c in Sources */ = {isa = PBXBuildFile; fileRef = E918FC542136598400CCB252 /* theft_autoshrink.c */; };
		E918FC8821365AB700CCB252 /* theft_aux_builtin.c in Sources */ = {isa = PBXBuildFile; fileRef = E918FC452136598300CCB252 /* theft_aux_builtin.c */; };
		E918FC8921365AB700CCB252 /* theft_aux.c in Sources */ = {isa = PBXBuildFile; fileRef = E918FC4B2136598300CCB252 /* theft_aux.c */; };
		E918FC8A21365AB700CCB252 /* theft_bloom.c in Sources */ = {isa = PBXBuildFile; fileRef = E918FC532136598400CCB252 /* theft_bloom.c */; };
		E918FC8B21365AB700CCB252 /* theft_call.c in Sources */ = {isa = PBXBuildFile; fileRef = E918FC4F2136598400CCB252 /* theft_call.c */; };
		E918FC8C21365AB700CCB252 /* theft_hash.c in Sources */ = {isa = PBXBuildFile; fileRef = E918FC4D2136598400CCB252 /* theft_hash.c */; };
		E918FC8D21365AB700CCB252 /* theft_random.c in Sources */ = {isa = PBXBuildFile; fileRef = E918FC462136598300CCB252 /* theft_random.c */; };
		E918FC8E21365AB700CCB252 /* theft_rng.c in Sources */ = {isa = PBXBuildFile; fileRef = E918FC502136598400CCB252 /* theft_rng.c */; };
		E918FC8F21365AB700CCB252 /* theft_run.c in Sources */ = {isa = PBXBuildFile; fileRef = E918FC512136598400CCB252 /* theft_run.c */; };
		E918FC9021365AB700CCB252 /* theft_shrink.c in Sources */ = {isa = PBXBuildFile; fileRef = E918FC4E2136598400CCB252 /* theft_shrink.c */; };
		E918FC9121365AB700CCB252 /* theft_trial.c in Sources */ = {isa = PBXBuildFile; fileRef = E918FC552136598400CCB252 /* theft_trial.c */; };
		E918FC9221365AB700CCB252 /* theft.c in Sources */ = {isa = PBXBuildFile; fileRef = E918FC492136598300CCB252 /* theft.c */; };
		E918FC9321365ABC00CCB252 /* prop.c in Sources */ = {isa = PBXBuildFile; fileRef = E918FC3B213658BE00CCB252 /* prop.c */; };
		E919227725C9447D00C2D79B /* connect.c in Sources */ = {isa = PBXBuildFile; fileRef = E919227625C9447D00C2D79B /* connect.c */; };
		E919227925C9447D00C2D79B /* connect.c in Sources */ = {isa = PBXBuildFile; fileRef = E919227625C9447D00C2D79B /* connect.c */; };
		E9316ED824417E0A00C9C127 /* certificate_compression.c in Sources */ = {isa = PBXBuildFile; fileRef = E9316ED724417E0A00C9C127 /* certificate_compression.c */; };
		E9316EE624417EAA00C9C127 /* bit_reader.c in Sources */ = {isa = PBXBuildFile; fileRef = E9316EDB24417EA900C9C127 /* bit_reader.c */; };
		E9316EE724417EAA00C9C127 /* bit_reader.c in Sources */ = {isa = PBXBuildFile; fileRef = E9316EDB24417EA900C9C127 /* bit_reader.c */; };
		E9316EE824417EAA00C9C127 /* decode.c in Sources */ = {isa = PBXBuildFile; fileRef = E9316EDC24417EA900C9C127 /* decode.c */; };
		E9316EE924417EAA00C9C127 /* decode.c in Sources */ = {isa = PBXBuildFile; fileRef = E9316EDC24417EA900C9C127 /* decode.c */; };
		E9316EEA24417EAA00C9C127 /* huffman.c in Sources */ = {isa = PBXBuildFile; fileRef = E9316EDF24417EA900C9C127 /* huffman.c */; };
		E9316EEB24417EAA00C9C127 /* huffman.c in Sources */ = {isa = PBXBuildFile; fileRef = E9316EDF24417EA900C9C127 /* huffman.c */; };
		E9316EEC24417EAA00C9C127 /* state.c in Sources */ = {isa = PBXBuildFile; fileRef = E9316EE324417EA900C9C127 /* state.c */; };
		E9316EED24417EAA00C9C127 /* state.c in Sources */ = {isa = PBXBuildFile; fileRef = E9316EE324417EA900C9C127 /* state.c */; };
		E93BB45D25DA5792009C24D8 /* connect.c in Sources */ = {isa = PBXBuildFile; fileRef = E93BB45C25DA5792009C24D8 /* connect.c */; };
		E93BB58E25DE3988009C24D8 /* pembase64.c in Sources */ = {isa = PBXBuildFile; fileRef = E93BB58D25DE3987009C24D8 /* pembase64.c */; };
		E93BB58F25DE3988009C24D8 /* pembase64.c in Sources */ = {isa = PBXBuildFile; fileRef = E93BB58D25DE3987009C24D8 /* pembase64.c */; };
		E93BB59025DE3988009C24D8 /* pembase64.c in Sources */ = {isa = PBXBuildFile; fileRef = E93BB58D25DE3987009C24D8 /* pembase64.c */; };
		E93C7F96226EBEC9007BF39A /* frame.c in Sources */ = {isa = PBXBuildFile; fileRef = E93C7F95226EBEC9007BF39A /* frame.c */; };
		E93C7F98226EBEC9007BF39A /* frame.c in Sources */ = {isa = PBXBuildFile; fileRef = E93C7F95226EBEC9007BF39A /* frame.c */; };
		E93C7F9A22701806007BF39A /* frame.c in Sources */ = {isa = PBXBuildFile; fileRef = E93C7F9922701806007BF39A /* frame.c */; };
		E9581B9B22F001F300299E8A /* x25519.c in Sources */ = {isa = PBXBuildFile; fileRef = E9581B9922F001EB00299E8A /* x25519.c */; };
		E9581B9E22F0022D00299E8A /* random.c in Sources */ = {isa = PBXBuildFile; fileRef = E9581B9C22F0022900299E8A /* random.c */; };
		E95E954022914F0600215ACD /* picotls-probes.d in Sources */ = {isa = PBXBuildFile; fileRef = E95E953F22914F0600215ACD /* picotls-probes.d */; };
		E95E954122914F1500215ACD /* h2o-probes.d in Sources */ = {isa = PBXBuildFile; fileRef = E95EBCD72281148C0022C32D /* h2o-probes.d */; };
		E95E954222914F1600215ACD /* h2o-probes.d in Sources */ = {isa = PBXBuildFile; fileRef = E95EBCD72281148C0022C32D /* h2o-probes.d */; };
		E95E954322914F1C00215ACD /* picotls-probes.d in Sources */ = {isa = PBXBuildFile; fileRef = E95E953F22914F0600215ACD /* picotls-probes.d */; };
		E95EBCDA228117620022C32D /* probes_.h in Headers */ = {isa = PBXBuildFile; fileRef = E95EBCD9228117620022C32D /* probes_.h */; };
		E96A24CD23E673F400CA970A /* absprio.h in Headers */ = {isa = PBXBuildFile; fileRef = E96A24CC23E673F400CA970A /* absprio.h */; };
		E96A24CF23E6743600CA970A /* absprio.c in Sources */ = {isa = PBXBuildFile; fileRef = E96A24CE23E6743600CA970A /* absprio.c */; };
		E96A24D023E6744900CA970A /* absprio.c in Sources */ = {isa = PBXBuildFile; fileRef = E96A24CE23E6743600CA970A /* absprio.c */; };
		E96A24D323E6747A00CA970A /* absprio.c in Sources */ = {isa = PBXBuildFile; fileRef = E96A24D123E6747500CA970A /* absprio.c */; };
		E9708AE01E49A2120029E0A5 /* picotls.h in Headers */ = {isa = PBXBuildFile; fileRef = E9708ADF1E49A2120029E0A5 /* picotls.h */; };
		E9708AE71E49A2420029E0A5 /* openssl.c in Sources */ = {isa = PBXBuildFile; fileRef = E9708AD91E499E040029E0A5 /* openssl.c */; };
		E9708AE81E49A2420029E0A5 /* picotls.c in Sources */ = {isa = PBXBuildFile; fileRef = E9708ADA1E499E040029E0A5 /* picotls.c */; };
		E9708B1C1E49A3480029E0A5 /* handy.h in Headers */ = {isa = PBXBuildFile; fileRef = E9708B1B1E49A3480029E0A5 /* handy.h */; };
		E9708B1E1E49BAC10029E0A5 /* blockwise.c in Sources */ = {isa = PBXBuildFile; fileRef = E9708AF11E49A2B90029E0A5 /* blockwise.c */; };
		E9708B1F1E49BAC60029E0A5 /* chash.c in Sources */ = {isa = PBXBuildFile; fileRef = E9708AF71E49A3130029E0A5 /* chash.c */; };
		E9708B201E49BACA0029E0A5 /* curve25519.c in Sources */ = {isa = PBXBuildFile; fileRef = E9708AF91E49A3130029E0A5 /* curve25519.c */; settings = {COMPILER_FLAGS = "-Wno-conversion"; }; };
		E9708B221E49BAD00029E0A5 /* drbg.c in Sources */ = {isa = PBXBuildFile; fileRef = E9708AFC1E49A3130029E0A5 /* drbg.c */; settings = {COMPILER_FLAGS = "-Wno-conversion"; }; };
		E9708B251E49BADA0029E0A5 /* hmac.c in Sources */ = {isa = PBXBuildFile; fileRef = E9708B011E49A3130029E0A5 /* hmac.c */; };
		E9708B271E49BAE10029E0A5 /* sha256.c in Sources */ = {isa = PBXBuildFile; fileRef = E9708B061E49A3130029E0A5 /* sha256.c */; };
		E9708B391E52C75A0029E0A5 /* cloexec.c in Sources */ = {isa = PBXBuildFile; fileRef = 10FCC13C1B2E4A4500F13674 /* cloexec.c */; };
		E9708B3A1E52C7640029E0A5 /* gkc.c in Sources */ = {isa = PBXBuildFile; fileRef = 10FEF24C1D6FC8E200E11B1D /* gkc.c */; };
		E9708B3B1E52C7730029E0A5 /* close.c in Sources */ = {isa = PBXBuildFile; fileRef = 10A3D3ED1B4FAAEC00327CF9 /* close.c */; };
		E9708B3C1E52C7860029E0A5 /* connect.c in Sources */ = {isa = PBXBuildFile; fileRef = 10A3D3EE1B4FAAEC00327CF9 /* connect.c */; };
		E9708B3D1E52C7860029E0A5 /* recv.c in Sources */ = {isa = PBXBuildFile; fileRef = 10A3D3F61B4FAAF500327CF9 /* recv.c */; };
		E9708B3E1E52C7860029E0A5 /* send.c in Sources */ = {isa = PBXBuildFile; fileRef = 10A3D3F71B4FAAF500327CF9 /* send.c */; };
		E9708B3F1E52C7860029E0A5 /* send_text.c in Sources */ = {isa = PBXBuildFile; fileRef = 1022E7C01CA8BC9E00CE2A05 /* send_text.c */; };
		E9708B401E52C7860029E0A5 /* socket.c in Sources */ = {isa = PBXBuildFile; fileRef = 10A3D3F91B4FAAF500327CF9 /* socket.c */; };
		E9708B411E52C7860029E0A5 /* strerror.c in Sources */ = {isa = PBXBuildFile; fileRef = 10A3D3FA1B4FAAF500327CF9 /* strerror.c */; };
		E9708B421E52C7860029E0A5 /* text_mode.c in Sources */ = {isa = PBXBuildFile; fileRef = 1022E7C21CA8BCCE00CE2A05 /* text_mode.c */; };
		E9708B431E52C7AA0029E0A5 /* picohttpparser.c in Sources */ = {isa = PBXBuildFile; fileRef = 1079235A19A3210D00C52AD6 /* picohttpparser.c */; };
		E9708B441E52C7DF0029E0A5 /* cache.c in Sources */ = {isa = PBXBuildFile; fileRef = 10DA969D1CD2BFAC00679165 /* cache.c */; };
		E9708B451E52C7DF0029E0A5 /* file.c in Sources */ = {isa = PBXBuildFile; fileRef = 107D4D541B5B30EE004A9B21 /* file.c */; };
		E9708B461E52C7DF0029E0A5 /* filecache.c in Sources */ = {isa = PBXBuildFile; fileRef = 1044812F1BFD10450007863F /* filecache.c */; };
		E9708B471E52C7DF0029E0A5 /* hostinfo.c in Sources */ = {isa = PBXBuildFile; fileRef = 1058C8891AA6E5E3008D6180 /* hostinfo.c */; };
		E9708B481E52C7DF0029E0A5 /* http1client.c in Sources */ = {isa = PBXBuildFile; fileRef = 10D0905419F102C70043D458 /* http1client.c */; };
		E9708B491E52C7DF0029E0A5 /* memcached.c in Sources */ = {isa = PBXBuildFile; fileRef = 10A3D3D11B4CDBDC00327CF9 /* memcached.c */; };
		E9708B4A1E52C7DF0029E0A5 /* memory.c in Sources */ = {isa = PBXBuildFile; fileRef = 107923BA19A3217300C52AD6 /* memory.c */; };
		E9708B4B1E52C7DF0029E0A5 /* multithread.c in Sources */ = {isa = PBXBuildFile; fileRef = 10AA2EAB1A8DE0AE004322AC /* multithread.c */; };
		E9708B4C1E52C7DF0029E0A5 /* serverutil.c in Sources */ = {isa = PBXBuildFile; fileRef = 104B9A241A4A4FEE009EEE64 /* serverutil.c */; };
		E9708B4D1E52C7DF0029E0A5 /* socket.c in Sources */ = {isa = PBXBuildFile; fileRef = 101788B119B561AA0084C6D8 /* socket.c */; };
		E9708B4E1E52C7E50029E0A5 /* socketpool.c in Sources */ = {isa = PBXBuildFile; fileRef = 10EC2A371A0B4DC70083514F /* socketpool.c */; };
		E9708B4F1E52C7E50029E0A5 /* string.c in Sources */ = {isa = PBXBuildFile; fileRef = 10D0905A19F230280043D458 /* string.c */; };
		E9708B501E52C7E50029E0A5 /* time.c in Sources */ = {isa = PBXBuildFile; fileRef = 10AA2E951A80A612004322AC /* time.c */; };
		E9708B521E52C7E50029E0A5 /* url.c in Sources */ = {isa = PBXBuildFile; fileRef = 10AA2EA01A88082E004322AC /* url.c */; };
		E9708B531E52C7EE0029E0A5 /* config.c in Sources */ = {isa = PBXBuildFile; fileRef = 105534EE1A440FC800627ECB /* config.c */; };
		E9708B541E52C7EE0029E0A5 /* configurator.c in Sources */ = {isa = PBXBuildFile; fileRef = 10F4180419CA75C500B6E31A /* configurator.c */; };
		E9708B551E52C7EE0029E0A5 /* context.c in Sources */ = {isa = PBXBuildFile; fileRef = 107923B919A3217300C52AD6 /* context.c */; };
		E9708B561E52C7EE0029E0A5 /* headers.c in Sources */ = {isa = PBXBuildFile; fileRef = 107923B019A3217300C52AD6 /* headers.c */; };
		E9708B571E52C7EE0029E0A5 /* logconf.c in Sources */ = {isa = PBXBuildFile; fileRef = 10835E001C9A6C2400197E59 /* logconf.c */; };
		E9708B581E52C7EE0029E0A5 /* proxy.c in Sources */ = {isa = PBXBuildFile; fileRef = 10AA2EBB1A9EEDF8004322AC /* proxy.c */; };
		E9708B591E52C7EE0029E0A5 /* request.c in Sources */ = {isa = PBXBuildFile; fileRef = 107923BC19A3217300C52AD6 /* request.c */; };
		E9708B5A1E52C7EE0029E0A5 /* token.c in Sources */ = {isa = PBXBuildFile; fileRef = 107923BF19A3217300C52AD6 /* token.c */; };
		E9708B5B1E52C7F30029E0A5 /* util.c in Sources */ = {isa = PBXBuildFile; fileRef = 107923C019A3217300C52AD6 /* util.c */; };
		E9708B5C1E52C80F0029E0A5 /* access_log.c in Sources */ = {isa = PBXBuildFile; fileRef = 105534DA1A3C7A5400627ECB /* access_log.c */; };
		E9708B5D1E52C80F0029E0A5 /* compress.c in Sources */ = {isa = PBXBuildFile; fileRef = 107086711B798487002B8F18 /* compress.c */; };
		E9708B5E1E52C80F0029E0A5 /* expires.c in Sources */ = {isa = PBXBuildFile; fileRef = 104B9A521A5FC7C4009EEE64 /* expires.c */; };
		E9708B5F1E52C80F0029E0A5 /* errordoc.c in Sources */ = {isa = PBXBuildFile; fileRef = 106C23001C0544CE00405689 /* errordoc.c */; };
		E9708B601E52C80F0029E0A5 /* fastcgi.c in Sources */ = {isa = PBXBuildFile; fileRef = 10BCF2FE1B1A892F0076939D /* fastcgi.c */; };
		E9708B611E52C80F0029E0A5 /* file.c in Sources */ = {isa = PBXBuildFile; fileRef = 105534DC1A3C7AA900627ECB /* file.c */; };
		E9708B621E52C80F0029E0A5 /* headers.c in Sources */ = {isa = PBXBuildFile; fileRef = 10AA2EBF1AA019FC004322AC /* headers.c */; };
		E9708B631E52C80F0029E0A5 /* headers_util.c in Sources */ = {isa = PBXBuildFile; fileRef = E90A95F41E30797D00483D6C /* headers_util.c */; };
		E9708B641E52C80F0029E0A5 /* proxy.c in Sources */ = {isa = PBXBuildFile; fileRef = 105534DE1A3C7B9800627ECB /* proxy.c */; };
		E9708B651E52C80F0029E0A5 /* redirect.c in Sources */ = {isa = PBXBuildFile; fileRef = 10AA2EA61A8DA93C004322AC /* redirect.c */; };
		E9708B661E52C80F0029E0A5 /* reproxy.c in Sources */ = {isa = PBXBuildFile; fileRef = 10AA2EC11AA0402E004322AC /* reproxy.c */; };
		E9708B671E52C80F0029E0A5 /* status.c in Sources */ = {isa = PBXBuildFile; fileRef = 10835E041C9B3C6200197E59 /* status.c */; };
		E9708B681E52C80F0029E0A5 /* throttle_resp.c in Sources */ = {isa = PBXBuildFile; fileRef = 10C45D4E1CFD15FA0096DB06 /* throttle_resp.c */; };
		E9708B691E52C80F0029E0A5 /* http2_debug_state.c in Sources */ = {isa = PBXBuildFile; fileRef = 084FC7C31D54BB9200E89F66 /* http2_debug_state.c */; };
		E9708B6A1E52C81D0029E0A5 /* access_log.c in Sources */ = {isa = PBXBuildFile; fileRef = 101B670B19ADD3380084A351 /* access_log.c */; };
		E9708B6C1E52C81D0029E0A5 /* compress.c in Sources */ = {isa = PBXBuildFile; fileRef = 1070866B1B787D06002B8F18 /* compress.c */; };
		E9708B6D1E52C8250029E0A5 /* gzip.c in Sources */ = {isa = PBXBuildFile; fileRef = 107E340F1C7EB13F00AEF5F8 /* gzip.c */; };
		E9708B721E52C82A0029E0A5 /* errordoc.c in Sources */ = {isa = PBXBuildFile; fileRef = 106C22FE1C05436100405689 /* errordoc.c */; };
		E9708B731E52C82A0029E0A5 /* expires.c in Sources */ = {isa = PBXBuildFile; fileRef = 104B9A501A5FB096009EEE64 /* expires.c */; };
		E9708B741E52C82A0029E0A5 /* fastcgi.c in Sources */ = {isa = PBXBuildFile; fileRef = 10BCF2FC1B168CAE0076939D /* fastcgi.c */; };
		E9708B751E52C82A0029E0A5 /* file.c in Sources */ = {isa = PBXBuildFile; fileRef = 107923AF19A3217300C52AD6 /* file.c */; };
		E9708B761E52C8330029E0A5 /* headers.c in Sources */ = {isa = PBXBuildFile; fileRef = 10AA2EBD1AA019D8004322AC /* headers.c */; };
		E9708B771E52C8330029E0A5 /* headers_util.c in Sources */ = {isa = PBXBuildFile; fileRef = E90A95F21E30795100483D6C /* headers_util.c */; };
		E9708B781E52C8330029E0A5 /* mimemap.c in Sources */ = {isa = PBXBuildFile; fileRef = 107923BB19A3217300C52AD6 /* mimemap.c */; };
		E9708B791E52C83D0029E0A5 /* proxy.c in Sources */ = {isa = PBXBuildFile; fileRef = 10D0907219F633B00043D458 /* proxy.c */; };
		E9708B7A1E52C83D0029E0A5 /* redirect.c in Sources */ = {isa = PBXBuildFile; fileRef = 10AA2EA41A8D9999004322AC /* redirect.c */; };
		E9708B7B1E52C83D0029E0A5 /* reproxy.c in Sources */ = {isa = PBXBuildFile; fileRef = 10AA2EC31AA0403A004322AC /* reproxy.c */; };
		E9708B7C1E52C83D0029E0A5 /* status.c in Sources */ = {isa = PBXBuildFile; fileRef = 10835E021C9A860000197E59 /* status.c */; };
		E9708B7D1E52C8430029E0A5 /* durations.c in Sources */ = {isa = PBXBuildFile; fileRef = 10FEF2491D6FC6F600E11B1D /* durations.c */; };
		E9708B7E1E52C8430029E0A5 /* events.c in Sources */ = {isa = PBXBuildFile; fileRef = 10C45D531CFE9B300096DB06 /* events.c */; };
		E9708B7F1E52C8430029E0A5 /* requests.c in Sources */ = {isa = PBXBuildFile; fileRef = 10C45D541CFE9B300096DB06 /* requests.c */; };
		E9708B801E52C84A0029E0A5 /* throttle_resp.c in Sources */ = {isa = PBXBuildFile; fileRef = 10C45D501CFD160A0096DB06 /* throttle_resp.c */; };
		E9708B811E52C84A0029E0A5 /* http2_debug_state.c in Sources */ = {isa = PBXBuildFile; fileRef = 084FC7C01D54B90D00E89F66 /* http2_debug_state.c */; };
		E9708B821E52C84E0029E0A5 /* http1.c in Sources */ = {isa = PBXBuildFile; fileRef = 107923B119A3217300C52AD6 /* http1.c */; };
		E9708B831E52C8560029E0A5 /* cache_digests.c in Sources */ = {isa = PBXBuildFile; fileRef = 1024A3FB1D22315000EB13F1 /* cache_digests.c */; };
		E9708B841E52C8560029E0A5 /* casper.c in Sources */ = {isa = PBXBuildFile; fileRef = 10AAAC641B6C9275004487C3 /* casper.c */; };
		E9708B851E52C8560029E0A5 /* connection.c in Sources */ = {isa = PBXBuildFile; fileRef = 107923B319A3217300C52AD6 /* connection.c */; };
		E9708B861E52C8560029E0A5 /* frame.c in Sources */ = {isa = PBXBuildFile; fileRef = 107923B819A3217300C52AD6 /* frame.c */; };
		E9708B871E52C8560029E0A5 /* hpack.c in Sources */ = {isa = PBXBuildFile; fileRef = 107923B419A3217300C52AD6 /* hpack.c */; };
		E9708B881E52C8560029E0A5 /* stream.c in Sources */ = {isa = PBXBuildFile; fileRef = 10BA72A919AAD6300059392A /* stream.c */; };
		E9708B891E52C8560029E0A5 /* scheduler.c in Sources */ = {isa = PBXBuildFile; fileRef = 10E299571A67E68500701AA6 /* scheduler.c */; };
		E9708B8A1E52C8560029E0A5 /* http2_debug_state.c in Sources */ = {isa = PBXBuildFile; fileRef = 080D35EA1D5E060D0029B7E5 /* http2_debug_state.c */; };
		E9757709221BB7DC00D1EF74 /* http3_internal.h in Headers */ = {isa = PBXBuildFile; fileRef = E9757708221BB78C00D1EF74 /* http3_internal.h */; };
		E97EC88D213CE3130086AD64 /* hpack.h in Headers */ = {isa = PBXBuildFile; fileRef = E97EC88C213CE3130086AD64 /* hpack.h */; };
		E98042162238D35B008B9745 /* cc-reno.c in Sources */ = {isa = PBXBuildFile; fileRef = E98042152238D35B008B9745 /* cc-reno.c */; };
		E98042172238D362008B9745 /* cc-reno.c in Sources */ = {isa = PBXBuildFile; fileRef = E98042152238D35B008B9745 /* cc-reno.c */; };
		E98042182238D363008B9745 /* cc-reno.c in Sources */ = {isa = PBXBuildFile; fileRef = E98042152238D35B008B9745 /* cc-reno.c */; };
		E980423A22463044008B9745 /* defaults.h in Headers */ = {isa = PBXBuildFile; fileRef = E980423822463044008B9745 /* defaults.h */; };
		E980423B22463044008B9745 /* cc.h in Headers */ = {isa = PBXBuildFile; fileRef = E980423922463044008B9745 /* cc.h */; };
		E980423D2246304F008B9745 /* defaults.c in Sources */ = {isa = PBXBuildFile; fileRef = E980423C2246304F008B9745 /* defaults.c */; };
		E980423E22463057008B9745 /* defaults.c in Sources */ = {isa = PBXBuildFile; fileRef = E980423C2246304F008B9745 /* defaults.c */; };
		E980423F22463058008B9745 /* defaults.c in Sources */ = {isa = PBXBuildFile; fileRef = E980423C2246304F008B9745 /* defaults.c */; };
		E98403C92485172E00E3A6B1 /* local_cid.c in Sources */ = {isa = PBXBuildFile; fileRef = E98403C62485172E00E3A6B1 /* local_cid.c */; };
		E98403CA2485172E00E3A6B1 /* local_cid.c in Sources */ = {isa = PBXBuildFile; fileRef = E98403C62485172E00E3A6B1 /* local_cid.c */; };
		E98403CB2485172E00E3A6B1 /* local_cid.c in Sources */ = {isa = PBXBuildFile; fileRef = E98403C62485172E00E3A6B1 /* local_cid.c */; };
		E98403CC2485172E00E3A6B1 /* remote_cid.c in Sources */ = {isa = PBXBuildFile; fileRef = E98403C72485172E00E3A6B1 /* remote_cid.c */; };
		E98403CD2485172E00E3A6B1 /* remote_cid.c in Sources */ = {isa = PBXBuildFile; fileRef = E98403C72485172E00E3A6B1 /* remote_cid.c */; };
		E98403CE2485172E00E3A6B1 /* remote_cid.c in Sources */ = {isa = PBXBuildFile; fileRef = E98403C72485172E00E3A6B1 /* remote_cid.c */; };
		E98403CF2485172E00E3A6B1 /* retire_cid.c in Sources */ = {isa = PBXBuildFile; fileRef = E98403C82485172E00E3A6B1 /* retire_cid.c */; };
		E98403D02485172E00E3A6B1 /* retire_cid.c in Sources */ = {isa = PBXBuildFile; fileRef = E98403C82485172E00E3A6B1 /* retire_cid.c */; };
		E98403D12485172E00E3A6B1 /* retire_cid.c in Sources */ = {isa = PBXBuildFile; fileRef = E98403C82485172E00E3A6B1 /* retire_cid.c */; };
		E98403D62485174B00E3A6B1 /* remote_cid.h in Headers */ = {isa = PBXBuildFile; fileRef = E98403D22485174A00E3A6B1 /* remote_cid.h */; };
		E98403D72485174B00E3A6B1 /* cid.h in Headers */ = {isa = PBXBuildFile; fileRef = E98403D32485174A00E3A6B1 /* cid.h */; };
		E98403D82485174B00E3A6B1 /* local_cid.h in Headers */ = {isa = PBXBuildFile; fileRef = E98403D42485174B00E3A6B1 /* local_cid.h */; };
		E98403D92485174B00E3A6B1 /* retire_cid.h in Headers */ = {isa = PBXBuildFile; fileRef = E98403D52485174B00E3A6B1 /* retire_cid.h */; };
		E987E5CF1FD7BE8800DE4346 /* utf8_util.c in Sources */ = {isa = PBXBuildFile; fileRef = E987E5861FD7BE2200DE4346 /* utf8_util.c */; };
		E987E5D01FD7BE8D00DE4346 /* static_dict.c in Sources */ = {isa = PBXBuildFile; fileRef = E987E58C1FD7BE2300DE4346 /* static_dict.c */; };
		E987E5D11FD7BE9200DE4346 /* metablock.c in Sources */ = {isa = PBXBuildFile; fileRef = E987E5801FD7BE2100DE4346 /* metablock.c */; };
		E987E5D21FD7BE9500DE4346 /* memory.c in Sources */ = {isa = PBXBuildFile; fileRef = E987E56C1FD7BE1F00DE4346 /* memory.c */; };
		E987E5D31FD7BE9C00DE4346 /* literal_cost.c in Sources */ = {isa = PBXBuildFile; fileRef = E987E5631FD7BE1E00DE4346 /* literal_cost.c */; };
		E987E5D41FD7BE9F00DE4346 /* histogram.c in Sources */ = {isa = PBXBuildFile; fileRef = E987E5741FD7BE2000DE4346 /* histogram.c */; };
		E987E5D51FD7BEB500DE4346 /* backward_references_hq.c in Sources */ = {isa = PBXBuildFile; fileRef = E987E57A1FD7BE2000DE4346 /* backward_references_hq.c */; };
		E987E5D61FD7BEB500DE4346 /* backward_references.c in Sources */ = {isa = PBXBuildFile; fileRef = E987E56F1FD7BE1F00DE4346 /* backward_references.c */; };
		E987E5D71FD7BEB500DE4346 /* bit_cost.c in Sources */ = {isa = PBXBuildFile; fileRef = E987E5551FD7BE1D00DE4346 /* bit_cost.c */; };
		E987E5D81FD7BEB500DE4346 /* block_splitter.c in Sources */ = {isa = PBXBuildFile; fileRef = E987E5731FD7BE2000DE4346 /* block_splitter.c */; };
		E987E5D91FD7BEB500DE4346 /* brotli_bit_stream.c in Sources */ = {isa = PBXBuildFile; fileRef = E987E5871FD7BE2200DE4346 /* brotli_bit_stream.c */; };
		E987E5DA1FD7BEB500DE4346 /* compress_fragment_two_pass.c in Sources */ = {isa = PBXBuildFile; fileRef = E987E5651FD7BE1E00DE4346 /* compress_fragment_two_pass.c */; };
		E987E5DB1FD7BEB500DE4346 /* compress_fragment.c in Sources */ = {isa = PBXBuildFile; fileRef = E987E57D1FD7BE2100DE4346 /* compress_fragment.c */; };
		E987E5DC1FD7BEB500DE4346 /* dictionary_hash.c in Sources */ = {isa = PBXBuildFile; fileRef = E987E55A1FD7BE1D00DE4346 /* dictionary_hash.c */; };
		E987E5DD1FD7BEB500DE4346 /* encode.c in Sources */ = {isa = PBXBuildFile; fileRef = E987E57E1FD7BE2100DE4346 /* encode.c */; };
		E987E5DE1FD7BEB500DE4346 /* entropy_encode.c in Sources */ = {isa = PBXBuildFile; fileRef = E987E5661FD7BE1E00DE4346 /* entropy_encode.c */; };
		E987E5E91FD7EBC700DE4346 /* cluster.c in Sources */ = {isa = PBXBuildFile; fileRef = E987E58B1FD7BE2300DE4346 /* cluster.c */; };
		E987E5EA1FD7EBD100DE4346 /* dictionary.c in Sources */ = {isa = PBXBuildFile; fileRef = E987E5E31FD7EB7E00DE4346 /* dictionary.c */; };
		E987E5EB1FD8C01E00DE4346 /* dictionary.c in Sources */ = {isa = PBXBuildFile; fileRef = E987E5E31FD7EB7E00DE4346 /* dictionary.c */; };
		E987E5EC1FD8C04D00DE4346 /* backward_references_hq.c in Sources */ = {isa = PBXBuildFile; fileRef = E987E57A1FD7BE2000DE4346 /* backward_references_hq.c */; };
		E987E5ED1FD8C04D00DE4346 /* backward_references.c in Sources */ = {isa = PBXBuildFile; fileRef = E987E56F1FD7BE1F00DE4346 /* backward_references.c */; };
		E987E5EE1FD8C04D00DE4346 /* bit_cost.c in Sources */ = {isa = PBXBuildFile; fileRef = E987E5551FD7BE1D00DE4346 /* bit_cost.c */; };
		E987E5EF1FD8C04D00DE4346 /* block_splitter.c in Sources */ = {isa = PBXBuildFile; fileRef = E987E5731FD7BE2000DE4346 /* block_splitter.c */; };
		E987E5F01FD8C04D00DE4346 /* brotli_bit_stream.c in Sources */ = {isa = PBXBuildFile; fileRef = E987E5871FD7BE2200DE4346 /* brotli_bit_stream.c */; };
		E987E5F11FD8C04D00DE4346 /* cluster.c in Sources */ = {isa = PBXBuildFile; fileRef = E987E58B1FD7BE2300DE4346 /* cluster.c */; };
		E987E5F21FD8C04D00DE4346 /* compress_fragment_two_pass.c in Sources */ = {isa = PBXBuildFile; fileRef = E987E5651FD7BE1E00DE4346 /* compress_fragment_two_pass.c */; };
		E987E5F31FD8C04D00DE4346 /* compress_fragment.c in Sources */ = {isa = PBXBuildFile; fileRef = E987E57D1FD7BE2100DE4346 /* compress_fragment.c */; };
		E987E5F41FD8C04D00DE4346 /* dictionary_hash.c in Sources */ = {isa = PBXBuildFile; fileRef = E987E55A1FD7BE1D00DE4346 /* dictionary_hash.c */; };
		E987E5F51FD8C04D00DE4346 /* encode.c in Sources */ = {isa = PBXBuildFile; fileRef = E987E57E1FD7BE2100DE4346 /* encode.c */; };
		E987E5F61FD8C04D00DE4346 /* entropy_encode.c in Sources */ = {isa = PBXBuildFile; fileRef = E987E5661FD7BE1E00DE4346 /* entropy_encode.c */; };
		E987E5F71FD8C04D00DE4346 /* histogram.c in Sources */ = {isa = PBXBuildFile; fileRef = E987E5741FD7BE2000DE4346 /* histogram.c */; };
		E987E5F81FD8C04D00DE4346 /* literal_cost.c in Sources */ = {isa = PBXBuildFile; fileRef = E987E5631FD7BE1E00DE4346 /* literal_cost.c */; };
		E987E5F91FD8C04D00DE4346 /* memory.c in Sources */ = {isa = PBXBuildFile; fileRef = E987E56C1FD7BE1F00DE4346 /* memory.c */; };
		E987E5FA1FD8C04D00DE4346 /* metablock.c in Sources */ = {isa = PBXBuildFile; fileRef = E987E5801FD7BE2100DE4346 /* metablock.c */; };
		E987E5FB1FD8C04D00DE4346 /* static_dict.c in Sources */ = {isa = PBXBuildFile; fileRef = E987E58C1FD7BE2300DE4346 /* static_dict.c */; };
		E987E5FC1FD8C04D00DE4346 /* utf8_util.c in Sources */ = {isa = PBXBuildFile; fileRef = E987E5861FD7BE2200DE4346 /* utf8_util.c */; };
		E98884C721E7F3AF0060F010 /* recvstate.h in Headers */ = {isa = PBXBuildFile; fileRef = E98884C321E7F3AE0060F010 /* recvstate.h */; };
		E98884C821E7F3AF0060F010 /* sendstate.h in Headers */ = {isa = PBXBuildFile; fileRef = E98884C421E7F3AE0060F010 /* sendstate.h */; };
		E98884C921E7F3AF0060F010 /* streambuf.h in Headers */ = {isa = PBXBuildFile; fileRef = E98884C521E7F3AF0060F010 /* streambuf.h */; };
		E98884CA21E7F3AF0060F010 /* sentmap.h in Headers */ = {isa = PBXBuildFile; fileRef = E98884C621E7F3AF0060F010 /* sentmap.h */; };
		E98884CF21E7F3C80060F010 /* streambuf.c in Sources */ = {isa = PBXBuildFile; fileRef = E98884CB21E7F3C80060F010 /* streambuf.c */; };
		E98884D021E7F3C80060F010 /* sentmap.c in Sources */ = {isa = PBXBuildFile; fileRef = E98884CC21E7F3C80060F010 /* sentmap.c */; };
		E98884D121E7F3C80060F010 /* sendstate.c in Sources */ = {isa = PBXBuildFile; fileRef = E98884CD21E7F3C80060F010 /* sendstate.c */; };
		E98884D221E7F3C80060F010 /* recvstate.c in Sources */ = {isa = PBXBuildFile; fileRef = E98884CE21E7F3C80060F010 /* recvstate.c */; };
		E98884D321E7F3D80060F010 /* recvstate.c in Sources */ = {isa = PBXBuildFile; fileRef = E98884CE21E7F3C80060F010 /* recvstate.c */; };
		E98884D421E7F3D80060F010 /* sendstate.c in Sources */ = {isa = PBXBuildFile; fileRef = E98884CD21E7F3C80060F010 /* sendstate.c */; };
		E98884D521E7F3D80060F010 /* sentmap.c in Sources */ = {isa = PBXBuildFile; fileRef = E98884CC21E7F3C80060F010 /* sentmap.c */; };
		E98884D621E7F3D80060F010 /* streambuf.c in Sources */ = {isa = PBXBuildFile; fileRef = E98884CB21E7F3C80060F010 /* streambuf.c */; };
		E98884D721E7F3D90060F010 /* recvstate.c in Sources */ = {isa = PBXBuildFile; fileRef = E98884CE21E7F3C80060F010 /* recvstate.c */; };
		E98884D821E7F3D90060F010 /* sendstate.c in Sources */ = {isa = PBXBuildFile; fileRef = E98884CD21E7F3C80060F010 /* sendstate.c */; };
		E98884D921E7F3D90060F010 /* sentmap.c in Sources */ = {isa = PBXBuildFile; fileRef = E98884CC21E7F3C80060F010 /* sentmap.c */; };
		E98884DA21E7F3D90060F010 /* streambuf.c in Sources */ = {isa = PBXBuildFile; fileRef = E98884CB21E7F3C80060F010 /* streambuf.c */; };
		E9A8351524B1340D007D06C2 /* loss.c in Sources */ = {isa = PBXBuildFile; fileRef = E9A8351424B1340C007D06C2 /* loss.c */; };
		E9A8351624B13417007D06C2 /* loss.c in Sources */ = {isa = PBXBuildFile; fileRef = E9A8351424B1340C007D06C2 /* loss.c */; };
		E9A8351724B13417007D06C2 /* loss.c in Sources */ = {isa = PBXBuildFile; fileRef = E9A8351424B1340C007D06C2 /* loss.c */; };
		E9BCE68A1FF0CF85003CEA11 /* timerwheel.h in Headers */ = {isa = PBXBuildFile; fileRef = E9BCE6891FF0CF84003CEA11 /* timerwheel.h */; };
		E9BCE68C1FF0CF98003CEA11 /* timerwheel.c in Sources */ = {isa = PBXBuildFile; fileRef = E9BCE68B1FF0CF98003CEA11 /* timerwheel.c */; };
		E9BCE68D1FF0CFBB003CEA11 /* timerwheel.c in Sources */ = {isa = PBXBuildFile; fileRef = E9BCE68B1FF0CF98003CEA11 /* timerwheel.c */; };
		E9BCE6901FF0CFEC003CEA11 /* timerwheel.c in Sources */ = {isa = PBXBuildFile; fileRef = E9BCE68E1FF0CFE4003CEA11 /* timerwheel.c */; };
		E9DF012824E4CDEE0002EEC7 /* cc-cubic.c in Sources */ = {isa = PBXBuildFile; fileRef = E9DF012724E4CDEE0002EEC7 /* cc-cubic.c */; };
		E9DF012924E4CDF60002EEC7 /* cc-cubic.c in Sources */ = {isa = PBXBuildFile; fileRef = E9DF012724E4CDEE0002EEC7 /* cc-cubic.c */; };
		E9DF012A24E4CDF60002EEC7 /* cc-cubic.c in Sources */ = {isa = PBXBuildFile; fileRef = E9DF012724E4CDEE0002EEC7 /* cc-cubic.c */; };
		E9E50473214A5B8A004DC170 /* http3client.c in Sources */ = {isa = PBXBuildFile; fileRef = E9E50472214A5B8A004DC170 /* http3client.c */; };
		E9E50474214A5B9D004DC170 /* http3client.c in Sources */ = {isa = PBXBuildFile; fileRef = E9E50472214A5B8A004DC170 /* http3client.c */; };
		E9E50479214C0385004DC170 /* common.c in Sources */ = {isa = PBXBuildFile; fileRef = E9E50476214C0385004DC170 /* common.c */; };
		E9E5047A214EB26D004DC170 /* http3_common.h in Headers */ = {isa = PBXBuildFile; fileRef = E9E50475214B3D28004DC170 /* http3_common.h */; };
		E9E5048B214EC57A004DC170 /* common.c in Sources */ = {isa = PBXBuildFile; fileRef = E9E50476214C0385004DC170 /* common.c */; };
		E9E5048C214EC57D004DC170 /* qpack.c in Sources */ = {isa = PBXBuildFile; fileRef = E901C439213E59A000D17C93 /* qpack.c */; };
		E9E5048D214EC5DE004DC170 /* openssl.c in Sources */ = {isa = PBXBuildFile; fileRef = E9708AD91E499E040029E0A5 /* openssl.c */; };
		E9E5048E214EC5E2004DC170 /* picotls.c in Sources */ = {isa = PBXBuildFile; fileRef = E9708ADA1E499E040029E0A5 /* picotls.c */; };
		E9E5049021501BBA004DC170 /* server.c in Sources */ = {isa = PBXBuildFile; fileRef = E9E5048F21501BBA004DC170 /* server.c */; };
		E9E5049121501BBA004DC170 /* server.c in Sources */ = {isa = PBXBuildFile; fileRef = E9E5048F21501BBA004DC170 /* server.c */; };
		E9E5049421501CA5004DC170 /* http3_server.h in Headers */ = {isa = PBXBuildFile; fileRef = E9E5049321501CA5004DC170 /* http3_server.h */; };
		E9F20BDD22E03FD00018D260 /* send_state.h in Headers */ = {isa = PBXBuildFile; fileRef = 7D027BEE2242283B007ACE09 /* send_state.h */; };
		E9F677D42007476D006476D3 /* least_conn.c in Sources */ = {isa = PBXBuildFile; fileRef = D08137381FD400F4004679DF /* least_conn.c */; };
		E9F677D520074770006476D3 /* roundrobin.c in Sources */ = {isa = PBXBuildFile; fileRef = D08137391FD400F4004679DF /* roundrobin.c */; };
		E9F677D6200775FF006476D3 /* least_conn.c in Sources */ = {isa = PBXBuildFile; fileRef = D081373D1FD40431004679DF /* least_conn.c */; };
		E9F677D720077603006476D3 /* roundrobin.c in Sources */ = {isa = PBXBuildFile; fileRef = D081373E1FD40431004679DF /* roundrobin.c */; };
		E9FB8DC423991D08007BFC59 /* ebpf.h in Headers */ = {isa = PBXBuildFile; fileRef = E908A2A923163CB70039BCEE /* ebpf.h */; };
		E9FF84BC24C5AA47002577CA /* quicly-probes.d in Sources */ = {isa = PBXBuildFile; fileRef = E9FF84BB24C5AA46002577CA /* quicly-probes.d */; };
		E9FF84BD24C5AA47002577CA /* quicly-probes.d in Sources */ = {isa = PBXBuildFile; fileRef = E9FF84BB24C5AA46002577CA /* quicly-probes.d */; };
		E9FF84BE24C5AA52002577CA /* quicly-probes.d in Sources */ = {isa = PBXBuildFile; fileRef = E9FF84BB24C5AA46002577CA /* quicly-probes.d */; };
/* End PBXBuildFile section */

/* Begin PBXContainerItemProxy section */
		08790E051D8BD7F100A04BC1 /* PBXContainerItemProxy */ = {
			isa = PBXContainerItemProxy;
			containerPortal = 1079230D19A320A700C52AD6 /* Project object */;
			proxyType = 1;
			remoteGlobalIDString = 1079231419A320A700C52AD6;
			remoteInfo = h2o;
		};
		08819C21218C9FA90057ED23 /* PBXContainerItemProxy */ = {
			isa = PBXContainerItemProxy;
			containerPortal = 1079230D19A320A700C52AD6 /* Project object */;
			proxyType = 1;
			remoteGlobalIDString = 1079231419A320A700C52AD6;
			remoteInfo = h2o;
		};
		107923FF19A3241000C52AD6 /* PBXContainerItemProxy */ = {
			isa = PBXContainerItemProxy;
			containerPortal = 1079230D19A320A700C52AD6 /* Project object */;
			proxyType = 1;
			remoteGlobalIDString = 1079231419A320A700C52AD6;
			remoteInfo = h2o;
		};
		10D0904619F0CA9C0043D458 /* PBXContainerItemProxy */ = {
			isa = PBXContainerItemProxy;
			containerPortal = 1079230D19A320A700C52AD6 /* Project object */;
			proxyType = 1;
			remoteGlobalIDString = 1079231419A320A700C52AD6;
			remoteInfo = h2o;
		};
		10D0905E19F38B2E0043D458 /* PBXContainerItemProxy */ = {
			isa = PBXContainerItemProxy;
			containerPortal = 1079230D19A320A700C52AD6 /* Project object */;
			proxyType = 1;
			remoteGlobalIDString = 1079231419A320A700C52AD6;
			remoteInfo = h2o;
		};
		10EA45D41D0949BF00769A2B /* PBXContainerItemProxy */ = {
			isa = PBXContainerItemProxy;
			containerPortal = 1079230D19A320A700C52AD6 /* Project object */;
			proxyType = 1;
			remoteGlobalIDString = 1079231419A320A700C52AD6;
			remoteInfo = h2o;
		};
		E918FC8521365A8C00CCB252 /* PBXContainerItemProxy */ = {
			isa = PBXContainerItemProxy;
			containerPortal = 1079230D19A320A700C52AD6 /* Project object */;
			proxyType = 1;
			remoteGlobalIDString = 1079231419A320A700C52AD6;
			remoteInfo = h2o;
		};
/* End PBXContainerItemProxy section */

/* Begin PBXCopyFilesBuildPhase section */
		08790E0A1D8BD7F100A04BC1 /* CopyFiles */ = {
			isa = PBXCopyFilesBuildPhase;
			buildActionMask = 2147483647;
			dstPath = /usr/share/man/man1/;
			dstSubfolderSpec = 0;
			files = (
			);
			runOnlyForDeploymentPostprocessing = 1;
		};
		08819C26218C9FA90057ED23 /* CopyFiles */ = {
			isa = PBXCopyFilesBuildPhase;
			buildActionMask = 2147483647;
			dstPath = /usr/share/man/man1/;
			dstSubfolderSpec = 0;
			files = (
			);
			runOnlyForDeploymentPostprocessing = 1;
		};
		107923D719A321F400C52AD6 /* CopyFiles */ = {
			isa = PBXCopyFilesBuildPhase;
			buildActionMask = 2147483647;
			dstPath = /usr/share/man/man1/;
			dstSubfolderSpec = 0;
			files = (
			);
			runOnlyForDeploymentPostprocessing = 1;
		};
		1079240919A3247A00C52AD6 /* CopyFiles */ = {
			isa = PBXCopyFilesBuildPhase;
			buildActionMask = 2147483647;
			dstPath = /usr/share/man/man1/;
			dstSubfolderSpec = 0;
			files = (
			);
			runOnlyForDeploymentPostprocessing = 1;
		};
		1079243119A3260E00C52AD6 /* CopyFiles */ = {
			isa = PBXCopyFilesBuildPhase;
			buildActionMask = 2147483647;
			dstPath = /usr/share/man/man1/;
			dstSubfolderSpec = 0;
			files = (
			);
			runOnlyForDeploymentPostprocessing = 1;
		};
		10D0904B19F0CA9C0043D458 /* CopyFiles */ = {
			isa = PBXCopyFilesBuildPhase;
			buildActionMask = 2147483647;
			dstPath = /usr/share/man/man1/;
			dstSubfolderSpec = 0;
			files = (
			);
			runOnlyForDeploymentPostprocessing = 1;
		};
		10D0906319F38B2E0043D458 /* CopyFiles */ = {
			isa = PBXCopyFilesBuildPhase;
			buildActionMask = 2147483647;
			dstPath = /usr/share/man/man1/;
			dstSubfolderSpec = 0;
			files = (
			);
			runOnlyForDeploymentPostprocessing = 1;
		};
		10EA45D91D0949BF00769A2B /* CopyFiles */ = {
			isa = PBXCopyFilesBuildPhase;
			buildActionMask = 2147483647;
			dstPath = /usr/share/man/man1/;
			dstSubfolderSpec = 0;
			files = (
			);
			runOnlyForDeploymentPostprocessing = 1;
		};
		10F417CD19C1907B00B6E31A /* CopyFiles */ = {
			isa = PBXCopyFilesBuildPhase;
			buildActionMask = 2147483647;
			dstPath = /usr/share/man/man1/;
			dstSubfolderSpec = 0;
			files = (
			);
			runOnlyForDeploymentPostprocessing = 1;
		};
		E918FC332136583F00CCB252 /* CopyFiles */ = {
			isa = PBXCopyFilesBuildPhase;
			buildActionMask = 2147483647;
			dstPath = /usr/share/man/man1/;
			dstSubfolderSpec = 0;
			files = (
			);
			runOnlyForDeploymentPostprocessing = 1;
		};
/* End PBXCopyFilesBuildPhase section */

/* Begin PBXFileReference section */
		080B3CC227E1AF6C004AC8E6 /* config.c */ = {isa = PBXFileReference; lastKnownFileType = sourcecode.c.c; path = config.c; sourceTree = "<group>"; };
		080D35EA1D5E060D0029B7E5 /* http2_debug_state.c */ = {isa = PBXFileReference; fileEncoding = 4; lastKnownFileType = sourcecode.c.c; path = http2_debug_state.c; sourceTree = "<group>"; };
		0810E6A7286DACB600333FA4 /* 50reverse-proxy-null-host-header.t */ = {isa = PBXFileReference; lastKnownFileType = text; path = "50reverse-proxy-null-host-header.t"; sourceTree = "<group>"; xcLanguageSpecificationIdentifier = xcode.lang.perl; };
		0810E6A8286DACB600333FA4 /* 50connect-proxy-status.t */ = {isa = PBXFileReference; lastKnownFileType = text; path = "50connect-proxy-status.t"; sourceTree = "<group>"; xcLanguageSpecificationIdentifier = xcode.lang.perl; };
		0810E6A9286DACB600333FA4 /* 10httpclient-lowercase.t */ = {isa = PBXFileReference; lastKnownFileType = text; path = "10httpclient-lowercase.t"; sourceTree = "<group>"; xcLanguageSpecificationIdentifier = xcode.lang.perl; };
		0810E6AA286DACB600333FA4 /* 40http3-invalid-token.t */ = {isa = PBXFileReference; lastKnownFileType = text; path = "40http3-invalid-token.t"; sourceTree = "<group>"; xcLanguageSpecificationIdentifier = xcode.lang.perl; };
		0810E6AB286DACB600333FA4 /* 40soft-connection-limit.t */ = {isa = PBXFileReference; lastKnownFileType = text; path = "40soft-connection-limit.t"; sourceTree = "<group>"; xcLanguageSpecificationIdentifier = xcode.lang.perl; };
		0812174C1E07B89600712F36 /* redis.c */ = {isa = PBXFileReference; fileEncoding = 4; lastKnownFileType = sourcecode.c.c; path = redis.c; sourceTree = "<group>"; };
		0812AB1C1D7FCFEB00004F23 /* async.c */ = {isa = PBXFileReference; fileEncoding = 4; lastKnownFileType = sourcecode.c.c; path = async.c; sourceTree = "<group>"; };
		0812AB1D1D7FCFEB00004F23 /* async.h */ = {isa = PBXFileReference; fileEncoding = 4; lastKnownFileType = sourcecode.c.h; path = async.h; sourceTree = "<group>"; };
		0812AB1E1D7FCFEB00004F23 /* hiredis.c */ = {isa = PBXFileReference; fileEncoding = 4; lastKnownFileType = sourcecode.c.c; path = hiredis.c; sourceTree = "<group>"; };
		0812AB1F1D7FCFEB00004F23 /* hiredis.h */ = {isa = PBXFileReference; fileEncoding = 4; lastKnownFileType = sourcecode.c.h; path = hiredis.h; sourceTree = "<group>"; };
		0812AB291D7FD54700004F23 /* read.c */ = {isa = PBXFileReference; fileEncoding = 4; lastKnownFileType = sourcecode.c.c; path = read.c; sourceTree = "<group>"; };
		0812AB2A1D7FD54700004F23 /* read.h */ = {isa = PBXFileReference; fileEncoding = 4; lastKnownFileType = sourcecode.c.h; path = read.h; sourceTree = "<group>"; };
		0821950F2685262B00E3EFCF /* cc-pico.c */ = {isa = PBXFileReference; fileEncoding = 4; lastKnownFileType = sourcecode.c.c; path = "cc-pico.c"; sourceTree = "<group>"; };
		0829879326E1F3530053638F /* rate.h */ = {isa = PBXFileReference; fileEncoding = 4; lastKnownFileType = sourcecode.c.h; path = rate.h; sourceTree = "<group>"; };
		0829879526E1F3700053638F /* rate.c */ = {isa = PBXFileReference; fileEncoding = 4; lastKnownFileType = sourcecode.c.c; path = rate.c; sourceTree = "<group>"; };
		082E148C2692F51000603AED /* driver.cc */ = {isa = PBXFileReference; lastKnownFileType = sourcecode.cpp.cpp; path = driver.cc; sourceTree = "<group>"; };
		082E1B402692F52100603AED /* driver_common.h */ = {isa = PBXFileReference; lastKnownFileType = sourcecode.c.h; path = driver_common.h; sourceTree = "<group>"; };
		082E1B412692F52100603AED /* quicly_mock.h */ = {isa = PBXFileReference; lastKnownFileType = sourcecode.c.h; path = quicly_mock.h; sourceTree = "<group>"; };
		082E1B422692F52100603AED /* driver_h3.cc */ = {isa = PBXFileReference; lastKnownFileType = sourcecode.cpp.cpp; path = driver_h3.cc; sourceTree = "<group>"; };
		082E1C832692F52200603AED /* README.md */ = {isa = PBXFileReference; lastKnownFileType = net.daringfireball.markdown; path = README.md; sourceTree = "<group>"; };
		082E1CCC2692F52200603AED /* driver_url.cc */ = {isa = PBXFileReference; lastKnownFileType = sourcecode.cpp.cpp; path = driver_url.cc; sourceTree = "<group>"; };
		082E1CCD2692F52200603AED /* driver_common.cc */ = {isa = PBXFileReference; lastKnownFileType = sourcecode.cpp.cpp; path = driver_common.cc; sourceTree = "<group>"; };
		082E1CCE2692F52200603AED /* h3_header_generator.c */ = {isa = PBXFileReference; lastKnownFileType = sourcecode.c.c; path = h3_header_generator.c; sourceTree = "<group>"; };
		082E224A2692F52E00603AED /* quicly_mock.c */ = {isa = PBXFileReference; lastKnownFileType = sourcecode.c.c; path = quicly_mock.c; sourceTree = "<group>"; };
		084FC7C01D54B90D00E89F66 /* http2_debug_state.c */ = {isa = PBXFileReference; fileEncoding = 4; lastKnownFileType = sourcecode.c.c; path = http2_debug_state.c; sourceTree = "<group>"; };
		084FC7C31D54BB9200E89F66 /* http2_debug_state.c */ = {isa = PBXFileReference; fileEncoding = 4; lastKnownFileType = sourcecode.c.c; path = http2_debug_state.c; sourceTree = "<group>"; };
		086001BD2730B4450043886F /* 90h2olog-selective-tracing.t */ = {isa = PBXFileReference; lastKnownFileType = text; path = "90h2olog-selective-tracing.t"; sourceTree = "<group>"; xcLanguageSpecificationIdentifier = xcode.lang.perl; };
		086001BE2730B6E30043886F /* 40http3-corrupted-scid-initial.t */ = {isa = PBXFileReference; lastKnownFileType = text; path = "40http3-corrupted-scid-initial.t"; sourceTree = "<group>"; xcLanguageSpecificationIdentifier = xcode.lang.perl; };
		086001C02730B6E30043886F /* forever_ticket.yaml */ = {isa = PBXFileReference; lastKnownFileType = text.yaml; path = forever_ticket.yaml; sourceTree = "<group>"; };
		086001C12730B6E30043886F /* 40reuse-port.t */ = {isa = PBXFileReference; lastKnownFileType = text; path = "40reuse-port.t"; sourceTree = "<group>"; xcLanguageSpecificationIdentifier = xcode.lang.perl; };
		086001C22730B6E30043886F /* 50access-log-delivery-rate.t */ = {isa = PBXFileReference; lastKnownFileType = text; path = "50access-log-delivery-rate.t"; sourceTree = "<group>"; xcLanguageSpecificationIdentifier = xcode.lang.perl; };
		086001C42730B7170043886F /* 50dnsresolver.t */ = {isa = PBXFileReference; lastKnownFileType = text; path = 50dnsresolver.t; sourceTree = "<group>"; xcLanguageSpecificationIdentifier = xcode.lang.perl; };
		086001C72730B8290043886F /* index.html */ = {isa = PBXFileReference; lastKnownFileType = text.html; path = index.html; sourceTree = "<group>"; };
		086001C82730B8290043886F /* hello.rb */ = {isa = PBXFileReference; lastKnownFileType = text.script.ruby; path = hello.rb; sourceTree = "<group>"; };
		086001C92730B8E20043886F /* 50mruby-h2-rtt.t */ = {isa = PBXFileReference; lastKnownFileType = text; path = "50mruby-h2-rtt.t"; sourceTree = "<group>"; xcLanguageSpecificationIdentifier = xcode.lang.perl; };
		086001CA2730B9B20043886F /* udp-generator.pl */ = {isa = PBXFileReference; lastKnownFileType = text.script.perl; path = "udp-generator.pl"; sourceTree = "<group>"; };
		086001CC273BBBCF0043886F /* 40tls-multiple-certs.t */ = {isa = PBXFileReference; lastKnownFileType = text; path = "40tls-multiple-certs.t"; sourceTree = "<group>"; xcLanguageSpecificationIdentifier = xcode.lang.perl; };
		086850B9274C6D7D00F8CAD1 /* run-tests */ = {isa = PBXFileReference; lastKnownFileType = text; path = "run-tests"; sourceTree = "<group>"; xcLanguageSpecificationIdentifier = xcode.lang.perl; };
		086850BA274CA3CD00F8CAD1 /* 99fuzzer-url.t */ = {isa = PBXFileReference; lastKnownFileType = text; path = "99fuzzer-url.t"; sourceTree = "<group>"; xcLanguageSpecificationIdentifier = xcode.lang.perl; };
		086850BB274CA3CD00F8CAD1 /* 99fuzzer-http3.t */ = {isa = PBXFileReference; lastKnownFileType = text; path = "99fuzzer-http3.t"; sourceTree = "<group>"; xcLanguageSpecificationIdentifier = xcode.lang.perl; };
		086850BC274CA3CE00F8CAD1 /* 99fuzzer-http2.t */ = {isa = PBXFileReference; lastKnownFileType = text; path = "99fuzzer-http2.t"; sourceTree = "<group>"; xcLanguageSpecificationIdentifier = xcode.lang.perl; };
		086850BD274CA3CE00F8CAD1 /* 99fuzzer-http1.t */ = {isa = PBXFileReference; lastKnownFileType = text; path = "99fuzzer-http1.t"; sourceTree = "<group>"; xcLanguageSpecificationIdentifier = xcode.lang.perl; };
		086850BE2752E20100F8CAD1 /* 50connect-eyeballs.t */ = {isa = PBXFileReference; lastKnownFileType = text; path = "50connect-eyeballs.t"; sourceTree = "<group>"; xcLanguageSpecificationIdentifier = xcode.lang.perl; };
		086850BF27535D7800F8CAD1 /* injectaddr.c */ = {isa = PBXFileReference; lastKnownFileType = sourcecode.c.c; path = injectaddr.c; sourceTree = "<group>"; };
		086A681028361A0500233AB6 /* fusion.c */ = {isa = PBXFileReference; lastKnownFileType = sourcecode.c.c; name = fusion.c; path = deps/picotls/lib/fusion.c; sourceTree = SOURCE_ROOT; };
		08790DD91D80153600A04BC1 /* net.c */ = {isa = PBXFileReference; fileEncoding = 4; lastKnownFileType = sourcecode.c.c; path = net.c; sourceTree = "<group>"; };
		08790DDB1D80154C00A04BC1 /* sds.c */ = {isa = PBXFileReference; fileEncoding = 4; lastKnownFileType = sourcecode.c.c; path = sds.c; sourceTree = "<group>"; };
		08790DDD1D8015A400A04BC1 /* net.h */ = {isa = PBXFileReference; fileEncoding = 4; lastKnownFileType = sourcecode.c.h; path = net.h; sourceTree = "<group>"; };
		08790DDE1D8015A400A04BC1 /* sds.h */ = {isa = PBXFileReference; fileEncoding = 4; lastKnownFileType = sourcecode.c.h; path = sds.h; sourceTree = "<group>"; };
		08790DE11D8275C100A04BC1 /* redis.h */ = {isa = PBXFileReference; lastKnownFileType = sourcecode.c.h; path = redis.h; sourceTree = "<group>"; };
		08790DE31D8276EA00A04BC1 /* redis.c */ = {isa = PBXFileReference; fileEncoding = 4; lastKnownFileType = sourcecode.c.c; path = redis.c; sourceTree = "<group>"; };
		08790DF41D8BD72500A04BC1 /* redis-client.c */ = {isa = PBXFileReference; fileEncoding = 4; lastKnownFileType = sourcecode.c.c; path = "redis-client.c"; sourceTree = "<group>"; };
		08790E101D8BD7F100A04BC1 /* examples-redis-client */ = {isa = PBXFileReference; explicitFileType = "compiled.mach-o.executable"; includeInIndex = 0; path = "examples-redis-client"; sourceTree = BUILT_PRODUCTS_DIR; };
		0879B8CC2724DBF400F77220 /* 10socket.t */ = {isa = PBXFileReference; lastKnownFileType = text; path = 10socket.t; sourceTree = "<group>"; xcLanguageSpecificationIdentifier = xcode.lang.perl; };
		08819C2C218C9FA90057ED23 /* qif */ = {isa = PBXFileReference; explicitFileType = "compiled.mach-o.executable"; includeInIndex = 0; path = qif; sourceTree = BUILT_PRODUCTS_DIR; };
		08819C2D218C9FF70057ED23 /* qif.c */ = {isa = PBXFileReference; lastKnownFileType = sourcecode.c.c; path = qif.c; sourceTree = "<group>"; };
<<<<<<< HEAD
		089FA83329BEC70800F7B746 /* 50compress-wetag.t */ = {isa = PBXFileReference; lastKnownFileType = text; path = "50compress-wetag.t"; sourceTree = "<group>"; xcLanguageSpecificationIdentifier = xcode.lang.perl; };
=======
		089FA83229BB6EB900F7B746 /* 50connect-inflight.t */ = {isa = PBXFileReference; lastKnownFileType = text; path = "50connect-inflight.t"; sourceTree = "<group>"; xcLanguageSpecificationIdentifier = xcode.lang.perl; };
>>>>>>> 9f97ca07
		08A835E42996351100D872CE /* build.mk */ = {isa = PBXFileReference; lastKnownFileType = text; path = build.mk; sourceTree = "<group>"; xcLanguageSpecificationIdentifier = xcode.lang.make; };
		08A835E529964B5C00D872CE /* Dockerfile.ubuntu1604 */ = {isa = PBXFileReference; lastKnownFileType = text; path = Dockerfile.ubuntu1604; sourceTree = "<group>"; };
		08A835E629964B5C00D872CE /* Dockerfile.ubuntu2004 */ = {isa = PBXFileReference; lastKnownFileType = text; path = Dockerfile.ubuntu2004; sourceTree = "<group>"; };
		08A835E729964B5C00D872CE /* Dockerfile.ubuntu2204 */ = {isa = PBXFileReference; lastKnownFileType = text; path = Dockerfile.ubuntu2204; sourceTree = "<group>"; };
		08B3297E29407664009D6766 /* hpke.c */ = {isa = PBXFileReference; fileEncoding = 4; lastKnownFileType = sourcecode.c.c; path = hpke.c; sourceTree = "<group>"; };
		08B329832941B407009D6766 /* 40tls-ech.t */ = {isa = PBXFileReference; lastKnownFileType = text; path = "40tls-ech.t"; sourceTree = "<group>"; xcLanguageSpecificationIdentifier = xcode.lang.perl; };
		08B3D43A26042CAF002F195C /* 50connect-deadlock.t */ = {isa = PBXFileReference; lastKnownFileType = text; path = "50connect-deadlock.t"; sourceTree = "<group>"; xcLanguageSpecificationIdentifier = xcode.lang.perl; };
		08C7C365262AB30F009C944C /* 40mtls.t */ = {isa = PBXFileReference; lastKnownFileType = text; path = 40mtls.t; sourceTree = "<group>"; xcLanguageSpecificationIdentifier = xcode.lang.perl; };
		08CEA9CF2662136B00B4BB6B /* 80http3-header-linefeed.t */ = {isa = PBXFileReference; lastKnownFileType = text; path = "80http3-header-linefeed.t"; sourceTree = "<group>"; xcLanguageSpecificationIdentifier = xcode.lang.perl; };
		08CEA9D026643C4700B4BB6B /* 50timeout-on-max-concurrent-requests.t */ = {isa = PBXFileReference; lastKnownFileType = text; path = "50timeout-on-max-concurrent-requests.t"; sourceTree = "<group>"; xcLanguageSpecificationIdentifier = xcode.lang.perl; };
		08CEA9D126701D7600B4BB6B /* rand.c */ = {isa = PBXFileReference; fileEncoding = 4; lastKnownFileType = sourcecode.c.c; path = rand.c; sourceTree = "<group>"; };
		08CEA9D426701D8E00B4BB6B /* rand.c */ = {isa = PBXFileReference; fileEncoding = 4; lastKnownFileType = sourcecode.c.c; path = rand.c; sourceTree = "<group>"; };
		08CEA9D6267AF0EB00B4BB6B /* self_trace.c */ = {isa = PBXFileReference; lastKnownFileType = sourcecode.c.c; path = self_trace.c; sourceTree = "<group>"; };
		08CEA9DA267B0E3B00B4BB6B /* self_trace.c */ = {isa = PBXFileReference; lastKnownFileType = sourcecode.c.c; path = self_trace.c; sourceTree = "<group>"; };
		08DAFA07289763FC00364143 /* memory.c */ = {isa = PBXFileReference; fileEncoding = 4; lastKnownFileType = sourcecode.c.c; path = memory.c; sourceTree = "<group>"; };
		08E9CC4D1E41F6660049DD26 /* embedded.c.h */ = {isa = PBXFileReference; fileEncoding = 4; lastKnownFileType = sourcecode.c.h; path = embedded.c.h; sourceTree = "<group>"; };
		08EFC4CF27FD8FAA004C532C /* 50file-shrink.t */ = {isa = PBXFileReference; lastKnownFileType = text; path = "50file-shrink.t"; sourceTree = "<group>"; xcLanguageSpecificationIdentifier = xcode.lang.perl; };
		08EFC4DF27FE9F96004C532C /* throttle_resp.c */ = {isa = PBXFileReference; lastKnownFileType = sourcecode.c.c; path = throttle_resp.c; sourceTree = "<group>"; };
		100A550C1C22857B00C4E3E0 /* 50mruby-htpasswd.t */ = {isa = PBXFileReference; lastKnownFileType = text; path = "50mruby-htpasswd.t"; sourceTree = "<group>"; xcLanguageSpecificationIdentifier = xcode.lang.perl; };
		100A550E1C2BB15100C4E3E0 /* http_request.c */ = {isa = PBXFileReference; fileEncoding = 4; lastKnownFileType = sourcecode.c.c; path = http_request.c; sourceTree = "<group>"; };
		100A55131C2E5FAC00C4E3E0 /* 50mruby-http-request.t */ = {isa = PBXFileReference; lastKnownFileType = text; path = "50mruby-http-request.t"; sourceTree = "<group>"; xcLanguageSpecificationIdentifier = xcode.lang.perl; };
		100AE41A1B27D74800CE18BB /* 50file-range.t */ = {isa = PBXFileReference; lastKnownFileType = text; path = "50file-range.t"; sourceTree = "<group>"; xcLanguageSpecificationIdentifier = xcode.lang.perl; };
		101788B119B561AA0084C6D8 /* socket.c */ = {isa = PBXFileReference; fileEncoding = 4; lastKnownFileType = sourcecode.c.c; path = socket.c; sourceTree = "<group>"; };
		101B670B19ADD3380084A351 /* access_log.c */ = {isa = PBXFileReference; fileEncoding = 4; lastKnownFileType = sourcecode.c.c; path = access_log.c; sourceTree = "<group>"; };
		1022E7C01CA8BC9E00CE2A05 /* send_text.c */ = {isa = PBXFileReference; fileEncoding = 4; lastKnownFileType = sourcecode.c.c; path = send_text.c; sourceTree = "<group>"; };
		1022E7C21CA8BCCE00CE2A05 /* text_mode.c */ = {isa = PBXFileReference; fileEncoding = 4; lastKnownFileType = sourcecode.c.c; path = text_mode.c; sourceTree = "<group>"; };
		1022E7C41CA8BCEB00CE2A05 /* yrmcds_portability.h */ = {isa = PBXFileReference; fileEncoding = 4; lastKnownFileType = sourcecode.c.h; path = yrmcds_portability.h; sourceTree = "<group>"; };
		1022E7C51CA8BCEB00CE2A05 /* yrmcds_text.h */ = {isa = PBXFileReference; fileEncoding = 4; lastKnownFileType = sourcecode.c.h; path = yrmcds_text.h; sourceTree = "<group>"; };
		1024A3FB1D22315000EB13F1 /* cache_digests.c */ = {isa = PBXFileReference; fileEncoding = 4; lastKnownFileType = sourcecode.c.c; path = cache_digests.c; sourceTree = "<group>"; };
		1024A3FD1D22546800EB13F1 /* cache_digests.h */ = {isa = PBXFileReference; fileEncoding = 4; lastKnownFileType = sourcecode.c.h; path = cache_digests.h; sourceTree = "<group>"; };
		1024A3FF1D23606300EB13F1 /* cache_digests.c */ = {isa = PBXFileReference; fileEncoding = 4; lastKnownFileType = sourcecode.c.c; path = cache_digests.c; sourceTree = "<group>"; };
		1039A20A1BB89531005D3B8F /* mruby_directives.mt */ = {isa = PBXFileReference; lastKnownFileType = text; path = mruby_directives.mt; sourceTree = "<group>"; };
		103BAB351B130666000694F4 /* socket.c */ = {isa = PBXFileReference; fileEncoding = 4; lastKnownFileType = sourcecode.c.c; path = socket.c; sourceTree = "<group>"; };
		104481271BFC05FC0007863F /* 80issues595.t */ = {isa = PBXFileReference; lastKnownFileType = text; path = 80issues595.t; sourceTree = "<group>"; xcLanguageSpecificationIdentifier = xcode.lang.perl; };
		1044812D1BFD0FBE0007863F /* filecache.h */ = {isa = PBXFileReference; fileEncoding = 4; lastKnownFileType = sourcecode.c.h; path = filecache.h; sourceTree = "<group>"; };
		1044812F1BFD10450007863F /* filecache.c */ = {isa = PBXFileReference; fileEncoding = 4; lastKnownFileType = sourcecode.c.c; path = filecache.c; sourceTree = "<group>"; };
		1047A9FE1D0E6D5900CC4BCE /* rand.h */ = {isa = PBXFileReference; fileEncoding = 4; lastKnownFileType = sourcecode.c.h; path = rand.h; sourceTree = "<group>"; };
		104960151B9D3F9100FF136D /* dump-github-repository.pl */ = {isa = PBXFileReference; lastKnownFileType = text.script.perl; path = "dump-github-repository.pl"; sourceTree = "<group>"; };
		104B9A221A47BBA1009EEE64 /* 40unix-socket.t */ = {isa = PBXFileReference; lastKnownFileType = text.script.sh; path = "40unix-socket.t"; sourceTree = "<group>"; xcLanguageSpecificationIdentifier = xcode.lang.perl; };
		104B9A231A4A4FAF009EEE64 /* serverutil.h */ = {isa = PBXFileReference; lastKnownFileType = sourcecode.c.h; path = serverutil.h; sourceTree = "<group>"; };
		104B9A241A4A4FEE009EEE64 /* serverutil.c */ = {isa = PBXFileReference; fileEncoding = 4; lastKnownFileType = sourcecode.c.c; path = serverutil.c; sourceTree = "<group>"; };
		104B9A271A4A5139009EEE64 /* serverutil.c */ = {isa = PBXFileReference; fileEncoding = 4; lastKnownFileType = sourcecode.c.c; path = serverutil.c; sourceTree = "<group>"; };
		104B9A2B1A4BBDA4009EEE64 /* 50server-starter.t */ = {isa = PBXFileReference; lastKnownFileType = text; path = "50server-starter.t"; sourceTree = "<group>"; xcLanguageSpecificationIdentifier = xcode.lang.perl; };
		104B9A2C1A4BE029009EEE64 /* version.h */ = {isa = PBXFileReference; fileEncoding = 4; lastKnownFileType = sourcecode.c.h; path = version.h; sourceTree = "<group>"; };
		104B9A301A58F55E009EEE64 /* 40max-connections.t */ = {isa = PBXFileReference; lastKnownFileType = text; path = "40max-connections.t"; sourceTree = "<group>"; xcLanguageSpecificationIdentifier = xcode.lang.perl; };
		104B9A311A59D7A2009EEE64 /* 40running-user.t */ = {isa = PBXFileReference; lastKnownFileType = text; path = "40running-user.t"; sourceTree = "<group>"; xcLanguageSpecificationIdentifier = xcode.lang.perl; };
		104B9A321A59E27A009EEE64 /* 40ssl-cipher-suite.t */ = {isa = PBXFileReference; lastKnownFileType = text; path = "40ssl-cipher-suite.t"; sourceTree = "<group>"; xcLanguageSpecificationIdentifier = xcode.lang.perl; };
		104B9A401A5CD69B009EEE64 /* fetch-ocsp-response */ = {isa = PBXFileReference; fileEncoding = 4; lastKnownFileType = text.script.perl; path = "fetch-ocsp-response"; sourceTree = "<group>"; xcLanguageSpecificationIdentifier = xcode.lang.perl; };
		104B9A451A5D1004009EEE64 /* 90live-fetch-ocsp-response.t */ = {isa = PBXFileReference; lastKnownFileType = text; path = "90live-fetch-ocsp-response.t"; sourceTree = "<group>"; xcLanguageSpecificationIdentifier = xcode.lang.perl; };
		104B9A471A5F9472009EEE64 /* headers.c */ = {isa = PBXFileReference; fileEncoding = 4; lastKnownFileType = sourcecode.c.c; path = headers.c; sourceTree = "<group>"; };
		104B9A501A5FB096009EEE64 /* expires.c */ = {isa = PBXFileReference; fileEncoding = 4; lastKnownFileType = sourcecode.c.c; path = expires.c; sourceTree = "<group>"; };
		104B9A521A5FC7C4009EEE64 /* expires.c */ = {isa = PBXFileReference; fileEncoding = 4; lastKnownFileType = sourcecode.c.c; path = expires.c; sourceTree = "<group>"; };
		104B9A541A60773E009EEE64 /* 50expires.t */ = {isa = PBXFileReference; lastKnownFileType = text; path = 50expires.t; sourceTree = "<group>"; xcLanguageSpecificationIdentifier = xcode.lang.perl; };
		104C65021A6DF36B000AC190 /* 50reverse-proxy-config.t */ = {isa = PBXFileReference; lastKnownFileType = text; path = "50reverse-proxy-config.t"; sourceTree = "<group>"; xcLanguageSpecificationIdentifier = xcode.lang.perl; };
		104CD5021CC465AF0057C62F /* 40env.t */ = {isa = PBXFileReference; lastKnownFileType = text; path = 40env.t; sourceTree = "<group>"; xcLanguageSpecificationIdentifier = xcode.lang.perl; };
		1054DF471BBBB038008347C9 /* benchmarks.mt */ = {isa = PBXFileReference; lastKnownFileType = text; path = benchmarks.mt; sourceTree = "<group>"; };
		105534BD1A3B8F7700627ECB /* file.c */ = {isa = PBXFileReference; fileEncoding = 4; lastKnownFileType = sourcecode.c.c; path = file.c; sourceTree = "<group>"; };
		105534C01A3B911300627ECB /* hpack.c */ = {isa = PBXFileReference; fileEncoding = 4; lastKnownFileType = sourcecode.c.c; path = hpack.c; sourceTree = "<group>"; };
		105534C21A3B917000627ECB /* mimemap.c */ = {isa = PBXFileReference; fileEncoding = 4; lastKnownFileType = sourcecode.c.c; path = mimemap.c; sourceTree = "<group>"; };
		105534C61A3BB29100627ECB /* string.c */ = {isa = PBXFileReference; fileEncoding = 4; lastKnownFileType = sourcecode.c.c; path = string.c; sourceTree = "<group>"; };
		105534C81A3BB41C00627ECB /* proxy.c */ = {isa = PBXFileReference; fileEncoding = 4; lastKnownFileType = sourcecode.c.c; path = proxy.c; sourceTree = "<group>"; };
		105534D71A3C785000627ECB /* configurator.h */ = {isa = PBXFileReference; lastKnownFileType = sourcecode.c.h; path = configurator.h; sourceTree = "<group>"; };
		105534DA1A3C7A5400627ECB /* access_log.c */ = {isa = PBXFileReference; fileEncoding = 4; lastKnownFileType = sourcecode.c.c; path = access_log.c; sourceTree = "<group>"; };
		105534DC1A3C7AA900627ECB /* file.c */ = {isa = PBXFileReference; fileEncoding = 4; lastKnownFileType = sourcecode.c.c; path = file.c; sourceTree = "<group>"; };
		105534DE1A3C7B9800627ECB /* proxy.c */ = {isa = PBXFileReference; fileEncoding = 4; lastKnownFileType = sourcecode.c.c; path = proxy.c; sourceTree = "<group>"; };
		105534EA1A42A87E00627ECB /* _templates.c.h */ = {isa = PBXFileReference; fileEncoding = 4; lastKnownFileType = sourcecode.c.h; path = _templates.c.h; sourceTree = "<group>"; };
		105534EC1A42AD5E00627ECB /* templates.c.h */ = {isa = PBXFileReference; fileEncoding = 4; lastKnownFileType = sourcecode.c.h; path = templates.c.h; sourceTree = "<group>"; };
		105534EE1A440FC800627ECB /* config.c */ = {isa = PBXFileReference; fileEncoding = 4; lastKnownFileType = sourcecode.c.c; path = config.c; sourceTree = "<group>"; };
		105534F21A460EF600627ECB /* 00unit.evloop.t */ = {isa = PBXFileReference; fileEncoding = 4; lastKnownFileType = text.script.perl; path = 00unit.evloop.t; sourceTree = "<group>"; xcLanguageSpecificationIdentifier = xcode.lang.perl; };
		105534F31A460EF600627ECB /* 00unit.libuv.t */ = {isa = PBXFileReference; fileEncoding = 4; lastKnownFileType = text.script.perl; path = 00unit.libuv.t; sourceTree = "<group>"; xcLanguageSpecificationIdentifier = xcode.lang.perl; };
		105534F41A460EF600627ECB /* 10httpclient.t */ = {isa = PBXFileReference; fileEncoding = 4; lastKnownFileType = text; path = 10httpclient.t; sourceTree = "<group>"; xcLanguageSpecificationIdentifier = xcode.lang.perl; };
		105534F51A460EF600627ECB /* 40protocol.t */ = {isa = PBXFileReference; fileEncoding = 4; lastKnownFileType = text; path = 40protocol.t; sourceTree = "<group>"; xcLanguageSpecificationIdentifier = xcode.lang.perl; };
		105534F61A460EF600627ECB /* 50file-config.t */ = {isa = PBXFileReference; fileEncoding = 4; lastKnownFileType = text; path = "50file-config.t"; sourceTree = "<group>"; xcLanguageSpecificationIdentifier = xcode.lang.perl; };
		105534F71A460F2E00627ECB /* 50mimemap.t */ = {isa = PBXFileReference; fileEncoding = 4; lastKnownFileType = text; path = 50mimemap.t; sourceTree = "<group>"; xcLanguageSpecificationIdentifier = xcode.lang.perl; };
		105534F81A460F2E00627ECB /* 50post-size-limit.t */ = {isa = PBXFileReference; fileEncoding = 4; lastKnownFileType = text; path = "50post-size-limit.t"; sourceTree = "<group>"; xcLanguageSpecificationIdentifier = xcode.lang.perl; };
		105534FB1A460F4200627ECB /* Util.pm */ = {isa = PBXFileReference; fileEncoding = 4; lastKnownFileType = text.script.perl; path = Util.pm; sourceTree = "<group>"; };
		105534FE1A46134A00627ECB /* 80issues61.t */ = {isa = PBXFileReference; fileEncoding = 4; lastKnownFileType = text; path = 80issues61.t; sourceTree = "<group>"; xcLanguageSpecificationIdentifier = xcode.lang.perl; };
		10583BE01AE5A222004A3AD6 /* wrapper.mt */ = {isa = PBXFileReference; lastKnownFileType = text; path = wrapper.mt; sourceTree = "<group>"; };
		10583BE11AE5A22D004A3AD6 /* configure.mt */ = {isa = PBXFileReference; lastKnownFileType = text; path = configure.mt; sourceTree = "<group>"; };
		10583BE21AE5A22D004A3AD6 /* faq.mt */ = {isa = PBXFileReference; lastKnownFileType = text; path = faq.mt; sourceTree = "<group>"; };
		10583BE31AE5A22D004A3AD6 /* index.mt */ = {isa = PBXFileReference; lastKnownFileType = text; path = index.mt; sourceTree = "<group>"; };
		10583BE41AE5A22D004A3AD6 /* install.mt */ = {isa = PBXFileReference; lastKnownFileType = text; path = install.mt; sourceTree = "<group>"; };
		10583BE61AE5A322004A3AD6 /* clang-format-all.sh */ = {isa = PBXFileReference; fileEncoding = 4; lastKnownFileType = text.script.sh; path = "clang-format-all.sh"; sourceTree = "<group>"; };
		10583BE71AE5A322004A3AD6 /* install-perl-module.pl */ = {isa = PBXFileReference; fileEncoding = 4; lastKnownFileType = text.script.perl; path = "install-perl-module.pl"; sourceTree = "<group>"; };
		10583BE91AE5A330004A3AD6 /* makedoc.pl */ = {isa = PBXFileReference; fileEncoding = 4; lastKnownFileType = text.script.perl; path = makedoc.pl; sourceTree = "<group>"; };
		10583BEA1AE5A341004A3AD6 /* picotemplate-conf.pl */ = {isa = PBXFileReference; fileEncoding = 4; lastKnownFileType = text.script.perl; path = "picotemplate-conf.pl"; sourceTree = "<group>"; };
		10583BEB1AE5A341004A3AD6 /* regen.mk */ = {isa = PBXFileReference; fileEncoding = 4; lastKnownFileType = text; path = regen.mk; sourceTree = "<group>"; xcLanguageSpecificationIdentifier = "<none>"; };
		10583BED1AE5A37B004A3AD6 /* Makefile */ = {isa = PBXFileReference; fileEncoding = 4; lastKnownFileType = sourcecode.make; path = Makefile; sourceTree = "<group>"; };
		10583BEE1AE5A37B004A3AD6 /* README.md */ = {isa = PBXFileReference; fileEncoding = 4; lastKnownFileType = net.daringfireball.markdown; path = README.md; sourceTree = "<group>"; };
		10583BF51AE765E0004A3AD6 /* command_options.mt */ = {isa = PBXFileReference; lastKnownFileType = text; path = command_options.mt; sourceTree = "<group>"; };
		10583BF61AE765E0004A3AD6 /* quick_start.mt */ = {isa = PBXFileReference; lastKnownFileType = text; path = quick_start.mt; sourceTree = "<group>"; };
		10583BF81AE783BE004A3AD6 /* remotebench.png */ = {isa = PBXFileReference; lastKnownFileType = image.png; name = remotebench.png; path = assets/remotebench.png; sourceTree = "<group>"; };
		10583BF91AE783BE004A3AD6 /* searchstyle.css */ = {isa = PBXFileReference; lastKnownFileType = text.css; name = searchstyle.css; path = assets/searchstyle.css; sourceTree = "<group>"; };
		10583BFA1AE783BE004A3AD6 /* style.css */ = {isa = PBXFileReference; lastKnownFileType = text.css; name = style.css; path = assets/style.css; sourceTree = "<group>"; };
		10583BFB1AE78DCC004A3AD6 /* syntax_and_structure.mt */ = {isa = PBXFileReference; fileEncoding = 4; lastKnownFileType = text; path = syntax_and_structure.mt; sourceTree = "<group>"; };
		10583BFC1AE88782004A3AD6 /* base_directives.mt */ = {isa = PBXFileReference; lastKnownFileType = text; path = base_directives.mt; sourceTree = "<group>"; };
		10583BFD1AE8A7E1004A3AD6 /* directive.mt */ = {isa = PBXFileReference; lastKnownFileType = text; path = directive.mt; sourceTree = "<group>"; };
		10583BFF1AEF368A004A3AD6 /* 293.c */ = {isa = PBXFileReference; fileEncoding = 4; lastKnownFileType = sourcecode.c.c; path = 293.c; sourceTree = "<group>"; };
		10583C011AEF86E6004A3AD6 /* http1_directives.mt */ = {isa = PBXFileReference; lastKnownFileType = text; path = http1_directives.mt; sourceTree = "<group>"; };
		10583C021AEF8C7D004A3AD6 /* http2_directives.mt */ = {isa = PBXFileReference; lastKnownFileType = text; path = http2_directives.mt; sourceTree = "<group>"; };
		10583C031AF1D7D5004A3AD6 /* access_log_directives.mt */ = {isa = PBXFileReference; lastKnownFileType = text; path = access_log_directives.mt; sourceTree = "<group>"; };
		10583C041AF1F315004A3AD6 /* expires_directives.mt */ = {isa = PBXFileReference; lastKnownFileType = text; path = expires_directives.mt; sourceTree = "<group>"; };
		10583C051AF1F893004A3AD6 /* file_directives.mt */ = {isa = PBXFileReference; lastKnownFileType = text; path = file_directives.mt; sourceTree = "<group>"; };
		10583C061AF20BE5004A3AD6 /* headers_directives.mt */ = {isa = PBXFileReference; lastKnownFileType = text; path = headers_directives.mt; sourceTree = "<group>"; };
		10583C071AF21539004A3AD6 /* proxy_directives.mt */ = {isa = PBXFileReference; lastKnownFileType = text; path = proxy_directives.mt; sourceTree = "<group>"; };
		10583C081AF2188E004A3AD6 /* redirect_directives.mt */ = {isa = PBXFileReference; lastKnownFileType = text; path = redirect_directives.mt; sourceTree = "<group>"; };
		10583C091AF2D302004A3AD6 /* reproxy_directives.mt */ = {isa = PBXFileReference; lastKnownFileType = text; path = reproxy_directives.mt; sourceTree = "<group>"; };
		1058C87C1AA41789008D6180 /* headers.c */ = {isa = PBXFileReference; fileEncoding = 4; lastKnownFileType = sourcecode.c.c; path = headers.c; sourceTree = "<group>"; };
		1058C87F1AA42568008D6180 /* 50headers.t */ = {isa = PBXFileReference; lastKnownFileType = text; path = 50headers.t; sourceTree = "<group>"; xcLanguageSpecificationIdentifier = xcode.lang.perl; };
		1058C8871AA6DE4B008D6180 /* hostinfo.h */ = {isa = PBXFileReference; fileEncoding = 4; lastKnownFileType = sourcecode.c.h; path = hostinfo.h; sourceTree = "<group>"; };
		1058C8891AA6E5E3008D6180 /* hostinfo.c */ = {isa = PBXFileReference; fileEncoding = 4; lastKnownFileType = sourcecode.c.c; path = hostinfo.c; sourceTree = "<group>"; };
		1058F6EC1D7CC81E00FFFFA3 /* openssl_backport.h */ = {isa = PBXFileReference; lastKnownFileType = sourcecode.c.h; path = openssl_backport.h; sourceTree = "<group>"; };
		1063FE901BB291300064D9C7 /* compress_directives.mt */ = {isa = PBXFileReference; lastKnownFileType = text; path = compress_directives.mt; sourceTree = "<group>"; };
		106530A51D82C09E005B2C60 /* percent-encode-zero-byte.c */ = {isa = PBXFileReference; fileEncoding = 4; lastKnownFileType = sourcecode.c.c; path = "percent-encode-zero-byte.c"; sourceTree = "<group>"; };
		106530A81D8A21A7005B2C60 /* 80reverse-proxy-missing-content-length-for-post.t */ = {isa = PBXFileReference; fileEncoding = 4; lastKnownFileType = text; path = "80reverse-proxy-missing-content-length-for-post.t"; sourceTree = "<group>"; xcLanguageSpecificationIdentifier = xcode.lang.perl; };
		1065E6EF19B8C64200686E72 /* evloop.c.h */ = {isa = PBXFileReference; fileEncoding = 4; lastKnownFileType = sourcecode.c.h; path = evloop.c.h; sourceTree = "<group>"; };
		1065E6F619B99E6D00686E72 /* kqueue.c.h */ = {isa = PBXFileReference; lastKnownFileType = sourcecode.c.h; path = kqueue.c.h; sourceTree = "<group>"; };
		1065E6F719B9B1AC00686E72 /* epoll.c.h */ = {isa = PBXFileReference; lastKnownFileType = sourcecode.c.h; path = epoll.c.h; sourceTree = "<group>"; };
		1065E70419BF145700686E72 /* evloop.h */ = {isa = PBXFileReference; lastKnownFileType = sourcecode.c.h; path = evloop.h; sourceTree = "<group>"; };
		1065E70619BF14E500686E72 /* uv-binding.h */ = {isa = PBXFileReference; lastKnownFileType = sourcecode.c.h; path = "uv-binding.h"; sourceTree = "<group>"; };
		1065E70719BF17FE00686E72 /* uv-binding.c.h */ = {isa = PBXFileReference; fileEncoding = 4; lastKnownFileType = sourcecode.c.h; path = "uv-binding.c.h"; sourceTree = "<group>"; };
		106C22FB1C0413DA00405689 /* 40tunnel.t */ = {isa = PBXFileReference; lastKnownFileType = text; path = 40tunnel.t; sourceTree = "<group>"; xcLanguageSpecificationIdentifier = xcode.lang.perl; };
		106C22FE1C05436100405689 /* errordoc.c */ = {isa = PBXFileReference; fileEncoding = 4; lastKnownFileType = sourcecode.c.c; path = errordoc.c; sourceTree = "<group>"; };
		106C23001C0544CE00405689 /* errordoc.c */ = {isa = PBXFileReference; fileEncoding = 4; lastKnownFileType = sourcecode.c.c; path = errordoc.c; sourceTree = "<group>"; };
		106C23021C06AB2F00405689 /* 50errordoc.t */ = {isa = PBXFileReference; lastKnownFileType = text; path = 50errordoc.t; sourceTree = "<group>"; xcLanguageSpecificationIdentifier = xcode.lang.perl; };
		106C23041C1132E000405689 /* errordoc_directives.mt */ = {isa = PBXFileReference; fileEncoding = 4; lastKnownFileType = text; path = errordoc_directives.mt; sourceTree = "<group>"; };
		107086691B70A00F002B8F18 /* casper.c */ = {isa = PBXFileReference; fileEncoding = 4; lastKnownFileType = sourcecode.c.c; path = casper.c; sourceTree = "<group>"; };
		1070866B1B787D06002B8F18 /* compress.c */ = {isa = PBXFileReference; fileEncoding = 4; lastKnownFileType = sourcecode.c.c; path = compress.c; sourceTree = "<group>"; };
		1070866F1B7925D5002B8F18 /* compress.c */ = {isa = PBXFileReference; fileEncoding = 4; lastKnownFileType = sourcecode.c.c; path = compress.c; sourceTree = "<group>"; };
		107086711B798487002B8F18 /* compress.c */ = {isa = PBXFileReference; fileEncoding = 4; lastKnownFileType = sourcecode.c.c; path = compress.c; sourceTree = "<group>"; };
		107086741B79A08D002B8F18 /* 50compress.t */ = {isa = PBXFileReference; lastKnownFileType = text; path = 50compress.t; sourceTree = "<group>"; xcLanguageSpecificationIdentifier = xcode.lang.perl; };
		1070E15C1B438E8F001CCAFA /* poll.c.h */ = {isa = PBXFileReference; fileEncoding = 4; lastKnownFileType = sourcecode.c.h; path = poll.c.h; sourceTree = "<group>"; };
		1070E1621B4508B0001CCAFA /* util.c */ = {isa = PBXFileReference; fileEncoding = 4; lastKnownFileType = sourcecode.c.c; path = util.c; sourceTree = "<group>"; };
		1070E1641B451D43001CCAFA /* 40proxy-protocol.t */ = {isa = PBXFileReference; lastKnownFileType = text; path = "40proxy-protocol.t"; sourceTree = "<group>"; xcLanguageSpecificationIdentifier = xcode.lang.perl; };
		10756E251AC126250009BF57 /* yaml.h */ = {isa = PBXFileReference; fileEncoding = 4; lastKnownFileType = sourcecode.c.h; path = yaml.h; sourceTree = "<group>"; };
		10756E261AC126420009BF57 /* api.c */ = {isa = PBXFileReference; fileEncoding = 4; lastKnownFileType = sourcecode.c.c; path = api.c; sourceTree = "<group>"; };
		10756E271AC126420009BF57 /* dumper.c */ = {isa = PBXFileReference; fileEncoding = 4; lastKnownFileType = sourcecode.c.c; path = dumper.c; sourceTree = "<group>"; };
		10756E281AC126420009BF57 /* emitter.c */ = {isa = PBXFileReference; fileEncoding = 4; lastKnownFileType = sourcecode.c.c; path = emitter.c; sourceTree = "<group>"; };
		10756E291AC126420009BF57 /* loader.c */ = {isa = PBXFileReference; fileEncoding = 4; lastKnownFileType = sourcecode.c.c; path = loader.c; sourceTree = "<group>"; };
		10756E2E1AC1264D0009BF57 /* parser.c */ = {isa = PBXFileReference; fileEncoding = 4; lastKnownFileType = sourcecode.c.c; path = parser.c; sourceTree = "<group>"; };
		10756E2F1AC1264D0009BF57 /* reader.c */ = {isa = PBXFileReference; fileEncoding = 4; lastKnownFileType = sourcecode.c.c; path = reader.c; sourceTree = "<group>"; };
		10756E301AC1264D0009BF57 /* scanner.c */ = {isa = PBXFileReference; fileEncoding = 4; lastKnownFileType = sourcecode.c.c; path = scanner.c; sourceTree = "<group>"; };
		10756E311AC1264D0009BF57 /* writer.c */ = {isa = PBXFileReference; fileEncoding = 4; lastKnownFileType = sourcecode.c.c; path = writer.c; sourceTree = "<group>"; };
		10756E321AC1264D0009BF57 /* yaml_private.h */ = {isa = PBXFileReference; fileEncoding = 4; lastKnownFileType = sourcecode.c.h; path = yaml_private.h; sourceTree = "<group>"; };
		1079231519A320A700C52AD6 /* libh2o.a */ = {isa = PBXFileReference; explicitFileType = archive.ar; includeInIndex = 0; path = libh2o.a; sourceTree = BUILT_PRODUCTS_DIR; };
		1079232619A3210D00C52AD6 /* khash.h */ = {isa = PBXFileReference; fileEncoding = 4; lastKnownFileType = sourcecode.c.h; path = khash.h; sourceTree = "<group>"; };
		1079235A19A3210D00C52AD6 /* picohttpparser.c */ = {isa = PBXFileReference; fileEncoding = 4; lastKnownFileType = sourcecode.c.c; path = picohttpparser.c; sourceTree = "<group>"; };
		1079235B19A3210D00C52AD6 /* picohttpparser.h */ = {isa = PBXFileReference; fileEncoding = 4; lastKnownFileType = sourcecode.c.h; path = picohttpparser.h; sourceTree = "<group>"; };
		107923A019A3215F00C52AD6 /* http1.h */ = {isa = PBXFileReference; fileEncoding = 4; lastKnownFileType = sourcecode.c.h; path = http1.h; sourceTree = "<group>"; };
		107923A119A3215F00C52AD6 /* http2.h */ = {isa = PBXFileReference; fileEncoding = 4; lastKnownFileType = sourcecode.c.h; path = http2.h; sourceTree = "<group>"; };
		107923A219A3215F00C52AD6 /* token.h */ = {isa = PBXFileReference; fileEncoding = 4; lastKnownFileType = sourcecode.c.h; path = token.h; sourceTree = "<group>"; };
		107923A319A3215F00C52AD6 /* websocket.h */ = {isa = PBXFileReference; fileEncoding = 4; lastKnownFileType = sourcecode.c.h; path = websocket.h; sourceTree = "<group>"; };
		107923A419A3215F00C52AD6 /* h2o.h */ = {isa = PBXFileReference; fileEncoding = 4; lastKnownFileType = sourcecode.c.h; path = h2o.h; sourceTree = "<group>"; };
		107923AB19A3216B00C52AD6 /* tokens.pl */ = {isa = PBXFileReference; fileEncoding = 4; lastKnownFileType = text.script.perl; path = tokens.pl; sourceTree = "<group>"; };
		107923AF19A3217300C52AD6 /* file.c */ = {isa = PBXFileReference; fileEncoding = 4; lastKnownFileType = sourcecode.c.c; path = file.c; sourceTree = "<group>"; };
		107923B019A3217300C52AD6 /* headers.c */ = {isa = PBXFileReference; fileEncoding = 4; lastKnownFileType = sourcecode.c.c; path = headers.c; sourceTree = "<group>"; };
		107923B119A3217300C52AD6 /* http1.c */ = {isa = PBXFileReference; fileEncoding = 4; lastKnownFileType = sourcecode.c.c; path = http1.c; sourceTree = "<group>"; };
		107923B319A3217300C52AD6 /* connection.c */ = {isa = PBXFileReference; fileEncoding = 4; lastKnownFileType = sourcecode.c.c; path = connection.c; sourceTree = "<group>"; };
		107923B419A3217300C52AD6 /* hpack.c */ = {isa = PBXFileReference; fileEncoding = 4; lastKnownFileType = sourcecode.c.c; path = hpack.c; sourceTree = "<group>"; };
		107923B519A3217300C52AD6 /* hpack_huffman_table.h */ = {isa = PBXFileReference; fileEncoding = 4; lastKnownFileType = sourcecode.c.h; path = hpack_huffman_table.h; sourceTree = "<group>"; };
		107923B819A3217300C52AD6 /* frame.c */ = {isa = PBXFileReference; fileEncoding = 4; lastKnownFileType = sourcecode.c.c; path = frame.c; sourceTree = "<group>"; };
		107923B919A3217300C52AD6 /* context.c */ = {isa = PBXFileReference; fileEncoding = 4; lastKnownFileType = sourcecode.c.c; path = context.c; sourceTree = "<group>"; };
		107923BA19A3217300C52AD6 /* memory.c */ = {isa = PBXFileReference; fileEncoding = 4; lastKnownFileType = sourcecode.c.c; path = memory.c; sourceTree = "<group>"; };
		107923BB19A3217300C52AD6 /* mimemap.c */ = {isa = PBXFileReference; fileEncoding = 4; lastKnownFileType = sourcecode.c.c; path = mimemap.c; sourceTree = "<group>"; };
		107923BC19A3217300C52AD6 /* request.c */ = {isa = PBXFileReference; fileEncoding = 4; lastKnownFileType = sourcecode.c.c; path = request.c; sourceTree = "<group>"; };
		107923BF19A3217300C52AD6 /* token.c */ = {isa = PBXFileReference; fileEncoding = 4; lastKnownFileType = sourcecode.c.c; path = token.c; sourceTree = "<group>"; };
		107923C019A3217300C52AD6 /* util.c */ = {isa = PBXFileReference; fileEncoding = 4; lastKnownFileType = sourcecode.c.c; path = util.c; sourceTree = "<group>"; };
		107923C119A3217300C52AD6 /* websocket.c */ = {isa = PBXFileReference; fileEncoding = 4; lastKnownFileType = sourcecode.c.c; path = websocket.c; sourceTree = "<group>"; };
		107923D919A321F400C52AD6 /* examples-simple */ = {isa = PBXFileReference; explicitFileType = "compiled.mach-o.executable"; includeInIndex = 0; path = "examples-simple"; sourceTree = BUILT_PRODUCTS_DIR; };
		107923FC19A3238500C52AD6 /* simple.c */ = {isa = PBXFileReference; fileEncoding = 4; lastKnownFileType = sourcecode.c.c; path = simple.c; sourceTree = "<group>"; };
		1079240D19A3247A00C52AD6 /* websocket */ = {isa = PBXFileReference; explicitFileType = "compiled.mach-o.executable"; includeInIndex = 0; path = websocket; sourceTree = BUILT_PRODUCTS_DIR; };
		1079241319A324B400C52AD6 /* websocket.c */ = {isa = PBXFileReference; fileEncoding = 4; lastKnownFileType = sourcecode.c.c; path = websocket.c; sourceTree = "<group>"; };
		1079243519A3260E00C52AD6 /* unittest */ = {isa = PBXFileReference; explicitFileType = "compiled.mach-o.executable"; includeInIndex = 0; path = unittest; sourceTree = BUILT_PRODUCTS_DIR; };
		1079245319A32C0800C52AD6 /* token_table.h */ = {isa = PBXFileReference; fileEncoding = 4; lastKnownFileType = sourcecode.c.h; path = token_table.h; sourceTree = "<group>"; };
		107D4D431B588021004A9B21 /* ssl.c */ = {isa = PBXFileReference; fileEncoding = 4; lastKnownFileType = sourcecode.c.c; path = ssl.c; sourceTree = "<group>"; };
		107D4D4D1B58970D004A9B21 /* ssl.c */ = {isa = PBXFileReference; fileEncoding = 4; lastKnownFileType = sourcecode.c.c; path = ssl.c; sourceTree = "<group>"; };
		107D4D501B58B342004A9B21 /* 40session-ticket.t */ = {isa = PBXFileReference; lastKnownFileType = text; path = "40session-ticket.t"; sourceTree = "<group>"; xcLanguageSpecificationIdentifier = xcode.lang.perl; };
		107D4D521B5B2412004A9B21 /* file.h */ = {isa = PBXFileReference; fileEncoding = 4; lastKnownFileType = sourcecode.c.h; path = file.h; sourceTree = "<group>"; };
		107D4D541B5B30EE004A9B21 /* file.c */ = {isa = PBXFileReference; fileEncoding = 4; lastKnownFileType = sourcecode.c.c; path = file.c; sourceTree = "<group>"; };
		107D4D5D1B5F143B004A9B21 /* setuidgid.c */ = {isa = PBXFileReference; lastKnownFileType = sourcecode.c.c; path = setuidgid.c; sourceTree = "<group>"; };
		107E340F1C7EB13F00AEF5F8 /* gzip.c */ = {isa = PBXFileReference; fileEncoding = 4; lastKnownFileType = sourcecode.c.c; path = gzip.c; sourceTree = "<group>"; };
		107E34111C7EE0D200AEF5F8 /* brotli.c */ = {isa = PBXFileReference; fileEncoding = 4; lastKnownFileType = sourcecode.c.c; path = brotli.c; sourceTree = "<group>"; };
		107E34231C86801E00AEF5F8 /* 50file-file.t */ = {isa = PBXFileReference; lastKnownFileType = text; path = "50file-file.t"; sourceTree = "<group>"; xcLanguageSpecificationIdentifier = xcode.lang.perl; };
		108102151C3DB05100C024CD /* 50reverse-proxy-disconnected-keepalive.t */ = {isa = PBXFileReference; lastKnownFileType = text; path = "50reverse-proxy-disconnected-keepalive.t"; sourceTree = "<group>"; xcLanguageSpecificationIdentifier = xcode.lang.perl; };
		108214FE1AAD34DD00D27E66 /* 50reverse-proxy-0.t */ = {isa = PBXFileReference; lastKnownFileType = text; path = "50reverse-proxy-0.t"; sourceTree = "<group>"; xcLanguageSpecificationIdentifier = xcode.lang.perl; };
		108215071AAD41CE00D27E66 /* test.pl */ = {isa = PBXFileReference; lastKnownFileType = text.script.perl; name = test.pl; path = "50reverse-proxy/test.pl"; sourceTree = "<group>"; };
		108215081AB14B1100D27E66 /* 40server-push.t */ = {isa = PBXFileReference; lastKnownFileType = text; path = "40server-push.t"; sourceTree = "<group>"; xcLanguageSpecificationIdentifier = xcode.lang.perl; };
		1082150A1AB26F2A00D27E66 /* CMakeLists.txt */ = {isa = PBXFileReference; lastKnownFileType = text; path = CMakeLists.txt; sourceTree = "<group>"; };
		1082150C1AB26F4700D27E66 /* FindWslay.cmake */ = {isa = PBXFileReference; lastKnownFileType = text; path = FindWslay.cmake; sourceTree = "<group>"; };
		1082150D1AB26F4700D27E66 /* FindLibYAML.cmake */ = {isa = PBXFileReference; lastKnownFileType = text; path = FindLibYAML.cmake; sourceTree = "<group>"; };
		1082150E1AB26F4700D27E66 /* FindLibUV.cmake */ = {isa = PBXFileReference; lastKnownFileType = text; path = FindLibUV.cmake; sourceTree = "<group>"; };
		10835E001C9A6C2400197E59 /* logconf.c */ = {isa = PBXFileReference; fileEncoding = 4; lastKnownFileType = sourcecode.c.c; path = logconf.c; sourceTree = "<group>"; };
		10835E021C9A860000197E59 /* status.c */ = {isa = PBXFileReference; fileEncoding = 4; lastKnownFileType = sourcecode.c.c; path = status.c; sourceTree = "<group>"; };
		10835E041C9B3C6200197E59 /* status.c */ = {isa = PBXFileReference; fileEncoding = 4; lastKnownFileType = sourcecode.c.c; path = status.c; sourceTree = "<group>"; };
		10835E071C9B8EA700197E59 /* index.html */ = {isa = PBXFileReference; lastKnownFileType = text.html; path = index.html; sourceTree = "<group>"; };
		10835E081CA2204E00197E59 /* status_directives.mt */ = {isa = PBXFileReference; fileEncoding = 4; lastKnownFileType = text; path = status_directives.mt; sourceTree = "<group>"; };
		108867741AD9069900987967 /* defaults.c.h */ = {isa = PBXFileReference; fileEncoding = 4; lastKnownFileType = sourcecode.c.h; path = defaults.c.h; sourceTree = "<group>"; };
		1092E0011BEB1DDC001074BF /* 80issues579.t */ = {isa = PBXFileReference; lastKnownFileType = text; path = 80issues579.t; sourceTree = "<group>"; xcLanguageSpecificationIdentifier = xcode.lang.perl; };
		109428AB1CC6C4C700E676CB /* openssl_hostname_validation.c */ = {isa = PBXFileReference; lastKnownFileType = sourcecode.c.c; path = openssl_hostname_validation.c; sourceTree = "<group>"; };
		109428AC1CC6C4C700E676CB /* openssl_hostname_validation.h */ = {isa = PBXFileReference; lastKnownFileType = sourcecode.c.h; path = openssl_hostname_validation.h; sourceTree = "<group>"; };
		10952D591C5082F7000D664C /* 80issues-from-proxy-reproxy-to-different-host.t */ = {isa = PBXFileReference; lastKnownFileType = text; path = "80issues-from-proxy-reproxy-to-different-host.t"; sourceTree = "<group>"; xcLanguageSpecificationIdentifier = xcode.lang.perl; };
		10952D5B1C608A6B000D664C /* cgi.mt */ = {isa = PBXFileReference; lastKnownFileType = text; path = cgi.mt; sourceTree = "<group>"; };
		10952D5C1C608D19000D664C /* basic_auth.mt */ = {isa = PBXFileReference; lastKnownFileType = text; path = basic_auth.mt; sourceTree = "<group>"; };
		10952D5D1C62D4DC000D664C /* mruby.mt */ = {isa = PBXFileReference; lastKnownFileType = text; path = mruby.mt; sourceTree = "<group>"; };
		10955C2C1D1BA47100935796 /* throttle_response_directives.mt */ = {isa = PBXFileReference; fileEncoding = 4; lastKnownFileType = text; path = throttle_response_directives.mt; sourceTree = "<group>"; };
		109EEFD81D77B336001F11D1 /* 80one-byte-window.t */ = {isa = PBXFileReference; fileEncoding = 4; lastKnownFileType = text; path = "80one-byte-window.t"; sourceTree = "<group>"; xcLanguageSpecificationIdentifier = xcode.lang.perl; };
		109EEFD91D77B336001F11D1 /* 50chunked-encoding-proxying.t */ = {isa = PBXFileReference; fileEncoding = 4; lastKnownFileType = text; path = "50chunked-encoding-proxying.t"; sourceTree = "<group>"; xcLanguageSpecificationIdentifier = xcode.lang.perl; };
		109EEFDB1D77B336001F11D1 /* 50http2_debug_state.t */ = {isa = PBXFileReference; fileEncoding = 4; lastKnownFileType = text; path = 50http2_debug_state.t; sourceTree = "<group>"; xcLanguageSpecificationIdentifier = xcode.lang.perl; };
		109EEFDC1D77B350001F11D1 /* 00unit.mruby.t */ = {isa = PBXFileReference; fileEncoding = 4; lastKnownFileType = text; path = 00unit.mruby.t; sourceTree = "<group>"; xcLanguageSpecificationIdentifier = xcode.lang.perl; };
		109EEFDD1D77B350001F11D1 /* 50mruby-acl.t */ = {isa = PBXFileReference; fileEncoding = 4; lastKnownFileType = text; path = "50mruby-acl.t"; sourceTree = "<group>"; xcLanguageSpecificationIdentifier = xcode.lang.perl; };
		109EEFDE1D77B350001F11D1 /* 40server-push-multiple.t */ = {isa = PBXFileReference; fileEncoding = 4; lastKnownFileType = text; path = "40server-push-multiple.t"; sourceTree = "<group>"; xcLanguageSpecificationIdentifier = xcode.lang.perl; };
		109EEFDF1D77B350001F11D1 /* 50mruby-dos-detector.t */ = {isa = PBXFileReference; fileEncoding = 4; lastKnownFileType = text; path = "50mruby-dos-detector.t"; sourceTree = "<group>"; xcLanguageSpecificationIdentifier = xcode.lang.perl; };
		109EEFE11D77B350001F11D1 /* 80dup-host-headers.t */ = {isa = PBXFileReference; fileEncoding = 4; lastKnownFileType = text; path = "80dup-host-headers.t"; sourceTree = "<group>"; xcLanguageSpecificationIdentifier = xcode.lang.perl; };
		109EEFE21D77B350001F11D1 /* 80invalid-h2-chars-in-headers.t */ = {isa = PBXFileReference; fileEncoding = 4; lastKnownFileType = text; path = "80invalid-h2-chars-in-headers.t"; sourceTree = "<group>"; xcLanguageSpecificationIdentifier = xcode.lang.perl; };
		109EEFE31D77B350001F11D1 /* 90live-sni.t */ = {isa = PBXFileReference; fileEncoding = 4; lastKnownFileType = text; path = "90live-sni.t"; sourceTree = "<group>"; xcLanguageSpecificationIdentifier = xcode.lang.perl; };
		109EEFE41D77B360001F11D1 /* 50file.t */ = {isa = PBXFileReference; fileEncoding = 4; lastKnownFileType = text; path = 50file.t; sourceTree = "<group>"; xcLanguageSpecificationIdentifier = xcode.lang.perl; };
		109EEFE51D77B36C001F11D1 /* 50servername.t */ = {isa = PBXFileReference; fileEncoding = 4; lastKnownFileType = text; path = 50servername.t; sourceTree = "<group>"; xcLanguageSpecificationIdentifier = xcode.lang.perl; };
		109EEFE61D77B376001F11D1 /* README.md */ = {isa = PBXFileReference; fileEncoding = 4; lastKnownFileType = net.daringfireball.markdown; path = README.md; sourceTree = "<group>"; };
		10A3D3D01B4CDBC700327CF9 /* memcached.h */ = {isa = PBXFileReference; lastKnownFileType = sourcecode.c.h; path = memcached.h; sourceTree = "<group>"; };
		10A3D3D11B4CDBDC00327CF9 /* memcached.c */ = {isa = PBXFileReference; fileEncoding = 4; lastKnownFileType = sourcecode.c.c; path = memcached.c; sourceTree = "<group>"; };
		10A3D3D61B4F1E3200327CF9 /* 50mruby.t */ = {isa = PBXFileReference; lastKnownFileType = text; path = 50mruby.t; sourceTree = "<group>"; xcLanguageSpecificationIdentifier = xcode.lang.perl; };
		10A3D3D71B4F4D0900327CF9 /* 40memcached-session-resumption.t */ = {isa = PBXFileReference; lastKnownFileType = text; path = "40memcached-session-resumption.t"; sourceTree = "<group>"; xcLanguageSpecificationIdentifier = xcode.lang.perl; };
		10A3D3ED1B4FAAEC00327CF9 /* close.c */ = {isa = PBXFileReference; fileEncoding = 4; lastKnownFileType = sourcecode.c.c; path = close.c; sourceTree = "<group>"; };
		10A3D3EE1B4FAAEC00327CF9 /* connect.c */ = {isa = PBXFileReference; fileEncoding = 4; lastKnownFileType = sourcecode.c.c; path = connect.c; sourceTree = "<group>"; };
		10A3D3F61B4FAAF500327CF9 /* recv.c */ = {isa = PBXFileReference; fileEncoding = 4; lastKnownFileType = sourcecode.c.c; path = recv.c; sourceTree = "<group>"; };
		10A3D3F71B4FAAF500327CF9 /* send.c */ = {isa = PBXFileReference; fileEncoding = 4; lastKnownFileType = sourcecode.c.c; path = send.c; sourceTree = "<group>"; };
		10A3D3F91B4FAAF500327CF9 /* socket.c */ = {isa = PBXFileReference; fileEncoding = 4; lastKnownFileType = sourcecode.c.c; path = socket.c; sourceTree = "<group>"; };
		10A3D3FA1B4FAAF500327CF9 /* strerror.c */ = {isa = PBXFileReference; fileEncoding = 4; lastKnownFileType = sourcecode.c.c; path = strerror.c; sourceTree = "<group>"; };
		10A3D3FE1B4FAAF500327CF9 /* yrmcds.h */ = {isa = PBXFileReference; fileEncoding = 4; lastKnownFileType = sourcecode.c.h; path = yrmcds.h; sourceTree = "<group>"; };
		10A3D40E1B584BEC00327CF9 /* standalone.h */ = {isa = PBXFileReference; fileEncoding = 4; lastKnownFileType = sourcecode.c.h; path = standalone.h; sourceTree = "<group>"; };
		10A60DE91B0D87FE006E38EC /* annotate-backtrace-symbols */ = {isa = PBXFileReference; lastKnownFileType = text; path = "annotate-backtrace-symbols"; sourceTree = "<group>"; };
		10AA2E931A80A592004322AC /* time_.h */ = {isa = PBXFileReference; fileEncoding = 4; lastKnownFileType = sourcecode.c.h; path = time_.h; sourceTree = "<group>"; };
		10AA2E951A80A612004322AC /* time.c */ = {isa = PBXFileReference; fileEncoding = 4; lastKnownFileType = sourcecode.c.c; path = time.c; sourceTree = "<group>"; };
		10AA2E981A81F68A004322AC /* time.c */ = {isa = PBXFileReference; fileEncoding = 4; lastKnownFileType = sourcecode.c.c; path = time.c; sourceTree = "<group>"; };
		10AA2E9E1A8807CF004322AC /* url.h */ = {isa = PBXFileReference; fileEncoding = 4; lastKnownFileType = sourcecode.c.h; path = url.h; sourceTree = "<group>"; };
		10AA2EA01A88082E004322AC /* url.c */ = {isa = PBXFileReference; fileEncoding = 4; lastKnownFileType = sourcecode.c.c; path = url.c; sourceTree = "<group>"; };
		10AA2EA21A88090B004322AC /* url.c */ = {isa = PBXFileReference; fileEncoding = 4; lastKnownFileType = sourcecode.c.c; path = url.c; sourceTree = "<group>"; };
		10AA2EA41A8D9999004322AC /* redirect.c */ = {isa = PBXFileReference; fileEncoding = 4; lastKnownFileType = sourcecode.c.c; path = redirect.c; sourceTree = "<group>"; };
		10AA2EA61A8DA93C004322AC /* redirect.c */ = {isa = PBXFileReference; fileEncoding = 4; lastKnownFileType = sourcecode.c.c; path = redirect.c; sourceTree = "<group>"; };
		10AA2EA81A8DAFD4004322AC /* 50redirect.t */ = {isa = PBXFileReference; lastKnownFileType = text; path = 50redirect.t; sourceTree = "<group>"; xcLanguageSpecificationIdentifier = xcode.lang.perl; };
		10AA2EA91A8DDC57004322AC /* multithread.h */ = {isa = PBXFileReference; fileEncoding = 4; lastKnownFileType = sourcecode.c.h; path = multithread.h; sourceTree = "<group>"; };
		10AA2EAB1A8DE0AE004322AC /* multithread.c */ = {isa = PBXFileReference; fileEncoding = 4; lastKnownFileType = sourcecode.c.c; path = multithread.c; sourceTree = "<group>"; };
		10AA2EAD1A8E22DA004322AC /* multithread.c */ = {isa = PBXFileReference; fileEncoding = 4; lastKnownFileType = sourcecode.c.c; path = multithread.c; sourceTree = "<group>"; };
		10AA2EB11A931409004322AC /* 50access-log.t */ = {isa = PBXFileReference; fileEncoding = 4; lastKnownFileType = text; path = "50access-log.t"; sourceTree = "<group>"; xcLanguageSpecificationIdentifier = xcode.lang.perl; };
		10AA2EB21A9479B4004322AC /* 50reverse-proxy-upstream-down.t */ = {isa = PBXFileReference; lastKnownFileType = text; path = "50reverse-proxy-upstream-down.t"; sourceTree = "<group>"; xcLanguageSpecificationIdentifier = xcode.lang.perl; };
		10AA2EB31A94B66D004322AC /* 40virtual-host.t */ = {isa = PBXFileReference; lastKnownFileType = text; path = "40virtual-host.t"; sourceTree = "<group>"; xcLanguageSpecificationIdentifier = xcode.lang.perl; };
		10AA2EB61A970EFC004322AC /* http2_internal.h */ = {isa = PBXFileReference; fileEncoding = 4; lastKnownFileType = sourcecode.c.h; path = http2_internal.h; sourceTree = "<group>"; };
		10AA2EB81A971280004322AC /* http2_scheduler.h */ = {isa = PBXFileReference; fileEncoding = 4; lastKnownFileType = sourcecode.c.h; path = http2_scheduler.h; sourceTree = "<group>"; };
		10AA2EBB1A9EEDF8004322AC /* proxy.c */ = {isa = PBXFileReference; fileEncoding = 4; lastKnownFileType = sourcecode.c.c; path = proxy.c; sourceTree = "<group>"; };
		10AA2EBD1AA019D8004322AC /* headers.c */ = {isa = PBXFileReference; fileEncoding = 4; lastKnownFileType = sourcecode.c.c; path = headers.c; sourceTree = "<group>"; };
		10AA2EBF1AA019FC004322AC /* headers.c */ = {isa = PBXFileReference; fileEncoding = 4; lastKnownFileType = sourcecode.c.c; path = headers.c; sourceTree = "<group>"; };
		10AA2EC11AA0402E004322AC /* reproxy.c */ = {isa = PBXFileReference; fileEncoding = 4; lastKnownFileType = sourcecode.c.c; path = reproxy.c; sourceTree = "<group>"; };
		10AA2EC31AA0403A004322AC /* reproxy.c */ = {isa = PBXFileReference; fileEncoding = 4; lastKnownFileType = sourcecode.c.c; path = reproxy.c; sourceTree = "<group>"; };
		10AA2EC61AA05598004322AC /* upstream.psgi */ = {isa = PBXFileReference; lastKnownFileType = text; path = upstream.psgi; sourceTree = "<group>"; xcLanguageSpecificationIdentifier = xcode.lang.perl; };
		10AAAC621B6C7A7D004487C3 /* http2_casper.h */ = {isa = PBXFileReference; fileEncoding = 4; lastKnownFileType = sourcecode.c.h; path = http2_casper.h; sourceTree = "<group>"; };
		10AAAC641B6C9275004487C3 /* casper.c */ = {isa = PBXFileReference; fileEncoding = 4; lastKnownFileType = sourcecode.c.c; path = casper.c; sourceTree = "<group>"; };
		10B38A651B8D345D007DC191 /* mruby.c */ = {isa = PBXFileReference; fileEncoding = 4; lastKnownFileType = sourcecode.c.c; path = mruby.c; sourceTree = "<group>"; };
		10B38A711B8D34BB007DC191 /* mruby_.h */ = {isa = PBXFileReference; fileEncoding = 4; lastKnownFileType = sourcecode.c.h; path = mruby_.h; sourceTree = "<group>"; };
		10B38A731B8D3544007DC191 /* mruby.c */ = {isa = PBXFileReference; fileEncoding = 4; lastKnownFileType = sourcecode.c.c; path = mruby.c; sourceTree = "<group>"; };
		10B6D4501C727315005F0CF8 /* 80yaml-merge.t */ = {isa = PBXFileReference; fileEncoding = 4; lastKnownFileType = text; path = "80yaml-merge.t"; sourceTree = "<group>"; xcLanguageSpecificationIdentifier = xcode.lang.perl; };
		10BA72A919AAD6300059392A /* stream.c */ = {isa = PBXFileReference; fileEncoding = 4; lastKnownFileType = sourcecode.c.c; path = stream.c; sourceTree = "<group>"; };
		10BCF2FC1B168CAE0076939D /* fastcgi.c */ = {isa = PBXFileReference; fileEncoding = 4; lastKnownFileType = sourcecode.c.c; path = fastcgi.c; sourceTree = "<group>"; };
		10BCF2FE1B1A892F0076939D /* fastcgi.c */ = {isa = PBXFileReference; fileEncoding = 4; lastKnownFileType = sourcecode.c.c; path = fastcgi.c; sourceTree = "<group>"; };
		10BCF3001B214C460076939D /* fastcgi.c */ = {isa = PBXFileReference; fileEncoding = 4; lastKnownFileType = sourcecode.c.c; path = fastcgi.c; sourceTree = "<group>"; };
		10C2117C1B8164B1005A9D02 /* 90root-fastcgi-php.t */ = {isa = PBXFileReference; fileEncoding = 4; lastKnownFileType = text; path = "90root-fastcgi-php.t"; sourceTree = "<group>"; xcLanguageSpecificationIdentifier = xcode.lang.perl; };
		10C45D4D1CFD15890096DB06 /* 50throttle-response.t */ = {isa = PBXFileReference; fileEncoding = 4; lastKnownFileType = text; path = "50throttle-response.t"; sourceTree = "<group>"; xcLanguageSpecificationIdentifier = xcode.lang.perl; };
		10C45D4E1CFD15FA0096DB06 /* throttle_resp.c */ = {isa = PBXFileReference; fileEncoding = 4; lastKnownFileType = sourcecode.c.c; path = throttle_resp.c; sourceTree = "<group>"; };
		10C45D501CFD160A0096DB06 /* throttle_resp.c */ = {isa = PBXFileReference; fileEncoding = 4; lastKnownFileType = sourcecode.c.c; path = throttle_resp.c; sourceTree = "<group>"; };
		10C45D531CFE9B300096DB06 /* events.c */ = {isa = PBXFileReference; fileEncoding = 4; lastKnownFileType = sourcecode.c.c; path = events.c; sourceTree = "<group>"; };
		10C45D541CFE9B300096DB06 /* requests.c */ = {isa = PBXFileReference; fileEncoding = 4; lastKnownFileType = sourcecode.c.c; path = requests.c; sourceTree = "<group>"; };
		10C45D571CFE9BB60096DB06 /* 50status.t */ = {isa = PBXFileReference; fileEncoding = 4; lastKnownFileType = text; path = 50status.t; sourceTree = "<group>"; xcLanguageSpecificationIdentifier = xcode.lang.perl; };
		10C5A6311B268632006094A6 /* 50fastcgi.t */ = {isa = PBXFileReference; lastKnownFileType = text; path = 50fastcgi.t; sourceTree = "<group>"; xcLanguageSpecificationIdentifier = xcode.lang.perl; };
		10D0903919F0A51C0043D458 /* memory.h */ = {isa = PBXFileReference; fileEncoding = 4; lastKnownFileType = sourcecode.c.h; path = memory.h; sourceTree = "<group>"; };
		10D0903D19F0A8190043D458 /* socket.h */ = {isa = PBXFileReference; fileEncoding = 4; lastKnownFileType = sourcecode.c.h; path = socket.h; sourceTree = "<group>"; };
		10D0904219F0BA780043D458 /* linklist.h */ = {isa = PBXFileReference; fileEncoding = 4; lastKnownFileType = sourcecode.c.h; path = linklist.h; sourceTree = "<group>"; };
		10D0905119F0CA9C0043D458 /* examples-socket-server */ = {isa = PBXFileReference; explicitFileType = "compiled.mach-o.executable"; includeInIndex = 0; path = "examples-socket-server"; sourceTree = BUILT_PRODUCTS_DIR; };
		10D0905219F0CB130043D458 /* socket-client.c */ = {isa = PBXFileReference; fileEncoding = 4; lastKnownFileType = sourcecode.c.c; path = "socket-client.c"; sourceTree = "<group>"; };
		10D0905419F102C70043D458 /* http1client.c */ = {isa = PBXFileReference; fileEncoding = 4; lastKnownFileType = sourcecode.c.c; path = http1client.c; sourceTree = "<group>"; };
		10D0905819F22FA10043D458 /* string_.h */ = {isa = PBXFileReference; fileEncoding = 4; lastKnownFileType = sourcecode.c.h; path = string_.h; sourceTree = "<group>"; };
		10D0905A19F230280043D458 /* string.c */ = {isa = PBXFileReference; fileEncoding = 4; lastKnownFileType = sourcecode.c.c; path = string.c; sourceTree = "<group>"; };
		10D0906919F38B2E0043D458 /* examples-httpclient */ = {isa = PBXFileReference; explicitFileType = "compiled.mach-o.executable"; includeInIndex = 0; path = "examples-httpclient"; sourceTree = BUILT_PRODUCTS_DIR; };
		10D0906A19F38B850043D458 /* httpclient.c */ = {isa = PBXFileReference; fileEncoding = 4; lastKnownFileType = sourcecode.c.c; path = httpclient.c; sourceTree = "<group>"; };
		10D0906E19F494CC0043D458 /* test.c */ = {isa = PBXFileReference; fileEncoding = 4; lastKnownFileType = sourcecode.c.c; path = test.c; sourceTree = "<group>"; };
		10D0906F19F494CC0043D458 /* test.h */ = {isa = PBXFileReference; fileEncoding = 4; lastKnownFileType = sourcecode.c.h; path = test.h; sourceTree = "<group>"; };
		10D0907219F633B00043D458 /* proxy.c */ = {isa = PBXFileReference; fileEncoding = 4; lastKnownFileType = sourcecode.c.c; path = proxy.c; sourceTree = "<group>"; };
		10DA969A1CCEF2C200679165 /* 50reverse-proxy-https.t */ = {isa = PBXFileReference; fileEncoding = 4; lastKnownFileType = text; path = "50reverse-proxy-https.t"; sourceTree = "<group>"; xcLanguageSpecificationIdentifier = xcode.lang.perl; };
		10DA969B1CD2BF9000679165 /* cache.h */ = {isa = PBXFileReference; fileEncoding = 4; lastKnownFileType = sourcecode.c.h; path = cache.h; sourceTree = "<group>"; };
		10DA969D1CD2BFAC00679165 /* cache.c */ = {isa = PBXFileReference; fileEncoding = 4; lastKnownFileType = sourcecode.c.c; path = cache.c; sourceTree = "<group>"; };
		10DA969F1CD2BFEE00679165 /* cache.c */ = {isa = PBXFileReference; fileEncoding = 4; lastKnownFileType = sourcecode.c.c; path = cache.c; sourceTree = "<group>"; };
		10E299571A67E68500701AA6 /* scheduler.c */ = {isa = PBXFileReference; fileEncoding = 4; lastKnownFileType = sourcecode.c.c; path = scheduler.c; sourceTree = "<group>"; };
		10E299591A68D03100701AA6 /* scheduler.c */ = {isa = PBXFileReference; fileEncoding = 4; lastKnownFileType = sourcecode.c.c; path = scheduler.c; sourceTree = "<group>"; };
		10EA45DF1D0949BF00769A2B /* examples-latency-optimization */ = {isa = PBXFileReference; explicitFileType = "compiled.mach-o.executable"; includeInIndex = 0; path = "examples-latency-optimization"; sourceTree = BUILT_PRODUCTS_DIR; };
		10EA45E01D094A1200769A2B /* latency-optimization.c */ = {isa = PBXFileReference; fileEncoding = 4; lastKnownFileType = sourcecode.c.c; path = "latency-optimization.c"; sourceTree = "<group>"; };
		10EC2A351A0B4D370083514F /* socketpool.h */ = {isa = PBXFileReference; fileEncoding = 4; lastKnownFileType = sourcecode.c.h; path = socketpool.h; sourceTree = "<group>"; };
		10EC2A371A0B4DC70083514F /* socketpool.c */ = {isa = PBXFileReference; fileEncoding = 4; lastKnownFileType = sourcecode.c.c; path = socketpool.c; sourceTree = "<group>"; };
		10F417D319C1907B00B6E31A /* h2o */ = {isa = PBXFileReference; explicitFileType = "compiled.mach-o.executable"; includeInIndex = 0; path = h2o; sourceTree = BUILT_PRODUCTS_DIR; };
		10F417D519C190F800B6E31A /* main.c */ = {isa = PBXFileReference; fileEncoding = 4; lastKnownFileType = sourcecode.c.c; path = main.c; sourceTree = "<group>"; };
		10F417FD19C2D2F800B6E31A /* picotest.c */ = {isa = PBXFileReference; fileEncoding = 4; lastKnownFileType = sourcecode.c.c; path = picotest.c; sourceTree = "<group>"; };
		10F417FE19C2D2F800B6E31A /* picotest.h */ = {isa = PBXFileReference; fileEncoding = 4; lastKnownFileType = sourcecode.c.h; path = picotest.h; sourceTree = "<group>"; };
		10F4180019C2D31600B6E31A /* yoml.h */ = {isa = PBXFileReference; fileEncoding = 4; lastKnownFileType = sourcecode.c.h; name = yoml.h; path = yoml/yoml.h; sourceTree = "<group>"; };
		10F4180219C2D32100B6E31A /* yoml-parser.h */ = {isa = PBXFileReference; fileEncoding = 4; lastKnownFileType = sourcecode.c.h; name = "yoml-parser.h"; path = "yoml/yoml-parser.h"; sourceTree = "<group>"; };
		10F4180419CA75C500B6E31A /* configurator.c */ = {isa = PBXFileReference; fileEncoding = 4; lastKnownFileType = sourcecode.c.c; path = configurator.c; sourceTree = "<group>"; };
		10F4197F1B64E70D00BEAEAC /* golombset.h */ = {isa = PBXFileReference; fileEncoding = 4; lastKnownFileType = sourcecode.c.h; path = golombset.h; sourceTree = "<group>"; };
		10F4EB831C165B92003DA150 /* fastcgi-cgi.pl */ = {isa = PBXFileReference; lastKnownFileType = text.script.perl; path = "fastcgi-cgi.pl"; sourceTree = "<group>"; };
		10F4EB841C16BADD003DA150 /* 50fastcgi-cgi.t */ = {isa = PBXFileReference; lastKnownFileType = text; path = "50fastcgi-cgi.t"; sourceTree = "<group>"; xcLanguageSpecificationIdentifier = xcode.lang.perl; };
		10F4EB861C177A12003DA150 /* hello.cgi */ = {isa = PBXFileReference; lastKnownFileType = text; path = hello.cgi; sourceTree = "<group>"; xcLanguageSpecificationIdentifier = xcode.lang.perl; };
		10F4EB891C195B9E003DA150 /* htpasswd.rb */ = {isa = PBXFileReference; lastKnownFileType = text.script.ruby; path = htpasswd.rb; sourceTree = "<group>"; };
		10F9F2641AF4795D0056F26B /* redirect.c */ = {isa = PBXFileReference; fileEncoding = 4; lastKnownFileType = sourcecode.c.c; path = redirect.c; sourceTree = "<group>"; };
		10F9F2661AFC5F550056F26B /* hostinfo.c */ = {isa = PBXFileReference; fileEncoding = 4; lastKnownFileType = sourcecode.c.c; path = hostinfo.c; sourceTree = "<group>"; };
		10FCC13C1B2E4A4500F13674 /* cloexec.c */ = {isa = PBXFileReference; fileEncoding = 4; lastKnownFileType = sourcecode.c.c; path = cloexec.c; sourceTree = "<group>"; };
		10FCC13D1B2E4A4500F13674 /* cloexec.h */ = {isa = PBXFileReference; fileEncoding = 4; lastKnownFileType = sourcecode.c.h; path = cloexec.h; sourceTree = "<group>"; };
		10FCC1411B2FCC6B00F13674 /* kill-on-close */ = {isa = PBXFileReference; fileEncoding = 4; lastKnownFileType = text.script.perl; path = "kill-on-close"; sourceTree = "<group>"; };
		10FCC1421B300A6800F13674 /* 50fastcgi-php.t */ = {isa = PBXFileReference; lastKnownFileType = text; path = "50fastcgi-php.t"; sourceTree = "<group>"; xcLanguageSpecificationIdentifier = xcode.lang.perl; };
		10FCC1431B31408B00F13674 /* fastcgi_directives.mt */ = {isa = PBXFileReference; fileEncoding = 4; lastKnownFileType = text; path = fastcgi_directives.mt; sourceTree = "<group>"; };
		10FEF2441D6444E900E11B1D /* 50reverse-proxy-proxy-protocol.t */ = {isa = PBXFileReference; fileEncoding = 4; lastKnownFileType = text; path = "50reverse-proxy-proxy-protocol.t"; sourceTree = "<group>"; xcLanguageSpecificationIdentifier = xcode.lang.perl; };
		10FEF2481D6EC30800E11B1D /* 40bad-request.t */ = {isa = PBXFileReference; fileEncoding = 4; lastKnownFileType = text; path = "40bad-request.t"; sourceTree = "<group>"; xcLanguageSpecificationIdentifier = xcode.lang.perl; };
		10FEF2491D6FC6F600E11B1D /* durations.c */ = {isa = PBXFileReference; fileEncoding = 4; lastKnownFileType = sourcecode.c.c; path = durations.c; sourceTree = "<group>"; };
		10FEF24C1D6FC8E200E11B1D /* gkc.c */ = {isa = PBXFileReference; fileEncoding = 4; lastKnownFileType = sourcecode.c.c; path = gkc.c; sourceTree = "<group>"; };
		10FEF24D1D6FC8E200E11B1D /* gkc.h */ = {isa = PBXFileReference; fileEncoding = 4; lastKnownFileType = sourcecode.c.h; path = gkc.h; sourceTree = "<group>"; };
		10FFEE081BB23A8C0087AD75 /* neverbleed.c */ = {isa = PBXFileReference; fileEncoding = 4; lastKnownFileType = sourcecode.c.c; path = neverbleed.c; sourceTree = "<group>"; };
		10FFEE091BB23A8C0087AD75 /* neverbleed.h */ = {isa = PBXFileReference; fileEncoding = 4; lastKnownFileType = sourcecode.c.h; path = neverbleed.h; sourceTree = "<group>"; };
		7D027BEE2242283B007ACE09 /* send_state.h */ = {isa = PBXFileReference; lastKnownFileType = sourcecode.c.h; path = send_state.h; sourceTree = "<group>"; };
		7D0285C81EF422D40094292B /* sleep.c */ = {isa = PBXFileReference; fileEncoding = 4; lastKnownFileType = sourcecode.c.c; path = sleep.c; sourceTree = "<group>"; };
		7D0341FA1FE4D5B60052E0A1 /* http2client.c */ = {isa = PBXFileReference; fileEncoding = 4; lastKnownFileType = sourcecode.c.c; path = http2client.c; sourceTree = "<group>"; };
		7D25E33B20B270BA0092C982 /* http2_common.h */ = {isa = PBXFileReference; lastKnownFileType = sourcecode.c.h; path = http2_common.h; sourceTree = "<group>"; };
		7D2DF4ED20297EE0004AD361 /* header.h */ = {isa = PBXFileReference; lastKnownFileType = sourcecode.c.h; path = header.h; sourceTree = "<group>"; };
		7D67C720204F8C0E0049E935 /* httpclient.c */ = {isa = PBXFileReference; fileEncoding = 4; lastKnownFileType = sourcecode.c.c; path = httpclient.c; sourceTree = "<group>"; };
		7D67C723204F8C9B0049E935 /* httpclient.h */ = {isa = PBXFileReference; lastKnownFileType = sourcecode.c.h; path = httpclient.h; sourceTree = "<group>"; };
		7D9372FD202AC70F005FE6AB /* server_timing.c */ = {isa = PBXFileReference; fileEncoding = 4; lastKnownFileType = sourcecode.c.c; path = server_timing.c; sourceTree = "<group>"; };
		7D937301202AC7BA005FE6AB /* server_timing.c */ = {isa = PBXFileReference; fileEncoding = 4; lastKnownFileType = sourcecode.c.c; path = server_timing.c; sourceTree = "<group>"; };
		7D9FA5381FC323AC00189F88 /* channel.c */ = {isa = PBXFileReference; fileEncoding = 4; lastKnownFileType = sourcecode.c.c; path = channel.c; sourceTree = "<group>"; };
		7DA3F5AE20E0B03F0000222F /* token_table.h */ = {isa = PBXFileReference; fileEncoding = 4; lastKnownFileType = sourcecode.c.h; path = token_table.h; sourceTree = "<group>"; };
		7DC64F521FEB78AD00587150 /* sender.c */ = {isa = PBXFileReference; fileEncoding = 4; lastKnownFileType = sourcecode.c.c; path = sender.c; sourceTree = "<group>"; };
		7DD70D77210F2EC400727A17 /* httpclient.c */ = {isa = PBXFileReference; lastKnownFileType = sourcecode.c.c; path = httpclient.c; sourceTree = "<group>"; };
		7DE1DB35212B1CC00055F500 /* ssl.c */ = {isa = PBXFileReference; lastKnownFileType = sourcecode.c.c; path = ssl.c; sourceTree = "<group>"; };
		7DF26B071FBC020600FBE2E7 /* middleware.c */ = {isa = PBXFileReference; fileEncoding = 4; lastKnownFileType = sourcecode.c.c; path = middleware.c; sourceTree = "<group>"; };
		7DF88EF820761972005DB8D8 /* hiredis_.h */ = {isa = PBXFileReference; lastKnownFileType = sourcecode.c.h; path = hiredis_.h; sourceTree = "<group>"; };
		D08137381FD400F4004679DF /* least_conn.c */ = {isa = PBXFileReference; fileEncoding = 4; lastKnownFileType = sourcecode.c.c; path = least_conn.c; sourceTree = "<group>"; };
		D08137391FD400F4004679DF /* roundrobin.c */ = {isa = PBXFileReference; fileEncoding = 4; lastKnownFileType = sourcecode.c.c; path = roundrobin.c; sourceTree = "<group>"; };
		D081373D1FD40431004679DF /* least_conn.c */ = {isa = PBXFileReference; fileEncoding = 4; lastKnownFileType = sourcecode.c.c; path = least_conn.c; sourceTree = "<group>"; };
		D081373E1FD40431004679DF /* roundrobin.c */ = {isa = PBXFileReference; fileEncoding = 4; lastKnownFileType = sourcecode.c.c; path = roundrobin.c; sourceTree = "<group>"; };
		D08137411FD408C1004679DF /* balancer.h */ = {isa = PBXFileReference; fileEncoding = 4; lastKnownFileType = sourcecode.c.h; path = balancer.h; sourceTree = "<group>"; };
		E901C3D9213E1C2E00D17C93 /* quicly.h */ = {isa = PBXFileReference; fileEncoding = 4; lastKnownFileType = sourcecode.c.h; path = quicly.h; sourceTree = "<group>"; };
		E901C3DB213E1C3600D17C93 /* maxsender.h */ = {isa = PBXFileReference; fileEncoding = 4; lastKnownFileType = sourcecode.c.h; path = maxsender.h; sourceTree = "<group>"; };
		E901C3DC213E1C3600D17C93 /* ranges.h */ = {isa = PBXFileReference; fileEncoding = 4; lastKnownFileType = sourcecode.c.h; path = ranges.h; sourceTree = "<group>"; };
		E901C3DE213E1C3600D17C93 /* loss.h */ = {isa = PBXFileReference; fileEncoding = 4; lastKnownFileType = sourcecode.c.h; path = loss.h; sourceTree = "<group>"; };
		E901C3E1213E1C3600D17C93 /* frame.h */ = {isa = PBXFileReference; fileEncoding = 4; lastKnownFileType = sourcecode.c.h; path = frame.h; sourceTree = "<group>"; };
		E901C3E3213E1C3600D17C93 /* constants.h */ = {isa = PBXFileReference; fileEncoding = 4; lastKnownFileType = sourcecode.c.h; path = constants.h; sourceTree = "<group>"; };
		E901C3E4213E1C3600D17C93 /* linklist.h */ = {isa = PBXFileReference; fileEncoding = 4; lastKnownFileType = sourcecode.c.h; path = linklist.h; sourceTree = "<group>"; };
		E901C3F0213E1C4000D17C93 /* frame.c */ = {isa = PBXFileReference; fileEncoding = 4; lastKnownFileType = sourcecode.c.c; path = frame.c; sourceTree = "<group>"; };
		E901C3F2213E1C4000D17C93 /* ranges.c */ = {isa = PBXFileReference; fileEncoding = 4; lastKnownFileType = sourcecode.c.c; path = ranges.c; sourceTree = "<group>"; };
		E901C3F3213E1C4000D17C93 /* quicly.c */ = {isa = PBXFileReference; fileEncoding = 4; lastKnownFileType = sourcecode.c.c; path = quicly.c; sourceTree = "<group>"; };
		E901C439213E59A000D17C93 /* qpack.c */ = {isa = PBXFileReference; lastKnownFileType = sourcecode.c.c; path = qpack.c; sourceTree = "<group>"; };
		E901C43C213FAE0300D17C93 /* qpack.h */ = {isa = PBXFileReference; lastKnownFileType = sourcecode.c.h; path = qpack.h; sourceTree = "<group>"; };
		E901C43F2140CCB500D17C93 /* qpack.c */ = {isa = PBXFileReference; lastKnownFileType = sourcecode.c.c; path = qpack.c; sourceTree = "<group>"; };
		E904232E24AB2C9B0072C5B7 /* json.cc */ = {isa = PBXFileReference; lastKnownFileType = sourcecode.cpp.cpp; path = json.cc; sourceTree = "<group>"; };
		E904233024AB2C9C0072C5B7 /* json.h */ = {isa = PBXFileReference; lastKnownFileType = sourcecode.c.h; path = json.h; sourceTree = "<group>"; };
		E904233224AB2C9C0072C5B7 /* h2olog.cc */ = {isa = PBXFileReference; lastKnownFileType = sourcecode.cpp.cpp; path = h2olog.cc; sourceTree = "<group>"; };
		E904233424AB2C9C0072C5B7 /* h2olog.h */ = {isa = PBXFileReference; lastKnownFileType = sourcecode.c.h; path = h2olog.h; sourceTree = "<group>"; };
		E904233524AB2C9C0072C5B7 /* pyproject.toml */ = {isa = PBXFileReference; lastKnownFileType = text; path = pyproject.toml; sourceTree = "<group>"; };
		E908A2A923163CB70039BCEE /* ebpf.h */ = {isa = PBXFileReference; fileEncoding = 4; lastKnownFileType = sourcecode.c.h; path = ebpf.h; sourceTree = "<group>"; };
		E908A2AB231CF3D10039BCEE /* 50reverse-proxy-chunked-post-termination.t */ = {isa = PBXFileReference; fileEncoding = 4; lastKnownFileType = text; path = "50reverse-proxy-chunked-post-termination.t"; sourceTree = "<group>"; xcLanguageSpecificationIdentifier = xcode.lang.perl; };
		E908A2AE2320AE4C0039BCEE /* check.mk */ = {isa = PBXFileReference; fileEncoding = 4; lastKnownFileType = text; path = check.mk; sourceTree = "<group>"; };
		E90A95F21E30795100483D6C /* headers_util.c */ = {isa = PBXFileReference; fileEncoding = 4; lastKnownFileType = sourcecode.c.c; path = headers_util.c; sourceTree = "<group>"; };
		E90A95F41E30797D00483D6C /* headers_util.c */ = {isa = PBXFileReference; fileEncoding = 4; lastKnownFileType = sourcecode.c.c; path = headers_util.c; sourceTree = "<group>"; };
		E90BB43924F369E4006507EA /* server.c */ = {isa = PBXFileReference; lastKnownFileType = sourcecode.c.c; path = server.c; sourceTree = "<group>"; };
		E90BB43B24F38937006507EA /* 40http3-concurrency.t */ = {isa = PBXFileReference; lastKnownFileType = text; path = "40http3-concurrency.t"; sourceTree = "<group>"; xcLanguageSpecificationIdentifier = xcode.lang.perl; };
		E90BB43C24F4834D006507EA /* 40http3-forward.t */ = {isa = PBXFileReference; lastKnownFileType = text; path = "40http3-forward.t"; sourceTree = "<group>"; xcLanguageSpecificationIdentifier = xcode.lang.perl; };
		E90C514D230BB28800D6AD8E /* 90dtrace.t */ = {isa = PBXFileReference; fileEncoding = 4; lastKnownFileType = text; path = 90dtrace.t; sourceTree = "<group>"; xcLanguageSpecificationIdentifier = xcode.lang.perl; };
		E915E87325D4A88D00FB20F7 /* http_tracer.cc */ = {isa = PBXFileReference; lastKnownFileType = sourcecode.cpp.cpp; path = http_tracer.cc; sourceTree = "<group>"; };
		E915E87425D4A89700FB20F7 /* generated_raw_tracer.cc */ = {isa = PBXFileReference; lastKnownFileType = sourcecode.cpp.cpp; path = generated_raw_tracer.cc; sourceTree = "<group>"; };
		E915E87525D4A89700FB20F7 /* raw_tracer.cc.h */ = {isa = PBXFileReference; lastKnownFileType = sourcecode.c.h; path = raw_tracer.cc.h; sourceTree = "<group>"; };
		E915E87625D4A8B700FB20F7 /* gen_raw_tracer.py */ = {isa = PBXFileReference; lastKnownFileType = text.script.python; path = gen_raw_tracer.py; sourceTree = "<group>"; };
		E918FC392136583F00CCB252 /* proptest */ = {isa = PBXFileReference; explicitFileType = "compiled.mach-o.executable"; includeInIndex = 0; path = proptest; sourceTree = BUILT_PRODUCTS_DIR; };
		E918FC3B213658BE00CCB252 /* prop.c */ = {isa = PBXFileReference; fileEncoding = 4; lastKnownFileType = sourcecode.c.c; path = prop.c; sourceTree = "<group>"; };
		E918FC412136597200CCB252 /* theft.h */ = {isa = PBXFileReference; fileEncoding = 4; lastKnownFileType = sourcecode.c.h; path = theft.h; sourceTree = "<group>"; };
		E918FC422136597200CCB252 /* theft_types.h */ = {isa = PBXFileReference; fileEncoding = 4; lastKnownFileType = sourcecode.c.h; path = theft_types.h; sourceTree = "<group>"; };
		E918FC452136598300CCB252 /* theft_aux_builtin.c */ = {isa = PBXFileReference; fileEncoding = 4; lastKnownFileType = sourcecode.c.c; path = theft_aux_builtin.c; sourceTree = "<group>"; };
		E918FC462136598300CCB252 /* theft_random.c */ = {isa = PBXFileReference; fileEncoding = 4; lastKnownFileType = sourcecode.c.c; path = theft_random.c; sourceTree = "<group>"; };
		E918FC472136598300CCB252 /* theft_random.h */ = {isa = PBXFileReference; fileEncoding = 4; lastKnownFileType = sourcecode.c.h; path = theft_random.h; sourceTree = "<group>"; };
		E918FC482136598300CCB252 /* theft_run_internal.h */ = {isa = PBXFileReference; fileEncoding = 4; lastKnownFileType = sourcecode.c.h; path = theft_run_internal.h; sourceTree = "<group>"; };
		E918FC492136598300CCB252 /* theft.c */ = {isa = PBXFileReference; fileEncoding = 4; lastKnownFileType = sourcecode.c.c; path = theft.c; sourceTree = "<group>"; };
		E918FC4A2136598300CCB252 /* theft_call_internal.h */ = {isa = PBXFileReference; fileEncoding = 4; lastKnownFileType = sourcecode.c.h; path = theft_call_internal.h; sourceTree = "<group>"; };
		E918FC4B2136598300CCB252 /* theft_aux.c */ = {isa = PBXFileReference; fileEncoding = 4; lastKnownFileType = sourcecode.c.c; path = theft_aux.c; sourceTree = "<group>"; };
		E918FC4C2136598400CCB252 /* theft_types_internal.h */ = {isa = PBXFileReference; fileEncoding = 4; lastKnownFileType = sourcecode.c.h; path = theft_types_internal.h; sourceTree = "<group>"; };
		E918FC4D2136598400CCB252 /* theft_hash.c */ = {isa = PBXFileReference; fileEncoding = 4; lastKnownFileType = sourcecode.c.c; path = theft_hash.c; sourceTree = "<group>"; };
		E918FC4E2136598400CCB252 /* theft_shrink.c */ = {isa = PBXFileReference; fileEncoding = 4; lastKnownFileType = sourcecode.c.c; path = theft_shrink.c; sourceTree = "<group>"; };
		E918FC4F2136598400CCB252 /* theft_call.c */ = {isa = PBXFileReference; fileEncoding = 4; lastKnownFileType = sourcecode.c.c; path = theft_call.c; sourceTree = "<group>"; };
		E918FC502136598400CCB252 /* theft_rng.c */ = {isa = PBXFileReference; fileEncoding = 4; lastKnownFileType = sourcecode.c.c; path = theft_rng.c; sourceTree = "<group>"; };
		E918FC512136598400CCB252 /* theft_run.c */ = {isa = PBXFileReference; fileEncoding = 4; lastKnownFileType = sourcecode.c.c; path = theft_run.c; sourceTree = "<group>"; };
		E918FC522136598400CCB252 /* theft_shrink.h */ = {isa = PBXFileReference; fileEncoding = 4; lastKnownFileType = sourcecode.c.h; path = theft_shrink.h; sourceTree = "<group>"; };
		E918FC532136598400CCB252 /* theft_bloom.c */ = {isa = PBXFileReference; fileEncoding = 4; lastKnownFileType = sourcecode.c.c; path = theft_bloom.c; sourceTree = "<group>"; };
		E918FC542136598400CCB252 /* theft_autoshrink.c */ = {isa = PBXFileReference; fileEncoding = 4; lastKnownFileType = sourcecode.c.c; path = theft_autoshrink.c; sourceTree = "<group>"; };
		E918FC552136598400CCB252 /* theft_trial.c */ = {isa = PBXFileReference; fileEncoding = 4; lastKnownFileType = sourcecode.c.c; path = theft_trial.c; sourceTree = "<group>"; };
		E918FC562136598500CCB252 /* theft_rng.h */ = {isa = PBXFileReference; fileEncoding = 4; lastKnownFileType = sourcecode.c.h; path = theft_rng.h; sourceTree = "<group>"; };
		E918FC572136598500CCB252 /* theft_autoshrink.h */ = {isa = PBXFileReference; fileEncoding = 4; lastKnownFileType = sourcecode.c.h; path = theft_autoshrink.h; sourceTree = "<group>"; };
		E918FC582136598500CCB252 /* theft_call.h */ = {isa = PBXFileReference; fileEncoding = 4; lastKnownFileType = sourcecode.c.h; path = theft_call.h; sourceTree = "<group>"; };
		E918FC592136598500CCB252 /* theft_trial_internal.h */ = {isa = PBXFileReference; fileEncoding = 4; lastKnownFileType = sourcecode.c.h; path = theft_trial_internal.h; sourceTree = "<group>"; };
		E918FC5A2136598500CCB252 /* theft_bloom.h */ = {isa = PBXFileReference; fileEncoding = 4; lastKnownFileType = sourcecode.c.h; path = theft_bloom.h; sourceTree = "<group>"; };
		E918FC5B2136598500CCB252 /* theft_run.h */ = {isa = PBXFileReference; fileEncoding = 4; lastKnownFileType = sourcecode.c.h; path = theft_run.h; sourceTree = "<group>"; };
		E918FC5C2136598500CCB252 /* theft_trial.h */ = {isa = PBXFileReference; fileEncoding = 4; lastKnownFileType = sourcecode.c.h; path = theft_trial.h; sourceTree = "<group>"; };
		E918FC5D2136598500CCB252 /* theft_autoshrink_internal.h */ = {isa = PBXFileReference; fileEncoding = 4; lastKnownFileType = sourcecode.c.h; path = theft_autoshrink_internal.h; sourceTree = "<group>"; };
		E918FC5E2136598600CCB252 /* theft_shrink_internal.h */ = {isa = PBXFileReference; fileEncoding = 4; lastKnownFileType = sourcecode.c.h; path = theft_shrink_internal.h; sourceTree = "<group>"; };
		E919227625C9447D00C2D79B /* connect.c */ = {isa = PBXFileReference; fileEncoding = 4; lastKnownFileType = sourcecode.c.c; path = connect.c; sourceTree = "<group>"; };
		E9316ED724417E0A00C9C127 /* certificate_compression.c */ = {isa = PBXFileReference; fileEncoding = 4; lastKnownFileType = sourcecode.c.c; path = certificate_compression.c; sourceTree = "<group>"; };
		E9316EDB24417EA900C9C127 /* bit_reader.c */ = {isa = PBXFileReference; fileEncoding = 4; lastKnownFileType = sourcecode.c.c; path = bit_reader.c; sourceTree = "<group>"; };
		E9316EDC24417EA900C9C127 /* decode.c */ = {isa = PBXFileReference; fileEncoding = 4; lastKnownFileType = sourcecode.c.c; path = decode.c; sourceTree = "<group>"; };
		E9316EDD24417EA900C9C127 /* huffman.h */ = {isa = PBXFileReference; fileEncoding = 4; lastKnownFileType = sourcecode.c.h; path = huffman.h; sourceTree = "<group>"; };
		E9316EDE24417EA900C9C127 /* port.h */ = {isa = PBXFileReference; fileEncoding = 4; lastKnownFileType = sourcecode.c.h; path = port.h; sourceTree = "<group>"; };
		E9316EDF24417EA900C9C127 /* huffman.c */ = {isa = PBXFileReference; fileEncoding = 4; lastKnownFileType = sourcecode.c.c; path = huffman.c; sourceTree = "<group>"; };
		E9316EE024417EA900C9C127 /* context.h */ = {isa = PBXFileReference; fileEncoding = 4; lastKnownFileType = sourcecode.c.h; path = context.h; sourceTree = "<group>"; };
		E9316EE124417EA900C9C127 /* prefix.h */ = {isa = PBXFileReference; fileEncoding = 4; lastKnownFileType = sourcecode.c.h; path = prefix.h; sourceTree = "<group>"; };
		E9316EE224417EA900C9C127 /* bit_reader.h */ = {isa = PBXFileReference; fileEncoding = 4; lastKnownFileType = sourcecode.c.h; path = bit_reader.h; sourceTree = "<group>"; };
		E9316EE324417EA900C9C127 /* state.c */ = {isa = PBXFileReference; fileEncoding = 4; lastKnownFileType = sourcecode.c.c; path = state.c; sourceTree = "<group>"; };
		E9316EE424417EAA00C9C127 /* state.h */ = {isa = PBXFileReference; fileEncoding = 4; lastKnownFileType = sourcecode.c.h; path = state.h; sourceTree = "<group>"; };
		E9316EE524417EAA00C9C127 /* transform.h */ = {isa = PBXFileReference; fileEncoding = 4; lastKnownFileType = sourcecode.c.h; path = transform.h; sourceTree = "<group>"; };
		E9316EEE2441C08100C9C127 /* certificate_compression.h */ = {isa = PBXFileReference; fileEncoding = 4; lastKnownFileType = sourcecode.c.h; path = certificate_compression.h; sourceTree = "<group>"; };
		E93BB45025DA530E009C24D8 /* 50connect.t */ = {isa = PBXFileReference; lastKnownFileType = text; path = 50connect.t; sourceTree = "<group>"; xcLanguageSpecificationIdentifier = xcode.lang.perl; };
		E93BB45C25DA5792009C24D8 /* connect.c */ = {isa = PBXFileReference; lastKnownFileType = sourcecode.c.c; path = connect.c; sourceTree = "<group>"; };
		E93BB58D25DE3987009C24D8 /* pembase64.c */ = {isa = PBXFileReference; fileEncoding = 4; lastKnownFileType = sourcecode.c.c; path = pembase64.c; sourceTree = "<group>"; };
		E93BB6D025E09504009C24D8 /* 40tls-raw-pubkey.t */ = {isa = PBXFileReference; lastKnownFileType = text; path = "40tls-raw-pubkey.t"; sourceTree = "<group>"; xcLanguageSpecificationIdentifier = xcode.lang.perl; };
		E93C7F95226EBEC9007BF39A /* frame.c */ = {isa = PBXFileReference; lastKnownFileType = sourcecode.c.c; path = frame.c; sourceTree = "<group>"; };
		E93C7F9922701806007BF39A /* frame.c */ = {isa = PBXFileReference; lastKnownFileType = sourcecode.c.c; path = frame.c; sourceTree = "<group>"; };
		E9414F8D24EBFBDA00273C59 /* 40http3-reconnect.t */ = {isa = PBXFileReference; lastKnownFileType = text; path = "40http3-reconnect.t"; sourceTree = "<group>"; xcLanguageSpecificationIdentifier = xcode.lang.perl; };
		E9414F8E24ED1CD700273C59 /* 40http3-shutdown.t */ = {isa = PBXFileReference; fileEncoding = 4; lastKnownFileType = text; path = "40http3-shutdown.t"; sourceTree = "<group>"; xcLanguageSpecificationIdentifier = xcode.lang.perl; };
		E9414F8F24ED1D5300273C59 /* 80reverse-proxy-truncated-chunked.t */ = {isa = PBXFileReference; fileEncoding = 4; lastKnownFileType = text; path = "80reverse-proxy-truncated-chunked.t"; sourceTree = "<group>"; xcLanguageSpecificationIdentifier = xcode.lang.perl; };
		E9414F9024ED1D7400273C59 /* 50proxy-forward-close-connection.t */ = {isa = PBXFileReference; lastKnownFileType = text; path = "50proxy-forward-close-connection.t"; sourceTree = "<group>"; xcLanguageSpecificationIdentifier = xcode.lang.perl; };
		E9414F9124ED1D7400273C59 /* 50reverse-proxy-header-filtering.t */ = {isa = PBXFileReference; lastKnownFileType = text; path = "50reverse-proxy-header-filtering.t"; sourceTree = "<group>"; xcLanguageSpecificationIdentifier = xcode.lang.perl; };
		E9414F9224ED1D7500273C59 /* 50priority-headers.t */ = {isa = PBXFileReference; lastKnownFileType = text; path = "50priority-headers.t"; sourceTree = "<group>"; xcLanguageSpecificationIdentifier = xcode.lang.perl; };
		E9414F9324ED1D7500273C59 /* 50reverse-proxy-http2.t */ = {isa = PBXFileReference; lastKnownFileType = text; path = "50reverse-proxy-http2.t"; sourceTree = "<group>"; xcLanguageSpecificationIdentifier = xcode.lang.perl; };
		E9414F9424ED1D7500273C59 /* 40error-log-escape.t */ = {isa = PBXFileReference; lastKnownFileType = text; path = "40error-log-escape.t"; sourceTree = "<group>"; xcLanguageSpecificationIdentifier = xcode.lang.perl; };
		E9414F9524ED1D7500273C59 /* 50reverse-proxy-response-bytes.t */ = {isa = PBXFileReference; lastKnownFileType = text; path = "50reverse-proxy-response-bytes.t"; sourceTree = "<group>"; xcLanguageSpecificationIdentifier = xcode.lang.perl; };
		E9414F9624ED1D7500273C59 /* 50reverse-proxy-early-response.t */ = {isa = PBXFileReference; lastKnownFileType = text; path = "50reverse-proxy-early-response.t"; sourceTree = "<group>"; xcLanguageSpecificationIdentifier = xcode.lang.perl; };
		E9414F9724ED1D7500273C59 /* 40http2-h2spec-client.t */ = {isa = PBXFileReference; lastKnownFileType = text; path = "40http2-h2spec-client.t"; sourceTree = "<group>"; xcLanguageSpecificationIdentifier = xcode.lang.perl; };
		E9414F9824ED1D7500273C59 /* 50reverse-proxy-request-bytes.t */ = {isa = PBXFileReference; lastKnownFileType = text; path = "50reverse-proxy-request-bytes.t"; sourceTree = "<group>"; xcLanguageSpecificationIdentifier = xcode.lang.perl; };
		E9414F9924ED1D7500273C59 /* 40http1-timeouts.t */ = {isa = PBXFileReference; lastKnownFileType = text; path = "40http1-timeouts.t"; sourceTree = "<group>"; xcLanguageSpecificationIdentifier = xcode.lang.perl; };
		E9414F9A24ED1D7600273C59 /* 50mruby-prometheus.t */ = {isa = PBXFileReference; lastKnownFileType = text; path = "50mruby-prometheus.t"; sourceTree = "<group>"; xcLanguageSpecificationIdentifier = xcode.lang.perl; };
		E9414F9B24ED1D7600273C59 /* 50priority-overwrite.t */ = {isa = PBXFileReference; lastKnownFileType = text; path = "50priority-overwrite.t"; sourceTree = "<group>"; xcLanguageSpecificationIdentifier = xcode.lang.perl; };
		E9414F9C24ED1D7600273C59 /* 50reverse-proxy-multiline-header.t */ = {isa = PBXFileReference; lastKnownFileType = text; path = "50reverse-proxy-multiline-header.t"; sourceTree = "<group>"; xcLanguageSpecificationIdentifier = xcode.lang.perl; };
		E9414F9D24ED4DD300273C59 /* 40http3-shutdown-reject-conn.t */ = {isa = PBXFileReference; fileEncoding = 4; lastKnownFileType = text; path = "40http3-shutdown-reject-conn.t"; sourceTree = "<group>"; xcLanguageSpecificationIdentifier = xcode.lang.perl; };
		E9581B9922F001EB00299E8A /* x25519.c */ = {isa = PBXFileReference; fileEncoding = 4; lastKnownFileType = sourcecode.c.c; path = x25519.c; sourceTree = "<group>"; };
		E9581B9C22F0022900299E8A /* random.c */ = {isa = PBXFileReference; fileEncoding = 4; lastKnownFileType = sourcecode.c.c; path = random.c; sourceTree = "<group>"; };
		E95E953F22914F0600215ACD /* picotls-probes.d */ = {isa = PBXFileReference; fileEncoding = 4; lastKnownFileType = sourcecode.dtrace; path = "picotls-probes.d"; sourceTree = "<group>"; };
		E95EBCD72281148C0022C32D /* h2o-probes.d */ = {isa = PBXFileReference; fileEncoding = 4; lastKnownFileType = sourcecode.dtrace; path = "h2o-probes.d"; sourceTree = "<group>"; };
		E95EBCD9228117620022C32D /* probes_.h */ = {isa = PBXFileReference; lastKnownFileType = sourcecode.c.h; path = probes_.h; sourceTree = "<group>"; };
		E96A24CC23E673F400CA970A /* absprio.h */ = {isa = PBXFileReference; fileEncoding = 4; lastKnownFileType = sourcecode.c.h; path = absprio.h; sourceTree = "<group>"; };
		E96A24CE23E6743600CA970A /* absprio.c */ = {isa = PBXFileReference; fileEncoding = 4; lastKnownFileType = sourcecode.c.c; path = absprio.c; sourceTree = "<group>"; };
		E96A24D123E6747500CA970A /* absprio.c */ = {isa = PBXFileReference; fileEncoding = 4; lastKnownFileType = sourcecode.c.c; path = absprio.c; sourceTree = "<group>"; };
		E9708AD91E499E040029E0A5 /* openssl.c */ = {isa = PBXFileReference; fileEncoding = 4; lastKnownFileType = sourcecode.c.c; path = openssl.c; sourceTree = "<group>"; };
		E9708ADA1E499E040029E0A5 /* picotls.c */ = {isa = PBXFileReference; fileEncoding = 4; lastKnownFileType = sourcecode.c.c; path = picotls.c; sourceTree = "<group>"; };
		E9708ADF1E49A2120029E0A5 /* picotls.h */ = {isa = PBXFileReference; fileEncoding = 4; lastKnownFileType = sourcecode.c.h; path = picotls.h; sourceTree = "<group>"; };
		E9708AE21E49A2260029E0A5 /* minicrypto.h */ = {isa = PBXFileReference; fileEncoding = 4; lastKnownFileType = sourcecode.c.h; path = minicrypto.h; sourceTree = "<group>"; };
		E9708AE31E49A2260029E0A5 /* openssl.h */ = {isa = PBXFileReference; fileEncoding = 4; lastKnownFileType = sourcecode.c.h; path = openssl.h; sourceTree = "<group>"; };
		E9708AF01E49A2B90029E0A5 /* bitops.h */ = {isa = PBXFileReference; fileEncoding = 4; lastKnownFileType = sourcecode.c.h; path = bitops.h; sourceTree = "<group>"; };
		E9708AF11E49A2B90029E0A5 /* blockwise.c */ = {isa = PBXFileReference; fileEncoding = 4; lastKnownFileType = sourcecode.c.c; path = blockwise.c; sourceTree = "<group>"; };
		E9708AF21E49A2B90029E0A5 /* blockwise.h */ = {isa = PBXFileReference; fileEncoding = 4; lastKnownFileType = sourcecode.c.h; path = blockwise.h; sourceTree = "<group>"; };
		E9708AF61E49A3130029E0A5 /* cf_config.h */ = {isa = PBXFileReference; fileEncoding = 4; lastKnownFileType = sourcecode.c.h; path = cf_config.h; sourceTree = "<group>"; };
		E9708AF71E49A3130029E0A5 /* chash.c */ = {isa = PBXFileReference; fileEncoding = 4; lastKnownFileType = sourcecode.c.c; path = chash.c; sourceTree = "<group>"; };
		E9708AF81E49A3130029E0A5 /* chash.h */ = {isa = PBXFileReference; fileEncoding = 4; lastKnownFileType = sourcecode.c.h; path = chash.h; sourceTree = "<group>"; };
		E9708AF91E49A3130029E0A5 /* curve25519.c */ = {isa = PBXFileReference; fileEncoding = 4; lastKnownFileType = sourcecode.c.c; path = curve25519.c; sourceTree = "<group>"; };
		E9708AFA1E49A3130029E0A5 /* curve25519.h */ = {isa = PBXFileReference; fileEncoding = 4; lastKnownFileType = sourcecode.c.h; path = curve25519.h; sourceTree = "<group>"; };
		E9708AFC1E49A3130029E0A5 /* drbg.c */ = {isa = PBXFileReference; fileEncoding = 4; lastKnownFileType = sourcecode.c.c; path = drbg.c; sourceTree = "<group>"; };
		E9708AFD1E49A3130029E0A5 /* drbg.h */ = {isa = PBXFileReference; fileEncoding = 4; lastKnownFileType = sourcecode.c.h; path = drbg.h; sourceTree = "<group>"; };
		E9708B011E49A3130029E0A5 /* hmac.c */ = {isa = PBXFileReference; fileEncoding = 4; lastKnownFileType = sourcecode.c.c; path = hmac.c; sourceTree = "<group>"; };
		E9708B021E49A3130029E0A5 /* hmac.h */ = {isa = PBXFileReference; fileEncoding = 4; lastKnownFileType = sourcecode.c.h; path = hmac.h; sourceTree = "<group>"; };
		E9708B051E49A3130029E0A5 /* sha2.h */ = {isa = PBXFileReference; fileEncoding = 4; lastKnownFileType = sourcecode.c.h; path = sha2.h; sourceTree = "<group>"; };
		E9708B061E49A3130029E0A5 /* sha256.c */ = {isa = PBXFileReference; fileEncoding = 4; lastKnownFileType = sourcecode.c.c; path = sha256.c; sourceTree = "<group>"; };
		E9708B071E49A3130029E0A5 /* tassert.h */ = {isa = PBXFileReference; fileEncoding = 4; lastKnownFileType = sourcecode.c.h; path = tassert.h; sourceTree = "<group>"; };
		E9708B1B1E49A3480029E0A5 /* handy.h */ = {isa = PBXFileReference; fileEncoding = 4; lastKnownFileType = sourcecode.c.h; path = handy.h; sourceTree = "<group>"; };
		E9757708221BB78C00D1EF74 /* http3_internal.h */ = {isa = PBXFileReference; lastKnownFileType = sourcecode.c.h; path = http3_internal.h; sourceTree = "<group>"; };
		E97EC88C213CE3130086AD64 /* hpack.h */ = {isa = PBXFileReference; lastKnownFileType = sourcecode.c.h; path = hpack.h; sourceTree = "<group>"; };
		E98041C22230C45E008B9745 /* 40http3.t */ = {isa = PBXFileReference; lastKnownFileType = text; path = 40http3.t; sourceTree = "<group>"; xcLanguageSpecificationIdentifier = xcode.lang.perl; };
		E98042152238D35B008B9745 /* cc-reno.c */ = {isa = PBXFileReference; fileEncoding = 4; lastKnownFileType = sourcecode.c.c; path = "cc-reno.c"; sourceTree = "<group>"; };
		E980423822463044008B9745 /* defaults.h */ = {isa = PBXFileReference; fileEncoding = 4; lastKnownFileType = sourcecode.c.h; path = defaults.h; sourceTree = "<group>"; };
		E980423922463044008B9745 /* cc.h */ = {isa = PBXFileReference; fileEncoding = 4; lastKnownFileType = sourcecode.c.h; path = cc.h; sourceTree = "<group>"; };
		E980423C2246304F008B9745 /* defaults.c */ = {isa = PBXFileReference; fileEncoding = 4; lastKnownFileType = sourcecode.c.c; path = defaults.c; sourceTree = "<group>"; };
		E98403C62485172E00E3A6B1 /* local_cid.c */ = {isa = PBXFileReference; fileEncoding = 4; lastKnownFileType = sourcecode.c.c; path = local_cid.c; sourceTree = "<group>"; };
		E98403C72485172E00E3A6B1 /* remote_cid.c */ = {isa = PBXFileReference; fileEncoding = 4; lastKnownFileType = sourcecode.c.c; path = remote_cid.c; sourceTree = "<group>"; };
		E98403C82485172E00E3A6B1 /* retire_cid.c */ = {isa = PBXFileReference; fileEncoding = 4; lastKnownFileType = sourcecode.c.c; path = retire_cid.c; sourceTree = "<group>"; };
		E98403D22485174A00E3A6B1 /* remote_cid.h */ = {isa = PBXFileReference; fileEncoding = 4; lastKnownFileType = sourcecode.c.h; path = remote_cid.h; sourceTree = "<group>"; };
		E98403D32485174A00E3A6B1 /* cid.h */ = {isa = PBXFileReference; fileEncoding = 4; lastKnownFileType = sourcecode.c.h; path = cid.h; sourceTree = "<group>"; };
		E98403D42485174B00E3A6B1 /* local_cid.h */ = {isa = PBXFileReference; fileEncoding = 4; lastKnownFileType = sourcecode.c.h; path = local_cid.h; sourceTree = "<group>"; };
		E98403D52485174B00E3A6B1 /* retire_cid.h */ = {isa = PBXFileReference; fileEncoding = 4; lastKnownFileType = sourcecode.c.h; path = retire_cid.h; sourceTree = "<group>"; };
		E987E5551FD7BE1D00DE4346 /* bit_cost.c */ = {isa = PBXFileReference; fileEncoding = 4; lastKnownFileType = sourcecode.c.c; path = bit_cost.c; sourceTree = "<group>"; };
		E987E5561FD7BE1D00DE4346 /* memory.h */ = {isa = PBXFileReference; fileEncoding = 4; lastKnownFileType = sourcecode.c.h; path = memory.h; sourceTree = "<group>"; };
		E987E5571FD7BE1D00DE4346 /* brotli_bit_stream.h */ = {isa = PBXFileReference; fileEncoding = 4; lastKnownFileType = sourcecode.c.h; path = brotli_bit_stream.h; sourceTree = "<group>"; };
		E987E5581FD7BE1D00DE4346 /* command.h */ = {isa = PBXFileReference; fileEncoding = 4; lastKnownFileType = sourcecode.c.h; path = command.h; sourceTree = "<group>"; };
		E987E5591FD7BE1D00DE4346 /* context.h */ = {isa = PBXFileReference; fileEncoding = 4; lastKnownFileType = sourcecode.c.h; path = context.h; sourceTree = "<group>"; };
		E987E55A1FD7BE1D00DE4346 /* dictionary_hash.c */ = {isa = PBXFileReference; fileEncoding = 4; lastKnownFileType = sourcecode.c.c; path = dictionary_hash.c; sourceTree = "<group>"; };
		E987E55B1FD7BE1E00DE4346 /* hash_to_binary_tree_inc.h */ = {isa = PBXFileReference; fileEncoding = 4; lastKnownFileType = sourcecode.c.h; path = hash_to_binary_tree_inc.h; sourceTree = "<group>"; };
		E987E55C1FD7BE1E00DE4346 /* histogram_inc.h */ = {isa = PBXFileReference; fileEncoding = 4; lastKnownFileType = sourcecode.c.h; path = histogram_inc.h; sourceTree = "<group>"; };
		E987E55D1FD7BE1E00DE4346 /* metablock_inc.h */ = {isa = PBXFileReference; fileEncoding = 4; lastKnownFileType = sourcecode.c.h; path = metablock_inc.h; sourceTree = "<group>"; };
		E987E55E1FD7BE1E00DE4346 /* hash_longest_match_inc.h */ = {isa = PBXFileReference; fileEncoding = 4; lastKnownFileType = sourcecode.c.h; path = hash_longest_match_inc.h; sourceTree = "<group>"; };
		E987E55F1FD7BE1E00DE4346 /* bit_cost.h */ = {isa = PBXFileReference; fileEncoding = 4; lastKnownFileType = sourcecode.c.h; path = bit_cost.h; sourceTree = "<group>"; };
		E987E5601FD7BE1E00DE4346 /* bit_cost_inc.h */ = {isa = PBXFileReference; fileEncoding = 4; lastKnownFileType = sourcecode.c.h; path = bit_cost_inc.h; sourceTree = "<group>"; };
		E987E5611FD7BE1E00DE4346 /* backward_references.h */ = {isa = PBXFileReference; fileEncoding = 4; lastKnownFileType = sourcecode.c.h; path = backward_references.h; sourceTree = "<group>"; };
		E987E5621FD7BE1E00DE4346 /* cluster_inc.h */ = {isa = PBXFileReference; fileEncoding = 4; lastKnownFileType = sourcecode.c.h; path = cluster_inc.h; sourceTree = "<group>"; };
		E987E5631FD7BE1E00DE4346 /* literal_cost.c */ = {isa = PBXFileReference; fileEncoding = 4; lastKnownFileType = sourcecode.c.c; path = literal_cost.c; sourceTree = "<group>"; };
		E987E5641FD7BE1E00DE4346 /* static_dict_lut.h */ = {isa = PBXFileReference; fileEncoding = 4; lastKnownFileType = sourcecode.c.h; path = static_dict_lut.h; sourceTree = "<group>"; };
		E987E5651FD7BE1E00DE4346 /* compress_fragment_two_pass.c */ = {isa = PBXFileReference; fileEncoding = 4; lastKnownFileType = sourcecode.c.c; path = compress_fragment_two_pass.c; sourceTree = "<group>"; };
		E987E5661FD7BE1E00DE4346 /* entropy_encode.c */ = {isa = PBXFileReference; fileEncoding = 4; lastKnownFileType = sourcecode.c.c; path = entropy_encode.c; sourceTree = "<group>"; };
		E987E5671FD7BE1E00DE4346 /* ringbuffer.h */ = {isa = PBXFileReference; fileEncoding = 4; lastKnownFileType = sourcecode.c.h; path = ringbuffer.h; sourceTree = "<group>"; };
		E987E5681FD7BE1F00DE4346 /* hash.h */ = {isa = PBXFileReference; fileEncoding = 4; lastKnownFileType = sourcecode.c.h; path = hash.h; sourceTree = "<group>"; };
		E987E5691FD7BE1F00DE4346 /* compress_fragment_two_pass.h */ = {isa = PBXFileReference; fileEncoding = 4; lastKnownFileType = sourcecode.c.h; path = compress_fragment_two_pass.h; sourceTree = "<group>"; };
		E987E56A1FD7BE1F00DE4346 /* utf8_util.h */ = {isa = PBXFileReference; fileEncoding = 4; lastKnownFileType = sourcecode.c.h; path = utf8_util.h; sourceTree = "<group>"; };
		E987E56B1FD7BE1F00DE4346 /* entropy_encode_static.h */ = {isa = PBXFileReference; fileEncoding = 4; lastKnownFileType = sourcecode.c.h; path = entropy_encode_static.h; sourceTree = "<group>"; };
		E987E56C1FD7BE1F00DE4346 /* memory.c */ = {isa = PBXFileReference; fileEncoding = 4; lastKnownFileType = sourcecode.c.c; path = memory.c; sourceTree = "<group>"; };
		E987E56D1FD7BE1F00DE4346 /* find_match_length.h */ = {isa = PBXFileReference; fileEncoding = 4; lastKnownFileType = sourcecode.c.h; path = find_match_length.h; sourceTree = "<group>"; };
		E987E56E1FD7BE1F00DE4346 /* prefix.h */ = {isa = PBXFileReference; fileEncoding = 4; lastKnownFileType = sourcecode.c.h; path = prefix.h; sourceTree = "<group>"; };
		E987E56F1FD7BE1F00DE4346 /* backward_references.c */ = {isa = PBXFileReference; fileEncoding = 4; lastKnownFileType = sourcecode.c.c; path = backward_references.c; sourceTree = "<group>"; };
		E987E5701FD7BE1F00DE4346 /* cluster.h */ = {isa = PBXFileReference; fileEncoding = 4; lastKnownFileType = sourcecode.c.h; path = cluster.h; sourceTree = "<group>"; };
		E987E5711FD7BE1F00DE4346 /* hash_longest_match64_inc.h */ = {isa = PBXFileReference; fileEncoding = 4; lastKnownFileType = sourcecode.c.h; path = hash_longest_match64_inc.h; sourceTree = "<group>"; };
		E987E5721FD7BE2000DE4346 /* backward_references_hq.h */ = {isa = PBXFileReference; fileEncoding = 4; lastKnownFileType = sourcecode.c.h; path = backward_references_hq.h; sourceTree = "<group>"; };
		E987E5731FD7BE2000DE4346 /* block_splitter.c */ = {isa = PBXFileReference; fileEncoding = 4; lastKnownFileType = sourcecode.c.c; path = block_splitter.c; sourceTree = "<group>"; };
		E987E5741FD7BE2000DE4346 /* histogram.c */ = {isa = PBXFileReference; fileEncoding = 4; lastKnownFileType = sourcecode.c.c; path = histogram.c; sourceTree = "<group>"; };
		E987E5751FD7BE2000DE4346 /* metablock.h */ = {isa = PBXFileReference; fileEncoding = 4; lastKnownFileType = sourcecode.c.h; path = metablock.h; sourceTree = "<group>"; };
		E987E5761FD7BE2000DE4346 /* block_encoder_inc.h */ = {isa = PBXFileReference; fileEncoding = 4; lastKnownFileType = sourcecode.c.h; path = block_encoder_inc.h; sourceTree = "<group>"; };
		E987E5771FD7BE2000DE4346 /* compress_fragment.h */ = {isa = PBXFileReference; fileEncoding = 4; lastKnownFileType = sourcecode.c.h; path = compress_fragment.h; sourceTree = "<group>"; };
		E987E5781FD7BE2000DE4346 /* quality.h */ = {isa = PBXFileReference; fileEncoding = 4; lastKnownFileType = sourcecode.c.h; path = quality.h; sourceTree = "<group>"; };
		E987E5791FD7BE2000DE4346 /* hash_forgetful_chain_inc.h */ = {isa = PBXFileReference; fileEncoding = 4; lastKnownFileType = sourcecode.c.h; path = hash_forgetful_chain_inc.h; sourceTree = "<group>"; };
		E987E57A1FD7BE2000DE4346 /* backward_references_hq.c */ = {isa = PBXFileReference; fileEncoding = 4; lastKnownFileType = sourcecode.c.c; path = backward_references_hq.c; sourceTree = "<group>"; };
		E987E57B1FD7BE2000DE4346 /* entropy_encode.h */ = {isa = PBXFileReference; fileEncoding = 4; lastKnownFileType = sourcecode.c.h; path = entropy_encode.h; sourceTree = "<group>"; };
		E987E57C1FD7BE2100DE4346 /* static_dict.h */ = {isa = PBXFileReference; fileEncoding = 4; lastKnownFileType = sourcecode.c.h; path = static_dict.h; sourceTree = "<group>"; };
		E987E57D1FD7BE2100DE4346 /* compress_fragment.c */ = {isa = PBXFileReference; fileEncoding = 4; lastKnownFileType = sourcecode.c.c; path = compress_fragment.c; sourceTree = "<group>"; };
		E987E57E1FD7BE2100DE4346 /* encode.c */ = {isa = PBXFileReference; fileEncoding = 4; lastKnownFileType = sourcecode.c.c; path = encode.c; sourceTree = "<group>"; };
		E987E57F1FD7BE2100DE4346 /* write_bits.h */ = {isa = PBXFileReference; fileEncoding = 4; lastKnownFileType = sourcecode.c.h; path = write_bits.h; sourceTree = "<group>"; };
		E987E5801FD7BE2100DE4346 /* metablock.c */ = {isa = PBXFileReference; fileEncoding = 4; lastKnownFileType = sourcecode.c.c; path = metablock.c; sourceTree = "<group>"; };
		E987E5811FD7BE2100DE4346 /* block_splitter.h */ = {isa = PBXFileReference; fileEncoding = 4; lastKnownFileType = sourcecode.c.h; path = block_splitter.h; sourceTree = "<group>"; };
		E987E5821FD7BE2100DE4346 /* dictionary_hash.h */ = {isa = PBXFileReference; fileEncoding = 4; lastKnownFileType = sourcecode.c.h; path = dictionary_hash.h; sourceTree = "<group>"; };
		E987E5831FD7BE2200DE4346 /* histogram.h */ = {isa = PBXFileReference; fileEncoding = 4; lastKnownFileType = sourcecode.c.h; path = histogram.h; sourceTree = "<group>"; };
		E987E5841FD7BE2200DE4346 /* block_splitter_inc.h */ = {isa = PBXFileReference; fileEncoding = 4; lastKnownFileType = sourcecode.c.h; path = block_splitter_inc.h; sourceTree = "<group>"; };
		E987E5851FD7BE2200DE4346 /* hash_longest_match_quickly_inc.h */ = {isa = PBXFileReference; fileEncoding = 4; lastKnownFileType = sourcecode.c.h; path = hash_longest_match_quickly_inc.h; sourceTree = "<group>"; };
		E987E5861FD7BE2200DE4346 /* utf8_util.c */ = {isa = PBXFileReference; fileEncoding = 4; lastKnownFileType = sourcecode.c.c; path = utf8_util.c; sourceTree = "<group>"; };
		E987E5871FD7BE2200DE4346 /* brotli_bit_stream.c */ = {isa = PBXFileReference; fileEncoding = 4; lastKnownFileType = sourcecode.c.c; path = brotli_bit_stream.c; sourceTree = "<group>"; };
		E987E5881FD7BE2200DE4346 /* literal_cost.h */ = {isa = PBXFileReference; fileEncoding = 4; lastKnownFileType = sourcecode.c.h; path = literal_cost.h; sourceTree = "<group>"; };
		E987E5891FD7BE2200DE4346 /* port.h */ = {isa = PBXFileReference; fileEncoding = 4; lastKnownFileType = sourcecode.c.h; path = port.h; sourceTree = "<group>"; };
		E987E58A1FD7BE2300DE4346 /* fast_log.h */ = {isa = PBXFileReference; fileEncoding = 4; lastKnownFileType = sourcecode.c.h; path = fast_log.h; sourceTree = "<group>"; };
		E987E58B1FD7BE2300DE4346 /* cluster.c */ = {isa = PBXFileReference; fileEncoding = 4; lastKnownFileType = sourcecode.c.c; path = cluster.c; sourceTree = "<group>"; };
		E987E58C1FD7BE2300DE4346 /* static_dict.c */ = {isa = PBXFileReference; fileEncoding = 4; lastKnownFileType = sourcecode.c.c; path = static_dict.c; sourceTree = "<group>"; };
		E987E58D1FD7BE2300DE4346 /* backward_references_inc.h */ = {isa = PBXFileReference; fileEncoding = 4; lastKnownFileType = sourcecode.c.h; path = backward_references_inc.h; sourceTree = "<group>"; };
		E987E5C91FD7BE5700DE4346 /* types.h */ = {isa = PBXFileReference; fileEncoding = 4; lastKnownFileType = sourcecode.c.h; path = types.h; sourceTree = "<group>"; };
		E987E5CA1FD7BE5700DE4346 /* encode.h */ = {isa = PBXFileReference; fileEncoding = 4; lastKnownFileType = sourcecode.c.h; path = encode.h; sourceTree = "<group>"; };
		E987E5CB1FD7BE5700DE4346 /* port.h */ = {isa = PBXFileReference; fileEncoding = 4; lastKnownFileType = sourcecode.c.h; path = port.h; sourceTree = "<group>"; };
		E987E5E01FD7EB7800DE4346 /* constants.h */ = {isa = PBXFileReference; fileEncoding = 4; lastKnownFileType = sourcecode.c.h; path = constants.h; sourceTree = "<group>"; };
		E987E5E21FD7EB7E00DE4346 /* version.h */ = {isa = PBXFileReference; fileEncoding = 4; lastKnownFileType = sourcecode.c.h; path = version.h; sourceTree = "<group>"; };
		E987E5E31FD7EB7E00DE4346 /* dictionary.c */ = {isa = PBXFileReference; fileEncoding = 4; lastKnownFileType = sourcecode.c.c; path = dictionary.c; sourceTree = "<group>"; };
		E987E5E41FD7EB7F00DE4346 /* dictionary.h */ = {isa = PBXFileReference; fileEncoding = 4; lastKnownFileType = sourcecode.c.h; path = dictionary.h; sourceTree = "<group>"; };
		E98884C321E7F3AE0060F010 /* recvstate.h */ = {isa = PBXFileReference; fileEncoding = 4; lastKnownFileType = sourcecode.c.h; path = recvstate.h; sourceTree = "<group>"; };
		E98884C421E7F3AE0060F010 /* sendstate.h */ = {isa = PBXFileReference; fileEncoding = 4; lastKnownFileType = sourcecode.c.h; path = sendstate.h; sourceTree = "<group>"; };
		E98884C521E7F3AF0060F010 /* streambuf.h */ = {isa = PBXFileReference; fileEncoding = 4; lastKnownFileType = sourcecode.c.h; path = streambuf.h; sourceTree = "<group>"; };
		E98884C621E7F3AF0060F010 /* sentmap.h */ = {isa = PBXFileReference; fileEncoding = 4; lastKnownFileType = sourcecode.c.h; path = sentmap.h; sourceTree = "<group>"; };
		E98884CB21E7F3C80060F010 /* streambuf.c */ = {isa = PBXFileReference; fileEncoding = 4; lastKnownFileType = sourcecode.c.c; path = streambuf.c; sourceTree = "<group>"; };
		E98884CC21E7F3C80060F010 /* sentmap.c */ = {isa = PBXFileReference; fileEncoding = 4; lastKnownFileType = sourcecode.c.c; path = sentmap.c; sourceTree = "<group>"; };
		E98884CD21E7F3C80060F010 /* sendstate.c */ = {isa = PBXFileReference; fileEncoding = 4; lastKnownFileType = sourcecode.c.c; path = sendstate.c; sourceTree = "<group>"; };
		E98884CE21E7F3C80060F010 /* recvstate.c */ = {isa = PBXFileReference; fileEncoding = 4; lastKnownFileType = sourcecode.c.c; path = recvstate.c; sourceTree = "<group>"; };
		E9A410951F9EA2E400D9B0FB /* 50reverse-proxy-multiple-backends-with-down.t */ = {isa = PBXFileReference; fileEncoding = 4; lastKnownFileType = text; path = "50reverse-proxy-multiple-backends-with-down.t"; sourceTree = "<group>"; xcLanguageSpecificationIdentifier = xcode.lang.perl; };
		E9A410961F9EA2F100D9B0FB /* 50reverse-proxy-multiple-backends.t */ = {isa = PBXFileReference; fileEncoding = 4; lastKnownFileType = text; path = "50reverse-proxy-multiple-backends.t"; sourceTree = "<group>"; xcLanguageSpecificationIdentifier = xcode.lang.perl; };
		E9A410971F9EA2F200D9B0FB /* 50reverse-proxy-round-robin.t */ = {isa = PBXFileReference; fileEncoding = 4; lastKnownFileType = text; path = "50reverse-proxy-round-robin.t"; sourceTree = "<group>"; xcLanguageSpecificationIdentifier = xcode.lang.perl; };
		E9A8351424B1340C007D06C2 /* loss.c */ = {isa = PBXFileReference; fileEncoding = 4; lastKnownFileType = sourcecode.c.c; path = loss.c; sourceTree = "<group>"; };
		E9AFBF10212A97AD000F5DB8 /* 50mruby-redis.t */ = {isa = PBXFileReference; fileEncoding = 4; lastKnownFileType = text; path = "50mruby-redis.t"; sourceTree = "<group>"; xcLanguageSpecificationIdentifier = xcode.lang.perl; };
		E9AFBF11212A9801000F5DB8 /* 50date-header.t */ = {isa = PBXFileReference; fileEncoding = 4; lastKnownFileType = text; path = "50date-header.t"; sourceTree = "<group>"; xcLanguageSpecificationIdentifier = xcode.lang.perl; };
		E9AFBF12212A9801000F5DB8 /* 50file-custom-handler.t */ = {isa = PBXFileReference; fileEncoding = 4; lastKnownFileType = text; path = "50file-custom-handler.t"; sourceTree = "<group>"; xcLanguageSpecificationIdentifier = xcode.lang.perl; };
		E9AFBF13212A9801000F5DB8 /* 50graceful-shutdown.t */ = {isa = PBXFileReference; fileEncoding = 4; lastKnownFileType = text; path = "50graceful-shutdown.t"; sourceTree = "<group>"; xcLanguageSpecificationIdentifier = xcode.lang.perl; };
		E9AFBF14212A9801000F5DB8 /* 50mruby-error-log.t */ = {isa = PBXFileReference; fileEncoding = 4; lastKnownFileType = text; path = "50mruby-error-log.t"; sourceTree = "<group>"; xcLanguageSpecificationIdentifier = xcode.lang.perl; };
		E9AFBF15212A9801000F5DB8 /* 50mruby-middleware.t */ = {isa = PBXFileReference; fileEncoding = 4; lastKnownFileType = text; path = "50mruby-middleware.t"; sourceTree = "<group>"; xcLanguageSpecificationIdentifier = xcode.lang.perl; };
		E9AFBF16212A9801000F5DB8 /* 50origin-frame.t */ = {isa = PBXFileReference; fileEncoding = 4; lastKnownFileType = text; path = "50origin-frame.t"; sourceTree = "<group>"; xcLanguageSpecificationIdentifier = xcode.lang.perl; };
		E9AFBF17212A9802000F5DB8 /* 40chunked.t */ = {isa = PBXFileReference; fileEncoding = 4; lastKnownFileType = text; path = 40chunked.t; sourceTree = "<group>"; xcLanguageSpecificationIdentifier = xcode.lang.perl; };
		E9AFBF18212A9802000F5DB8 /* 50config.t */ = {isa = PBXFileReference; fileEncoding = 4; lastKnownFileType = text; path = 50config.t; sourceTree = "<group>"; xcLanguageSpecificationIdentifier = xcode.lang.perl; };
		E9AFBF19212A9813000F5DB8 /* 50suspend-body.t */ = {isa = PBXFileReference; fileEncoding = 4; lastKnownFileType = text; path = "50suspend-body.t"; sourceTree = "<group>"; xcLanguageSpecificationIdentifier = xcode.lang.perl; };
		E9AFBF1A212A9813000F5DB8 /* 50reverse-proxy-round-robin-weighted.t */ = {isa = PBXFileReference; fileEncoding = 4; lastKnownFileType = text; path = "50reverse-proxy-round-robin-weighted.t"; sourceTree = "<group>"; xcLanguageSpecificationIdentifier = xcode.lang.perl; };
		E9AFBF1B212A9814000F5DB8 /* 50reverse-proxy-informational.t */ = {isa = PBXFileReference; fileEncoding = 4; lastKnownFileType = text; path = "50reverse-proxy-informational.t"; sourceTree = "<group>"; xcLanguageSpecificationIdentifier = xcode.lang.perl; };
		E9AFBF1C212A9814000F5DB8 /* 50unexpected-upstream-body.t */ = {isa = PBXFileReference; fileEncoding = 4; lastKnownFileType = text; path = "50unexpected-upstream-body.t"; sourceTree = "<group>"; xcLanguageSpecificationIdentifier = xcode.lang.perl; };
		E9AFBF1D212A9814000F5DB8 /* 50reverse-proxy-invalid-transfer-encoding.t */ = {isa = PBXFileReference; fileEncoding = 4; lastKnownFileType = text; path = "50reverse-proxy-invalid-transfer-encoding.t"; sourceTree = "<group>"; xcLanguageSpecificationIdentifier = xcode.lang.perl; };
		E9AFBF1E212A9814000F5DB8 /* 50stop-opening-new-push-streams.t */ = {isa = PBXFileReference; fileEncoding = 4; lastKnownFileType = text; path = "50stop-opening-new-push-streams.t"; sourceTree = "<group>"; xcLanguageSpecificationIdentifier = xcode.lang.perl; };
		E9AFBF1F212A9814000F5DB8 /* 50server-timing.t */ = {isa = PBXFileReference; fileEncoding = 4; lastKnownFileType = text; path = "50server-timing.t"; sourceTree = "<group>"; xcLanguageSpecificationIdentifier = xcode.lang.perl; };
		E9AFBF20212A9814000F5DB8 /* 50reverse-proxy-multiple-balancers.t */ = {isa = PBXFileReference; fileEncoding = 4; lastKnownFileType = text; path = "50reverse-proxy-multiple-balancers.t"; sourceTree = "<group>"; xcLanguageSpecificationIdentifier = xcode.lang.perl; };
		E9AFBF21212A9814000F5DB8 /* 50reverse-proxy-timings.t */ = {isa = PBXFileReference; fileEncoding = 4; lastKnownFileType = text; path = "50reverse-proxy-timings.t"; sourceTree = "<group>"; xcLanguageSpecificationIdentifier = xcode.lang.perl; };
		E9AFBF22212A982D000F5DB8 /* 50internal-redirect.t */ = {isa = PBXFileReference; fileEncoding = 4; lastKnownFileType = text; path = "50internal-redirect.t"; sourceTree = "<group>"; xcLanguageSpecificationIdentifier = xcode.lang.perl; };
		E9AFBF23212A982E000F5DB8 /* 50mruby-task.t */ = {isa = PBXFileReference; fileEncoding = 4; lastKnownFileType = text; path = "50mruby-task.t"; sourceTree = "<group>"; xcLanguageSpecificationIdentifier = xcode.lang.perl; };
		E9AFBF24212A984B000F5DB8 /* 50mruby-sleep.t */ = {isa = PBXFileReference; fileEncoding = 4; lastKnownFileType = text; path = "50mruby-sleep.t"; sourceTree = "<group>"; xcLanguageSpecificationIdentifier = xcode.lang.perl; };
		E9AFBF26212A984B000F5DB8 /* 50proxy-max-buffer-size.t */ = {isa = PBXFileReference; fileEncoding = 4; lastKnownFileType = text; path = "50proxy-max-buffer-size.t"; sourceTree = "<group>"; xcLanguageSpecificationIdentifier = xcode.lang.perl; };
		E9AFBF27212A985D000F5DB8 /* 50zero-sized-streaming-body.t */ = {isa = PBXFileReference; fileEncoding = 4; lastKnownFileType = text; path = "50zero-sized-streaming-body.t"; sourceTree = "<group>"; xcLanguageSpecificationIdentifier = xcode.lang.perl; };
		E9AFBF28212A985E000F5DB8 /* 50reverse-proxy-timeouts.t */ = {isa = PBXFileReference; fileEncoding = 4; lastKnownFileType = text; path = "50reverse-proxy-timeouts.t"; sourceTree = "<group>"; xcLanguageSpecificationIdentifier = xcode.lang.perl; };
		E9AFBF29212A985E000F5DB8 /* 50uncompressed-headers.t */ = {isa = PBXFileReference; fileEncoding = 4; lastKnownFileType = text; path = "50uncompressed-headers.t"; sourceTree = "<group>"; xcLanguageSpecificationIdentifier = xcode.lang.perl; };
		E9AFBF2A212A985E000F5DB8 /* 50too-much-data.t */ = {isa = PBXFileReference; fileEncoding = 4; lastKnownFileType = text; path = "50too-much-data.t"; sourceTree = "<group>"; xcLanguageSpecificationIdentifier = xcode.lang.perl; };
		E9AFBF2B212A985E000F5DB8 /* 50too-much-headers.t */ = {isa = PBXFileReference; fileEncoding = 4; lastKnownFileType = text; path = "50too-much-headers.t"; sourceTree = "<group>"; xcLanguageSpecificationIdentifier = xcode.lang.perl; };
		E9AFBF2C212A985E000F5DB8 /* 80http2-idle-timeout-for-zero-window.t */ = {isa = PBXFileReference; fileEncoding = 4; lastKnownFileType = text; path = "80http2-idle-timeout-for-zero-window.t"; sourceTree = "<group>"; xcLanguageSpecificationIdentifier = xcode.lang.perl; };
		E9BC76BF1EE3D71000EB7A09 /* 40redis-session-resumption.t */ = {isa = PBXFileReference; fileEncoding = 4; lastKnownFileType = text; path = "40redis-session-resumption.t"; sourceTree = "<group>"; xcLanguageSpecificationIdentifier = xcode.lang.perl; };
		E9BC76C01EE3D8A100EB7A09 /* 40server-push-attrs.t */ = {isa = PBXFileReference; fileEncoding = 4; lastKnownFileType = text; path = "40server-push-attrs.t"; sourceTree = "<group>"; xcLanguageSpecificationIdentifier = xcode.lang.perl; };
		E9BC76C11EE3D9A900EB7A09 /* 50compress-hint.t */ = {isa = PBXFileReference; fileEncoding = 4; lastKnownFileType = text; path = "50compress-hint.t"; sourceTree = "<group>"; xcLanguageSpecificationIdentifier = xcode.lang.perl; };
		E9BC76C21EE3DAA900EB7A09 /* 50reverse-proxy-added-headers.t */ = {isa = PBXFileReference; fileEncoding = 4; lastKnownFileType = text; path = "50reverse-proxy-added-headers.t"; sourceTree = "<group>"; xcLanguageSpecificationIdentifier = xcode.lang.perl; };
		E9BC76C31EE4AA4600EB7A09 /* 50reverse-proxy-preserve-case.t */ = {isa = PBXFileReference; fileEncoding = 4; lastKnownFileType = text; path = "50reverse-proxy-preserve-case.t"; sourceTree = "<group>"; xcLanguageSpecificationIdentifier = xcode.lang.perl; };
		E9BC76C41EE4AA9700EB7A09 /* 50reverse-proxy-session-resumption.t */ = {isa = PBXFileReference; fileEncoding = 4; lastKnownFileType = text; path = "50reverse-proxy-session-resumption.t"; sourceTree = "<group>"; xcLanguageSpecificationIdentifier = xcode.lang.perl; };
		E9BC76C51EE4AB6C00EB7A09 /* 80graceful-shutdown.t */ = {isa = PBXFileReference; fileEncoding = 4; lastKnownFileType = text; path = "80graceful-shutdown.t"; sourceTree = "<group>"; xcLanguageSpecificationIdentifier = xcode.lang.perl; };
		E9BCE6891FF0CF84003CEA11 /* timerwheel.h */ = {isa = PBXFileReference; fileEncoding = 4; lastKnownFileType = sourcecode.c.h; path = timerwheel.h; sourceTree = "<group>"; };
		E9BCE68B1FF0CF98003CEA11 /* timerwheel.c */ = {isa = PBXFileReference; fileEncoding = 4; lastKnownFileType = sourcecode.c.c; path = timerwheel.c; sourceTree = "<group>"; };
		E9BCE68E1FF0CFE4003CEA11 /* timerwheel.c */ = {isa = PBXFileReference; fileEncoding = 4; lastKnownFileType = sourcecode.c.c; path = timerwheel.c; sourceTree = "<group>"; };
		E9BCE6911FF326AC003CEA11 /* 80no-handler-vs-h2-post.t */ = {isa = PBXFileReference; fileEncoding = 4; lastKnownFileType = text; path = "80no-handler-vs-h2-post.t"; sourceTree = "<group>"; xcLanguageSpecificationIdentifier = xcode.lang.perl; };
		E9BCE6921FF344D4003CEA11 /* 40http2-request-window-size.t */ = {isa = PBXFileReference; fileEncoding = 4; lastKnownFileType = text; path = "40http2-request-window-size.t"; sourceTree = "<group>"; xcLanguageSpecificationIdentifier = xcode.lang.perl; };
		E9BCE6931FF35502003CEA11 /* 50mruby-channel.t */ = {isa = PBXFileReference; fileEncoding = 4; lastKnownFileType = text; path = "50mruby-channel.t"; sourceTree = "<group>"; xcLanguageSpecificationIdentifier = xcode.lang.perl; };
		E9CD04271F8F1D5D00524877 /* Changes */ = {isa = PBXFileReference; fileEncoding = 4; lastKnownFileType = text; path = Changes; sourceTree = "<group>"; };
		E9CD04281F8F1D7500524877 /* CONTRIBUTING.md */ = {isa = PBXFileReference; fileEncoding = 4; lastKnownFileType = net.daringfireball.markdown; path = CONTRIBUTING.md; sourceTree = "<group>"; };
		E9CD04291F8F1D7F00524877 /* README.md */ = {isa = PBXFileReference; fileEncoding = 4; lastKnownFileType = net.daringfireball.markdown; path = README.md; sourceTree = "<group>"; };
		E9CD042A1F8F1D8A00524877 /* LICENSE */ = {isa = PBXFileReference; fileEncoding = 4; lastKnownFileType = text; path = LICENSE; sourceTree = "<group>"; };
		E9D4978E25E49FCA00F4A80D /* 40http1-pipeline.t */ = {isa = PBXFileReference; lastKnownFileType = text; path = "40http1-pipeline.t"; sourceTree = "<group>"; xcLanguageSpecificationIdentifier = xcode.lang.perl; };
		E9D497C625E4DE1E00F4A80D /* 80chunked.t */ = {isa = PBXFileReference; lastKnownFileType = text; path = 80chunked.t; sourceTree = "<group>"; xcLanguageSpecificationIdentifier = xcode.lang.perl; };
		E9D498B725EE684500F4A80D /* 50reverse-proxy-h3-early-response.t */ = {isa = PBXFileReference; lastKnownFileType = text; path = "50reverse-proxy-h3-early-response.t"; sourceTree = "<group>"; xcLanguageSpecificationIdentifier = xcode.lang.perl; };
		E9D49A4F25FB561A00F4A80D /* 40http1-streaming-framing.t */ = {isa = PBXFileReference; lastKnownFileType = text; path = "40http1-streaming-framing.t"; sourceTree = "<group>"; };
		E9D49A5025FB561A00F4A80D /* 40http3-forward-initial.t */ = {isa = PBXFileReference; lastKnownFileType = text; path = "40http3-forward-initial.t"; sourceTree = "<group>"; };
		E9D49A5125FB562800F4A80D /* 50http1-proxy-full-uri.t */ = {isa = PBXFileReference; lastKnownFileType = text; path = "50http1-proxy-full-uri.t"; sourceTree = "<group>"; xcLanguageSpecificationIdentifier = xcode.lang.perl; };
		E9D49A5225FB562800F4A80D /* 90h2olog.t */ = {isa = PBXFileReference; lastKnownFileType = text; path = 90h2olog.t; sourceTree = "<group>"; xcLanguageSpecificationIdentifier = xcode.lang.perl; };
		E9D49A5325FB562800F4A80D /* quic-ndec-initial-gen.c */ = {isa = PBXFileReference; lastKnownFileType = sourcecode.c.c; path = "quic-ndec-initial-gen.c"; sourceTree = "<group>"; };
		E9DF012724E4CDEE0002EEC7 /* cc-cubic.c */ = {isa = PBXFileReference; fileEncoding = 4; lastKnownFileType = sourcecode.c.c; path = "cc-cubic.c"; sourceTree = "<group>"; };
		E9E50472214A5B8A004DC170 /* http3client.c */ = {isa = PBXFileReference; lastKnownFileType = sourcecode.c.c; path = http3client.c; sourceTree = "<group>"; };
		E9E50475214B3D28004DC170 /* http3_common.h */ = {isa = PBXFileReference; lastKnownFileType = sourcecode.c.h; path = http3_common.h; sourceTree = "<group>"; };
		E9E50476214C0385004DC170 /* common.c */ = {isa = PBXFileReference; lastKnownFileType = sourcecode.c.c; path = common.c; sourceTree = "<group>"; };
		E9E5048F21501BBA004DC170 /* server.c */ = {isa = PBXFileReference; lastKnownFileType = sourcecode.c.c; path = server.c; sourceTree = "<group>"; };
		E9E5049321501CA5004DC170 /* http3_server.h */ = {isa = PBXFileReference; lastKnownFileType = sourcecode.c.h; path = http3_server.h; sourceTree = "<group>"; };
		E9F677CA1FF47BD0006476D3 /* 40http2-h2spec.t */ = {isa = PBXFileReference; fileEncoding = 4; lastKnownFileType = text; path = "40http2-h2spec.t"; sourceTree = "<group>"; xcLanguageSpecificationIdentifier = xcode.lang.perl; };
		E9F677CB1FF62216006476D3 /* 50reverse-proxy-chunk-trailing-headers.t */ = {isa = PBXFileReference; fileEncoding = 4; lastKnownFileType = text; path = "50reverse-proxy-chunk-trailing-headers.t"; sourceTree = "<group>"; xcLanguageSpecificationIdentifier = xcode.lang.perl; };
		E9F677CC1FF62216006476D3 /* 50reverse-proxy-chunk-timeout-2.t */ = {isa = PBXFileReference; fileEncoding = 4; lastKnownFileType = text; path = "50reverse-proxy-chunk-timeout-2.t"; sourceTree = "<group>"; xcLanguageSpecificationIdentifier = xcode.lang.perl; };
		E9F677CD1FF62216006476D3 /* 50reverse-proxy-drop-headers.t */ = {isa = PBXFileReference; fileEncoding = 4; lastKnownFileType = text; path = "50reverse-proxy-drop-headers.t"; sourceTree = "<group>"; xcLanguageSpecificationIdentifier = xcode.lang.perl; };
		E9F677CE1FF62217006476D3 /* 50reverse-proxy-chunk-sizes.t */ = {isa = PBXFileReference; fileEncoding = 4; lastKnownFileType = text; path = "50reverse-proxy-chunk-sizes.t"; sourceTree = "<group>"; xcLanguageSpecificationIdentifier = xcode.lang.perl; };
		E9F677CF1FF62217006476D3 /* 50reverse-proxy-chunk-timeout-1.t */ = {isa = PBXFileReference; fileEncoding = 4; lastKnownFileType = text; path = "50reverse-proxy-chunk-timeout-1.t"; sourceTree = "<group>"; xcLanguageSpecificationIdentifier = xcode.lang.perl; };
		E9F677D01FF62228006476D3 /* 50reverse-proxy-serialize-posts-3.t */ = {isa = PBXFileReference; fileEncoding = 4; lastKnownFileType = text; path = "50reverse-proxy-serialize-posts-3.t"; sourceTree = "<group>"; xcLanguageSpecificationIdentifier = xcode.lang.perl; };
		E9F677D11FF62228006476D3 /* 50reverse-proxy-serialize-posts.t */ = {isa = PBXFileReference; fileEncoding = 4; lastKnownFileType = text; path = "50reverse-proxy-serialize-posts.t"; sourceTree = "<group>"; xcLanguageSpecificationIdentifier = xcode.lang.perl; };
		E9F677D21FF62228006476D3 /* 50reverse-proxy-serialize-posts-2.t */ = {isa = PBXFileReference; fileEncoding = 4; lastKnownFileType = text; path = "50reverse-proxy-serialize-posts-2.t"; sourceTree = "<group>"; xcLanguageSpecificationIdentifier = xcode.lang.perl; };
		E9F677D32004CCCA006476D3 /* 50zero-sized-timeout.t */ = {isa = PBXFileReference; fileEncoding = 4; lastKnownFileType = text; path = "50zero-sized-timeout.t"; sourceTree = "<group>"; xcLanguageSpecificationIdentifier = xcode.lang.perl; };
		E9F677D82008686B006476D3 /* 40tls13-early-data.t */ = {isa = PBXFileReference; fileEncoding = 4; lastKnownFileType = text; path = "40tls13-early-data.t"; sourceTree = "<group>"; xcLanguageSpecificationIdentifier = xcode.lang.perl; };
		E9FC525C234B0A630076F35D /* 40http3-retry.t */ = {isa = PBXFileReference; fileEncoding = 4; lastKnownFileType = text; path = "40http3-retry.t"; sourceTree = "<group>"; xcLanguageSpecificationIdentifier = xcode.lang.perl; };
		E9FF84BB24C5AA46002577CA /* quicly-probes.d */ = {isa = PBXFileReference; fileEncoding = 4; lastKnownFileType = sourcecode.dtrace; path = "quicly-probes.d"; sourceTree = "<group>"; };
/* End PBXFileReference section */

/* Begin PBXFrameworksBuildPhase section */
		08790E081D8BD7F100A04BC1 /* Frameworks */ = {
			isa = PBXFrameworksBuildPhase;
			buildActionMask = 2147483647;
			files = (
				08790E091D8BD7F100A04BC1 /* libh2o.a in Frameworks */,
			);
			runOnlyForDeploymentPostprocessing = 0;
		};
		08819C24218C9FA90057ED23 /* Frameworks */ = {
			isa = PBXFrameworksBuildPhase;
			buildActionMask = 2147483647;
			files = (
				08819C25218C9FA90057ED23 /* libh2o.a in Frameworks */,
			);
			runOnlyForDeploymentPostprocessing = 0;
		};
		1079231219A320A700C52AD6 /* Frameworks */ = {
			isa = PBXFrameworksBuildPhase;
			buildActionMask = 2147483647;
			files = (
			);
			runOnlyForDeploymentPostprocessing = 0;
		};
		107923D619A321F400C52AD6 /* Frameworks */ = {
			isa = PBXFrameworksBuildPhase;
			buildActionMask = 2147483647;
			files = (
				1079240119A3241A00C52AD6 /* libh2o.a in Frameworks */,
			);
			runOnlyForDeploymentPostprocessing = 0;
		};
		1079240719A3247A00C52AD6 /* Frameworks */ = {
			isa = PBXFrameworksBuildPhase;
			buildActionMask = 2147483647;
			files = (
				1079240819A3247A00C52AD6 /* libh2o.a in Frameworks */,
			);
			runOnlyForDeploymentPostprocessing = 0;
		};
		1079242F19A3260E00C52AD6 /* Frameworks */ = {
			isa = PBXFrameworksBuildPhase;
			buildActionMask = 2147483647;
			files = (
				1079243019A3260E00C52AD6 /* libh2o.a in Frameworks */,
			);
			runOnlyForDeploymentPostprocessing = 0;
		};
		10D0904919F0CA9C0043D458 /* Frameworks */ = {
			isa = PBXFrameworksBuildPhase;
			buildActionMask = 2147483647;
			files = (
				10D0904A19F0CA9C0043D458 /* libh2o.a in Frameworks */,
			);
			runOnlyForDeploymentPostprocessing = 0;
		};
		10D0906119F38B2E0043D458 /* Frameworks */ = {
			isa = PBXFrameworksBuildPhase;
			buildActionMask = 2147483647;
			files = (
				10D0906219F38B2E0043D458 /* libh2o.a in Frameworks */,
			);
			runOnlyForDeploymentPostprocessing = 0;
		};
		10EA45D71D0949BF00769A2B /* Frameworks */ = {
			isa = PBXFrameworksBuildPhase;
			buildActionMask = 2147483647;
			files = (
				10EA45D81D0949BF00769A2B /* libh2o.a in Frameworks */,
			);
			runOnlyForDeploymentPostprocessing = 0;
		};
		10F417CB19C1907B00B6E31A /* Frameworks */ = {
			isa = PBXFrameworksBuildPhase;
			buildActionMask = 2147483647;
			files = (
			);
			runOnlyForDeploymentPostprocessing = 0;
		};
		E918FC312136583F00CCB252 /* Frameworks */ = {
			isa = PBXFrameworksBuildPhase;
			buildActionMask = 2147483647;
			files = (
				E918FC322136583F00CCB252 /* libh2o.a in Frameworks */,
			);
			runOnlyForDeploymentPostprocessing = 0;
		};
/* End PBXFrameworksBuildPhase section */

/* Begin PBXGroup section */
		082E148B2692F51000603AED /* fuzz */ = {
			isa = PBXGroup;
			children = (
				082E148C2692F51000603AED /* driver.cc */,
				082E1B422692F52100603AED /* driver_h3.cc */,
				082E1B402692F52100603AED /* driver_common.h */,
				082E1CCC2692F52200603AED /* driver_url.cc */,
				082E1CCD2692F52200603AED /* driver_common.cc */,
				082E1CCE2692F52200603AED /* h3_header_generator.c */,
				082E1B412692F52100603AED /* quicly_mock.h */,
				082E224A2692F52E00603AED /* quicly_mock.c */,
				082E1C832692F52200603AED /* README.md */,
			);
			path = fuzz;
			sourceTree = "<group>";
		};
		086001BF2730B6E30043886F /* 40session-ticket */ = {
			isa = PBXGroup;
			children = (
				086001C02730B6E30043886F /* forever_ticket.yaml */,
			);
			path = "40session-ticket";
			sourceTree = "<group>";
		};
		086001C62730B8290043886F /* 50mruby */ = {
			isa = PBXGroup;
			children = (
				086001C72730B8290043886F /* index.html */,
				086001C82730B8290043886F /* hello.rb */,
			);
			path = 50mruby;
			sourceTree = "<group>";
		};
		08B4D4391D75A2950079DFB5 /* hiredis */ = {
			isa = PBXGroup;
			children = (
				0812AB1C1D7FCFEB00004F23 /* async.c */,
				0812AB1D1D7FCFEB00004F23 /* async.h */,
				0812AB1E1D7FCFEB00004F23 /* hiredis.c */,
				0812AB1F1D7FCFEB00004F23 /* hiredis.h */,
				08790DD91D80153600A04BC1 /* net.c */,
				08790DDD1D8015A400A04BC1 /* net.h */,
				0812AB291D7FD54700004F23 /* read.c */,
				0812AB2A1D7FD54700004F23 /* read.h */,
				08790DDB1D80154C00A04BC1 /* sds.c */,
				08790DDE1D8015A400A04BC1 /* sds.h */,
			);
			path = hiredis;
			sourceTree = "<group>";
		};
		100A550D1C2BB12A00C4E3E0 /* mruby */ = {
			isa = PBXGroup;
			children = (
				7DC64F521FEB78AD00587150 /* sender.c */,
				08E9CC4D1E41F6660049DD26 /* embedded.c.h */,
				100A550E1C2BB15100C4E3E0 /* http_request.c */,
				0812174C1E07B89600712F36 /* redis.c */,
				7D0285C81EF422D40094292B /* sleep.c */,
				7DF26B071FBC020600FBE2E7 /* middleware.c */,
				7D9FA5381FC323AC00189F88 /* channel.c */,
			);
			path = mruby;
			sourceTree = "<group>";
		};
		104B9A3F1A5CD684009EEE64 /* share */ = {
			isa = PBXGroup;
			children = (
				104B9A431A5D0028009EEE64 /* h2o */,
			);
			path = share;
			sourceTree = "<group>";
		};
		104B9A431A5D0028009EEE64 /* h2o */ = {
			isa = PBXGroup;
			children = (
				10F4EB881C195B5C003DA150 /* mruby */,
				10835E061C9B8E8000197E59 /* status */,
				10A60DE91B0D87FE006E38EC /* annotate-backtrace-symbols */,
				104B9A401A5CD69B009EEE64 /* fetch-ocsp-response */,
				10FCC1411B2FCC6B00F13674 /* kill-on-close */,
			);
			path = h2o;
			sourceTree = "<group>";
		};
		104B9A4A1A5FA7E5009EEE64 /* common */ = {
			isa = PBXGroup;
			children = (
				E96A24CE23E6743600CA970A /* absprio.c */,
				D08137371FD400F4004679DF /* balancer */,
				10DA969D1CD2BFAC00679165 /* cache.c */,
				107D4D541B5B30EE004A9B21 /* file.c */,
				1044812F1BFD10450007863F /* filecache.c */,
				1058C8891AA6E5E3008D6180 /* hostinfo.c */,
				7D67C720204F8C0E0049E935 /* httpclient.c */,
				10D0905419F102C70043D458 /* http1client.c */,
				7D0341FA1FE4D5B60052E0A1 /* http2client.c */,
				E9E50472214A5B8A004DC170 /* http3client.c */,
				10A3D3D11B4CDBDC00327CF9 /* memcached.c */,
				08CEA9D126701D7600B4BB6B /* rand.c */,
				08790DE31D8276EA00A04BC1 /* redis.c */,
				107923BA19A3217300C52AD6 /* memory.c */,
				10AA2EAB1A8DE0AE004322AC /* multithread.c */,
				104B9A241A4A4FEE009EEE64 /* serverutil.c */,
				101788B119B561AA0084C6D8 /* socket.c */,
				1065E70919BF18A600686E72 /* socket */,
				10EC2A371A0B4DC70083514F /* socketpool.c */,
				10D0905A19F230280043D458 /* string.c */,
				10AA2E951A80A612004322AC /* time.c */,
				E9BCE68B1FF0CF98003CEA11 /* timerwheel.c */,
				107923BF19A3217300C52AD6 /* token.c */,
				1079245319A32C0800C52AD6 /* token_table.h */,
				10AA2EA01A88082E004322AC /* url.c */,
			);
			path = common;
			sourceTree = "<group>";
		};
		104B9A4B1A5FA804009EEE64 /* handler */ = {
			isa = PBXGroup;
			children = (
				105534D91A3C7A2000627ECB /* configurator */,
				101B670B19ADD3380084A351 /* access_log.c */,
				7D9372FD202AC70F005FE6AB /* server_timing.c */,
				1070866B1B787D06002B8F18 /* compress.c */,
				107E340E1C7EB10700AEF5F8 /* compress */,
				E919227625C9447D00C2D79B /* connect.c */,
				106C22FE1C05436100405689 /* errordoc.c */,
				104B9A501A5FB096009EEE64 /* expires.c */,
				10BCF2FC1B168CAE0076939D /* fastcgi.c */,
				107923AF19A3217300C52AD6 /* file.c */,
				105534E91A42A83700627ECB /* file */,
				10AA2EBD1AA019D8004322AC /* headers.c */,
				E90A95F21E30795100483D6C /* headers_util.c */,
				084FC7C01D54B90D00E89F66 /* http2_debug_state.c */,
				107923BB19A3217300C52AD6 /* mimemap.c */,
				108867731AD9061100987967 /* mimemap */,
				10B38A651B8D345D007DC191 /* mruby.c */,
				100A550D1C2BB12A00C4E3E0 /* mruby */,
				10D0907219F633B00043D458 /* proxy.c */,
				10AA2EA41A8D9999004322AC /* redirect.c */,
				10AA2EC31AA0403A004322AC /* reproxy.c */,
				08CEA9D6267AF0EB00B4BB6B /* self_trace.c */,
				10835E021C9A860000197E59 /* status.c */,
				10C45D521CFE9B180096DB06 /* status */,
				10C45D501CFD160A0096DB06 /* throttle_resp.c */,
			);
			path = handler;
			sourceTree = "<group>";
		};
		104B9A4C1A5FA8B5009EEE64 /* core */ = {
			isa = PBXGroup;
			children = (
				105534EE1A440FC800627ECB /* config.c */,
				10F4180419CA75C500B6E31A /* configurator.c */,
				107923B919A3217300C52AD6 /* context.c */,
				107923B019A3217300C52AD6 /* headers.c */,
				10835E001C9A6C2400197E59 /* logconf.c */,
				10AA2EBB1A9EEDF8004322AC /* proxy.c */,
				107923BC19A3217300C52AD6 /* request.c */,
				107923C019A3217300C52AD6 /* util.c */,
			);
			path = core;
			sourceTree = "<group>";
		};
		104B9A4D1A5FAA7B009EEE64 /* common */ = {
			isa = PBXGroup;
			children = (
				E96A24D123E6747500CA970A /* absprio.c */,
				D081373C1FD40431004679DF /* balancer */,
				10DA969F1CD2BFEE00679165 /* cache.c */,
				10F9F2661AFC5F550056F26B /* hostinfo.c */,
				10AA2EAD1A8E22DA004322AC /* multithread.c */,
				08CEA9D426701D8E00B4BB6B /* rand.c */,
				104B9A271A4A5139009EEE64 /* serverutil.c */,
				103BAB351B130666000694F4 /* socket.c */,
				105534C61A3BB29100627ECB /* string.c */,
				10AA2E981A81F68A004322AC /* time.c */,
				E9BCE68E1FF0CFE4003CEA11 /* timerwheel.c */,
				10AA2EA21A88090B004322AC /* url.c */,
				7DD70D77210F2EC400727A17 /* httpclient.c */,
			);
			path = common;
			sourceTree = "<group>";
		};
		104B9A4E1A5FAA91009EEE64 /* core */ = {
			isa = PBXGroup;
			children = (
				080B3CC227E1AF6C004AC8E6 /* config.c */,
				104B9A471A5F9472009EEE64 /* headers.c */,
				105534C81A3BB41C00627ECB /* proxy.c */,
				1070E1621B4508B0001CCAFA /* util.c */,
			);
			path = core;
			sourceTree = "<group>";
		};
		104B9A4F1A5FAAA5009EEE64 /* handler */ = {
			isa = PBXGroup;
			children = (
				1070866F1B7925D5002B8F18 /* compress.c */,
				E93BB45C25DA5792009C24D8 /* connect.c */,
				10BCF3001B214C460076939D /* fastcgi.c */,
				105534BD1A3B8F7700627ECB /* file.c */,
				105534C21A3B917000627ECB /* mimemap.c */,
				1058C87C1AA41789008D6180 /* headers.c */,
				10F9F2641AF4795D0056F26B /* redirect.c */,
				08EFC4DF27FE9F96004C532C /* throttle_resp.c */,
			);
			path = handler;
			sourceTree = "<group>";
		};
		105534BF1A3B90E600627ECB /* http2 */ = {
			isa = PBXGroup;
			children = (
				1024A3FF1D23606300EB13F1 /* cache_digests.c */,
				107086691B70A00F002B8F18 /* casper.c */,
				105534C01A3B911300627ECB /* hpack.c */,
				10E299591A68D03100701AA6 /* scheduler.c */,
			);
			path = http2;
			sourceTree = "<group>";
		};
		105534C41A3BB1C300627ECB /* 00unit */ = {
			isa = PBXGroup;
			children = (
				10583BFE1AEF3652004A3AD6 /* issues */,
				105534C51A3BB1E700627ECB /* lib */,
				107D4D421B587ED6004A9B21 /* src */,
				10D0906F19F494CC0043D458 /* test.h */,
				10D0906E19F494CC0043D458 /* test.c */,
			);
			path = 00unit;
			sourceTree = "<group>";
		};
		105534C51A3BB1E700627ECB /* lib */ = {
			isa = PBXGroup;
			children = (
				104B9A4D1A5FAA7B009EEE64 /* common */,
				104B9A4E1A5FAA91009EEE64 /* core */,
				104B9A4F1A5FAAA5009EEE64 /* handler */,
				105534BF1A3B90E600627ECB /* http2 */,
				E901C43E2140CC9000D17C93 /* http3 */,
			);
			path = lib;
			sourceTree = "<group>";
		};
		105534D91A3C7A2000627ECB /* configurator */ = {
			isa = PBXGroup;
			children = (
				105534DA1A3C7A5400627ECB /* access_log.c */,
				107086711B798487002B8F18 /* compress.c */,
				104B9A521A5FC7C4009EEE64 /* expires.c */,
				106C23001C0544CE00405689 /* errordoc.c */,
				10BCF2FE1B1A892F0076939D /* fastcgi.c */,
				105534DC1A3C7AA900627ECB /* file.c */,
				10AA2EBF1AA019FC004322AC /* headers.c */,
				E90A95F41E30797D00483D6C /* headers_util.c */,
				10B38A731B8D3544007DC191 /* mruby.c */,
				105534DE1A3C7B9800627ECB /* proxy.c */,
				10AA2EA61A8DA93C004322AC /* redirect.c */,
				10AA2EC11AA0402E004322AC /* reproxy.c */,
				10835E041C9B3C6200197E59 /* status.c */,
				10C45D4E1CFD15FA0096DB06 /* throttle_resp.c */,
				084FC7C31D54BB9200E89F66 /* http2_debug_state.c */,
				7D937301202AC7BA005FE6AB /* server_timing.c */,
				08CEA9DA267B0E3B00B4BB6B /* self_trace.c */,
			);
			path = configurator;
			sourceTree = "<group>";
		};
		105534E91A42A83700627ECB /* file */ = {
			isa = PBXGroup;
			children = (
				105534EC1A42AD5E00627ECB /* templates.c.h */,
				105534EA1A42A87E00627ECB /* _templates.c.h */,
			);
			path = file;
			sourceTree = "<group>";
		};
		10583BDB1AE5A1E3004A3AD6 /* srcdoc */ = {
			isa = PBXGroup;
			children = (
				10583BF31AE764A7004A3AD6 /* configure */,
				1054DF471BBBB038008347C9 /* benchmarks.mt */,
				10583BE11AE5A22D004A3AD6 /* configure.mt */,
				10583BE21AE5A22D004A3AD6 /* faq.mt */,
				10583BE31AE5A22D004A3AD6 /* index.mt */,
				10583BE41AE5A22D004A3AD6 /* install.mt */,
				10583BDC1AE5A20A004A3AD6 /* snippets */,
			);
			path = srcdoc;
			sourceTree = "<group>";
		};
		10583BDC1AE5A20A004A3AD6 /* snippets */ = {
			isa = PBXGroup;
			children = (
				10583BE01AE5A222004A3AD6 /* wrapper.mt */,
				10583BFD1AE8A7E1004A3AD6 /* directive.mt */,
			);
			path = snippets;
			sourceTree = "<group>";
		};
		10583BEC1AE5A353004A3AD6 /* doc */ = {
			isa = PBXGroup;
			children = (
				10583BF71AE783AB004A3AD6 /* assets */,
				10583BED1AE5A37B004A3AD6 /* Makefile */,
				10583BEE1AE5A37B004A3AD6 /* README.md */,
			);
			path = doc;
			sourceTree = "<group>";
		};
		10583BF31AE764A7004A3AD6 /* configure */ = {
			isa = PBXGroup;
			children = (
				10583BFB1AE78DCC004A3AD6 /* syntax_and_structure.mt */,
				10583BF51AE765E0004A3AD6 /* command_options.mt */,
				10583BF61AE765E0004A3AD6 /* quick_start.mt */,
				10583BFC1AE88782004A3AD6 /* base_directives.mt */,
				10583C011AEF86E6004A3AD6 /* http1_directives.mt */,
				10583C021AEF8C7D004A3AD6 /* http2_directives.mt */,
				10583C031AF1D7D5004A3AD6 /* access_log_directives.mt */,
				106C23041C1132E000405689 /* errordoc_directives.mt */,
				10583C041AF1F315004A3AD6 /* expires_directives.mt */,
				10FCC1431B31408B00F13674 /* fastcgi_directives.mt */,
				10583C051AF1F893004A3AD6 /* file_directives.mt */,
				1063FE901BB291300064D9C7 /* compress_directives.mt */,
				10583C061AF20BE5004A3AD6 /* headers_directives.mt */,
				1039A20A1BB89531005D3B8F /* mruby_directives.mt */,
				10583C071AF21539004A3AD6 /* proxy_directives.mt */,
				10583C081AF2188E004A3AD6 /* redirect_directives.mt */,
				10583C091AF2D302004A3AD6 /* reproxy_directives.mt */,
				10835E081CA2204E00197E59 /* status_directives.mt */,
				10955C2C1D1BA47100935796 /* throttle_response_directives.mt */,
				10952D5C1C608D19000D664C /* basic_auth.mt */,
				10952D5B1C608A6B000D664C /* cgi.mt */,
				10952D5D1C62D4DC000D664C /* mruby.mt */,
			);
			path = configure;
			sourceTree = "<group>";
		};
		10583BF71AE783AB004A3AD6 /* assets */ = {
			isa = PBXGroup;
			children = (
				10583BF81AE783BE004A3AD6 /* remotebench.png */,
				10583BF91AE783BE004A3AD6 /* searchstyle.css */,
				10583BFA1AE783BE004A3AD6 /* style.css */,
			);
			name = assets;
			sourceTree = "<group>";
		};
		10583BFE1AEF3652004A3AD6 /* issues */ = {
			isa = PBXGroup;
			children = (
				10583BFF1AEF368A004A3AD6 /* 293.c */,
				106530A51D82C09E005B2C60 /* percent-encode-zero-byte.c */,
			);
			path = issues;
			sourceTree = "<group>";
		};
		1065E6F319B9969000686E72 /* evloop */ = {
			isa = PBXGroup;
			children = (
				1070E15C1B438E8F001CCAFA /* poll.c.h */,
				1065E6F619B99E6D00686E72 /* kqueue.c.h */,
				1065E6F719B9B1AC00686E72 /* epoll.c.h */,
			);
			path = evloop;
			sourceTree = "<group>";
		};
		1065E70919BF18A600686E72 /* socket */ = {
			isa = PBXGroup;
			children = (
				1065E6EF19B8C64200686E72 /* evloop.c.h */,
				1065E6F319B9969000686E72 /* evloop */,
				1065E70719BF17FE00686E72 /* uv-binding.c.h */,
			);
			path = socket;
			sourceTree = "<group>";
		};
		10756E221AC125E00009BF57 /* yaml */ = {
			isa = PBXGroup;
			children = (
				10756E231AC126020009BF57 /* include */,
				10756E241AC126080009BF57 /* src */,
			);
			path = yaml;
			sourceTree = "<group>";
		};
		10756E231AC126020009BF57 /* include */ = {
			isa = PBXGroup;
			children = (
				10756E251AC126250009BF57 /* yaml.h */,
			);
			path = include;
			sourceTree = "<group>";
		};
		10756E241AC126080009BF57 /* src */ = {
			isa = PBXGroup;
			children = (
				10756E261AC126420009BF57 /* api.c */,
				10756E271AC126420009BF57 /* dumper.c */,
				10756E281AC126420009BF57 /* emitter.c */,
				10756E291AC126420009BF57 /* loader.c */,
				10756E2E1AC1264D0009BF57 /* parser.c */,
				10756E2F1AC1264D0009BF57 /* reader.c */,
				10756E301AC1264D0009BF57 /* scanner.c */,
				10756E311AC1264D0009BF57 /* writer.c */,
				10756E321AC1264D0009BF57 /* yaml_private.h */,
			);
			path = src;
			sourceTree = "<group>";
		};
		1079230C19A320A700C52AD6 = {
			isa = PBXGroup;
			children = (
				E9CD04271F8F1D5D00524877 /* Changes */,
				1082150B1AB26F2F00D27E66 /* cmake */,
				1082150A1AB26F2A00D27E66 /* CMakeLists.txt */,
				E9CD04281F8F1D7500524877 /* CONTRIBUTING.md */,
				E9CD042A1F8F1D8A00524877 /* LICENSE */,
				E9CD04291F8F1D7F00524877 /* README.md */,
				E95EBCD72281148C0022C32D /* h2o-probes.d */,
				1079231E19A3210D00C52AD6 /* deps */,
				10583BEC1AE5A353004A3AD6 /* doc */,
				082E148B2692F51000603AED /* fuzz */,
				1079239E19A3215F00C52AD6 /* include */,
				107923AD19A3217300C52AD6 /* lib */,
				107923AA19A3216B00C52AD6 /* misc */,
				104B9A3F1A5CD684009EEE64 /* share */,
				10F417D419C190DD00B6E31A /* src */,
				10583BDB1AE5A1E3004A3AD6 /* srcdoc */,
				10D0906D19F494990043D458 /* t */,
				107923FE19A3239200C52AD6 /* examples */,
				1079231619A320A700C52AD6 /* Products */,
			);
			sourceTree = "<group>";
		};
		1079231619A320A700C52AD6 /* Products */ = {
			isa = PBXGroup;
			children = (
				1079231519A320A700C52AD6 /* libh2o.a */,
				107923D919A321F400C52AD6 /* examples-simple */,
				1079240D19A3247A00C52AD6 /* websocket */,
				1079243519A3260E00C52AD6 /* unittest */,
				10F417D319C1907B00B6E31A /* h2o */,
				10D0905119F0CA9C0043D458 /* examples-socket-server */,
				10D0906919F38B2E0043D458 /* examples-httpclient */,
				10EA45DF1D0949BF00769A2B /* examples-latency-optimization */,
				08790E101D8BD7F100A04BC1 /* examples-redis-client */,
				E918FC392136583F00CCB252 /* proptest */,
				08819C2C218C9FA90057ED23 /* qif */,
			);
			name = Products;
			sourceTree = "<group>";
		};
		1079231E19A3210D00C52AD6 /* deps */ = {
			isa = PBXGroup;
			children = (
				107E33ED1C7EAECD00AEF5F8 /* brotli */,
				10FCC13B1B2E4A2C00F13674 /* cloexec */,
				10F4197E1B64E6C300BEAEAC /* golombset */,
				08B4D4391D75A2950079DFB5 /* hiredis */,
				10FEF24B1D6FC8C800E11B1D /* libgkc */,
				1079231F19A3210D00C52AD6 /* klib */,
				10A3D3DC1B4FAA5900327CF9 /* libyrmcds */,
				10FFEE071BB23A730087AD75 /* neverbleed */,
				1079235619A3210D00C52AD6 /* picohttpparser */,
				10F417FB19C2D2B400B6E31A /* picotest */,
				E9708AD01E499D8B0029E0A5 /* picotls */,
				E901C3D5213E1BAF00D17C93 /* quicly */,
				109428A91CC6C48C00E676CB /* ssl-conservatory */,
				E918FC3E2136592500CCB252 /* theft */,
				10756E221AC125E00009BF57 /* yaml */,
				10F417FC19C2D2BA00B6E31A /* yoml */,
			);
			path = deps;
			sourceTree = "<group>";
		};
		1079231F19A3210D00C52AD6 /* klib */ = {
			isa = PBXGroup;
			children = (
				1079232619A3210D00C52AD6 /* khash.h */,
			);
			path = klib;
			sourceTree = "<group>";
		};
		1079235619A3210D00C52AD6 /* picohttpparser */ = {
			isa = PBXGroup;
			children = (
				1079235A19A3210D00C52AD6 /* picohttpparser.c */,
				1079235B19A3210D00C52AD6 /* picohttpparser.h */,
			);
			path = picohttpparser;
			sourceTree = "<group>";
		};
		1079239E19A3215F00C52AD6 /* include */ = {
			isa = PBXGroup;
			children = (
				107923A419A3215F00C52AD6 /* h2o.h */,
				1079239F19A3215F00C52AD6 /* h2o */,
			);
			path = include;
			sourceTree = "<group>";
		};
		1079239F19A3215F00C52AD6 /* h2o */ = {
			isa = PBXGroup;
			children = (
				E96A24CC23E673F400CA970A /* absprio.h */,
				D08137411FD408C1004679DF /* balancer.h */,
				10DA969B1CD2BF9000679165 /* cache.h */,
				1024A3FD1D22546800EB13F1 /* cache_digests.h */,
				105534D71A3C785000627ECB /* configurator.h */,
				E908A2A923163CB70039BCEE /* ebpf.h */,
				107D4D521B5B2412004A9B21 /* file.h */,
				1044812D1BFD0FBE0007863F /* filecache.h */,
				7D2DF4ED20297EE0004AD361 /* header.h */,
				7DF88EF820761972005DB8D8 /* hiredis_.h */,
				1058C8871AA6DE4B008D6180 /* hostinfo.h */,
				E97EC88C213CE3130086AD64 /* hpack.h */,
				107923A019A3215F00C52AD6 /* http1.h */,
				7D67C723204F8C9B0049E935 /* httpclient.h */,
				107923A119A3215F00C52AD6 /* http2.h */,
				7D25E33B20B270BA0092C982 /* http2_common.h */,
				10AAAC621B6C7A7D004487C3 /* http2_casper.h */,
				10AA2EB61A970EFC004322AC /* http2_internal.h */,
				10AA2EB81A971280004322AC /* http2_scheduler.h */,
				E9E50475214B3D28004DC170 /* http3_common.h */,
				E9757708221BB78C00D1EF74 /* http3_internal.h */,
				E9E5049321501CA5004DC170 /* http3_server.h */,
				10A3D3D01B4CDBC700327CF9 /* memcached.h */,
				10D0904219F0BA780043D458 /* linklist.h */,
				10D0903919F0A51C0043D458 /* memory.h */,
				10AA2EA91A8DDC57004322AC /* multithread.h */,
				10B38A711B8D34BB007DC191 /* mruby_.h */,
				1058F6EC1D7CC81E00FFFFA3 /* openssl_backport.h */,
				E901C43C213FAE0300D17C93 /* qpack.h */,
				1047A9FE1D0E6D5900CC4BCE /* rand.h */,
				08790DE11D8275C100A04BC1 /* redis.h */,
				7D027BEE2242283B007ACE09 /* send_state.h */,
				104B9A231A4A4FAF009EEE64 /* serverutil.h */,
				10D0903F19F0B90A0043D458 /* socket */,
				10D0903D19F0A8190043D458 /* socket.h */,
				10EC2A351A0B4D370083514F /* socketpool.h */,
				10D0905819F22FA10043D458 /* string_.h */,
				10AA2E931A80A592004322AC /* time_.h */,
				E9BCE6891FF0CF84003CEA11 /* timerwheel.h */,
				107923A219A3215F00C52AD6 /* token.h */,
				7DA3F5AE20E0B03F0000222F /* token_table.h */,
				10AA2E9E1A8807CF004322AC /* url.h */,
				107923A319A3215F00C52AD6 /* websocket.h */,
				104B9A2C1A4BE029009EEE64 /* version.h */,
			);
			path = h2o;
			sourceTree = "<group>";
		};
		107923AA19A3216B00C52AD6 /* misc */ = {
			isa = PBXGroup;
			children = (
				10583BE61AE5A322004A3AD6 /* clang-format-all.sh */,
				E908A2AC2320AE210039BCEE /* docker-ci */,
				104960151B9D3F9100FF136D /* dump-github-repository.pl */,
				10F4EB831C165B92003DA150 /* fastcgi-cgi.pl */,
				10583BE71AE5A322004A3AD6 /* install-perl-module.pl */,
				10583BE91AE5A330004A3AD6 /* makedoc.pl */,
				10583BEA1AE5A341004A3AD6 /* picotemplate-conf.pl */,
				10583BEB1AE5A341004A3AD6 /* regen.mk */,
				107923AB19A3216B00C52AD6 /* tokens.pl */,
			);
			path = misc;
			sourceTree = "<group>";
		};
		107923AD19A3217300C52AD6 /* lib */ = {
			isa = PBXGroup;
			children = (
				104B9A4A1A5FA7E5009EEE64 /* common */,
				104B9A4C1A5FA8B5009EEE64 /* core */,
				104B9A4B1A5FA804009EEE64 /* handler */,
				107923B119A3217300C52AD6 /* http1.c */,
				107923B219A3217300C52AD6 /* http2 */,
				E901C438213E593D00D17C93 /* http3 */,
				E95EBCD9228117620022C32D /* probes_.h */,
				107923C119A3217300C52AD6 /* websocket.c */,
			);
			path = lib;
			sourceTree = "<group>";
		};
		107923B219A3217300C52AD6 /* http2 */ = {
			isa = PBXGroup;
			children = (
				107923B519A3217300C52AD6 /* hpack_huffman_table.h */,
				1024A3FB1D22315000EB13F1 /* cache_digests.c */,
				10AAAC641B6C9275004487C3 /* casper.c */,
				107923B319A3217300C52AD6 /* connection.c */,
				107923B819A3217300C52AD6 /* frame.c */,
				107923B419A3217300C52AD6 /* hpack.c */,
				10BA72A919AAD6300059392A /* stream.c */,
				10E299571A67E68500701AA6 /* scheduler.c */,
				080D35EA1D5E060D0029B7E5 /* http2_debug_state.c */,
			);
			path = http2;
			sourceTree = "<group>";
		};
		107923FE19A3239200C52AD6 /* examples */ = {
			isa = PBXGroup;
			children = (
				10BF213E1A087CDF008F7129 /* libh2o */,
			);
			path = examples;
			sourceTree = "<group>";
		};
		107D4D421B587ED6004A9B21 /* src */ = {
			isa = PBXGroup;
			children = (
				107D4D431B588021004A9B21 /* ssl.c */,
			);
			path = src;
			sourceTree = "<group>";
		};
		107E33ED1C7EAECD00AEF5F8 /* brotli */ = {
			isa = PBXGroup;
			children = (
				E987E5531FD7BDBB00DE4346 /* c */,
			);
			path = brotli;
			sourceTree = "<group>";
		};
		107E340E1C7EB10700AEF5F8 /* compress */ = {
			isa = PBXGroup;
			children = (
				107E340F1C7EB13F00AEF5F8 /* gzip.c */,
				107E34111C7EE0D200AEF5F8 /* brotli.c */,
			);
			path = compress;
			sourceTree = "<group>";
		};
		108215061AAD41A000D27E66 /* 50reverse-proxy */ = {
			isa = PBXGroup;
			children = (
				108215071AAD41CE00D27E66 /* test.pl */,
			);
			name = "50reverse-proxy";
			sourceTree = "<group>";
		};
		1082150B1AB26F2F00D27E66 /* cmake */ = {
			isa = PBXGroup;
			children = (
				1082150C1AB26F4700D27E66 /* FindWslay.cmake */,
				1082150D1AB26F4700D27E66 /* FindLibYAML.cmake */,
				1082150E1AB26F4700D27E66 /* FindLibUV.cmake */,
			);
			path = cmake;
			sourceTree = "<group>";
		};
		10835E061C9B8E8000197E59 /* status */ = {
			isa = PBXGroup;
			children = (
				10835E071C9B8EA700197E59 /* index.html */,
			);
			path = status;
			sourceTree = "<group>";
		};
		108867731AD9061100987967 /* mimemap */ = {
			isa = PBXGroup;
			children = (
				108867741AD9069900987967 /* defaults.c.h */,
			);
			path = mimemap;
			sourceTree = "<group>";
		};
		109428A91CC6C48C00E676CB /* ssl-conservatory */ = {
			isa = PBXGroup;
			children = (
				109428AA1CC6C4B600E676CB /* openssl */,
			);
			path = "ssl-conservatory";
			sourceTree = "<group>";
		};
		109428AA1CC6C4B600E676CB /* openssl */ = {
			isa = PBXGroup;
			children = (
				109428AB1CC6C4C700E676CB /* openssl_hostname_validation.c */,
				109428AC1CC6C4C700E676CB /* openssl_hostname_validation.h */,
			);
			path = openssl;
			sourceTree = "<group>";
		};
		10A3D3DC1B4FAA5900327CF9 /* libyrmcds */ = {
			isa = PBXGroup;
			children = (
				10A3D3FE1B4FAAF500327CF9 /* yrmcds.h */,
				1022E7C41CA8BCEB00CE2A05 /* yrmcds_portability.h */,
				1022E7C51CA8BCEB00CE2A05 /* yrmcds_text.h */,
				10A3D3ED1B4FAAEC00327CF9 /* close.c */,
				10A3D3EE1B4FAAEC00327CF9 /* connect.c */,
				10A3D3F61B4FAAF500327CF9 /* recv.c */,
				10A3D3F71B4FAAF500327CF9 /* send.c */,
				1022E7C01CA8BC9E00CE2A05 /* send_text.c */,
				10A3D3F91B4FAAF500327CF9 /* socket.c */,
				10A3D3FA1B4FAAF500327CF9 /* strerror.c */,
				1022E7C21CA8BCCE00CE2A05 /* text_mode.c */,
			);
			path = libyrmcds;
			sourceTree = "<group>";
		};
		10AA2EC51AA0557A004322AC /* assets */ = {
			isa = PBXGroup;
			children = (
				10F4EB851C1779F8003DA150 /* doc_root */,
				10AA2EC61AA05598004322AC /* upstream.psgi */,
			);
			path = assets;
			sourceTree = "<group>";
		};
		10BF213E1A087CDF008F7129 /* libh2o */ = {
			isa = PBXGroup;
			children = (
				10D0905219F0CB130043D458 /* socket-client.c */,
				08790DF41D8BD72500A04BC1 /* redis-client.c */,
				107923FC19A3238500C52AD6 /* simple.c */,
				1079241319A324B400C52AD6 /* websocket.c */,
				10EA45E01D094A1200769A2B /* latency-optimization.c */,
			);
			path = libh2o;
			sourceTree = "<group>";
		};
		10C45D521CFE9B180096DB06 /* status */ = {
			isa = PBXGroup;
			children = (
				10FEF2491D6FC6F600E11B1D /* durations.c */,
				10C45D531CFE9B300096DB06 /* events.c */,
				08DAFA07289763FC00364143 /* memory.c */,
				10C45D541CFE9B300096DB06 /* requests.c */,
				7DE1DB35212B1CC00055F500 /* ssl.c */,
			);
			path = status;
			sourceTree = "<group>";
		};
		10D0903F19F0B90A0043D458 /* socket */ = {
			isa = PBXGroup;
			children = (
				1065E70419BF145700686E72 /* evloop.h */,
				1065E70619BF14E500686E72 /* uv-binding.h */,
			);
			path = socket;
			sourceTree = "<group>";
		};
		10D0906D19F494990043D458 /* t */ = {
			isa = PBXGroup;
			children = (
				109EEFE61D77B376001F11D1 /* README.md */,
				E918FC3A2136589900CCB252 /* 00prop */,
				105534C41A3BB1C300627ECB /* 00unit */,
				105534F21A460EF600627ECB /* 00unit.evloop.t */,
				105534F31A460EF600627ECB /* 00unit.libuv.t */,
				109EEFDC1D77B350001F11D1 /* 00unit.mruby.t */,
				105534F41A460EF600627ECB /* 10httpclient.t */,
				0810E6A9286DACB600333FA4 /* 10httpclient-lowercase.t */,
				0879B8CC2724DBF400F77220 /* 10socket.t */,
				10FEF2481D6EC30800E11B1D /* 40bad-request.t */,
				E9AFBF17212A9802000F5DB8 /* 40chunked.t */,
				104CD5021CC465AF0057C62F /* 40env.t */,
				E9414F9424ED1D7500273C59 /* 40error-log-escape.t */,
				E9D4978E25E49FCA00F4A80D /* 40http1-pipeline.t */,
				E9414F9924ED1D7500273C59 /* 40http1-timeouts.t */,
				E9D49A4F25FB561A00F4A80D /* 40http1-streaming-framing.t */,
				E9414F9724ED1D7500273C59 /* 40http2-h2spec-client.t */,
				E9F677CA1FF47BD0006476D3 /* 40http2-h2spec.t */,
				E9BCE6921FF344D4003CEA11 /* 40http2-request-window-size.t */,
				E98041C22230C45E008B9745 /* 40http3.t */,
				086001BE2730B6E30043886F /* 40http3-corrupted-scid-initial.t */,
				E90BB43B24F38937006507EA /* 40http3-concurrency.t */,
				E90BB43C24F4834D006507EA /* 40http3-forward.t */,
				E9D49A5025FB561A00F4A80D /* 40http3-forward-initial.t */,
				0810E6AA286DACB600333FA4 /* 40http3-invalid-token.t */,
				E9414F8D24EBFBDA00273C59 /* 40http3-reconnect.t */,
				E9FC525C234B0A630076F35D /* 40http3-retry.t */,
				E9414F8E24ED1CD700273C59 /* 40http3-shutdown.t */,
				E9414F9D24ED4DD300273C59 /* 40http3-shutdown-reject-conn.t */,
				104B9A301A58F55E009EEE64 /* 40max-connections.t */,
				10A3D3D71B4F4D0900327CF9 /* 40memcached-session-resumption.t */,
				08C7C365262AB30F009C944C /* 40mtls.t */,
				105534F51A460EF600627ECB /* 40protocol.t */,
				1070E1641B451D43001CCAFA /* 40proxy-protocol.t */,
				E9BC76BF1EE3D71000EB7A09 /* 40redis-session-resumption.t */,
				086001C12730B6E30043886F /* 40reuse-port.t */,
				104B9A311A59D7A2009EEE64 /* 40running-user.t */,
				108215081AB14B1100D27E66 /* 40server-push.t */,
				E9BC76C01EE3D8A100EB7A09 /* 40server-push-attrs.t */,
				109EEFDE1D77B350001F11D1 /* 40server-push-multiple.t */,
				086001BF2730B6E30043886F /* 40session-ticket */,
				107D4D501B58B342004A9B21 /* 40session-ticket.t */,
				0810E6AB286DACB600333FA4 /* 40soft-connection-limit.t */,
				104B9A321A59E27A009EEE64 /* 40ssl-cipher-suite.t */,
				08B329832941B407009D6766 /* 40tls-ech.t */,
				086001CC273BBBCF0043886F /* 40tls-multiple-certs.t */,
				E93BB6D025E09504009C24D8 /* 40tls-raw-pubkey.t */,
				E9F677D82008686B006476D3 /* 40tls13-early-data.t */,
				106C22FB1C0413DA00405689 /* 40tunnel.t */,
				104B9A221A47BBA1009EEE64 /* 40unix-socket.t */,
				10AA2EB31A94B66D004322AC /* 40virtual-host.t */,
				10AA2EB11A931409004322AC /* 50access-log.t */,
				086001C22730B6E30043886F /* 50access-log-delivery-rate.t */,
				109EEFD91D77B336001F11D1 /* 50chunked-encoding-proxying.t */,
				107086741B79A08D002B8F18 /* 50compress.t */,
				E9BC76C11EE3D9A900EB7A09 /* 50compress-hint.t */,
				089FA83329BEC70800F7B746 /* 50compress-wetag.t */,
				E9AFBF18212A9802000F5DB8 /* 50config.t */,
				E93BB45025DA530E009C24D8 /* 50connect.t */,
				086850BE2752E20100F8CAD1 /* 50connect-eyeballs.t */,
				08B3D43A26042CAF002F195C /* 50connect-deadlock.t */,
				089FA83229BB6EB900F7B746 /* 50connect-inflight.t */,
				0810E6A8286DACB600333FA4 /* 50connect-proxy-status.t */,
				E9AFBF11212A9801000F5DB8 /* 50date-header.t */,
				086001C42730B7170043886F /* 50dnsresolver.t */,
				106C23021C06AB2F00405689 /* 50errordoc.t */,
				104B9A541A60773E009EEE64 /* 50expires.t */,
				10C5A6311B268632006094A6 /* 50fastcgi.t */,
				10F4EB841C16BADD003DA150 /* 50fastcgi-cgi.t */,
				10FCC1421B300A6800F13674 /* 50fastcgi-php.t */,
				109EEFE41D77B360001F11D1 /* 50file.t */,
				105534F61A460EF600627ECB /* 50file-config.t */,
				E9AFBF12212A9801000F5DB8 /* 50file-custom-handler.t */,
				107E34231C86801E00AEF5F8 /* 50file-file.t */,
				100AE41A1B27D74800CE18BB /* 50file-range.t */,
				08EFC4CF27FD8FAA004C532C /* 50file-shrink.t */,
				E9AFBF13212A9801000F5DB8 /* 50graceful-shutdown.t */,
				1058C87F1AA42568008D6180 /* 50headers.t */,
				E9D49A5125FB562800F4A80D /* 50http1-proxy-full-uri.t */,
				109EEFDB1D77B336001F11D1 /* 50http2_debug_state.t */,
				E9AFBF22212A982D000F5DB8 /* 50internal-redirect.t */,
				105534F71A460F2E00627ECB /* 50mimemap.t */,
				086001C62730B8290043886F /* 50mruby */,
				10A3D3D61B4F1E3200327CF9 /* 50mruby.t */,
				109EEFDD1D77B350001F11D1 /* 50mruby-acl.t */,
				086001C92730B8E20043886F /* 50mruby-h2-rtt.t */,
				E9BCE6931FF35502003CEA11 /* 50mruby-channel.t */,
				109EEFDF1D77B350001F11D1 /* 50mruby-dos-detector.t */,
				E9AFBF14212A9801000F5DB8 /* 50mruby-error-log.t */,
				100A550C1C22857B00C4E3E0 /* 50mruby-htpasswd.t */,
				100A55131C2E5FAC00C4E3E0 /* 50mruby-http-request.t */,
				E9AFBF15212A9801000F5DB8 /* 50mruby-middleware.t */,
				E9414F9A24ED1D7600273C59 /* 50mruby-prometheus.t */,
				E9AFBF10212A97AD000F5DB8 /* 50mruby-redis.t */,
				E9AFBF24212A984B000F5DB8 /* 50mruby-sleep.t */,
				E9AFBF23212A982E000F5DB8 /* 50mruby-task.t */,
				E9AFBF16212A9801000F5DB8 /* 50origin-frame.t */,
				105534F81A460F2E00627ECB /* 50post-size-limit.t */,
				E9414F9224ED1D7500273C59 /* 50priority-headers.t */,
				E9414F9B24ED1D7600273C59 /* 50priority-overwrite.t */,
				E9414F9024ED1D7400273C59 /* 50proxy-forward-close-connection.t */,
				E9AFBF26212A984B000F5DB8 /* 50proxy-max-buffer-size.t */,
				10AA2EA81A8DAFD4004322AC /* 50redirect.t */,
				108215061AAD41A000D27E66 /* 50reverse-proxy */,
				108214FE1AAD34DD00D27E66 /* 50reverse-proxy-0.t */,
				E9BC76C21EE3DAA900EB7A09 /* 50reverse-proxy-added-headers.t */,
				E9F677CE1FF62217006476D3 /* 50reverse-proxy-chunk-sizes.t */,
				E908A2AB231CF3D10039BCEE /* 50reverse-proxy-chunked-post-termination.t */,
				E9F677CF1FF62217006476D3 /* 50reverse-proxy-chunk-timeout-1.t */,
				E9F677CC1FF62216006476D3 /* 50reverse-proxy-chunk-timeout-2.t */,
				E9F677CB1FF62216006476D3 /* 50reverse-proxy-chunk-trailing-headers.t */,
				104C65021A6DF36B000AC190 /* 50reverse-proxy-config.t */,
				108102151C3DB05100C024CD /* 50reverse-proxy-disconnected-keepalive.t */,
				E9F677CD1FF62216006476D3 /* 50reverse-proxy-drop-headers.t */,
				E9414F9624ED1D7500273C59 /* 50reverse-proxy-early-response.t */,
				E9D498B725EE684500F4A80D /* 50reverse-proxy-h3-early-response.t */,
				E9414F9124ED1D7400273C59 /* 50reverse-proxy-header-filtering.t */,
				E9414F9324ED1D7500273C59 /* 50reverse-proxy-http2.t */,
				10DA969A1CCEF2C200679165 /* 50reverse-proxy-https.t */,
				E9AFBF1B212A9814000F5DB8 /* 50reverse-proxy-informational.t */,
				E9AFBF1D212A9814000F5DB8 /* 50reverse-proxy-invalid-transfer-encoding.t */,
				E9414F9C24ED1D7600273C59 /* 50reverse-proxy-multiline-header.t */,
				E9A410961F9EA2F100D9B0FB /* 50reverse-proxy-multiple-backends.t */,
				E9A410951F9EA2E400D9B0FB /* 50reverse-proxy-multiple-backends-with-down.t */,
				E9AFBF20212A9814000F5DB8 /* 50reverse-proxy-multiple-balancers.t */,
				0810E6A7286DACB600333FA4 /* 50reverse-proxy-null-host-header.t */,
				E9BC76C31EE4AA4600EB7A09 /* 50reverse-proxy-preserve-case.t */,
				10FEF2441D6444E900E11B1D /* 50reverse-proxy-proxy-protocol.t */,
				E9414F9824ED1D7500273C59 /* 50reverse-proxy-request-bytes.t */,
				E9414F9524ED1D7500273C59 /* 50reverse-proxy-response-bytes.t */,
				E9A410971F9EA2F200D9B0FB /* 50reverse-proxy-round-robin.t */,
				E9AFBF1A212A9813000F5DB8 /* 50reverse-proxy-round-robin-weighted.t */,
				E9F677D11FF62228006476D3 /* 50reverse-proxy-serialize-posts.t */,
				E9F677D21FF62228006476D3 /* 50reverse-proxy-serialize-posts-2.t */,
				E9F677D01FF62228006476D3 /* 50reverse-proxy-serialize-posts-3.t */,
				E9BC76C41EE4AA9700EB7A09 /* 50reverse-proxy-session-resumption.t */,
				E9AFBF21212A9814000F5DB8 /* 50reverse-proxy-timings.t */,
				E9AFBF28212A985E000F5DB8 /* 50reverse-proxy-timeouts.t */,
				10AA2EB21A9479B4004322AC /* 50reverse-proxy-upstream-down.t */,
				104B9A2B1A4BBDA4009EEE64 /* 50server-starter.t */,
				E9AFBF1F212A9814000F5DB8 /* 50server-timing.t */,
				109EEFE51D77B36C001F11D1 /* 50servername.t */,
				10C45D571CFE9BB60096DB06 /* 50status.t */,
				E9AFBF1E212A9814000F5DB8 /* 50stop-opening-new-push-streams.t */,
				E9AFBF19212A9813000F5DB8 /* 50suspend-body.t */,
				10C45D4D1CFD15890096DB06 /* 50throttle-response.t */,
				08CEA9D026643C4700B4BB6B /* 50timeout-on-max-concurrent-requests.t */,
				E9AFBF2A212A985E000F5DB8 /* 50too-much-data.t */,
				E9AFBF2B212A985E000F5DB8 /* 50too-much-headers.t */,
				E9AFBF29212A985E000F5DB8 /* 50uncompressed-headers.t */,
				E9AFBF1C212A9814000F5DB8 /* 50unexpected-upstream-body.t */,
				E9AFBF27212A985D000F5DB8 /* 50zero-sized-streaming-body.t */,
				E9F677D32004CCCA006476D3 /* 50zero-sized-timeout.t */,
				E9D497C625E4DE1E00F4A80D /* 80chunked.t */,
				109EEFE11D77B350001F11D1 /* 80dup-host-headers.t */,
				E9BC76C51EE4AB6C00EB7A09 /* 80graceful-shutdown.t */,
				E9AFBF2C212A985E000F5DB8 /* 80http2-idle-timeout-for-zero-window.t */,
				08CEA9CF2662136B00B4BB6B /* 80http3-header-linefeed.t */,
				109EEFE21D77B350001F11D1 /* 80invalid-h2-chars-in-headers.t */,
				105534FE1A46134A00627ECB /* 80issues61.t */,
				1092E0011BEB1DDC001074BF /* 80issues579.t */,
				104481271BFC05FC0007863F /* 80issues595.t */,
				10952D591C5082F7000D664C /* 80issues-from-proxy-reproxy-to-different-host.t */,
				E9BCE6911FF326AC003CEA11 /* 80no-handler-vs-h2-post.t */,
				109EEFD81D77B336001F11D1 /* 80one-byte-window.t */,
				106530A81D8A21A7005B2C60 /* 80reverse-proxy-missing-content-length-for-post.t */,
				E9414F8F24ED1D5300273C59 /* 80reverse-proxy-truncated-chunked.t */,
				10B6D4501C727315005F0CF8 /* 80yaml-merge.t */,
				E90C514D230BB28800D6AD8E /* 90dtrace.t */,
				E9D49A5225FB562800F4A80D /* 90h2olog.t */,
				086001BD2730B4450043886F /* 90h2olog-selective-tracing.t */,
				104B9A451A5D1004009EEE64 /* 90live-fetch-ocsp-response.t */,
				109EEFE31D77B350001F11D1 /* 90live-sni.t */,
				10C2117C1B8164B1005A9D02 /* 90root-fastcgi-php.t */,
				086850BD274CA3CE00F8CAD1 /* 99fuzzer-http1.t */,
				086850BC274CA3CE00F8CAD1 /* 99fuzzer-http2.t */,
				086850BB274CA3CD00F8CAD1 /* 99fuzzer-http3.t */,
				086850BA274CA3CD00F8CAD1 /* 99fuzzer-url.t */,
				10AA2EC51AA0557A004322AC /* assets */,
				086850BF27535D7800F8CAD1 /* injectaddr.c */,
				086850B9274C6D7D00F8CAD1 /* run-tests */,
				105534FB1A460F4200627ECB /* Util.pm */,
				08819C2D218C9FF70057ED23 /* qif.c */,
				E9D49A5325FB562800F4A80D /* quic-ndec-initial-gen.c */,
				086001CA2730B9B20043886F /* udp-generator.pl */,
			);
			path = t;
			sourceTree = "<group>";
		};
		10F417D419C190DD00B6E31A /* src */ = {
			isa = PBXGroup;
			children = (
				E904232D24AB2C740072C5B7 /* h2olog */,
				10D0906A19F38B850043D458 /* httpclient.c */,
				10A3D40E1B584BEC00327CF9 /* standalone.h */,
				10F417D519C190F800B6E31A /* main.c */,
				107D4D4D1B58970D004A9B21 /* ssl.c */,
				107D4D5D1B5F143B004A9B21 /* setuidgid.c */,
			);
			path = src;
			sourceTree = "<group>";
		};
		10F417FB19C2D2B400B6E31A /* picotest */ = {
			isa = PBXGroup;
			children = (
				10F417FD19C2D2F800B6E31A /* picotest.c */,
				10F417FE19C2D2F800B6E31A /* picotest.h */,
			);
			path = picotest;
			sourceTree = "<group>";
		};
		10F417FC19C2D2BA00B6E31A /* yoml */ = {
			isa = PBXGroup;
			children = (
				10F4180219C2D32100B6E31A /* yoml-parser.h */,
				10F4180019C2D31600B6E31A /* yoml.h */,
			);
			name = yoml;
			sourceTree = "<group>";
		};
		10F4197E1B64E6C300BEAEAC /* golombset */ = {
			isa = PBXGroup;
			children = (
				10F4197F1B64E70D00BEAEAC /* golombset.h */,
			);
			path = golombset;
			sourceTree = "<group>";
		};
		10F4EB851C1779F8003DA150 /* doc_root */ = {
			isa = PBXGroup;
			children = (
				10F4EB861C177A12003DA150 /* hello.cgi */,
			);
			path = doc_root;
			sourceTree = "<group>";
		};
		10F4EB881C195B5C003DA150 /* mruby */ = {
			isa = PBXGroup;
			children = (
				10F4EB891C195B9E003DA150 /* htpasswd.rb */,
			);
			path = mruby;
			sourceTree = "<group>";
		};
		10FCC13B1B2E4A2C00F13674 /* cloexec */ = {
			isa = PBXGroup;
			children = (
				10FCC13C1B2E4A4500F13674 /* cloexec.c */,
				10FCC13D1B2E4A4500F13674 /* cloexec.h */,
			);
			path = cloexec;
			sourceTree = "<group>";
		};
		10FEF24B1D6FC8C800E11B1D /* libgkc */ = {
			isa = PBXGroup;
			children = (
				10FEF24C1D6FC8E200E11B1D /* gkc.c */,
				10FEF24D1D6FC8E200E11B1D /* gkc.h */,
			);
			path = libgkc;
			sourceTree = "<group>";
		};
		10FFEE071BB23A730087AD75 /* neverbleed */ = {
			isa = PBXGroup;
			children = (
				10FFEE081BB23A8C0087AD75 /* neverbleed.c */,
				10FFEE091BB23A8C0087AD75 /* neverbleed.h */,
			);
			path = neverbleed;
			sourceTree = "<group>";
		};
		D08137371FD400F4004679DF /* balancer */ = {
			isa = PBXGroup;
			children = (
				D08137381FD400F4004679DF /* least_conn.c */,
				D08137391FD400F4004679DF /* roundrobin.c */,
			);
			path = balancer;
			sourceTree = "<group>";
		};
		D081373C1FD40431004679DF /* balancer */ = {
			isa = PBXGroup;
			children = (
				D081373D1FD40431004679DF /* least_conn.c */,
				D081373E1FD40431004679DF /* roundrobin.c */,
			);
			path = balancer;
			sourceTree = "<group>";
		};
		E901C3D5213E1BAF00D17C93 /* quicly */ = {
			isa = PBXGroup;
			children = (
				E901C3D6213E1BE700D17C93 /* include */,
				E901C3D7213E1BED00D17C93 /* lib */,
				E9FF84BB24C5AA46002577CA /* quicly-probes.d */,
			);
			path = quicly;
			sourceTree = "<group>";
		};
		E901C3D6213E1BE700D17C93 /* include */ = {
			isa = PBXGroup;
			children = (
				E901C3D9213E1C2E00D17C93 /* quicly.h */,
				E901C3D8213E1C1D00D17C93 /* quicly */,
			);
			path = include;
			sourceTree = "<group>";
		};
		E901C3D7213E1BED00D17C93 /* lib */ = {
			isa = PBXGroup;
			children = (
				E9DF012724E4CDEE0002EEC7 /* cc-cubic.c */,
				0821950F2685262B00E3EFCF /* cc-pico.c */,
				E98042152238D35B008B9745 /* cc-reno.c */,
				E980423C2246304F008B9745 /* defaults.c */,
				E901C3F0213E1C4000D17C93 /* frame.c */,
				E98403C62485172E00E3A6B1 /* local_cid.c */,
				E9A8351424B1340C007D06C2 /* loss.c */,
				E901C3F3213E1C4000D17C93 /* quicly.c */,
				E901C3F2213E1C4000D17C93 /* ranges.c */,
				0829879526E1F3700053638F /* rate.c */,
				E98884CE21E7F3C80060F010 /* recvstate.c */,
				E98403C72485172E00E3A6B1 /* remote_cid.c */,
				E98403C82485172E00E3A6B1 /* retire_cid.c */,
				E98884CD21E7F3C80060F010 /* sendstate.c */,
				E98884CC21E7F3C80060F010 /* sentmap.c */,
				E98884CB21E7F3C80060F010 /* streambuf.c */,
			);
			path = lib;
			sourceTree = "<group>";
		};
		E901C3D8213E1C1D00D17C93 /* quicly */ = {
			isa = PBXGroup;
			children = (
				E980423922463044008B9745 /* cc.h */,
				E98403D32485174A00E3A6B1 /* cid.h */,
				E901C3E3213E1C3600D17C93 /* constants.h */,
				E980423822463044008B9745 /* defaults.h */,
				E901C3E1213E1C3600D17C93 /* frame.h */,
				E901C3E4213E1C3600D17C93 /* linklist.h */,
				E98403D42485174B00E3A6B1 /* local_cid.h */,
				E901C3DE213E1C3600D17C93 /* loss.h */,
				E901C3DB213E1C3600D17C93 /* maxsender.h */,
				E901C3DC213E1C3600D17C93 /* ranges.h */,
				0829879326E1F3530053638F /* rate.h */,
				E98884C321E7F3AE0060F010 /* recvstate.h */,
				E98403D22485174A00E3A6B1 /* remote_cid.h */,
				E98403D52485174B00E3A6B1 /* retire_cid.h */,
				E98884C421E7F3AE0060F010 /* sendstate.h */,
				E98884C621E7F3AF0060F010 /* sentmap.h */,
				E98884C521E7F3AF0060F010 /* streambuf.h */,
			);
			path = quicly;
			sourceTree = "<group>";
		};
		E901C438213E593D00D17C93 /* http3 */ = {
			isa = PBXGroup;
			children = (
				E93C7F95226EBEC9007BF39A /* frame.c */,
				E901C439213E59A000D17C93 /* qpack.c */,
				E9E50476214C0385004DC170 /* common.c */,
				E9E5048F21501BBA004DC170 /* server.c */,
			);
			path = http3;
			sourceTree = "<group>";
		};
		E901C43E2140CC9000D17C93 /* http3 */ = {
			isa = PBXGroup;
			children = (
				E901C43F2140CCB500D17C93 /* qpack.c */,
				E93C7F9922701806007BF39A /* frame.c */,
				E90BB43924F369E4006507EA /* server.c */,
			);
			path = http3;
			sourceTree = "<group>";
		};
		E904232D24AB2C740072C5B7 /* h2olog */ = {
			isa = PBXGroup;
			children = (
				E915E87425D4A89700FB20F7 /* generated_raw_tracer.cc */,
				E904233224AB2C9C0072C5B7 /* h2olog.cc */,
				E904233424AB2C9C0072C5B7 /* h2olog.h */,
				E915E87325D4A88D00FB20F7 /* http_tracer.cc */,
				E904232E24AB2C9B0072C5B7 /* json.cc */,
				E904233024AB2C9C0072C5B7 /* json.h */,
				E904233624AB2CA80072C5B7 /* misc */,
				E915E87525D4A89700FB20F7 /* raw_tracer.cc.h */,
				E904233524AB2C9C0072C5B7 /* pyproject.toml */,
			);
			path = h2olog;
			sourceTree = "<group>";
		};
		E904233624AB2CA80072C5B7 /* misc */ = {
			isa = PBXGroup;
			children = (
				E915E87625D4A8B700FB20F7 /* gen_raw_tracer.py */,
			);
			path = misc;
			sourceTree = "<group>";
		};
		E908A2AC2320AE210039BCEE /* docker-ci */ = {
			isa = PBXGroup;
			children = (
				08A835E42996351100D872CE /* build.mk */,
				E908A2AE2320AE4C0039BCEE /* check.mk */,
				08A835E529964B5C00D872CE /* Dockerfile.ubuntu1604 */,
				08A835E629964B5C00D872CE /* Dockerfile.ubuntu2004 */,
				08A835E729964B5C00D872CE /* Dockerfile.ubuntu2204 */,
			);
			path = "docker-ci";
			sourceTree = "<group>";
		};
		E918FC3A2136589900CCB252 /* 00prop */ = {
			isa = PBXGroup;
			children = (
				E918FC3B213658BE00CCB252 /* prop.c */,
			);
			path = 00prop;
			sourceTree = "<group>";
		};
		E918FC3E2136592500CCB252 /* theft */ = {
			isa = PBXGroup;
			children = (
				E918FC3F2136594900CCB252 /* inc */,
				E918FC402136594E00CCB252 /* src */,
			);
			path = theft;
			sourceTree = "<group>";
		};
		E918FC3F2136594900CCB252 /* inc */ = {
			isa = PBXGroup;
			children = (
				E918FC422136597200CCB252 /* theft_types.h */,
				E918FC412136597200CCB252 /* theft.h */,
			);
			path = inc;
			sourceTree = "<group>";
		};
		E918FC402136594E00CCB252 /* src */ = {
			isa = PBXGroup;
			children = (
				E918FC5D2136598500CCB252 /* theft_autoshrink_internal.h */,
				E918FC542136598400CCB252 /* theft_autoshrink.c */,
				E918FC572136598500CCB252 /* theft_autoshrink.h */,
				E918FC452136598300CCB252 /* theft_aux_builtin.c */,
				E918FC4B2136598300CCB252 /* theft_aux.c */,
				E918FC532136598400CCB252 /* theft_bloom.c */,
				E918FC5A2136598500CCB252 /* theft_bloom.h */,
				E918FC4A2136598300CCB252 /* theft_call_internal.h */,
				E918FC4F2136598400CCB252 /* theft_call.c */,
				E918FC582136598500CCB252 /* theft_call.h */,
				E918FC4D2136598400CCB252 /* theft_hash.c */,
				E918FC462136598300CCB252 /* theft_random.c */,
				E918FC472136598300CCB252 /* theft_random.h */,
				E918FC502136598400CCB252 /* theft_rng.c */,
				E918FC562136598500CCB252 /* theft_rng.h */,
				E918FC482136598300CCB252 /* theft_run_internal.h */,
				E918FC512136598400CCB252 /* theft_run.c */,
				E918FC5B2136598500CCB252 /* theft_run.h */,
				E918FC5E2136598600CCB252 /* theft_shrink_internal.h */,
				E918FC4E2136598400CCB252 /* theft_shrink.c */,
				E918FC522136598400CCB252 /* theft_shrink.h */,
				E918FC592136598500CCB252 /* theft_trial_internal.h */,
				E918FC552136598400CCB252 /* theft_trial.c */,
				E918FC5C2136598500CCB252 /* theft_trial.h */,
				E918FC4C2136598400CCB252 /* theft_types_internal.h */,
				E918FC492136598300CCB252 /* theft.c */,
			);
			path = src;
			sourceTree = "<group>";
		};
		E9316EDA24417E8000C9C127 /* dec */ = {
			isa = PBXGroup;
			children = (
				E9316EDB24417EA900C9C127 /* bit_reader.c */,
				E9316EE224417EA900C9C127 /* bit_reader.h */,
				E9316EE024417EA900C9C127 /* context.h */,
				E9316EDC24417EA900C9C127 /* decode.c */,
				E9316EDF24417EA900C9C127 /* huffman.c */,
				E9316EDD24417EA900C9C127 /* huffman.h */,
				E9316EDE24417EA900C9C127 /* port.h */,
				E9316EE124417EA900C9C127 /* prefix.h */,
				E9316EE324417EA900C9C127 /* state.c */,
				E9316EE424417EAA00C9C127 /* state.h */,
				E9316EE524417EAA00C9C127 /* transform.h */,
			);
			path = dec;
			sourceTree = "<group>";
		};
		E9581B9822F001C000299E8A /* cifra */ = {
			isa = PBXGroup;
			children = (
				E9581B9C22F0022900299E8A /* random.c */,
				E9581B9922F001EB00299E8A /* x25519.c */,
			);
			path = cifra;
			sourceTree = "<group>";
		};
		E9708AD01E499D8B0029E0A5 /* picotls */ = {
			isa = PBXGroup;
			children = (
				E9708AE91E49A2610029E0A5 /* deps */,
				E9708ADE1E499E100029E0A5 /* include */,
				E9708AD71E499DEA0029E0A5 /* lib */,
				E95E953F22914F0600215ACD /* picotls-probes.d */,
			);
			path = picotls;
			sourceTree = "<group>";
		};
		E9708AD71E499DEA0029E0A5 /* lib */ = {
			isa = PBXGroup;
			children = (
				E9316ED724417E0A00C9C127 /* certificate_compression.c */,
				E9581B9822F001C000299E8A /* cifra */,
				086A681028361A0500233AB6 /* fusion.c */,
				08B3297E29407664009D6766 /* hpke.c */,
				E9708AD91E499E040029E0A5 /* openssl.c */,
				E93BB58D25DE3987009C24D8 /* pembase64.c */,
				E9708ADA1E499E040029E0A5 /* picotls.c */,
			);
			path = lib;
			sourceTree = "<group>";
		};
		E9708ADE1E499E100029E0A5 /* include */ = {
			isa = PBXGroup;
			children = (
				E9708AE11E49A2160029E0A5 /* picotls */,
				E9708ADF1E49A2120029E0A5 /* picotls.h */,
			);
			path = include;
			sourceTree = "<group>";
		};
		E9708AE11E49A2160029E0A5 /* picotls */ = {
			isa = PBXGroup;
			children = (
				E9316EEE2441C08100C9C127 /* certificate_compression.h */,
				E9708AE21E49A2260029E0A5 /* minicrypto.h */,
				E9708AE31E49A2260029E0A5 /* openssl.h */,
			);
			path = picotls;
			sourceTree = "<group>";
		};
		E9708AE91E49A2610029E0A5 /* deps */ = {
			isa = PBXGroup;
			children = (
				E9708AEA1E49A26E0029E0A5 /* cifra */,
			);
			path = deps;
			sourceTree = "<group>";
		};
		E9708AEA1E49A26E0029E0A5 /* cifra */ = {
			isa = PBXGroup;
			children = (
				E9708AEB1E49A2800029E0A5 /* src */,
			);
			path = cifra;
			sourceTree = "<group>";
		};
		E9708AEB1E49A2800029E0A5 /* src */ = {
			isa = PBXGroup;
			children = (
				E9708B1A1E49A3380029E0A5 /* ext */,
				E9708AF01E49A2B90029E0A5 /* bitops.h */,
				E9708AF11E49A2B90029E0A5 /* blockwise.c */,
				E9708AF21E49A2B90029E0A5 /* blockwise.h */,
				E9708AF61E49A3130029E0A5 /* cf_config.h */,
				E9708AF71E49A3130029E0A5 /* chash.c */,
				E9708AF81E49A3130029E0A5 /* chash.h */,
				E9708AF91E49A3130029E0A5 /* curve25519.c */,
				E9708AFA1E49A3130029E0A5 /* curve25519.h */,
				E9708AFC1E49A3130029E0A5 /* drbg.c */,
				E9708AFD1E49A3130029E0A5 /* drbg.h */,
				E9708B011E49A3130029E0A5 /* hmac.c */,
				E9708B021E49A3130029E0A5 /* hmac.h */,
				E9708B051E49A3130029E0A5 /* sha2.h */,
				E9708B061E49A3130029E0A5 /* sha256.c */,
				E9708B071E49A3130029E0A5 /* tassert.h */,
			);
			path = src;
			sourceTree = "<group>";
		};
		E9708B1A1E49A3380029E0A5 /* ext */ = {
			isa = PBXGroup;
			children = (
				E9708B1B1E49A3480029E0A5 /* handy.h */,
			);
			path = ext;
			sourceTree = "<group>";
		};
		E987E5531FD7BDBB00DE4346 /* c */ = {
			isa = PBXGroup;
			children = (
				E987E5DF1FD7EB5300DE4346 /* common */,
				E9316EDA24417E8000C9C127 /* dec */,
				E987E5541FD7BDF100DE4346 /* enc */,
				E987E5C71FD7BE3400DE4346 /* include */,
			);
			path = c;
			sourceTree = "<group>";
		};
		E987E5541FD7BDF100DE4346 /* enc */ = {
			isa = PBXGroup;
			children = (
				E987E57A1FD7BE2000DE4346 /* backward_references_hq.c */,
				E987E5721FD7BE2000DE4346 /* backward_references_hq.h */,
				E987E58D1FD7BE2300DE4346 /* backward_references_inc.h */,
				E987E56F1FD7BE1F00DE4346 /* backward_references.c */,
				E987E5611FD7BE1E00DE4346 /* backward_references.h */,
				E987E5601FD7BE1E00DE4346 /* bit_cost_inc.h */,
				E987E5551FD7BE1D00DE4346 /* bit_cost.c */,
				E987E55F1FD7BE1E00DE4346 /* bit_cost.h */,
				E987E5761FD7BE2000DE4346 /* block_encoder_inc.h */,
				E987E5841FD7BE2200DE4346 /* block_splitter_inc.h */,
				E987E5731FD7BE2000DE4346 /* block_splitter.c */,
				E987E5811FD7BE2100DE4346 /* block_splitter.h */,
				E987E5871FD7BE2200DE4346 /* brotli_bit_stream.c */,
				E987E5571FD7BE1D00DE4346 /* brotli_bit_stream.h */,
				E987E5621FD7BE1E00DE4346 /* cluster_inc.h */,
				E987E58B1FD7BE2300DE4346 /* cluster.c */,
				E987E5701FD7BE1F00DE4346 /* cluster.h */,
				E987E5581FD7BE1D00DE4346 /* command.h */,
				E987E5651FD7BE1E00DE4346 /* compress_fragment_two_pass.c */,
				E987E5691FD7BE1F00DE4346 /* compress_fragment_two_pass.h */,
				E987E57D1FD7BE2100DE4346 /* compress_fragment.c */,
				E987E5771FD7BE2000DE4346 /* compress_fragment.h */,
				E987E5591FD7BE1D00DE4346 /* context.h */,
				E987E55A1FD7BE1D00DE4346 /* dictionary_hash.c */,
				E987E5821FD7BE2100DE4346 /* dictionary_hash.h */,
				E987E57E1FD7BE2100DE4346 /* encode.c */,
				E987E56B1FD7BE1F00DE4346 /* entropy_encode_static.h */,
				E987E5661FD7BE1E00DE4346 /* entropy_encode.c */,
				E987E57B1FD7BE2000DE4346 /* entropy_encode.h */,
				E987E58A1FD7BE2300DE4346 /* fast_log.h */,
				E987E56D1FD7BE1F00DE4346 /* find_match_length.h */,
				E987E5791FD7BE2000DE4346 /* hash_forgetful_chain_inc.h */,
				E987E55E1FD7BE1E00DE4346 /* hash_longest_match_inc.h */,
				E987E5851FD7BE2200DE4346 /* hash_longest_match_quickly_inc.h */,
				E987E5711FD7BE1F00DE4346 /* hash_longest_match64_inc.h */,
				E987E55B1FD7BE1E00DE4346 /* hash_to_binary_tree_inc.h */,
				E987E5681FD7BE1F00DE4346 /* hash.h */,
				E987E55C1FD7BE1E00DE4346 /* histogram_inc.h */,
				E987E5741FD7BE2000DE4346 /* histogram.c */,
				E987E5831FD7BE2200DE4346 /* histogram.h */,
				E987E5631FD7BE1E00DE4346 /* literal_cost.c */,
				E987E5881FD7BE2200DE4346 /* literal_cost.h */,
				E987E56C1FD7BE1F00DE4346 /* memory.c */,
				E987E5561FD7BE1D00DE4346 /* memory.h */,
				E987E55D1FD7BE1E00DE4346 /* metablock_inc.h */,
				E987E5801FD7BE2100DE4346 /* metablock.c */,
				E987E5751FD7BE2000DE4346 /* metablock.h */,
				E987E5891FD7BE2200DE4346 /* port.h */,
				E987E56E1FD7BE1F00DE4346 /* prefix.h */,
				E987E5781FD7BE2000DE4346 /* quality.h */,
				E987E5671FD7BE1E00DE4346 /* ringbuffer.h */,
				E987E5641FD7BE1E00DE4346 /* static_dict_lut.h */,
				E987E58C1FD7BE2300DE4346 /* static_dict.c */,
				E987E57C1FD7BE2100DE4346 /* static_dict.h */,
				E987E5861FD7BE2200DE4346 /* utf8_util.c */,
				E987E56A1FD7BE1F00DE4346 /* utf8_util.h */,
				E987E57F1FD7BE2100DE4346 /* write_bits.h */,
			);
			path = enc;
			sourceTree = "<group>";
		};
		E987E5C71FD7BE3400DE4346 /* include */ = {
			isa = PBXGroup;
			children = (
				E987E5C81FD7BE4400DE4346 /* brotli */,
			);
			path = include;
			sourceTree = "<group>";
		};
		E987E5C81FD7BE4400DE4346 /* brotli */ = {
			isa = PBXGroup;
			children = (
				E987E5CA1FD7BE5700DE4346 /* encode.h */,
				E987E5CB1FD7BE5700DE4346 /* port.h */,
				E987E5C91FD7BE5700DE4346 /* types.h */,
			);
			path = brotli;
			sourceTree = "<group>";
		};
		E987E5DF1FD7EB5300DE4346 /* common */ = {
			isa = PBXGroup;
			children = (
				E987E5E01FD7EB7800DE4346 /* constants.h */,
				E987E5E31FD7EB7E00DE4346 /* dictionary.c */,
				E987E5E41FD7EB7F00DE4346 /* dictionary.h */,
				E987E5E21FD7EB7E00DE4346 /* version.h */,
			);
			path = common;
			sourceTree = "<group>";
		};
/* End PBXGroup section */

/* Begin PBXHeadersBuildPhase section */
		1079231319A320A700C52AD6 /* Headers */ = {
			isa = PBXHeadersBuildPhase;
			buildActionMask = 2147483647;
			files = (
				10AAAC631B6C7A7D004487C3 /* http2_casper.h in Headers */,
				08E9CC4E1E41F6660049DD26 /* embedded.c.h in Headers */,
				1022E7C61CA8BCEB00CE2A05 /* yrmcds_portability.h in Headers */,
				10D0904319F0BA780043D458 /* linklist.h in Headers */,
				10EC2A361A0B4D370083514F /* socketpool.h in Headers */,
				105534EB1A42A87E00627ECB /* _templates.c.h in Headers */,
				7D67C724204F8CA50049E935 /* httpclient.h in Headers */,
				E98403D92485174B00E3A6B1 /* retire_cid.h in Headers */,
				1079236A19A3210E00C52AD6 /* khash.h in Headers */,
				E98884C721E7F3AF0060F010 /* recvstate.h in Headers */,
				E98403D62485174B00E3A6B1 /* remote_cid.h in Headers */,
				1022E7C71CA8BCEB00CE2A05 /* yrmcds_text.h in Headers */,
				105534D81A3C791B00627ECB /* configurator.h in Headers */,
				10AA2EAA1A8DDC57004322AC /* multithread.h in Headers */,
				E901C3E5213E1C3600D17C93 /* maxsender.h in Headers */,
				10AA2E9F1A8807CF004322AC /* url.h in Headers */,
				E9F20BDD22E03FD00018D260 /* send_state.h in Headers */,
				10B38A721B8D34BB007DC191 /* mruby_.h in Headers */,
				10FCC13F1B2E4A4500F13674 /* cloexec.h in Headers */,
				E9708B1C1E49A3480029E0A5 /* handy.h in Headers */,
				D08137421FD408C2004679DF /* balancer.h in Headers */,
				E901C3EE213E1C3600D17C93 /* linklist.h in Headers */,
				E98403D82485174B00E3A6B1 /* local_cid.h in Headers */,
				E98884C921E7F3AF0060F010 /* streambuf.h in Headers */,
				1024A3FE1D22546800EB13F1 /* cache_digests.h in Headers */,
				10DA969C1CD2BF9000679165 /* cache.h in Headers */,
				E901C43D213FAE0300D17C93 /* qpack.h in Headers */,
				1044812E1BFD0FBE0007863F /* filecache.h in Headers */,
				107923A619A3215F00C52AD6 /* http2.h in Headers */,
				107923A719A3215F00C52AD6 /* token.h in Headers */,
				E901C3E8213E1C3600D17C93 /* loss.h in Headers */,
				107923A919A3215F00C52AD6 /* h2o.h in Headers */,
				0829879426E1F3530053638F /* rate.h in Headers */,
				E96A24CD23E673F400CA970A /* absprio.h in Headers */,
				108867751AD9069900987967 /* defaults.c.h in Headers */,
				1058C8881AA6DE4B008D6180 /* hostinfo.h in Headers */,
				7D2DF4EE20297EEF004AD361 /* header.h in Headers */,
				1047A9FF1D0E6D5900CC4BCE /* rand.h in Headers */,
				E9BCE68A1FF0CF85003CEA11 /* timerwheel.h in Headers */,
				10AA2E941A80A592004322AC /* time_.h in Headers */,
				0812AB2C1D7FD54700004F23 /* read.h in Headers */,
				107923A519A3215F00C52AD6 /* http1.h in Headers */,
				E901C3E6213E1C3600D17C93 /* ranges.h in Headers */,
				E98884CA21E7F3AF0060F010 /* sentmap.h in Headers */,
				E9FB8DC423991D08007BFC59 /* ebpf.h in Headers */,
				10A3D3D31B4CDF1200327CF9 /* memcached.h in Headers */,
				E901C3ED213E1C3600D17C93 /* constants.h in Headers */,
				08790DE01D8015A400A04BC1 /* sds.h in Headers */,
				7D0E5D5A20761BD800DA3E5A /* hiredis_.h in Headers */,
				08790DE21D8275DE00A04BC1 /* redis.h in Headers */,
				0812AB211D7FCFEB00004F23 /* async.h in Headers */,
				10D0903A19F0A51C0043D458 /* memory.h in Headers */,
				7DA3F5AF20E0B0400000222F /* token_table.h in Headers */,
				104B9A2D1A4BE029009EEE64 /* version.h in Headers */,
				E980423B22463044008B9745 /* cc.h in Headers */,
				E9E5049421501CA5004DC170 /* http3_server.h in Headers */,
				1058F6ED1D7CC99B00FFFFA3 /* openssl_backport.h in Headers */,
				E98884C821E7F3AF0060F010 /* sendstate.h in Headers */,
				E901C3DA213E1C2E00D17C93 /* quicly.h in Headers */,
				E901C3EB213E1C3600D17C93 /* frame.h in Headers */,
				10D0905919F22FA10043D458 /* string_.h in Headers */,
				E95EBCDA228117620022C32D /* probes_.h in Headers */,
				E98403D72485174B00E3A6B1 /* cid.h in Headers */,
				10FEF24F1D6FC8E200E11B1D /* gkc.h in Headers */,
				E9757709221BB7DC00D1EF74 /* http3_internal.h in Headers */,
				08790DDF1D8015A400A04BC1 /* net.h in Headers */,
				10AA2EB71A970EFC004322AC /* http2_internal.h in Headers */,
				E97EC88D213CE3130086AD64 /* hpack.h in Headers */,
				10F419801B64E70D00BEAEAC /* golombset.h in Headers */,
				104B9A261A4A5041009EEE64 /* serverutil.h in Headers */,
				1079239719A3210E00C52AD6 /* picohttpparser.h in Headers */,
				1065E70C19BF664300686E72 /* evloop.h in Headers */,
				E9E5047A214EB26D004DC170 /* http3_common.h in Headers */,
				107923C819A3217300C52AD6 /* hpack_huffman_table.h in Headers */,
				107D4D531B5B2412004A9B21 /* file.h in Headers */,
				E9708AE01E49A2120029E0A5 /* picotls.h in Headers */,
				105534ED1A42AD5E00627ECB /* templates.c.h in Headers */,
				7D25E33C20B288710092C982 /* http2_common.h in Headers */,
				10AA2EB91A971280004322AC /* http2_scheduler.h in Headers */,
				10D0903E19F0A8190043D458 /* socket.h in Headers */,
				10F4180119C2D31600B6E31A /* yoml.h in Headers */,
				1065E6EE19B7BA5A00686E72 /* websocket.h in Headers */,
				0812AB231D7FCFEB00004F23 /* hiredis.h in Headers */,
				1079245419A32C0800C52AD6 /* token_table.h in Headers */,
				E980423A22463044008B9745 /* defaults.h in Headers */,
				1065E70D19BF6D4600686E72 /* uv-binding.h in Headers */,
				1065E70E19BF6D9400686E72 /* uv-binding.c.h in Headers */,
			);
			runOnlyForDeploymentPostprocessing = 0;
		};
/* End PBXHeadersBuildPhase section */

/* Begin PBXNativeTarget section */
		08790E031D8BD7F100A04BC1 /* examples-redis-client */ = {
			isa = PBXNativeTarget;
			buildConfigurationList = 08790E0B1D8BD7F100A04BC1 /* Build configuration list for PBXNativeTarget "examples-redis-client" */;
			buildPhases = (
				08790E061D8BD7F100A04BC1 /* Sources */,
				08790E081D8BD7F100A04BC1 /* Frameworks */,
				08790E0A1D8BD7F100A04BC1 /* CopyFiles */,
			);
			buildRules = (
			);
			dependencies = (
				08790E041D8BD7F100A04BC1 /* PBXTargetDependency */,
			);
			name = "examples-redis-client";
			productName = simple;
			productReference = 08790E101D8BD7F100A04BC1 /* examples-redis-client */;
			productType = "com.apple.product-type.tool";
		};
		08819C1F218C9FA90057ED23 /* qif */ = {
			isa = PBXNativeTarget;
			buildConfigurationList = 08819C27218C9FA90057ED23 /* Build configuration list for PBXNativeTarget "qif" */;
			buildPhases = (
				08819C22218C9FA90057ED23 /* Sources */,
				08819C24218C9FA90057ED23 /* Frameworks */,
				08819C26218C9FA90057ED23 /* CopyFiles */,
			);
			buildRules = (
			);
			dependencies = (
				08819C20218C9FA90057ED23 /* PBXTargetDependency */,
			);
			name = qif;
			productName = simple;
			productReference = 08819C2C218C9FA90057ED23 /* qif */;
			productType = "com.apple.product-type.tool";
		};
		1079231419A320A700C52AD6 /* h2o */ = {
			isa = PBXNativeTarget;
			buildConfigurationList = 1079231919A320A700C52AD6 /* Build configuration list for PBXNativeTarget "h2o" */;
			buildPhases = (
				08CEA9E1267B620800B4BB6B /* ShellScript */,
				1079231119A320A700C52AD6 /* Sources */,
				1079231219A320A700C52AD6 /* Frameworks */,
				1079231319A320A700C52AD6 /* Headers */,
			);
			buildRules = (
			);
			dependencies = (
			);
			name = h2o;
			productName = h2o;
			productReference = 1079231519A320A700C52AD6 /* libh2o.a */;
			productType = "com.apple.product-type.library.static";
		};
		107923D819A321F400C52AD6 /* examples-simple */ = {
			isa = PBXNativeTarget;
			buildConfigurationList = 107923DF19A321F400C52AD6 /* Build configuration list for PBXNativeTarget "examples-simple" */;
			buildPhases = (
				107923D519A321F400C52AD6 /* Sources */,
				107923D619A321F400C52AD6 /* Frameworks */,
				107923D719A321F400C52AD6 /* CopyFiles */,
			);
			buildRules = (
			);
			dependencies = (
				1079240019A3241000C52AD6 /* PBXTargetDependency */,
			);
			name = "examples-simple";
			productName = simple;
			productReference = 107923D919A321F400C52AD6 /* examples-simple */;
			productType = "com.apple.product-type.tool";
		};
		1079240219A3247A00C52AD6 /* examples-websocket */ = {
			isa = PBXNativeTarget;
			buildConfigurationList = 1079240A19A3247A00C52AD6 /* Build configuration list for PBXNativeTarget "examples-websocket" */;
			buildPhases = (
				1079240519A3247A00C52AD6 /* Sources */,
				1079240719A3247A00C52AD6 /* Frameworks */,
				1079240919A3247A00C52AD6 /* CopyFiles */,
			);
			buildRules = (
			);
			dependencies = (
			);
			name = "examples-websocket";
			productName = simple;
			productReference = 1079240D19A3247A00C52AD6 /* websocket */;
			productType = "com.apple.product-type.tool";
		};
		1079242A19A3260E00C52AD6 /* unittest */ = {
			isa = PBXNativeTarget;
			buildConfigurationList = 1079243219A3260E00C52AD6 /* Build configuration list for PBXNativeTarget "unittest" */;
			buildPhases = (
				1079242D19A3260E00C52AD6 /* Sources */,
				1079242F19A3260E00C52AD6 /* Frameworks */,
				1079243119A3260E00C52AD6 /* CopyFiles */,
			);
			buildRules = (
			);
			dependencies = (
			);
			name = unittest;
			productName = simple;
			productReference = 1079243519A3260E00C52AD6 /* unittest */;
			productType = "com.apple.product-type.tool";
		};
		10D0904419F0CA9C0043D458 /* examples-socket-client */ = {
			isa = PBXNativeTarget;
			buildConfigurationList = 10D0904C19F0CA9C0043D458 /* Build configuration list for PBXNativeTarget "examples-socket-client" */;
			buildPhases = (
				10D0904719F0CA9C0043D458 /* Sources */,
				10D0904919F0CA9C0043D458 /* Frameworks */,
				10D0904B19F0CA9C0043D458 /* CopyFiles */,
			);
			buildRules = (
			);
			dependencies = (
				10D0904519F0CA9C0043D458 /* PBXTargetDependency */,
			);
			name = "examples-socket-client";
			productName = simple;
			productReference = 10D0905119F0CA9C0043D458 /* examples-socket-server */;
			productType = "com.apple.product-type.tool";
		};
		10D0905C19F38B2E0043D458 /* examples-httpclient */ = {
			isa = PBXNativeTarget;
			buildConfigurationList = 10D0906419F38B2E0043D458 /* Build configuration list for PBXNativeTarget "examples-httpclient" */;
			buildPhases = (
				10D0905F19F38B2E0043D458 /* Sources */,
				10D0906119F38B2E0043D458 /* Frameworks */,
				10D0906319F38B2E0043D458 /* CopyFiles */,
			);
			buildRules = (
			);
			dependencies = (
				10D0905D19F38B2E0043D458 /* PBXTargetDependency */,
			);
			name = "examples-httpclient";
			productName = simple;
			productReference = 10D0906919F38B2E0043D458 /* examples-httpclient */;
			productType = "com.apple.product-type.tool";
		};
		10EA45D21D0949BF00769A2B /* examples-latency-optimization */ = {
			isa = PBXNativeTarget;
			buildConfigurationList = 10EA45DA1D0949BF00769A2B /* Build configuration list for PBXNativeTarget "examples-latency-optimization" */;
			buildPhases = (
				10EA45D51D0949BF00769A2B /* Sources */,
				10EA45D71D0949BF00769A2B /* Frameworks */,
				10EA45D91D0949BF00769A2B /* CopyFiles */,
			);
			buildRules = (
			);
			dependencies = (
				10EA45D31D0949BF00769A2B /* PBXTargetDependency */,
			);
			name = "examples-latency-optimization";
			productName = simple;
			productReference = 10EA45DF1D0949BF00769A2B /* examples-latency-optimization */;
			productType = "com.apple.product-type.tool";
		};
		10F417C619C1907B00B6E31A /* server */ = {
			isa = PBXNativeTarget;
			buildConfigurationList = 10F417CE19C1907B00B6E31A /* Build configuration list for PBXNativeTarget "server" */;
			buildPhases = (
				08CEA9E2267B626F00B4BB6B /* ShellScript */,
				10F417C919C1907B00B6E31A /* Sources */,
				10F417CB19C1907B00B6E31A /* Frameworks */,
				10F417CD19C1907B00B6E31A /* CopyFiles */,
			);
			buildRules = (
			);
			dependencies = (
			);
			name = server;
			productName = simple;
			productReference = 10F417D319C1907B00B6E31A /* h2o */;
			productType = "com.apple.product-type.tool";
		};
		E918FBED2136583F00CCB252 /* proptest */ = {
			isa = PBXNativeTarget;
			buildConfigurationList = E918FC342136583F00CCB252 /* Build configuration list for PBXNativeTarget "proptest" */;
			buildPhases = (
				E918FBEE2136583F00CCB252 /* Sources */,
				E918FC312136583F00CCB252 /* Frameworks */,
				E918FC332136583F00CCB252 /* CopyFiles */,
			);
			buildRules = (
			);
			dependencies = (
				E918FC8621365A8C00CCB252 /* PBXTargetDependency */,
			);
			name = proptest;
			productName = simple;
			productReference = E918FC392136583F00CCB252 /* proptest */;
			productType = "com.apple.product-type.tool";
		};
/* End PBXNativeTarget section */

/* Begin PBXProject section */
		1079230D19A320A700C52AD6 /* Project object */ = {
			isa = PBXProject;
			attributes = {
				LastUpgradeCheck = 0610;
				ORGANIZATIONNAME = "Kazuho Oku";
			};
			buildConfigurationList = 1079231019A320A700C52AD6 /* Build configuration list for PBXProject "h2o" */;
			compatibilityVersion = "Xcode 3.2";
			developmentRegion = English;
			hasScannedForEncodings = 0;
			knownRegions = (
				English,
				en,
			);
			mainGroup = 1079230C19A320A700C52AD6;
			productRefGroup = 1079231619A320A700C52AD6 /* Products */;
			projectDirPath = "";
			projectRoot = "";
			targets = (
				1079231419A320A700C52AD6 /* h2o */,
				1079242A19A3260E00C52AD6 /* unittest */,
				E918FBED2136583F00CCB252 /* proptest */,
				10F417C619C1907B00B6E31A /* server */,
				107923D819A321F400C52AD6 /* examples-simple */,
				1079240219A3247A00C52AD6 /* examples-websocket */,
				10D0904419F0CA9C0043D458 /* examples-socket-client */,
				08790E031D8BD7F100A04BC1 /* examples-redis-client */,
				10D0905C19F38B2E0043D458 /* examples-httpclient */,
				10EA45D21D0949BF00769A2B /* examples-latency-optimization */,
				08819C1F218C9FA90057ED23 /* qif */,
			);
		};
/* End PBXProject section */

/* Begin PBXShellScriptBuildPhase section */
		08CEA9E1267B620800B4BB6B /* ShellScript */ = {
			isa = PBXShellScriptBuildPhase;
			buildActionMask = 2147483647;
			files = (
			);
			inputFileListPaths = (
			);
			inputPaths = (
				"$(SRCROOT)/deps/quicly/quicly-probes.d",
			);
			outputFileListPaths = (
			);
			outputPaths = (
				"$(DERIVED_FILE_DIR)/quicly-tracer.h",
			);
			runOnlyForDeploymentPostprocessing = 0;
			shellPath = /bin/sh;
			shellScript = "# Type a script or drag a script file from your workspace to insert its path.\n\nexec $SRCROOT/deps/quicly/misc/probe2trace.pl -a tracer < $SRCROOT/deps/quicly/quicly-probes.d > $DERIVED_FILES_DIR/quicly-tracer.h\n";
		};
		08CEA9E2267B626F00B4BB6B /* ShellScript */ = {
			isa = PBXShellScriptBuildPhase;
			buildActionMask = 2147483647;
			files = (
			);
			inputFileListPaths = (
			);
			inputPaths = (
				"$(SRCROOT)/deps/quicly/quicly-probes.d",
			);
			outputFileListPaths = (
			);
			outputPaths = (
				"$(DERIVED_FILE_DIR)/quicly-tracer.h",
			);
			runOnlyForDeploymentPostprocessing = 0;
			shellPath = /bin/sh;
			shellScript = "# Type a script or drag a script file from your workspace to insert its path.\n\nexec $SRCROOT/deps/quicly/misc/probe2trace.pl -a tracer < $SRCROOT/deps/quicly/quicly-probes.d > $DERIVED_FILES_DIR/quicly-tracer.h\n";
		};
/* End PBXShellScriptBuildPhase section */

/* Begin PBXSourcesBuildPhase section */
		08790E061D8BD7F100A04BC1 /* Sources */ = {
			isa = PBXSourcesBuildPhase;
			buildActionMask = 2147483647;
			files = (
				08790E111D8BD85700A04BC1 /* redis-client.c in Sources */,
			);
			runOnlyForDeploymentPostprocessing = 0;
		};
		08819C22218C9FA90057ED23 /* Sources */ = {
			isa = PBXSourcesBuildPhase;
			buildActionMask = 2147483647;
			files = (
				08819C2E218C9FF70057ED23 /* qif.c in Sources */,
			);
			runOnlyForDeploymentPostprocessing = 0;
		};
		1079231119A320A700C52AD6 /* Sources */ = {
			isa = PBXSourcesBuildPhase;
			buildActionMask = 2147483647;
			files = (
				D081373A1FD400F4004679DF /* least_conn.c in Sources */,
				08790DDC1D80154C00A04BC1 /* sds.c in Sources */,
				107E34101C7EB13F00AEF5F8 /* gzip.c in Sources */,
				E95E954222914F1600215ACD /* h2o-probes.d in Sources */,
				107923C719A3217300C52AD6 /* hpack.c in Sources */,
				10A3D40A1B50DAB700327CF9 /* recv.c in Sources */,
				101788B219B561AA0084C6D8 /* socket.c in Sources */,
				1024A3FC1D22315000EB13F1 /* cache_digests.c in Sources */,
				E9E50473214A5B8A004DC170 /* http3client.c in Sources */,
				E90A95F51E30797D00483D6C /* headers_util.c in Sources */,
				10D0905519F102C70043D458 /* http1client.c in Sources */,
				E98403CC2485172E00E3A6B1 /* remote_cid.c in Sources */,
				E98884D121E7F3C80060F010 /* sendstate.c in Sources */,
				10DA969E1CD2BFAC00679165 /* cache.c in Sources */,
				107923D219A3217300C52AD6 /* token.c in Sources */,
				08B3297F29407664009D6766 /* hpke.c in Sources */,
				10C45D551CFE9B300096DB06 /* events.c in Sources */,
				E9FF84BC24C5AA47002577CA /* quicly-probes.d in Sources */,
				1058C88A1AA6E5E3008D6180 /* hostinfo.c in Sources */,
				10AA2EBC1A9EEDF8004322AC /* proxy.c in Sources */,
				7D67C721204F8C0E0049E935 /* httpclient.c in Sources */,
				10AA2EC01AA019FC004322AC /* headers.c in Sources */,
				E901C3FC213E1C4000D17C93 /* quicly.c in Sources */,
				104B9A511A5FB096009EEE64 /* expires.c in Sources */,
				105534DB1A3C7A5400627ECB /* access_log.c in Sources */,
				107923CE19A3217300C52AD6 /* mimemap.c in Sources */,
				107923C619A3217300C52AD6 /* connection.c in Sources */,
				1022E7C31CA8BCCE00CE2A05 /* text_mode.c in Sources */,
				080D35EB1D5E060D0029B7E5 /* http2_debug_state.c in Sources */,
				08CEA9D7267AF0EB00B4BB6B /* self_trace.c in Sources */,
				10835E051C9B3C6200197E59 /* status.c in Sources */,
				7D937302202AC7BA005FE6AB /* server_timing.c in Sources */,
				E901C3F9213E1C4000D17C93 /* frame.c in Sources */,
				1058C87E1AA41A1F008D6180 /* headers.c in Sources */,
				E9E5048B214EC57A004DC170 /* common.c in Sources */,
				D081373B1FD400F4004679DF /* roundrobin.c in Sources */,
				10835E031C9A860000197E59 /* status.c in Sources */,
				084FC7C51D54BB9200E89F66 /* http2_debug_state.c in Sources */,
				E9E5048D214EC5DE004DC170 /* openssl.c in Sources */,
				08DAFA08289763FC00364143 /* memory.c in Sources */,
				10AA2E961A80A612004322AC /* time.c in Sources */,
				0812AB2B1D7FD54700004F23 /* read.c in Sources */,
				107923C319A3217300C52AD6 /* file.c in Sources */,
				E9A8351524B1340D007D06C2 /* loss.c in Sources */,
				107923CD19A3217300C52AD6 /* memory.c in Sources */,
				107923CC19A3217300C52AD6 /* context.c in Sources */,
				10C45D561CFE9B300096DB06 /* requests.c in Sources */,
				10A3D40C1B50DAB700327CF9 /* socket.c in Sources */,
				10AA2EC21AA0402E004322AC /* reproxy.c in Sources */,
				7D9372FF202AC717005FE6AB /* server_timing.c in Sources */,
				10835E011C9A6C2400197E59 /* logconf.c in Sources */,
				107923C519A3217300C52AD6 /* http1.c in Sources */,
				10AA2EA71A8DA93C004322AC /* redirect.c in Sources */,
				10FEF24A1D6FC6F600E11B1D /* durations.c in Sources */,
				10AA2EA11A88082E004322AC /* url.c in Sources */,
				0812AB201D7FCFEB00004F23 /* async.c in Sources */,
				E9BCE68C1FF0CF98003CEA11 /* timerwheel.c in Sources */,
				E919227725C9447D00C2D79B /* connect.c in Sources */,
				10EC2A381A0B4DC70083514F /* socketpool.c in Sources */,
				1079239619A3210E00C52AD6 /* picohttpparser.c in Sources */,
				E98403C92485172E00E3A6B1 /* local_cid.c in Sources */,
				10AAAC651B6C9275004487C3 /* casper.c in Sources */,
				E98403CF2485172E00E3A6B1 /* retire_cid.c in Sources */,
				10AA2EC41AA0403A004322AC /* reproxy.c in Sources */,
				0829879626E1F3710053638F /* rate.c in Sources */,
				E96A24CF23E6743600CA970A /* absprio.c in Sources */,
				10AA2EAC1A8DE0AE004322AC /* multithread.c in Sources */,
				08790DDA1D80153600A04BC1 /* net.c in Sources */,
				10F4180519CA75C500B6E31A /* configurator.c in Sources */,
				E98042162238D35B008B9745 /* cc-reno.c in Sources */,
				10FEF24E1D6FC8E200E11B1D /* gkc.c in Sources */,
				E95E954022914F0600215ACD /* picotls-probes.d in Sources */,
				E901C3FB213E1C4000D17C93 /* ranges.c in Sources */,
				104B9A461A5F608A009EEE64 /* serverutil.c in Sources */,
				1065E6ED19B7B9CB00686E72 /* websocket.c in Sources */,
				10C45D511CFD160A0096DB06 /* throttle_resp.c in Sources */,
				10AA2EA51A8D9999004322AC /* redirect.c in Sources */,
				E98884CF21E7F3C80060F010 /* streambuf.c in Sources */,
				E93C7F96226EBEC9007BF39A /* frame.c in Sources */,
				E980423D2246304F008B9745 /* defaults.c in Sources */,
				101B670C19ADD3380084A351 /* access_log.c in Sources */,
				10BA72AA19AAD6300059392A /* stream.c in Sources */,
				E98884D221E7F3C80060F010 /* recvstate.c in Sources */,
				E9E5048E214EC5E2004DC170 /* picotls.c in Sources */,
				107D4D551B5B30EE004A9B21 /* file.c in Sources */,
				10D0907319F633B00043D458 /* proxy.c in Sources */,
				10A3D3D21B4CDBDC00327CF9 /* memcached.c in Sources */,
				08CEA9DB267B0E3B00B4BB6B /* self_trace.c in Sources */,
				0812AB221D7FCFEB00004F23 /* hiredis.c in Sources */,
				7D0341FB1FE4D5B60052E0A1 /* http2client.c in Sources */,
				107923CF19A3217300C52AD6 /* request.c in Sources */,
				E9E5048C214EC57D004DC170 /* qpack.c in Sources */,
				1070866C1B787D06002B8F18 /* compress.c in Sources */,
				107086721B798488002B8F18 /* compress.c in Sources */,
				10BCF2FF1B1A892F0076939D /* fastcgi.c in Sources */,
				E90A95F31E30795100483D6C /* headers_util.c in Sources */,
				104B9A531A5FC7C4009EEE64 /* expires.c in Sources */,
				10A3D40D1B50DAB700327CF9 /* strerror.c in Sources */,
				107923CB19A3217300C52AD6 /* frame.c in Sources */,
				104B9A491A5F9638009EEE64 /* headers.c in Sources */,
				106C22FF1C05436100405689 /* errordoc.c in Sources */,
				10C45D4F1CFD15FA0096DB06 /* throttle_resp.c in Sources */,
				E9E5049021501BBA004DC170 /* server.c in Sources */,
				10A3D4081B50DAB700327CF9 /* close.c in Sources */,
				08CEA9D226701D7600B4BB6B /* rand.c in Sources */,
				105534EF1A440FC800627ECB /* config.c in Sources */,
				10E299581A67E68500701AA6 /* scheduler.c in Sources */,
				082195102685262B00E3EFCF /* cc-pico.c in Sources */,
				107923D319A3217300C52AD6 /* util.c in Sources */,
				105534CA1A3BB46900627ECB /* string.c in Sources */,
				1022E7C11CA8BC9E00CE2A05 /* send_text.c in Sources */,
				104481301BFD10450007863F /* filecache.c in Sources */,
				10BCF2FD1B168CAE0076939D /* fastcgi.c in Sources */,
				084FC7C11D54B90D00E89F66 /* http2_debug_state.c in Sources */,
				10A3D40B1B50DAB700327CF9 /* send.c in Sources */,
				08790DE51D82782900A04BC1 /* redis.c in Sources */,
				7DE1DB37212B1CC00055F500 /* ssl.c in Sources */,
				E98884D021E7F3C80060F010 /* sentmap.c in Sources */,
				106C23011C0544CE00405689 /* errordoc.c in Sources */,
				E93BB58E25DE3988009C24D8 /* pembase64.c in Sources */,
				E9DF012824E4CDEE0002EEC7 /* cc-cubic.c in Sources */,
				10FCC13E1B2E4A4500F13674 /* cloexec.c in Sources */,
				105534DF1A3C7B9800627ECB /* proxy.c in Sources */,
				10A3D4091B50DAB700327CF9 /* connect.c in Sources */,
				105534DD1A3C7AA900627ECB /* file.c in Sources */,
			);
			runOnlyForDeploymentPostprocessing = 0;
		};
		107923D519A321F400C52AD6 /* Sources */ = {
			isa = PBXSourcesBuildPhase;
			buildActionMask = 2147483647;
			files = (
				1079242919A325BE00C52AD6 /* simple.c in Sources */,
			);
			runOnlyForDeploymentPostprocessing = 0;
		};
		1079240519A3247A00C52AD6 /* Sources */ = {
			isa = PBXSourcesBuildPhase;
			buildActionMask = 2147483647;
			files = (
				1079241619A324B400C52AD6 /* websocket.c in Sources */,
			);
			runOnlyForDeploymentPostprocessing = 0;
		};
		1079242D19A3260E00C52AD6 /* Sources */ = {
			isa = PBXSourcesBuildPhase;
			buildActionMask = 2147483647;
			files = (
				E98403D02485172E00E3A6B1 /* retire_cid.c in Sources */,
				107D4D441B588021004A9B21 /* ssl.c in Sources */,
				E98403CA2485172E00E3A6B1 /* local_cid.c in Sources */,
				E9316EEC24417EAA00C9C127 /* state.c in Sources */,
				1079244A19A3266700C52AD6 /* frame.c in Sources */,
				E9F677D720077603006476D3 /* roundrobin.c in Sources */,
				1079244B19A3266700C52AD6 /* context.c in Sources */,
				E9F677D6200775FF006476D3 /* least_conn.c in Sources */,
				E987E5EE1FD8C04D00DE4346 /* bit_cost.c in Sources */,
				E98884D421E7F3D80060F010 /* sendstate.c in Sources */,
				E901C42D213E52AB00D17C93 /* drbg.c in Sources */,
				E93BB45D25DA5792009C24D8 /* connect.c in Sources */,
				E987E5FA1FD8C04D00DE4346 /* metablock.c in Sources */,
				E987E5FB1FD8C04D00DE4346 /* static_dict.c in Sources */,
				1079244C19A3266700C52AD6 /* memory.c in Sources */,
				10FCC1401B2E59E600F13674 /* cloexec.c in Sources */,
				105534C71A3BB29100627ECB /* string.c in Sources */,
				E9316EE824417EAA00C9C127 /* decode.c in Sources */,
				E98403CD2485172E00E3A6B1 /* remote_cid.c in Sources */,
				080B3CC327E1AF6C004AC8E6 /* config.c in Sources */,
				E987E5ED1FD8C04D00DE4346 /* backward_references.c in Sources */,
				107D4D4B1B5880BC004A9B21 /* scanner.c in Sources */,
				1079244E19A3266700C52AD6 /* request.c in Sources */,
				10D0907019F494CC0043D458 /* test.c in Sources */,
				107D4D481B5880BC004A9B21 /* loader.c in Sources */,
				E901C406213E1C5400D17C93 /* quicly.c in Sources */,
				105534C11A3B911300627ECB /* hpack.c in Sources */,
				E98042172238D362008B9745 /* cc-reno.c in Sources */,
				E987E5EB1FD8C01E00DE4346 /* dictionary.c in Sources */,
				E987E5F01FD8C04D00DE4346 /* brotli_bit_stream.c in Sources */,
				107E34221C7FEE2200AEF5F8 /* brotli.c in Sources */,
				E901C403213E1C5400D17C93 /* frame.c in Sources */,
				105534C31A3B917000627ECB /* mimemap.c in Sources */,
				E9BCE6901FF0CFEC003CEA11 /* timerwheel.c in Sources */,
				10AA2E991A81F68A004322AC /* time.c in Sources */,
				10F417FF19C2D2F800B6E31A /* picotest.c in Sources */,
				107D4D471B5880BC004A9B21 /* emitter.c in Sources */,
				10BCF3011B214C460076939D /* fastcgi.c in Sources */,
				104B9A281A4A5139009EEE64 /* serverutil.c in Sources */,
				E901C430213E52B500D17C93 /* hmac.c in Sources */,
				E9FF84BE24C5AA52002577CA /* quicly-probes.d in Sources */,
				E987E5F91FD8C04D00DE4346 /* memory.c in Sources */,
				10AA2EA31A88090B004322AC /* url.c in Sources */,
				E9316EEA24417EAA00C9C127 /* huffman.c in Sources */,
				1024A4001D23606300EB13F1 /* cache_digests.c in Sources */,
				08CEA9D8267AF0EB00B4BB6B /* self_trace.c in Sources */,
				E987E5F61FD8C04D00DE4346 /* entropy_encode.c in Sources */,
				08B3298029407664009D6766 /* hpke.c in Sources */,
				105534C91A3BB41C00627ECB /* proxy.c in Sources */,
				E93C7F9A22701806007BF39A /* frame.c in Sources */,
				107D4D461B5880BC004A9B21 /* dumper.c in Sources */,
				107D4D451B5880BC004A9B21 /* api.c in Sources */,
				E98884D521E7F3D80060F010 /* sentmap.c in Sources */,
				E987E5F31FD8C04D00DE4346 /* compress_fragment.c in Sources */,
				E9316EE624417EAA00C9C127 /* bit_reader.c in Sources */,
				1079245119A3266700C52AD6 /* token.c in Sources */,
				E901C42B213E52A500D17C93 /* chash.c in Sources */,
				E98884D321E7F3D80060F010 /* recvstate.c in Sources */,
				082195112685262B00E3EFCF /* cc-pico.c in Sources */,
				1070866A1B70A00F002B8F18 /* casper.c in Sources */,
				E987E5F51FD8C04D00DE4346 /* encode.c in Sources */,
				E901C429213E529F00D17C93 /* blockwise.c in Sources */,
				E987E5FC1FD8C04D00DE4346 /* utf8_util.c in Sources */,
				E93BB58F25DE3988009C24D8 /* pembase64.c in Sources */,
				107D4D491B5880BC004A9B21 /* parser.c in Sources */,
				08CEA9DC267B0E3B00B4BB6B /* self_trace.c in Sources */,
				104B9A481A5F9472009EEE64 /* headers.c in Sources */,
				E987E5F11FD8C04D00DE4346 /* cluster.c in Sources */,
				E987E5F81FD8C04D00DE4346 /* literal_cost.c in Sources */,
				E987E5F71FD8C04D00DE4346 /* histogram.c in Sources */,
				E901C42C213E52A800D17C93 /* curve25519.c in Sources */,
				E90BB43A24F369E4006507EA /* server.c in Sources */,
				107086701B7925D5002B8F18 /* compress.c in Sources */,
				E987E5F41FD8C04D00DE4346 /* dictionary_hash.c in Sources */,
				E96A24D323E6747A00CA970A /* absprio.c in Sources */,
				7D937300202AC717005FE6AB /* server_timing.c in Sources */,
				E9DF012924E4CDF60002EEC7 /* cc-cubic.c in Sources */,
				08EFC4E027FE9F96004C532C /* throttle_resp.c in Sources */,
				0829879726E1F3710053638F /* rate.c in Sources */,
				107D4D4C1B5880BC004A9B21 /* writer.c in Sources */,
				E987E5EC1FD8C04D00DE4346 /* backward_references_hq.c in Sources */,
				10E2995A1A68D03100701AA6 /* scheduler.c in Sources */,
				E901C437213E52CD00D17C93 /* picotls.c in Sources */,
				E98884D621E7F3D80060F010 /* streambuf.c in Sources */,
				103BAB361B130666000694F4 /* socket.c in Sources */,
				10583C001AEF368A004A3AD6 /* 293.c in Sources */,
				E901C4402140CCB500D17C93 /* qpack.c in Sources */,
				105534BE1A3B8F7700627ECB /* file.c in Sources */,
				E901C433213E52BF00D17C93 /* sha256.c in Sources */,
				E987E5EF1FD8C04D00DE4346 /* block_splitter.c in Sources */,
				10F9F2671AFC5F550056F26B /* hostinfo.c in Sources */,
				1079244719A3265C00C52AD6 /* http1.c in Sources */,
				10F9F2651AF4795D0056F26B /* redirect.c in Sources */,
				E987E5F21FD8C04D00DE4346 /* compress_fragment_two_pass.c in Sources */,
				E901C436213E52CA00D17C93 /* openssl.c in Sources */,
				E901C407213E1C5400D17C93 /* ranges.c in Sources */,
				08CEA9D526701D8E00B4BB6B /* rand.c in Sources */,
				107D4D4A1B5880BC004A9B21 /* reader.c in Sources */,
				E980423E22463057008B9745 /* defaults.c in Sources */,
				1079244819A3265C00C52AD6 /* connection.c in Sources */,
				E9A8351624B13417007D06C2 /* loss.c in Sources */,
				1079244119A3264300C52AD6 /* picohttpparser.c in Sources */,
				106530A71D82C0A6005B2C60 /* percent-encode-zero-byte.c in Sources */,
				7DD70D79210F2EC400727A17 /* httpclient.c in Sources */,
				10DA96A01CD2BFEE00679165 /* cache.c in Sources */,
				1070E1631B4508B0001CCAFA /* util.c in Sources */,
				1058C87D1AA41789008D6180 /* headers.c in Sources */,
				10AA2EAE1A8E22DA004322AC /* multithread.c in Sources */,
			);
			runOnlyForDeploymentPostprocessing = 0;
		};
		10D0904719F0CA9C0043D458 /* Sources */ = {
			isa = PBXSourcesBuildPhase;
			buildActionMask = 2147483647;
			files = (
				10D0906C19F395FC0043D458 /* socket-client.c in Sources */,
			);
			runOnlyForDeploymentPostprocessing = 0;
		};
		10D0905F19F38B2E0043D458 /* Sources */ = {
			isa = PBXSourcesBuildPhase;
			buildActionMask = 2147483647;
			files = (
				10D0906B19F38B850043D458 /* httpclient.c in Sources */,
			);
			runOnlyForDeploymentPostprocessing = 0;
		};
		10EA45D51D0949BF00769A2B /* Sources */ = {
			isa = PBXSourcesBuildPhase;
			buildActionMask = 2147483647;
			files = (
				10EA45E11D094A1200769A2B /* latency-optimization.c in Sources */,
			);
			runOnlyForDeploymentPostprocessing = 0;
		};
		10F417C919C1907B00B6E31A /* Sources */ = {
			isa = PBXSourcesBuildPhase;
			buildActionMask = 2147483647;
			files = (
				7D0285C91EF422D40094292B /* sleep.c in Sources */,
				E9708B7C1E52C83D0029E0A5 /* status.c in Sources */,
				E96A24D023E6744900CA970A /* absprio.c in Sources */,
				E987E5D81FD7BEB500DE4346 /* block_splitter.c in Sources */,
				E9708B7D1E52C8430029E0A5 /* durations.c in Sources */,
				E9708B3F1E52C7860029E0A5 /* send_text.c in Sources */,
				E9708B221E49BAD00029E0A5 /* drbg.c in Sources */,
				E9708B641E52C80F0029E0A5 /* proxy.c in Sources */,
				E9708B471E52C7DF0029E0A5 /* hostinfo.c in Sources */,
				E987E5D01FD7BE8D00DE4346 /* static_dict.c in Sources */,
				E987E5DB1FD7BEB500DE4346 /* compress_fragment.c in Sources */,
				E9708B481E52C7DF0029E0A5 /* http1client.c in Sources */,
				E9708B4E1E52C7E50029E0A5 /* socketpool.c in Sources */,
				E9708B731E52C82A0029E0A5 /* expires.c in Sources */,
				E987E5D91FD7BEB500DE4346 /* brotli_bit_stream.c in Sources */,
				E9708B591E52C7EE0029E0A5 /* request.c in Sources */,
				E95E954322914F1C00215ACD /* picotls-probes.d in Sources */,
				E9708B861E52C8560029E0A5 /* frame.c in Sources */,
				E9708B201E49BACA0029E0A5 /* curve25519.c in Sources */,
				E987E5EA1FD7EBD100DE4346 /* dictionary.c in Sources */,
				E9FF84BD24C5AA47002577CA /* quicly-probes.d in Sources */,
				E9E5049121501BBA004DC170 /* server.c in Sources */,
				7DE1DB38212B1CC00055F500 /* ssl.c in Sources */,
				E9316ED824417E0A00C9C127 /* certificate_compression.c in Sources */,
				082195122685262B00E3EFCF /* cc-pico.c in Sources */,
				7D937303202AC7BA005FE6AB /* server_timing.c in Sources */,
				E9708B531E52C7EE0029E0A5 /* config.c in Sources */,
				08F320E11E7A9CBF0038FA5A /* read.c in Sources */,
				E9708B801E52C84A0029E0A5 /* throttle_resp.c in Sources */,
				107D4D4F1B58970D004A9B21 /* ssl.c in Sources */,
				E9708B501E52C7E50029E0A5 /* time.c in Sources */,
				E9708B4C1E52C7DF0029E0A5 /* serverutil.c in Sources */,
				E987E5D51FD7BEB500DE4346 /* backward_references_hq.c in Sources */,
				E987E5D71FD7BEB500DE4346 /* bit_cost.c in Sources */,
				E9708B631E52C80F0029E0A5 /* headers_util.c in Sources */,
				08CEA9DD267B0E3B00B4BB6B /* self_trace.c in Sources */,
				E9316EE924417EAA00C9C127 /* decode.c in Sources */,
				E9708B541E52C7EE0029E0A5 /* configurator.c in Sources */,
				E93C7F98226EBEC9007BF39A /* frame.c in Sources */,
				E9708B6D1E52C8250029E0A5 /* gzip.c in Sources */,
				E98884DA21E7F3D90060F010 /* streambuf.c in Sources */,
				10756E2C1AC126420009BF57 /* emitter.c in Sources */,
				E9708B3D1E52C7860029E0A5 /* recv.c in Sources */,
				E98884D721E7F3D90060F010 /* recvstate.c in Sources */,
				0812174E1E07B89600712F36 /* redis.c in Sources */,
				E9708B691E52C80F0029E0A5 /* http2_debug_state.c in Sources */,
				E9708B3E1E52C7860029E0A5 /* send.c in Sources */,
				E9708B461E52C7DF0029E0A5 /* filecache.c in Sources */,
				E9708B5F1E52C80F0029E0A5 /* errordoc.c in Sources */,
				E9708B3C1E52C7860029E0A5 /* connect.c in Sources */,
				E9BCE68D1FF0CFBB003CEA11 /* timerwheel.c in Sources */,
				E9316EE724417EAA00C9C127 /* bit_reader.c in Sources */,
				08F320E01E7A9CBD0038FA5A /* net.c in Sources */,
				E9708B611E52C80F0029E0A5 /* file.c in Sources */,
				E98884D821E7F3D90060F010 /* sendstate.c in Sources */,
				E98884D921E7F3D90060F010 /* sentmap.c in Sources */,
				E9708B7B1E52C83D0029E0A5 /* reproxy.c in Sources */,
				08F320DF1E7A9CBB0038FA5A /* hiredis.c in Sources */,
				E9708B5C1E52C80F0029E0A5 /* access_log.c in Sources */,
				E919227925C9447D00C2D79B /* connect.c in Sources */,
				E98042182238D363008B9745 /* cc-reno.c in Sources */,
				100A55101C2BB15600C4E3E0 /* http_request.c in Sources */,
				E987E5D61FD7BEB500DE4346 /* backward_references.c in Sources */,
				E9708B1E1E49BAC10029E0A5 /* blockwise.c in Sources */,
				E9581B9E22F0022D00299E8A /* random.c in Sources */,
				08B3298129407664009D6766 /* hpke.c in Sources */,
				E987E5D41FD7BE9F00DE4346 /* histogram.c in Sources */,
				08CEA9D9267AF0EB00B4BB6B /* self_trace.c in Sources */,
				08F320DE1E7A9CB80038FA5A /* async.c in Sources */,
				E987E5DA1FD7BEB500DE4346 /* compress_fragment_two_pass.c in Sources */,
				E987E5D11FD7BE9200DE4346 /* metablock.c in Sources */,
				E9708B651E52C80F0029E0A5 /* redirect.c in Sources */,
				7D0341FC1FE4D5BD0052E0A1 /* http2client.c in Sources */,
				08F320DD1E7A9CA60038FA5A /* redis.c in Sources */,
				E9E50479214C0385004DC170 /* common.c in Sources */,
				E9316EED24417EAA00C9C127 /* state.c in Sources */,
				10756E2A1AC126420009BF57 /* api.c in Sources */,
				7D9372FE202AC70F005FE6AB /* server_timing.c in Sources */,
				10756E2B1AC126420009BF57 /* dumper.c in Sources */,
				E9708B721E52C82A0029E0A5 /* errordoc.c in Sources */,
				7D9FA53A1FC323B200189F88 /* channel.c in Sources */,
				E9708B4B1E52C7DF0029E0A5 /* multithread.c in Sources */,
				7DC64F541FEB78B000587150 /* sender.c in Sources */,
				E987E5E91FD7EBC700DE4346 /* cluster.c in Sources */,
				E9708B421E52C7860029E0A5 /* text_mode.c in Sources */,
				10756E2D1AC126420009BF57 /* loader.c in Sources */,
				E9708B561E52C7EE0029E0A5 /* headers.c in Sources */,
				E9708B661E52C80F0029E0A5 /* reproxy.c in Sources */,
				E9708B391E52C75A0029E0A5 /* cloexec.c in Sources */,
				7DF26B091FBC020600FBE2E7 /* middleware.c in Sources */,
				E9708B451E52C7DF0029E0A5 /* file.c in Sources */,
				E93BB59025DE3988009C24D8 /* pembase64.c in Sources */,
				E9708B6C1E52C81D0029E0A5 /* compress.c in Sources */,
				0829879826E1F3710053638F /* rate.c in Sources */,
				E9708B1F1E49BAC60029E0A5 /* chash.c in Sources */,
				E9708B821E52C84E0029E0A5 /* http1.c in Sources */,
				E9708B7E1E52C8430029E0A5 /* events.c in Sources */,
				E9708B771E52C8330029E0A5 /* headers_util.c in Sources */,
				E9708B781E52C8330029E0A5 /* mimemap.c in Sources */,
				E9708B5D1E52C80F0029E0A5 /* compress.c in Sources */,
				E9DF012A24E4CDF60002EEC7 /* cc-cubic.c in Sources */,
				10FFEE0A1BB23A8C0087AD75 /* neverbleed.c in Sources */,
				E9708B811E52C84A0029E0A5 /* http2_debug_state.c in Sources */,
				E9708B7A1E52C83D0029E0A5 /* redirect.c in Sources */,
				E9316EEB24417EAA00C9C127 /* huffman.c in Sources */,
				E9708B4D1E52C7DF0029E0A5 /* socket.c in Sources */,
				E987E5DC1FD7BEB500DE4346 /* dictionary_hash.c in Sources */,
				E98403D12485172E00E3A6B1 /* retire_cid.c in Sources */,
				10E598011CE1683A000D7B94 /* mruby.c in Sources */,
				E9708B6A1E52C81D0029E0A5 /* access_log.c in Sources */,
				E9F677D520074770006476D3 /* roundrobin.c in Sources */,
				E9708AE81E49A2420029E0A5 /* picotls.c in Sources */,
				10756E361AC1264D0009BF57 /* writer.c in Sources */,
				08DAFA09289763FC00364143 /* memory.c in Sources */,
				E987E5D31FD7BE9C00DE4346 /* literal_cost.c in Sources */,
				E9708B851E52C8560029E0A5 /* connection.c in Sources */,
				E9708B601E52C80F0029E0A5 /* fastcgi.c in Sources */,
				E9708B621E52C80F0029E0A5 /* headers.c in Sources */,
				E980423F22463058008B9745 /* defaults.c in Sources */,
				E9708B581E52C7EE0029E0A5 /* proxy.c in Sources */,
				E9708B881E52C8560029E0A5 /* stream.c in Sources */,
				E9708B401E52C7860029E0A5 /* socket.c in Sources */,
				E98403CB2485172E00E3A6B1 /* local_cid.c in Sources */,
				10756E351AC1264D0009BF57 /* scanner.c in Sources */,
				E9708B5A1E52C7EE0029E0A5 /* token.c in Sources */,
				E9F677D42007476D006476D3 /* least_conn.c in Sources */,
				E9708B441E52C7DF0029E0A5 /* cache.c in Sources */,
				E9708B831E52C8560029E0A5 /* cache_digests.c in Sources */,
				E901C43B213E59A000D17C93 /* qpack.c in Sources */,
				E9708B7F1E52C8430029E0A5 /* requests.c in Sources */,
				E9708B431E52C7AA0029E0A5 /* picohttpparser.c in Sources */,
				E9708B671E52C80F0029E0A5 /* status.c in Sources */,
				08F320E21E7A9CC20038FA5A /* sds.c in Sources */,
				E9708B411E52C7860029E0A5 /* strerror.c in Sources */,
				E9708B3A1E52C7640029E0A5 /* gkc.c in Sources */,
				E9708B5E1E52C80F0029E0A5 /* expires.c in Sources */,
				E9708B491E52C7DF0029E0A5 /* memcached.c in Sources */,
				10756E331AC1264D0009BF57 /* parser.c in Sources */,
				E9708B761E52C8330029E0A5 /* headers.c in Sources */,
				E9708B871E52C8560029E0A5 /* hpack.c in Sources */,
				E95E954122914F1500215ACD /* h2o-probes.d in Sources */,
				E9708B8A1E52C8560029E0A5 /* http2_debug_state.c in Sources */,
				E9708B841E52C8560029E0A5 /* casper.c in Sources */,
				E9581B9B22F001F300299E8A /* x25519.c in Sources */,
				E987E5CF1FD7BE8800DE4346 /* utf8_util.c in Sources */,
				08CEA9D326701D7600B4BB6B /* rand.c in Sources */,
				107E34131C7FAC2000AEF5F8 /* brotli.c in Sources */,
				E9708B4F1E52C7E50029E0A5 /* string.c in Sources */,
				E98403CE2485172E00E3A6B1 /* remote_cid.c in Sources */,
				108DD0861BA22E46004167DC /* mruby.c in Sources */,
				E9708B5B1E52C7F30029E0A5 /* util.c in Sources */,
				E9708B681E52C80F0029E0A5 /* throttle_resp.c in Sources */,
				E9708B251E49BADA0029E0A5 /* hmac.c in Sources */,
				E901C410213E1C5500D17C93 /* ranges.c in Sources */,
				E9708B791E52C83D0029E0A5 /* proxy.c in Sources */,
				7D67C722204F8C0E0049E935 /* httpclient.c in Sources */,
				E9708B551E52C7EE0029E0A5 /* context.c in Sources */,
				E901C40C213E1C5500D17C93 /* frame.c in Sources */,
				E9708B3B1E52C7730029E0A5 /* close.c in Sources */,
				E901C40F213E1C5500D17C93 /* quicly.c in Sources */,
				10F417D619C190F800B6E31A /* main.c in Sources */,
				10756E341AC1264D0009BF57 /* reader.c in Sources */,
				E9708B4A1E52C7DF0029E0A5 /* memory.c in Sources */,
				E9708B741E52C82A0029E0A5 /* fastcgi.c in Sources */,
				E9708AE71E49A2420029E0A5 /* openssl.c in Sources */,
				E9708B751E52C82A0029E0A5 /* file.c in Sources */,
				E9708B891E52C8560029E0A5 /* scheduler.c in Sources */,
				E987E5D21FD7BE9500DE4346 /* memory.c in Sources */,
				E987E5DE1FD7BEB500DE4346 /* entropy_encode.c in Sources */,
				E987E5DD1FD7BEB500DE4346 /* encode.c in Sources */,
				E9A8351724B13417007D06C2 /* loss.c in Sources */,
				E9708B521E52C7E50029E0A5 /* url.c in Sources */,
				E9708B271E49BAE10029E0A5 /* sha256.c in Sources */,
				E9708B571E52C7EE0029E0A5 /* logconf.c in Sources */,
				E9E50474214A5B9D004DC170 /* http3client.c in Sources */,
			);
			runOnlyForDeploymentPostprocessing = 0;
		};
		E918FBEE2136583F00CCB252 /* Sources */ = {
			isa = PBXSourcesBuildPhase;
			buildActionMask = 2147483647;
			files = (
				E918FC9321365ABC00CCB252 /* prop.c in Sources */,
				E918FC8821365AB700CCB252 /* theft_aux_builtin.c in Sources */,
				E918FC8F21365AB700CCB252 /* theft_run.c in Sources */,
				E918FC8A21365AB700CCB252 /* theft_bloom.c in Sources */,
				E918FC9221365AB700CCB252 /* theft.c in Sources */,
				E918FC8921365AB700CCB252 /* theft_aux.c in Sources */,
				E918FC8C21365AB700CCB252 /* theft_hash.c in Sources */,
				E918FC9121365AB700CCB252 /* theft_trial.c in Sources */,
				E918FC8D21365AB700CCB252 /* theft_random.c in Sources */,
				E918FC8E21365AB700CCB252 /* theft_rng.c in Sources */,
				E918FC8B21365AB700CCB252 /* theft_call.c in Sources */,
				E918FC9021365AB700CCB252 /* theft_shrink.c in Sources */,
				E918FC8721365AB700CCB252 /* theft_autoshrink.c in Sources */,
			);
			runOnlyForDeploymentPostprocessing = 0;
		};
/* End PBXSourcesBuildPhase section */

/* Begin PBXTargetDependency section */
		08790E041D8BD7F100A04BC1 /* PBXTargetDependency */ = {
			isa = PBXTargetDependency;
			target = 1079231419A320A700C52AD6 /* h2o */;
			targetProxy = 08790E051D8BD7F100A04BC1 /* PBXContainerItemProxy */;
		};
		08819C20218C9FA90057ED23 /* PBXTargetDependency */ = {
			isa = PBXTargetDependency;
			target = 1079231419A320A700C52AD6 /* h2o */;
			targetProxy = 08819C21218C9FA90057ED23 /* PBXContainerItemProxy */;
		};
		1079240019A3241000C52AD6 /* PBXTargetDependency */ = {
			isa = PBXTargetDependency;
			target = 1079231419A320A700C52AD6 /* h2o */;
			targetProxy = 107923FF19A3241000C52AD6 /* PBXContainerItemProxy */;
		};
		10D0904519F0CA9C0043D458 /* PBXTargetDependency */ = {
			isa = PBXTargetDependency;
			target = 1079231419A320A700C52AD6 /* h2o */;
			targetProxy = 10D0904619F0CA9C0043D458 /* PBXContainerItemProxy */;
		};
		10D0905D19F38B2E0043D458 /* PBXTargetDependency */ = {
			isa = PBXTargetDependency;
			target = 1079231419A320A700C52AD6 /* h2o */;
			targetProxy = 10D0905E19F38B2E0043D458 /* PBXContainerItemProxy */;
		};
		10EA45D31D0949BF00769A2B /* PBXTargetDependency */ = {
			isa = PBXTargetDependency;
			target = 1079231419A320A700C52AD6 /* h2o */;
			targetProxy = 10EA45D41D0949BF00769A2B /* PBXContainerItemProxy */;
		};
		E918FC8621365A8C00CCB252 /* PBXTargetDependency */ = {
			isa = PBXTargetDependency;
			target = 1079231419A320A700C52AD6 /* h2o */;
			targetProxy = E918FC8521365A8C00CCB252 /* PBXContainerItemProxy */;
		};
/* End PBXTargetDependency section */

/* Begin XCBuildConfiguration section */
		08790E0C1D8BD7F100A04BC1 /* evloop-debug */ = {
			isa = XCBuildConfiguration;
			buildSettings = {
				GCC_PREPROCESSOR_DEFINITIONS = (
					"DEBUG=1",
					"$(inherited)",
				);
				HEADER_SEARCH_PATHS = "$(inherited)";
				LIBRARY_SEARCH_PATHS = "$(inherited)";
				OTHER_CFLAGS = "";
				OTHER_LDFLAGS = (
					"-lssl",
					"-lcrypto",
					"-lz",
				);
				PRODUCT_NAME = "$(TARGET_NAME)";
			};
			name = "evloop-debug";
		};
		08790E0D1D8BD7F100A04BC1 /* libuv-debug */ = {
			isa = XCBuildConfiguration;
			buildSettings = {
				GCC_PREPROCESSOR_DEFINITIONS = (
					"DEBUG=1",
					"$(inherited)",
				);
				HEADER_SEARCH_PATHS = "$(inherited)";
				LIBRARY_SEARCH_PATHS = "$(inherited)";
				OTHER_CFLAGS = "";
				OTHER_LDFLAGS = (
					"-lssl",
					"-lcrypto",
					"-luv",
					"-lz",
				);
				PRODUCT_NAME = "$(TARGET_NAME)";
			};
			name = "libuv-debug";
		};
		08790E0E1D8BD7F100A04BC1 /* evloop-release */ = {
			isa = XCBuildConfiguration;
			buildSettings = {
				HEADER_SEARCH_PATHS = "$(inherited)";
				LIBRARY_SEARCH_PATHS = "$(inherited)";
				OTHER_CFLAGS = "";
				OTHER_LDFLAGS = (
					"-lssl",
					"-lcrypto",
					"-lz",
				);
				PRODUCT_NAME = "$(TARGET_NAME)";
			};
			name = "evloop-release";
		};
		08790E0F1D8BD7F100A04BC1 /* libuv-release */ = {
			isa = XCBuildConfiguration;
			buildSettings = {
				HEADER_SEARCH_PATHS = "$(inherited)";
				LIBRARY_SEARCH_PATHS = "$(inherited)";
				OTHER_CFLAGS = "";
				OTHER_LDFLAGS = (
					"-lssl",
					"-lcrypto",
					"-luv",
					"-lz",
				);
				PRODUCT_NAME = "$(TARGET_NAME)";
			};
			name = "libuv-release";
		};
		08819C28218C9FA90057ED23 /* evloop-debug */ = {
			isa = XCBuildConfiguration;
			buildSettings = {
				GCC_PREPROCESSOR_DEFINITIONS = (
					"DEBUG=1",
					"$(inherited)",
				);
				HEADER_SEARCH_PATHS = "$(inherited)";
				LIBRARY_SEARCH_PATHS = "$(inherited)";
				OTHER_CFLAGS = "";
				OTHER_LDFLAGS = (
					"-lssl",
					"-lcrypto",
					"-lz",
				);
				PRODUCT_NAME = "$(TARGET_NAME)";
			};
			name = "evloop-debug";
		};
		08819C29218C9FA90057ED23 /* libuv-debug */ = {
			isa = XCBuildConfiguration;
			buildSettings = {
				GCC_PREPROCESSOR_DEFINITIONS = (
					"DEBUG=1",
					"$(inherited)",
				);
				HEADER_SEARCH_PATHS = "$(inherited)";
				LIBRARY_SEARCH_PATHS = "$(inherited)";
				OTHER_CFLAGS = "";
				OTHER_LDFLAGS = (
					"-lssl",
					"-lcrypto",
					"-luv",
					"-lz",
				);
				PRODUCT_NAME = "$(TARGET_NAME)";
			};
			name = "libuv-debug";
		};
		08819C2A218C9FA90057ED23 /* evloop-release */ = {
			isa = XCBuildConfiguration;
			buildSettings = {
				HEADER_SEARCH_PATHS = "$(inherited)";
				LIBRARY_SEARCH_PATHS = "$(inherited)";
				OTHER_CFLAGS = "";
				OTHER_LDFLAGS = (
					"-lssl",
					"-lcrypto",
					"-lz",
				);
				PRODUCT_NAME = "$(TARGET_NAME)";
			};
			name = "evloop-release";
		};
		08819C2B218C9FA90057ED23 /* libuv-release */ = {
			isa = XCBuildConfiguration;
			buildSettings = {
				HEADER_SEARCH_PATHS = "$(inherited)";
				LIBRARY_SEARCH_PATHS = "$(inherited)";
				OTHER_CFLAGS = "";
				OTHER_LDFLAGS = (
					"-lssl",
					"-lcrypto",
					"-luv",
					"-lz",
				);
				PRODUCT_NAME = "$(TARGET_NAME)";
			};
			name = "libuv-release";
		};
		1065E70F19BF752300686E72 /* libuv-debug */ = {
			isa = XCBuildConfiguration;
			buildSettings = {
				ALWAYS_SEARCH_USER_PATHS = NO;
				CLANG_ANALYZER_DEADCODE_DEADSTORES = NO;
				CLANG_CXX_LANGUAGE_STANDARD = "gnu++0x";
				CLANG_CXX_LIBRARY = "libc++";
				CLANG_ENABLE_MODULES = NO;
				CLANG_ENABLE_OBJC_ARC = YES;
				CLANG_WARN_BOOL_CONVERSION = YES;
				CLANG_WARN_CONSTANT_CONVERSION = YES;
				CLANG_WARN_DIRECT_OBJC_ISA_USAGE = YES_ERROR;
				CLANG_WARN_EMPTY_BODY = YES;
				CLANG_WARN_ENUM_CONVERSION = YES;
				CLANG_WARN_INT_CONVERSION = YES;
				CLANG_WARN_OBJC_ROOT_CLASS = YES_ERROR;
				CLANG_WARN__DUPLICATE_METHOD_MATCH = YES;
				COPY_PHASE_STRIP = NO;
				GCC_C_LANGUAGE_STANDARD = gnu99;
				GCC_DYNAMIC_NO_PIC = NO;
				GCC_ENABLE_OBJC_EXCEPTIONS = YES;
				GCC_OPTIMIZATION_LEVEL = 0;
				GCC_PREPROCESSOR_DEFINITIONS = (
					"DEBUG=1",
					"H2O_USE_MRUBY=1",
					"H2O_ROOT=/mydev/h2o",
					"kh_inline=\"inline __unused\"",
					"$(inherited)",
				);
				GCC_SYMBOLS_PRIVATE_EXTERN = NO;
				GCC_WARN_64_TO_32_BIT_CONVERSION = YES;
				GCC_WARN_ABOUT_RETURN_TYPE = YES_ERROR;
				GCC_WARN_UNDECLARED_SELECTOR = YES;
				GCC_WARN_UNINITIALIZED_AUTOS = YES_AGGRESSIVE;
				GCC_WARN_UNUSED_FUNCTION = YES;
				GCC_WARN_UNUSED_VARIABLE = YES;
				HEADER_SEARCH_PATHS = (
					include,
					deps/brotli/c/include,
					"deps/hiredis/**",
					deps/mruby/include,
					"deps/mruby-input-stream/src",
					deps/picotls/include,
					deps/quicly/include,
					deps/yaml/include,
					/opt/homebrew/opt/openssl/include,
					/usr/local/opt/openssl/include,
					/opt/homebrew/include,
					/usr/local/include,
				);
				LIBRARY_SEARCH_PATHS = (
					build/default/mruby/host/lib,
					/opt/homebrew/opt/openssl/lib,
					/usr/local/opt/openssl/lib,
					/opt/homebrew/lib,
					/usr/local/lib,
				);
				MACOSX_DEPLOYMENT_TARGET = 10.9;
				ONLY_ACTIVE_ARCH = YES;
				SDKROOT = macosx;
			};
			name = "libuv-debug";
		};
		1065E71019BF752300686E72 /* libuv-debug */ = {
			isa = XCBuildConfiguration;
			buildSettings = {
				COMBINE_HIDPI_IMAGES = YES;
				EXECUTABLE_PREFIX = lib;
				GCC_PREPROCESSOR_DEFINITIONS = (
					"$(inherited)",
					"PICOTLS_USE_DTRACE=1",
					"QUICLY_USE_DTRACE=1",
					"QUICLY_USE_TRACER=1",
					"H2O_USE_DTRACE=1",
				);
				HEADER_SEARCH_PATHS = (
					"$(inherited)",
					/usr/local/opt/openssl/include,
					/Applications/Xcode.app/Contents/Developer/Toolchains/XcodeDefault.xctoolchain/usr/include,
					/usr/local/include,
				);
				LIBRARY_SEARCH_PATHS = "$(inherited)";
				PRODUCT_NAME = "$(TARGET_NAME)";
			};
			name = "libuv-debug";
		};
		1065E71119BF752300686E72 /* libuv-debug */ = {
			isa = XCBuildConfiguration;
			buildSettings = {
				GCC_PREPROCESSOR_DEFINITIONS = (
					"DEBUG=1",
					"H2O_UNITTEST=1",
					"$(inherited)",
					"H2O_USE_BROTLI=1",
				);
				HEADER_SEARCH_PATHS = "$(inherited)";
				LIBRARY_SEARCH_PATHS = "$(inherited)";
				OTHER_LDFLAGS = (
					"-lssl",
					"-lcrypto",
					"-luv",
					"-lz",
				);
				PRODUCT_NAME = unittest;
			};
			name = "libuv-debug";
		};
		1065E71219BF752300686E72 /* libuv-debug */ = {
			isa = XCBuildConfiguration;
			buildSettings = {
				GCC_PREPROCESSOR_DEFINITIONS = (
					"DEBUG=1",
					"$(inherited)",
				);
				HEADER_SEARCH_PATHS = "$(inherited)";
				LIBRARY_SEARCH_PATHS = "$(inherited)";
				OTHER_CFLAGS = "";
				OTHER_LDFLAGS = (
					"-lssl",
					"-lcrypto",
					"-luv",
					"-lz",
				);
				PRODUCT_NAME = "$(TARGET_NAME)";
			};
			name = "libuv-debug";
		};
		1065E71319BF752300686E72 /* libuv-debug */ = {
			isa = XCBuildConfiguration;
			buildSettings = {
				GCC_PREPROCESSOR_DEFINITIONS = (
					"DEBUG=1",
					"$(inherited)",
				);
				HEADER_SEARCH_PATHS = "$(inherited)";
				LIBRARY_SEARCH_PATHS = "$(inherited)";
				OTHER_LDFLAGS = (
					"-lwslay",
					"-lssl",
					"-lcrypto",
					"-luv",
					"-lz",
				);
				PRODUCT_NAME = websocket;
			};
			name = "libuv-debug";
		};
		1065E71419BF754100686E72 /* libuv-release */ = {
			isa = XCBuildConfiguration;
			buildSettings = {
				ALWAYS_SEARCH_USER_PATHS = NO;
				CLANG_ANALYZER_DEADCODE_DEADSTORES = NO;
				CLANG_CXX_LANGUAGE_STANDARD = "gnu++0x";
				CLANG_CXX_LIBRARY = "libc++";
				CLANG_ENABLE_MODULES = NO;
				CLANG_ENABLE_OBJC_ARC = YES;
				CLANG_WARN_BOOL_CONVERSION = YES;
				CLANG_WARN_CONSTANT_CONVERSION = YES;
				CLANG_WARN_DIRECT_OBJC_ISA_USAGE = YES_ERROR;
				CLANG_WARN_EMPTY_BODY = YES;
				CLANG_WARN_ENUM_CONVERSION = YES;
				CLANG_WARN_INT_CONVERSION = YES;
				CLANG_WARN_OBJC_ROOT_CLASS = YES_ERROR;
				CLANG_WARN__DUPLICATE_METHOD_MATCH = YES;
				COPY_PHASE_STRIP = YES;
				DEBUG_INFORMATION_FORMAT = "dwarf-with-dsym";
				ENABLE_NS_ASSERTIONS = NO;
				GCC_C_LANGUAGE_STANDARD = gnu99;
				GCC_ENABLE_OBJC_EXCEPTIONS = YES;
				GCC_PREPROCESSOR_DEFINITIONS = (
					"H2O_USE_MRUBY=1",
					"H2O_ROOT=/mydev/h2o",
					"kh_inline=\"inline __unused\"",
					"$(inherited)",
				);
				GCC_WARN_64_TO_32_BIT_CONVERSION = YES;
				GCC_WARN_ABOUT_RETURN_TYPE = YES_ERROR;
				GCC_WARN_UNDECLARED_SELECTOR = YES;
				GCC_WARN_UNINITIALIZED_AUTOS = YES_AGGRESSIVE;
				GCC_WARN_UNUSED_FUNCTION = YES;
				GCC_WARN_UNUSED_VARIABLE = YES;
				HEADER_SEARCH_PATHS = (
					include,
					deps/brotli/c/include,
					"deps/hiredis/**",
					deps/mruby/include,
					"deps/mruby-input-stream/src",
					deps/picotls/include,
					deps/quicly/include,
					deps/yaml/include,
					/opt/homebrew/opt/openssl/include,
					/usr/local/opt/openssl/include,
					/opt/homebrew/include,
					/usr/local/include,
				);
				LIBRARY_SEARCH_PATHS = (
					build/default/mruby/host/lib,
					/opt/homebrew/opt/openssl/lib,
					/usr/local/opt/openssl/lib,
					/opt/homebrew/lib,
					/usr/local/lib,
				);
				MACOSX_DEPLOYMENT_TARGET = 10.9;
				ONLY_ACTIVE_ARCH = YES;
				SDKROOT = macosx;
			};
			name = "libuv-release";
		};
		1065E71519BF754100686E72 /* libuv-release */ = {
			isa = XCBuildConfiguration;
			buildSettings = {
				COMBINE_HIDPI_IMAGES = YES;
				EXECUTABLE_PREFIX = lib;
				GCC_PREPROCESSOR_DEFINITIONS = (
					"$(inherited)",
					"PICOTLS_USE_DTRACE=1",
					"QUICLY_USE_DTRACE=1",
					"QUICLY_USE_TRACER=1",
					"H2O_USE_DTRACE=1",
				);
				HEADER_SEARCH_PATHS = (
					"$(inherited)",
					/usr/local/opt/openssl/include,
					/Applications/Xcode.app/Contents/Developer/Toolchains/XcodeDefault.xctoolchain/usr/include,
					/usr/local/include,
				);
				LIBRARY_SEARCH_PATHS = "$(inherited)";
				PRODUCT_NAME = "$(TARGET_NAME)";
			};
			name = "libuv-release";
		};
		1065E71619BF754100686E72 /* libuv-release */ = {
			isa = XCBuildConfiguration;
			buildSettings = {
				GCC_PREPROCESSOR_DEFINITIONS = (
					"H2O_UNITTEST=1",
					"H2O_USE_BROTLI=1",
				);
				HEADER_SEARCH_PATHS = "$(inherited)";
				LIBRARY_SEARCH_PATHS = "$(inherited)";
				OTHER_LDFLAGS = (
					"-lssl",
					"-lcrypto",
					"-luv",
					"-lz",
				);
				PRODUCT_NAME = unittest;
			};
			name = "libuv-release";
		};
		1065E71719BF754100686E72 /* libuv-release */ = {
			isa = XCBuildConfiguration;
			buildSettings = {
				HEADER_SEARCH_PATHS = "$(inherited)";
				LIBRARY_SEARCH_PATHS = "$(inherited)";
				OTHER_CFLAGS = "";
				OTHER_LDFLAGS = (
					"-lssl",
					"-lcrypto",
					"-luv",
					"-lz",
				);
				PRODUCT_NAME = "$(TARGET_NAME)";
			};
			name = "libuv-release";
		};
		1065E71819BF754100686E72 /* libuv-release */ = {
			isa = XCBuildConfiguration;
			buildSettings = {
				HEADER_SEARCH_PATHS = "$(inherited)";
				LIBRARY_SEARCH_PATHS = "$(inherited)";
				OTHER_LDFLAGS = (
					"-lwslay",
					"-lssl",
					"-lcrypto",
					"-luv",
					"-lz",
				);
				PRODUCT_NAME = websocket;
			};
			name = "libuv-release";
		};
		1079231719A320A700C52AD6 /* evloop-debug */ = {
			isa = XCBuildConfiguration;
			buildSettings = {
				ALWAYS_SEARCH_USER_PATHS = NO;
				CLANG_ANALYZER_DEADCODE_DEADSTORES = NO;
				CLANG_CXX_LANGUAGE_STANDARD = "gnu++0x";
				CLANG_CXX_LIBRARY = "libc++";
				CLANG_ENABLE_MODULES = NO;
				CLANG_ENABLE_OBJC_ARC = YES;
				CLANG_WARN_BOOL_CONVERSION = YES;
				CLANG_WARN_CONSTANT_CONVERSION = YES;
				CLANG_WARN_DIRECT_OBJC_ISA_USAGE = YES_ERROR;
				CLANG_WARN_EMPTY_BODY = YES;
				CLANG_WARN_ENUM_CONVERSION = YES;
				CLANG_WARN_INT_CONVERSION = YES;
				CLANG_WARN_OBJC_ROOT_CLASS = YES_ERROR;
				CLANG_WARN__DUPLICATE_METHOD_MATCH = YES;
				COPY_PHASE_STRIP = NO;
				GCC_C_LANGUAGE_STANDARD = gnu99;
				GCC_DYNAMIC_NO_PIC = NO;
				GCC_ENABLE_OBJC_EXCEPTIONS = YES;
				GCC_OPTIMIZATION_LEVEL = 0;
				GCC_PREPROCESSOR_DEFINITIONS = (
					"DEBUG=1",
					"H2O_USE_MRUBY=1",
					"H2O_USE_LIBUV=0",
					"H2O_ROOT=/mydev/h2o",
					"$(inherited)",
					"kh_inline=\"inline __unused\"",
				);
				GCC_SYMBOLS_PRIVATE_EXTERN = NO;
				GCC_WARN_64_TO_32_BIT_CONVERSION = YES;
				GCC_WARN_ABOUT_RETURN_TYPE = YES_ERROR;
				GCC_WARN_UNDECLARED_SELECTOR = YES;
				GCC_WARN_UNINITIALIZED_AUTOS = YES_AGGRESSIVE;
				GCC_WARN_UNUSED_FUNCTION = YES;
				GCC_WARN_UNUSED_VARIABLE = YES;
				HEADER_SEARCH_PATHS = (
					include,
					deps/brotli/c/include,
					"deps/hiredis/**",
					deps/mruby/include,
					"deps/mruby-input-stream/src",
					deps/picotls/include,
					deps/quicly/include,
					deps/yaml/include,
					/opt/homebrew/opt/openssl/include,
					/usr/local/opt/openssl/include,
					/opt/homebrew/include,
					/usr/local/include,
				);
				LIBRARY_SEARCH_PATHS = (
					build/default/mruby/host/lib,
					/opt/homebrew/opt/openssl/lib,
					/usr/local/opt/openssl/lib,
					/opt/homebrew/lib,
					/usr/local/lib,
				);
				MACOSX_DEPLOYMENT_TARGET = 10.9;
				ONLY_ACTIVE_ARCH = YES;
				SDKROOT = macosx;
			};
			name = "evloop-debug";
		};
		1079231819A320A700C52AD6 /* evloop-release */ = {
			isa = XCBuildConfiguration;
			buildSettings = {
				ALWAYS_SEARCH_USER_PATHS = NO;
				CLANG_ANALYZER_DEADCODE_DEADSTORES = NO;
				CLANG_CXX_LANGUAGE_STANDARD = "gnu++0x";
				CLANG_CXX_LIBRARY = "libc++";
				CLANG_ENABLE_MODULES = NO;
				CLANG_ENABLE_OBJC_ARC = YES;
				CLANG_WARN_BOOL_CONVERSION = YES;
				CLANG_WARN_CONSTANT_CONVERSION = YES;
				CLANG_WARN_DIRECT_OBJC_ISA_USAGE = YES_ERROR;
				CLANG_WARN_EMPTY_BODY = YES;
				CLANG_WARN_ENUM_CONVERSION = YES;
				CLANG_WARN_INT_CONVERSION = YES;
				CLANG_WARN_OBJC_ROOT_CLASS = YES_ERROR;
				CLANG_WARN__DUPLICATE_METHOD_MATCH = YES;
				COPY_PHASE_STRIP = YES;
				DEBUG_INFORMATION_FORMAT = "dwarf-with-dsym";
				ENABLE_NS_ASSERTIONS = NO;
				GCC_C_LANGUAGE_STANDARD = gnu99;
				GCC_ENABLE_OBJC_EXCEPTIONS = YES;
				GCC_PREPROCESSOR_DEFINITIONS = (
					"H2O_USE_MRUBY=1",
					"H2O_USE_LIBUV=0",
					"H2O_ROOT=/mydev/h2o",
					"kh_inline=\"inline __unused\"",
					"$(inherited)",
				);
				GCC_WARN_64_TO_32_BIT_CONVERSION = YES;
				GCC_WARN_ABOUT_RETURN_TYPE = YES_ERROR;
				GCC_WARN_UNDECLARED_SELECTOR = YES;
				GCC_WARN_UNINITIALIZED_AUTOS = YES_AGGRESSIVE;
				GCC_WARN_UNUSED_FUNCTION = YES;
				GCC_WARN_UNUSED_VARIABLE = YES;
				HEADER_SEARCH_PATHS = (
					include,
					deps/brotli/c/include,
					"deps/hiredis/**",
					deps/mruby/include,
					"deps/mruby-input-stream/src",
					deps/picotls/include,
					deps/quicly/include,
					deps/yaml/include,
					/opt/homebrew/opt/openssl/include,
					/usr/local/opt/openssl/include,
					/opt/homebrew/include,
					/usr/local/include,
				);
				LIBRARY_SEARCH_PATHS = (
					build/default/mruby/host/lib,
					/opt/homebrew/opt/openssl/lib,
					/usr/local/opt/openssl/lib,
					/opt/homebrew/lib,
					/usr/local/lib,
				);
				MACOSX_DEPLOYMENT_TARGET = 10.9;
				ONLY_ACTIVE_ARCH = YES;
				SDKROOT = macosx;
			};
			name = "evloop-release";
		};
		1079231A19A320A700C52AD6 /* evloop-debug */ = {
			isa = XCBuildConfiguration;
			buildSettings = {
				COMBINE_HIDPI_IMAGES = YES;
				EXECUTABLE_PREFIX = lib;
				GCC_PREPROCESSOR_DEFINITIONS = (
					"$(inherited)",
					"PICOTLS_USE_DTRACE=1",
					"QUICLY_USE_DTRACE=1",
					"QUICLY_USE_TRACER=1",
					"H2O_USE_DTRACE=1",
				);
				HEADER_SEARCH_PATHS = (
					"$(inherited)",
					/usr/local/opt/openssl/include,
					/Applications/Xcode.app/Contents/Developer/Toolchains/XcodeDefault.xctoolchain/usr/include,
					/usr/local/include,
				);
				LIBRARY_SEARCH_PATHS = "$(inherited)";
				PRODUCT_NAME = "$(TARGET_NAME)";
			};
			name = "evloop-debug";
		};
		1079231B19A320A700C52AD6 /* evloop-release */ = {
			isa = XCBuildConfiguration;
			buildSettings = {
				COMBINE_HIDPI_IMAGES = YES;
				EXECUTABLE_PREFIX = lib;
				GCC_PREPROCESSOR_DEFINITIONS = (
					"$(inherited)",
					"PICOTLS_USE_DTRACE=1",
					"QUICLY_USE_DTRACE=1",
					"QUICLY_USE_TRACER=1",
					"H2O_USE_DTRACE=1",
				);
				HEADER_SEARCH_PATHS = (
					"$(inherited)",
					/usr/local/opt/openssl/include,
					/Applications/Xcode.app/Contents/Developer/Toolchains/XcodeDefault.xctoolchain/usr/include,
					/usr/local/include,
				);
				LIBRARY_SEARCH_PATHS = "$(inherited)";
				PRODUCT_NAME = "$(TARGET_NAME)";
			};
			name = "evloop-release";
		};
		107923E019A321F400C52AD6 /* evloop-debug */ = {
			isa = XCBuildConfiguration;
			buildSettings = {
				GCC_PREPROCESSOR_DEFINITIONS = (
					"DEBUG=1",
					"$(inherited)",
				);
				HEADER_SEARCH_PATHS = "$(inherited)";
				LIBRARY_SEARCH_PATHS = "$(inherited)";
				OTHER_CFLAGS = "";
				OTHER_LDFLAGS = (
					"-lssl",
					"-lcrypto",
					"-lz",
				);
				PRODUCT_NAME = "$(TARGET_NAME)";
			};
			name = "evloop-debug";
		};
		107923E119A321F400C52AD6 /* evloop-release */ = {
			isa = XCBuildConfiguration;
			buildSettings = {
				HEADER_SEARCH_PATHS = "$(inherited)";
				LIBRARY_SEARCH_PATHS = "$(inherited)";
				OTHER_CFLAGS = "";
				OTHER_LDFLAGS = (
					"-lssl",
					"-lcrypto",
					"-lz",
				);
				PRODUCT_NAME = "$(TARGET_NAME)";
			};
			name = "evloop-release";
		};
		1079240B19A3247A00C52AD6 /* evloop-debug */ = {
			isa = XCBuildConfiguration;
			buildSettings = {
				GCC_PREPROCESSOR_DEFINITIONS = (
					"DEBUG=1",
					"$(inherited)",
				);
				HEADER_SEARCH_PATHS = "$(inherited)";
				LIBRARY_SEARCH_PATHS = "$(inherited)";
				OTHER_LDFLAGS = (
					"-lwslay",
					"-lssl",
					"-lcrypto",
					"-lz",
				);
				PRODUCT_NAME = websocket;
			};
			name = "evloop-debug";
		};
		1079240C19A3247A00C52AD6 /* evloop-release */ = {
			isa = XCBuildConfiguration;
			buildSettings = {
				HEADER_SEARCH_PATHS = "$(inherited)";
				LIBRARY_SEARCH_PATHS = "$(inherited)";
				OTHER_LDFLAGS = (
					"-lwslay",
					"-lssl",
					"-lcrypto",
					"-lz",
				);
				PRODUCT_NAME = websocket;
			};
			name = "evloop-release";
		};
		1079243319A3260E00C52AD6 /* evloop-debug */ = {
			isa = XCBuildConfiguration;
			buildSettings = {
				GCC_PREPROCESSOR_DEFINITIONS = (
					"DEBUG=1",
					"H2O_UNITTEST=1",
					"$(inherited)",
					"H2O_USE_BROTLI=1",
				);
				HEADER_SEARCH_PATHS = "$(inherited)";
				LIBRARY_SEARCH_PATHS = "$(inherited)";
				OTHER_LDFLAGS = (
					"-lssl",
					"-lcrypto",
					"-lz",
				);
				PRODUCT_NAME = unittest;
			};
			name = "evloop-debug";
		};
		1079243419A3260E00C52AD6 /* evloop-release */ = {
			isa = XCBuildConfiguration;
			buildSettings = {
				GCC_PREPROCESSOR_DEFINITIONS = (
					"H2O_UNITTEST=1",
					"H2O_USE_LIBUV=0",
					"H2O_USE_BROTLI=1",
				);
				HEADER_SEARCH_PATHS = "$(inherited)";
				LIBRARY_SEARCH_PATHS = "$(inherited)";
				OTHER_LDFLAGS = (
					"-lssl",
					"-lcrypto",
					"-lz",
				);
				PRODUCT_NAME = unittest;
			};
			name = "evloop-release";
		};
		10D0904D19F0CA9C0043D458 /* evloop-debug */ = {
			isa = XCBuildConfiguration;
			buildSettings = {
				GCC_PREPROCESSOR_DEFINITIONS = (
					"DEBUG=1",
					"$(inherited)",
				);
				HEADER_SEARCH_PATHS = "$(inherited)";
				LIBRARY_SEARCH_PATHS = "$(inherited)";
				OTHER_CFLAGS = "";
				OTHER_LDFLAGS = (
					"-lssl",
					"-lcrypto",
					"-lz",
				);
				PRODUCT_NAME = "examples-socket-server";
			};
			name = "evloop-debug";
		};
		10D0904E19F0CA9C0043D458 /* libuv-debug */ = {
			isa = XCBuildConfiguration;
			buildSettings = {
				GCC_PREPROCESSOR_DEFINITIONS = (
					"DEBUG=1",
					"$(inherited)",
				);
				HEADER_SEARCH_PATHS = "$(inherited)";
				LIBRARY_SEARCH_PATHS = "$(inherited)";
				OTHER_CFLAGS = "";
				OTHER_LDFLAGS = (
					"-lssl",
					"-lcrypto",
					"-luv",
					"-lz",
				);
				PRODUCT_NAME = "examples-socket-server";
			};
			name = "libuv-debug";
		};
		10D0904F19F0CA9C0043D458 /* evloop-release */ = {
			isa = XCBuildConfiguration;
			buildSettings = {
				HEADER_SEARCH_PATHS = "$(inherited)";
				LIBRARY_SEARCH_PATHS = "$(inherited)";
				OTHER_CFLAGS = "";
				OTHER_LDFLAGS = (
					"-lssl",
					"-lcrypto",
					"-lz",
				);
				PRODUCT_NAME = "examples-socket-server";
			};
			name = "evloop-release";
		};
		10D0905019F0CA9C0043D458 /* libuv-release */ = {
			isa = XCBuildConfiguration;
			buildSettings = {
				HEADER_SEARCH_PATHS = "$(inherited)";
				LIBRARY_SEARCH_PATHS = "$(inherited)";
				OTHER_CFLAGS = "";
				OTHER_LDFLAGS = (
					"-lssl",
					"-lcrypto",
					"-luv",
					"-lz",
				);
				PRODUCT_NAME = "examples-socket-server";
			};
			name = "libuv-release";
		};
		10D0906519F38B2E0043D458 /* evloop-debug */ = {
			isa = XCBuildConfiguration;
			buildSettings = {
				GCC_PREPROCESSOR_DEFINITIONS = (
					"DEBUG=1",
					"$(inherited)",
				);
				HEADER_SEARCH_PATHS = "$(inherited)";
				LIBRARY_SEARCH_PATHS = "$(inherited)";
				OTHER_CFLAGS = "";
				OTHER_LDFLAGS = (
					"-lssl",
					"-lcrypto",
					"-lz",
				);
				PRODUCT_NAME = "examples-httpclient";
			};
			name = "evloop-debug";
		};
		10D0906619F38B2E0043D458 /* libuv-debug */ = {
			isa = XCBuildConfiguration;
			buildSettings = {
				GCC_PREPROCESSOR_DEFINITIONS = (
					"DEBUG=1",
					"$(inherited)",
				);
				HEADER_SEARCH_PATHS = "$(inherited)";
				LIBRARY_SEARCH_PATHS = "$(inherited)";
				OTHER_CFLAGS = "";
				OTHER_LDFLAGS = (
					"-lssl",
					"-lcrypto",
					"-luv",
					"-lz",
				);
				PRODUCT_NAME = "examples-httpclient";
			};
			name = "libuv-debug";
		};
		10D0906719F38B2E0043D458 /* evloop-release */ = {
			isa = XCBuildConfiguration;
			buildSettings = {
				HEADER_SEARCH_PATHS = "$(inherited)";
				LIBRARY_SEARCH_PATHS = "$(inherited)";
				OTHER_CFLAGS = "";
				OTHER_LDFLAGS = (
					"-lssl",
					"-lcrypto",
					"-lz",
				);
				PRODUCT_NAME = "examples-httpclient";
			};
			name = "evloop-release";
		};
		10D0906819F38B2E0043D458 /* libuv-release */ = {
			isa = XCBuildConfiguration;
			buildSettings = {
				HEADER_SEARCH_PATHS = "$(inherited)";
				LIBRARY_SEARCH_PATHS = "$(inherited)";
				OTHER_CFLAGS = "";
				OTHER_LDFLAGS = (
					"-lssl",
					"-lcrypto",
					"-luv",
					"-lz",
				);
				PRODUCT_NAME = "examples-httpclient";
			};
			name = "libuv-release";
		};
		10EA45DB1D0949BF00769A2B /* evloop-debug */ = {
			isa = XCBuildConfiguration;
			buildSettings = {
				GCC_PREPROCESSOR_DEFINITIONS = (
					"DEBUG=1",
					"$(inherited)",
				);
				HEADER_SEARCH_PATHS = "$(inherited)";
				LIBRARY_SEARCH_PATHS = "$(inherited)";
				OTHER_CFLAGS = "";
				OTHER_LDFLAGS = (
					"-lssl",
					"-lcrypto",
					"-lz",
				);
				PRODUCT_NAME = "$(TARGET_NAME)";
			};
			name = "evloop-debug";
		};
		10EA45DC1D0949BF00769A2B /* libuv-debug */ = {
			isa = XCBuildConfiguration;
			buildSettings = {
				GCC_PREPROCESSOR_DEFINITIONS = (
					"DEBUG=1",
					"$(inherited)",
				);
				HEADER_SEARCH_PATHS = "$(inherited)";
				LIBRARY_SEARCH_PATHS = "$(inherited)";
				OTHER_CFLAGS = "";
				OTHER_LDFLAGS = (
					"-lssl",
					"-lcrypto",
					"-luv",
					"-lz",
				);
				PRODUCT_NAME = "$(TARGET_NAME)";
			};
			name = "libuv-debug";
		};
		10EA45DD1D0949BF00769A2B /* evloop-release */ = {
			isa = XCBuildConfiguration;
			buildSettings = {
				HEADER_SEARCH_PATHS = "$(inherited)";
				LIBRARY_SEARCH_PATHS = "$(inherited)";
				OTHER_CFLAGS = "";
				OTHER_LDFLAGS = (
					"-lssl",
					"-lcrypto",
					"-lz",
				);
				PRODUCT_NAME = "$(TARGET_NAME)";
			};
			name = "evloop-release";
		};
		10EA45DE1D0949BF00769A2B /* libuv-release */ = {
			isa = XCBuildConfiguration;
			buildSettings = {
				HEADER_SEARCH_PATHS = "$(inherited)";
				LIBRARY_SEARCH_PATHS = "$(inherited)";
				OTHER_CFLAGS = "";
				OTHER_LDFLAGS = (
					"-lssl",
					"-lcrypto",
					"-luv",
					"-lz",
				);
				PRODUCT_NAME = "$(TARGET_NAME)";
			};
			name = "libuv-release";
		};
		10F417CF19C1907B00B6E31A /* evloop-debug */ = {
			isa = XCBuildConfiguration;
			buildSettings = {
				GCC_PREPROCESSOR_DEFINITIONS = (
					"$(inherited)",
					"PICOTLS_USE_DTRACE=1",
					"QUICLY_USE_DTRACE=1",
					"QUICLY_USE_TRACER=1",
					"H2O_USE_DTRACE=1",
					"H2O_USE_BROTLI=1",
				);
				HEADER_SEARCH_PATHS = "$(inherited)";
				LIBRARY_SEARCH_PATHS = "$(inherited)";
				OTHER_CFLAGS = "";
				OTHER_LDFLAGS = (
					"-lmruby",
					"-lssl",
					"-lcrypto",
					"-lz",
				);
				PRODUCT_NAME = h2o;
			};
			name = "evloop-debug";
		};
		10F417D019C1907B00B6E31A /* libuv-debug */ = {
			isa = XCBuildConfiguration;
			buildSettings = {
				GCC_PREPROCESSOR_DEFINITIONS = (
					"DEBUG=1",
					"$(inherited)",
				);
				HEADER_SEARCH_PATHS = "$(inherited)";
				LIBRARY_SEARCH_PATHS = "$(inherited)";
				OTHER_CFLAGS = "";
				OTHER_LDFLAGS = (
					"-lssl",
					"-lcrypto",
					"-luv",
					"-lz",
				);
				PRODUCT_NAME = h2o;
			};
			name = "libuv-debug";
		};
		10F417D119C1907B00B6E31A /* evloop-release */ = {
			isa = XCBuildConfiguration;
			buildSettings = {
				GCC_PREPROCESSOR_DEFINITIONS = (
					"$(inherited)",
					"PICOTLS_USE_DTRACE=1",
					"QUICLY_USE_DTRACE=1",
					"QUICLY_USE_TRACER=1",
					"H2O_USE_DTRACE=1",
					"H2O_USE_BROTLI=1",
				);
				HEADER_SEARCH_PATHS = "$(inherited)";
				LIBRARY_SEARCH_PATHS = "$(inherited)";
				OTHER_CFLAGS = "";
				OTHER_LDFLAGS = (
					"-lmruby",
					"-lssl",
					"-lcrypto",
					"-lz",
				);
				PRODUCT_NAME = h2o;
			};
			name = "evloop-release";
		};
		10F417D219C1907B00B6E31A /* libuv-release */ = {
			isa = XCBuildConfiguration;
			buildSettings = {
				HEADER_SEARCH_PATHS = "$(inherited)";
				LIBRARY_SEARCH_PATHS = "$(inherited)";
				OTHER_CFLAGS = "";
				OTHER_LDFLAGS = (
					"-lssl",
					"-lcrypto",
					"-luv",
					"-lz",
				);
				PRODUCT_NAME = h2o;
			};
			name = "libuv-release";
		};
		E918FC352136583F00CCB252 /* evloop-debug */ = {
			isa = XCBuildConfiguration;
			buildSettings = {
				GCC_PREPROCESSOR_DEFINITIONS = (
					"DEBUG=1",
					"$(inherited)",
				);
				HEADER_SEARCH_PATHS = "$(inherited)";
				LIBRARY_SEARCH_PATHS = "$(inherited)";
				OTHER_LDFLAGS = (
					"-lssl",
					"-lcrypto",
					"-lz",
				);
				PRODUCT_NAME = "$(TARGET_NAME)";
			};
			name = "evloop-debug";
		};
		E918FC362136583F00CCB252 /* libuv-debug */ = {
			isa = XCBuildConfiguration;
			buildSettings = {
				GCC_PREPROCESSOR_DEFINITIONS = (
					"DEBUG=1",
					"$(inherited)",
				);
				HEADER_SEARCH_PATHS = "$(inherited)";
				LIBRARY_SEARCH_PATHS = "$(inherited)";
				OTHER_LDFLAGS = (
					"-lssl",
					"-lcrypto",
					"-luv",
					"-lz",
				);
				PRODUCT_NAME = "$(TARGET_NAME)";
			};
			name = "libuv-debug";
		};
		E918FC372136583F00CCB252 /* evloop-release */ = {
			isa = XCBuildConfiguration;
			buildSettings = {
				GCC_PREPROCESSOR_DEFINITIONS = "H2O_USE_LIBUV=0";
				HEADER_SEARCH_PATHS = "$(inherited)";
				LIBRARY_SEARCH_PATHS = "$(inherited)";
				OTHER_LDFLAGS = (
					"-lssl",
					"-lcrypto",
					"-lz",
				);
				PRODUCT_NAME = "$(TARGET_NAME)";
			};
			name = "evloop-release";
		};
		E918FC382136583F00CCB252 /* libuv-release */ = {
			isa = XCBuildConfiguration;
			buildSettings = {
				GCC_PREPROCESSOR_DEFINITIONS = "";
				HEADER_SEARCH_PATHS = "$(inherited)";
				LIBRARY_SEARCH_PATHS = "$(inherited)";
				OTHER_LDFLAGS = (
					"-lssl",
					"-lcrypto",
					"-luv",
					"-lz",
				);
				PRODUCT_NAME = "$(TARGET_NAME)";
			};
			name = "libuv-release";
		};
/* End XCBuildConfiguration section */

/* Begin XCConfigurationList section */
		08790E0B1D8BD7F100A04BC1 /* Build configuration list for PBXNativeTarget "examples-redis-client" */ = {
			isa = XCConfigurationList;
			buildConfigurations = (
				08790E0C1D8BD7F100A04BC1 /* evloop-debug */,
				08790E0D1D8BD7F100A04BC1 /* libuv-debug */,
				08790E0E1D8BD7F100A04BC1 /* evloop-release */,
				08790E0F1D8BD7F100A04BC1 /* libuv-release */,
			);
			defaultConfigurationIsVisible = 0;
			defaultConfigurationName = "evloop-release";
		};
		08819C27218C9FA90057ED23 /* Build configuration list for PBXNativeTarget "qif" */ = {
			isa = XCConfigurationList;
			buildConfigurations = (
				08819C28218C9FA90057ED23 /* evloop-debug */,
				08819C29218C9FA90057ED23 /* libuv-debug */,
				08819C2A218C9FA90057ED23 /* evloop-release */,
				08819C2B218C9FA90057ED23 /* libuv-release */,
			);
			defaultConfigurationIsVisible = 0;
			defaultConfigurationName = "evloop-release";
		};
		1079231019A320A700C52AD6 /* Build configuration list for PBXProject "h2o" */ = {
			isa = XCConfigurationList;
			buildConfigurations = (
				1079231719A320A700C52AD6 /* evloop-debug */,
				1065E70F19BF752300686E72 /* libuv-debug */,
				1079231819A320A700C52AD6 /* evloop-release */,
				1065E71419BF754100686E72 /* libuv-release */,
			);
			defaultConfigurationIsVisible = 0;
			defaultConfigurationName = "evloop-release";
		};
		1079231919A320A700C52AD6 /* Build configuration list for PBXNativeTarget "h2o" */ = {
			isa = XCConfigurationList;
			buildConfigurations = (
				1079231A19A320A700C52AD6 /* evloop-debug */,
				1065E71019BF752300686E72 /* libuv-debug */,
				1079231B19A320A700C52AD6 /* evloop-release */,
				1065E71519BF754100686E72 /* libuv-release */,
			);
			defaultConfigurationIsVisible = 0;
			defaultConfigurationName = "evloop-release";
		};
		107923DF19A321F400C52AD6 /* Build configuration list for PBXNativeTarget "examples-simple" */ = {
			isa = XCConfigurationList;
			buildConfigurations = (
				107923E019A321F400C52AD6 /* evloop-debug */,
				1065E71219BF752300686E72 /* libuv-debug */,
				107923E119A321F400C52AD6 /* evloop-release */,
				1065E71719BF754100686E72 /* libuv-release */,
			);
			defaultConfigurationIsVisible = 0;
			defaultConfigurationName = "evloop-release";
		};
		1079240A19A3247A00C52AD6 /* Build configuration list for PBXNativeTarget "examples-websocket" */ = {
			isa = XCConfigurationList;
			buildConfigurations = (
				1079240B19A3247A00C52AD6 /* evloop-debug */,
				1065E71319BF752300686E72 /* libuv-debug */,
				1079240C19A3247A00C52AD6 /* evloop-release */,
				1065E71819BF754100686E72 /* libuv-release */,
			);
			defaultConfigurationIsVisible = 0;
			defaultConfigurationName = "evloop-release";
		};
		1079243219A3260E00C52AD6 /* Build configuration list for PBXNativeTarget "unittest" */ = {
			isa = XCConfigurationList;
			buildConfigurations = (
				1079243319A3260E00C52AD6 /* evloop-debug */,
				1065E71119BF752300686E72 /* libuv-debug */,
				1079243419A3260E00C52AD6 /* evloop-release */,
				1065E71619BF754100686E72 /* libuv-release */,
			);
			defaultConfigurationIsVisible = 0;
			defaultConfigurationName = "evloop-release";
		};
		10D0904C19F0CA9C0043D458 /* Build configuration list for PBXNativeTarget "examples-socket-client" */ = {
			isa = XCConfigurationList;
			buildConfigurations = (
				10D0904D19F0CA9C0043D458 /* evloop-debug */,
				10D0904E19F0CA9C0043D458 /* libuv-debug */,
				10D0904F19F0CA9C0043D458 /* evloop-release */,
				10D0905019F0CA9C0043D458 /* libuv-release */,
			);
			defaultConfigurationIsVisible = 0;
			defaultConfigurationName = "evloop-release";
		};
		10D0906419F38B2E0043D458 /* Build configuration list for PBXNativeTarget "examples-httpclient" */ = {
			isa = XCConfigurationList;
			buildConfigurations = (
				10D0906519F38B2E0043D458 /* evloop-debug */,
				10D0906619F38B2E0043D458 /* libuv-debug */,
				10D0906719F38B2E0043D458 /* evloop-release */,
				10D0906819F38B2E0043D458 /* libuv-release */,
			);
			defaultConfigurationIsVisible = 0;
			defaultConfigurationName = "evloop-release";
		};
		10EA45DA1D0949BF00769A2B /* Build configuration list for PBXNativeTarget "examples-latency-optimization" */ = {
			isa = XCConfigurationList;
			buildConfigurations = (
				10EA45DB1D0949BF00769A2B /* evloop-debug */,
				10EA45DC1D0949BF00769A2B /* libuv-debug */,
				10EA45DD1D0949BF00769A2B /* evloop-release */,
				10EA45DE1D0949BF00769A2B /* libuv-release */,
			);
			defaultConfigurationIsVisible = 0;
			defaultConfigurationName = "evloop-release";
		};
		10F417CE19C1907B00B6E31A /* Build configuration list for PBXNativeTarget "server" */ = {
			isa = XCConfigurationList;
			buildConfigurations = (
				10F417CF19C1907B00B6E31A /* evloop-debug */,
				10F417D019C1907B00B6E31A /* libuv-debug */,
				10F417D119C1907B00B6E31A /* evloop-release */,
				10F417D219C1907B00B6E31A /* libuv-release */,
			);
			defaultConfigurationIsVisible = 0;
			defaultConfigurationName = "evloop-release";
		};
		E918FC342136583F00CCB252 /* Build configuration list for PBXNativeTarget "proptest" */ = {
			isa = XCConfigurationList;
			buildConfigurations = (
				E918FC352136583F00CCB252 /* evloop-debug */,
				E918FC362136583F00CCB252 /* libuv-debug */,
				E918FC372136583F00CCB252 /* evloop-release */,
				E918FC382136583F00CCB252 /* libuv-release */,
			);
			defaultConfigurationIsVisible = 0;
			defaultConfigurationName = "evloop-release";
		};
/* End XCConfigurationList section */
	};
	rootObject = 1079230D19A320A700C52AD6 /* Project object */;
}<|MERGE_RESOLUTION|>--- conflicted
+++ resolved
@@ -737,11 +737,8 @@
 		0879B8CC2724DBF400F77220 /* 10socket.t */ = {isa = PBXFileReference; lastKnownFileType = text; path = 10socket.t; sourceTree = "<group>"; xcLanguageSpecificationIdentifier = xcode.lang.perl; };
 		08819C2C218C9FA90057ED23 /* qif */ = {isa = PBXFileReference; explicitFileType = "compiled.mach-o.executable"; includeInIndex = 0; path = qif; sourceTree = BUILT_PRODUCTS_DIR; };
 		08819C2D218C9FF70057ED23 /* qif.c */ = {isa = PBXFileReference; lastKnownFileType = sourcecode.c.c; path = qif.c; sourceTree = "<group>"; };
-<<<<<<< HEAD
+		089FA83229BB6EB900F7B746 /* 50connect-inflight.t */ = {isa = PBXFileReference; lastKnownFileType = text; path = "50connect-inflight.t"; sourceTree = "<group>"; xcLanguageSpecificationIdentifier = xcode.lang.perl; };
 		089FA83329BEC70800F7B746 /* 50compress-wetag.t */ = {isa = PBXFileReference; lastKnownFileType = text; path = "50compress-wetag.t"; sourceTree = "<group>"; xcLanguageSpecificationIdentifier = xcode.lang.perl; };
-=======
-		089FA83229BB6EB900F7B746 /* 50connect-inflight.t */ = {isa = PBXFileReference; lastKnownFileType = text; path = "50connect-inflight.t"; sourceTree = "<group>"; xcLanguageSpecificationIdentifier = xcode.lang.perl; };
->>>>>>> 9f97ca07
 		08A835E42996351100D872CE /* build.mk */ = {isa = PBXFileReference; lastKnownFileType = text; path = build.mk; sourceTree = "<group>"; xcLanguageSpecificationIdentifier = xcode.lang.make; };
 		08A835E529964B5C00D872CE /* Dockerfile.ubuntu1604 */ = {isa = PBXFileReference; lastKnownFileType = text; path = Dockerfile.ubuntu1604; sourceTree = "<group>"; };
 		08A835E629964B5C00D872CE /* Dockerfile.ubuntu2004 */ = {isa = PBXFileReference; lastKnownFileType = text; path = Dockerfile.ubuntu2004; sourceTree = "<group>"; };
