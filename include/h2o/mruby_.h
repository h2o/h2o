/*
 * Copyright (c) 2014-2016 DeNA Co., Ltd., Kazuho Oku, Ryosuke Matsumoto
 *
 * Permission is hereby granted, free of charge, to any person obtaining a copy
 * of this software and associated documentation files (the "Software"), to
 * deal in the Software without restriction, including without limitation the
 * rights to use, copy, modify, merge, publish, distribute, sublicense, and/or
 * sell copies of the Software, and to permit persons to whom the Software is
 * furnished to do so, subject to the following conditions:
 *
 * The above copyright notice and this permission notice shall be included in
 * all copies or substantial portions of the Software.
 *
 * THE SOFTWARE IS PROVIDED "AS IS", WITHOUT WARRANTY OF ANY KIND, EXPRESS OR
 * IMPLIED, INCLUDING BUT NOT LIMITED TO THE WARRANTIES OF MERCHANTABILITY,
 * FITNESS FOR A PARTICULAR PURPOSE AND NONINFRINGEMENT. IN NO EVENT SHALL THE
 * AUTHORS OR COPYRIGHT HOLDERS BE LIABLE FOR ANY CLAIM, DAMAGES OR OTHER
 * LIABILITY, WHETHER IN AN ACTION OF CONTRACT, TORT OR OTHERWISE, ARISING
 * FROM, OUT OF OR IN CONNECTION WITH THE SOFTWARE OR THE USE OR OTHER DEALINGS
 * IN THE SOFTWARE.
 */
#ifndef H20_MRUBY_H
#define H20_MRUBY_H

#include "h2o.h"
#include <mruby.h>
#include <mruby/data.h>
#include <mruby/proc.h>
#include <mruby/compile.h>

#define H2O_MRUBY_MODULE_NAME "h2o_mruby"

enum {
    H2O_MRUBY_LIT_REQUEST_METHOD = H2O_MAX_TOKENS,
    H2O_MRUBY_LIT_SCRIPT_NAME,
    H2O_MRUBY_LIT_PATH_INFO,
    H2O_MRUBY_LIT_QUERY_STRING,
    H2O_MRUBY_LIT_SERVER_NAME,
    H2O_MRUBY_LIT_SERVER_ADDR,
    H2O_MRUBY_LIT_SERVER_PORT,
    H2O_MRUBY_LIT_SERVER_PROTOCOL,
    H2O_MRUBY_LIT_CONTENT_LENGTH,
    H2O_MRUBY_LIT_REMOTE_ADDR,
    H2O_MRUBY_LIT_REMOTE_PORT,
    H2O_MRUBY_LIT_REMOTE_USER,
    H2O_MRUBY_LIT_RACK_URL_SCHEME,
    H2O_MRUBY_LIT_RACK_MULTITHREAD,
    H2O_MRUBY_LIT_RACK_MULTIPROCESS,
    H2O_MRUBY_LIT_RACK_RUN_ONCE,
    H2O_MRUBY_LIT_RACK_HIJACK_,
    H2O_MRUBY_LIT_RACK_INPUT,
    H2O_MRUBY_LIT_RACK_ERRORS,
    H2O_MRUBY_LIT_SERVER_SOFTWARE,
    H2O_MRUBY_LIT_SERVER_SOFTWARE_VALUE,
<<<<<<< HEAD
    H2O_MRUBY_LIT_H2O_REMAINING_DELEGATIONS,
    H2O_MRUBY_LIT_H2O_REMAINING_REPROCESSES,
    H2O_MRUBY_LIT_SEPARATOR_COMMA,
    H2O_MRUBY_LIT_SEPARATOR_SEMICOLON,
=======
>>>>>>> de7bdc3e
    H2O_MRUBY_PROC_EACH_TO_ARRAY,
    H2O_MRUBY_PROC_APP_TO_FIBER,

    H2O_MRUBY_GENERATOR_CLASS,
    H2O_MRUBY_ERROR_STREAM_CLASS,
    H2O_MRUBY_APP_INPUT_STREAM_CLASS,

    /* used by chunked.c */
    H2O_MRUBY_CHUNKED_PROC_EACH_TO_FIBER,

    /* used by http_request.c */
    H2O_MRUBY_HTTP_REQUEST_CLASS,
    H2O_MRUBY_HTTP_INPUT_STREAM_CLASS,
    H2O_MRUBY_HTTP_EMPTY_INPUT_STREAM_CLASS,

    /* used by channel.c */
    H2O_MRUBY_CHANNEL_CLASS,

    H2O_MRUBY_NUM_CONSTANTS
};

typedef struct st_h2o_mruby_config_vars_t {
    h2o_iovec_t source;
    char *path;
    int lineno;
} h2o_mruby_config_vars_t;

typedef struct st_h2o_mruby_handler_t {
    h2o_handler_t super;
    h2o_mruby_config_vars_t config;
    h2o_pathconf_t *pathconf;
} h2o_mruby_handler_t;

typedef struct st_h2o_mruby_context_t h2o_mruby_context_t;
typedef mrb_value (*h2o_mruby_callback_t)(h2o_mruby_context_t *ctx, mrb_value input, mrb_value *receiver, mrb_value args,
                                          int *run_again);
typedef H2O_VECTOR(h2o_mruby_callback_t) h2o_mruby_callbacks_t;

typedef struct st_h2o_mruby_shared_context_t {
    h2o_context_t *ctx;
    mrb_state *mrb;
    mrb_value constants;
    struct st_h2o_mruby_context_t *current_context;
    struct {
        mrb_sym sym_call;
        mrb_sym sym_close;
        mrb_sym sym_method;
        mrb_sym sym_headers;
        mrb_sym sym_body;
        mrb_sym sym_async;
    } symbols;
    h2o_mruby_callbacks_t callbacks;
} h2o_mruby_shared_context_t;

struct st_h2o_mruby_context_t {
    h2o_mruby_handler_t *handler;
    mrb_value proc;
    h2o_mruby_shared_context_t *shared;
    mrb_value blocking_reqs;
    mrb_value resumers;
};

typedef struct st_h2o_mruby_chunked_t h2o_mruby_chunked_t;
typedef struct st_h2o_mruby_http_request_context_t h2o_mruby_http_request_context_t;
<<<<<<< HEAD
typedef struct st_h2o_mruby_generator_t h2o_mruby_generator_t;

struct st_h2o_mruby_chunked_t {
    mrb_value body_obj; /* becomes nil on eos */
    size_t bytes_left; /* SIZE_MAX indicates that the number is undermined */

    /* do initialization for each chunked object. called immediately after h2o_start_response is called */
    void (*start)(h2o_mruby_generator_t *generator);

    /* called by protocol handler, same as generators */
    void (*proceed)(h2o_generator_t *generator, h2o_req_t *req);

    /* called when an exception are thrown in mruby. NOT NULL only for callback chunked */
    void (*stop)(h2o_mruby_generator_t *generator);

    /* called when the generator is disposed */
    void (*dispose)(h2o_mruby_generator_t *generator);
};

typedef struct st_h2o_mruby_error_stream_t {
    h2o_mruby_context_t *ctx;
    h2o_mruby_generator_t *generator;
    h2o_iovec_t path;
} h2o_mruby_error_stream_t;
=======
typedef struct st_h2o_mruby_channel_context_t h2o_mruby_channel_context_t;
>>>>>>> de7bdc3e

typedef struct st_h2o_mruby_generator_t {
    h2o_generator_t super;
    h2o_req_t *req; /* becomes NULL once the underlying connection gets terminated */
    h2o_mruby_context_t *ctx;
    mrb_value rack_input;
    h2o_mruby_chunked_t *chunked;
    h2o_mruby_error_stream_t *error_stream;
    struct {
        mrb_value generator;
        mrb_value error_stream;
    } refs;
} h2o_mruby_generator_t;

#define h2o_mruby_assert(mrb)                                                                                                      \
    do {                                                                                                                           \
        if (mrb->exc != NULL)                                                                                                      \
            h2o_mruby__abort_exc(mrb, "unexpected ruby error", __FILE__, __LINE__);                                                \
    } while (0)

#define h2o_mruby_new_str(mrb, s, l) h2o_mruby__new_str((mrb), (s), (l), __FILE__, __LINE__)

/* source files using this macro should include mruby/throw.h */
#define H2O_MRUBY_EXEC_GUARD(block)                                                                                                \
    do {                                                                                                                           \
        struct mrb_jmpbuf *prev_jmp = mrb->jmp;                                                                                    \
        struct mrb_jmpbuf c_jmp;                                                                                                   \
        MRB_TRY(&c_jmp)                                                                                                            \
        {                                                                                                                          \
            mrb->jmp = &c_jmp;                                                                                                     \
            do {                                                                                                                   \
                block                                                                                                              \
            } while (0);                                                                                                           \
            mrb->jmp = prev_jmp;                                                                                                   \
        }                                                                                                                          \
        MRB_CATCH(&c_jmp)                                                                                                          \
        {                                                                                                                          \
            mrb->jmp = prev_jmp;                                                                                                   \
        }                                                                                                                          \
        MRB_END_EXC(&c_jmp);                                                                                                       \
    } while (0)

/* handler/mruby.c */
void h2o_mruby__abort_exc(mrb_state *mrb, const char *mess, const char *file, int line);
mrb_value h2o_mruby__new_str(mrb_state *mrb, const char *s, size_t len, const char *file, int line);
mrb_value h2o_mruby_to_str(mrb_state *mrb, mrb_value v);
mrb_value h2o_mruby_eval_expr(mrb_state *mrb, const char *expr);
mrb_value h2o_mruby_eval_expr_location(mrb_state *mrb, const char *expr, const char *path, const int lineno);
void h2o_mruby_define_callback(mrb_state *mrb, const char *name, h2o_mruby_callback_t callback);
mrb_value h2o_mruby_create_data_instance(mrb_state *mrb, mrb_value class_obj, void *ptr, const mrb_data_type *type);
void h2o_mruby_setup_globals(mrb_state *mrb);
struct RProc *h2o_mruby_compile_code(mrb_state *mrb, h2o_mruby_config_vars_t *config, char *errbuf);
h2o_mruby_handler_t *h2o_mruby_register(h2o_pathconf_t *pathconf, h2o_mruby_config_vars_t *config);

void h2o_mruby_run_fiber(h2o_mruby_context_t *ctx, mrb_value receiver, mrb_value input, int *is_delegate);
mrb_value h2o_mruby_each_to_array(h2o_mruby_shared_context_t *shared_ctx, mrb_value src);
int h2o_mruby_iterate_headers(h2o_mruby_shared_context_t *shared_ctx, mrb_value headers,
                              int (*cb)(h2o_mruby_shared_context_t *, h2o_iovec_t, h2o_iovec_t, void *), void *cb_data);

/* handler/mruby/chunked.c */
void h2o_mruby_chunked_init_context(h2o_mruby_shared_context_t *ctx);
/*
 * create and set new chunked object corresponding the body argument. called only from send_response in mruby.c
 */
int h2o_mruby_chunked_init(h2o_mruby_generator_t *generator, mrb_value body);
/*
 * create base chunked object, called by subclasses (http_request, middleware, etc)
 */
h2o_mruby_chunked_t *h2o_mruby_chunked_create(h2o_mruby_generator_t *generator, mrb_value body, size_t sz);
/*
 * a wrapper of h2o_send with counting and checking content-length
 */
void h2o_mruby_chunked_send(h2o_mruby_generator_t *generator, h2o_iovec_t *bufs, size_t bufcnt, h2o_send_state_t state);
/*
 * utility function used by chunked implementations that needs buffering
 */
void h2o_mruby_chunked_send_buffer(h2o_mruby_generator_t *generator, h2o_doublebuffer_t *db, h2o_buffer_t **input, int is_final);
/*
 * close body object, called when responding is stopped or finally disposed
 */
void h2o_mruby_chunked_close_body(h2o_mruby_generator_t *generator);

/* handler/mruby/http_request.c */
void h2o_mruby_http_request_init_context(h2o_mruby_shared_context_t *ctx);
<<<<<<< HEAD
h2o_mruby_chunked_t *h2o_mruby_http_chunked_create(h2o_mruby_generator_t *generator, mrb_value body);
=======
h2o_mruby_http_request_context_t *h2o_mruby_http_set_shortcut(mrb_state *mrb, mrb_value obj, void (*cb)(h2o_mruby_generator_t *),
                                                              h2o_mruby_generator_t *generator);
void h2o_mruby_http_unset_shortcut(mrb_state *mrb, h2o_mruby_http_request_context_t *ctx, h2o_mruby_generator_t *generator);
h2o_buffer_t **h2o_mruby_http_peek_content(h2o_mruby_http_request_context_t *ctx, int *is_final);
>>>>>>> de7bdc3e

/* handler/mruby/sleep.c */
void h2o_mruby_sleep_init_context(h2o_mruby_shared_context_t *ctx);

<<<<<<< HEAD
/* handler/mruby/middleware.c */
void h2o_mruby_middleware_init_context(h2o_mruby_shared_context_t *ctx);
h2o_mruby_chunked_t *h2o_mruby_middleware_chunked_create(h2o_mruby_generator_t *generator, mrb_value body);
=======
/* handler/mruby/channel.c */
void h2o_mruby_channel_init_context(h2o_mruby_shared_context_t *ctx);
>>>>>>> de7bdc3e

/* handler/configurator/mruby.c */
void h2o_mruby_register_configurator(h2o_globalconf_t *conf);

h2o_mruby_generator_t *h2o_mruby_get_generator(mrb_state *mrb, mrb_value obj);
h2o_mruby_error_stream_t *h2o_mruby_get_error_stream(mrb_state *mrb, mrb_value obj);

#endif<|MERGE_RESOLUTION|>--- conflicted
+++ resolved
@@ -52,13 +52,8 @@
     H2O_MRUBY_LIT_RACK_ERRORS,
     H2O_MRUBY_LIT_SERVER_SOFTWARE,
     H2O_MRUBY_LIT_SERVER_SOFTWARE_VALUE,
-<<<<<<< HEAD
     H2O_MRUBY_LIT_H2O_REMAINING_DELEGATIONS,
     H2O_MRUBY_LIT_H2O_REMAINING_REPROCESSES,
-    H2O_MRUBY_LIT_SEPARATOR_COMMA,
-    H2O_MRUBY_LIT_SEPARATOR_SEMICOLON,
-=======
->>>>>>> de7bdc3e
     H2O_MRUBY_PROC_EACH_TO_ARRAY,
     H2O_MRUBY_PROC_APP_TO_FIBER,
 
@@ -123,7 +118,7 @@
 
 typedef struct st_h2o_mruby_chunked_t h2o_mruby_chunked_t;
 typedef struct st_h2o_mruby_http_request_context_t h2o_mruby_http_request_context_t;
-<<<<<<< HEAD
+typedef struct st_h2o_mruby_channel_context_t h2o_mruby_channel_context_t;
 typedef struct st_h2o_mruby_generator_t h2o_mruby_generator_t;
 
 struct st_h2o_mruby_chunked_t {
@@ -148,9 +143,6 @@
     h2o_mruby_generator_t *generator;
     h2o_iovec_t path;
 } h2o_mruby_error_stream_t;
-=======
-typedef struct st_h2o_mruby_channel_context_t h2o_mruby_channel_context_t;
->>>>>>> de7bdc3e
 
 typedef struct st_h2o_mruby_generator_t {
     h2o_generator_t super;
@@ -235,26 +227,17 @@
 
 /* handler/mruby/http_request.c */
 void h2o_mruby_http_request_init_context(h2o_mruby_shared_context_t *ctx);
-<<<<<<< HEAD
 h2o_mruby_chunked_t *h2o_mruby_http_chunked_create(h2o_mruby_generator_t *generator, mrb_value body);
-=======
-h2o_mruby_http_request_context_t *h2o_mruby_http_set_shortcut(mrb_state *mrb, mrb_value obj, void (*cb)(h2o_mruby_generator_t *),
-                                                              h2o_mruby_generator_t *generator);
-void h2o_mruby_http_unset_shortcut(mrb_state *mrb, h2o_mruby_http_request_context_t *ctx, h2o_mruby_generator_t *generator);
-h2o_buffer_t **h2o_mruby_http_peek_content(h2o_mruby_http_request_context_t *ctx, int *is_final);
->>>>>>> de7bdc3e
 
 /* handler/mruby/sleep.c */
 void h2o_mruby_sleep_init_context(h2o_mruby_shared_context_t *ctx);
 
-<<<<<<< HEAD
 /* handler/mruby/middleware.c */
 void h2o_mruby_middleware_init_context(h2o_mruby_shared_context_t *ctx);
 h2o_mruby_chunked_t *h2o_mruby_middleware_chunked_create(h2o_mruby_generator_t *generator, mrb_value body);
-=======
+
 /* handler/mruby/channel.c */
 void h2o_mruby_channel_init_context(h2o_mruby_shared_context_t *ctx);
->>>>>>> de7bdc3e
 
 /* handler/configurator/mruby.c */
 void h2o_mruby_register_configurator(h2o_globalconf_t *conf);
