--- conflicted
+++ resolved
@@ -438,11 +438,10 @@
          */
         unsigned emit_missing_date_header : 1;
         /**
-<<<<<<< HEAD
          * a boolean flag if set to true, instructs the proxy to accept extended CONNECT method (with :protocol header) for websocket
          */
         unsigned websocket_http2 : 1;
-=======
+        /**
          * maximum size to buffer for the response
          */
         size_t max_buffer_size;
@@ -455,7 +454,6 @@
              */
             int8_t ratio;
         } http2;
->>>>>>> 68b69e3f
         /**
          * global socketpool
          */
@@ -794,7 +792,7 @@
     /**
      * callback for websocket upgrade (may be NULL)
      */
-    void (*websocket_upgrade)(h2o_req_t *req, h2o_socket_t *upstream_sock, h2o_timeout_t *timeout, char *websocket_key);
+    void (*websocket_upgrade)(h2o_req_t *req, h2o_socket_t *upstream_sock, uint64_t timeout, char *websocket_key);
     /**
      * logging callbacks (may be NULL)
      */
