/*
 * Copyright (c) 2014-2016 DeNA Co., Ltd., Kazuho Oku, Fastly, Inc.
 *
 * Permission is hereby granted, free of charge, to any person obtaining a copy
 * of this software and associated documentation files (the "Software"), to
 * deal in the Software without restriction, including without limitation the
 * rights to use, copy, modify, merge, publish, distribute, sublicense, and/or
 * sell copies of the Software, and to permit persons to whom the Software is
 * furnished to do so, subject to the following conditions:
 *
 * The above copyright notice and this permission notice shall be included in
 * all copies or substantial portions of the Software.
 *
 * THE SOFTWARE IS PROVIDED "AS IS", WITHOUT WARRANTY OF ANY KIND, EXPRESS OR
 * IMPLIED, INCLUDING BUT NOT LIMITED TO THE WARRANTIES OF MERCHANTABILITY,
 * FITNESS FOR A PARTICULAR PURPOSE AND NONINFRINGEMENT. IN NO EVENT SHALL THE
 * AUTHORS OR COPYRIGHT HOLDERS BE LIABLE FOR ANY CLAIM, DAMAGES OR OTHER
 * LIABILITY, WHETHER IN AN ACTION OF CONTRACT, TORT OR OTHERWISE, ARISING
 * FROM, OUT OF OR IN CONNECTION WITH THE SOFTWARE OR THE USE OR OTHER DEALINGS
 * IN THE SOFTWARE.
 */
#ifndef h2o_h
#define h2o_h

#ifdef __cplusplus
extern "C" {
#endif

#include <assert.h>
#include <stddef.h>
#include <stdint.h>
#include <string.h>
#include <stdlib.h>
#include <sys/time.h>
#include <sys/socket.h>
#include <time.h>
#include <unistd.h>
#include <openssl/ssl.h>
#include "h2o/filecache.h"
#include "h2o/header.h"
#include "h2o/hostinfo.h"
#include "h2o/memcached.h"
#include "h2o/redis.h"
#include "h2o/linklist.h"
#include "h2o/httpclient.h"
#include "h2o/memory.h"
#include "h2o/multithread.h"
#include "h2o/rand.h"
#include "h2o/socket.h"
#include "h2o/string_.h"
#include "h2o/time_.h"
#include "h2o/token.h"
#include "h2o/url.h"
#include "h2o/version.h"
#include "h2o/balancer.h"
#include "h2o/http2_common.h"
#include "h2o/send_state.h"

#ifndef H2O_USE_BROTLI
/* disabled for all but the standalone server, since the encoder is written in C++ */
#define H2O_USE_BROTLI 0
#endif

#ifndef H2O_MAX_HEADERS
#define H2O_MAX_HEADERS 100
#endif
#ifndef H2O_MAX_REQLEN
#define H2O_MAX_REQLEN (8192 + 4096 * (H2O_MAX_HEADERS))
#endif

#ifndef H2O_SOMAXCONN
/* simply use a large value, and let the kernel clip it to the internal max */
#define H2O_SOMAXCONN 65535
#endif

#define H2O_HTTP2_MIN_STREAM_WINDOW_SIZE 65535
#define H2O_HTTP2_MAX_STREAM_WINDOW_SIZE 16777216

#define H2O_DEFAULT_MAX_REQUEST_ENTITY_SIZE (1024 * 1024 * 1024)
#define H2O_DEFAULT_MAX_DELEGATIONS 5
#define H2O_DEFAULT_HANDSHAKE_TIMEOUT_IN_SECS 10
#define H2O_DEFAULT_HANDSHAKE_TIMEOUT (H2O_DEFAULT_HANDSHAKE_TIMEOUT_IN_SECS * 1000)
#define H2O_DEFAULT_HTTP1_REQ_TIMEOUT_IN_SECS 10
#define H2O_DEFAULT_HTTP1_REQ_TIMEOUT (H2O_DEFAULT_HTTP1_REQ_TIMEOUT_IN_SECS * 1000)
#define H2O_DEFAULT_HTTP1_REQ_IO_TIMEOUT_IN_SECS 5
#define H2O_DEFAULT_HTTP1_REQ_IO_TIMEOUT (H2O_DEFAULT_HTTP1_REQ_IO_TIMEOUT_IN_SECS * 1000)
#define H2O_DEFAULT_HTTP1_UPGRADE_TO_HTTP2 1
#define H2O_DEFAULT_HTTP2_IDLE_TIMEOUT_IN_SECS 10
#define H2O_DEFAULT_HTTP2_IDLE_TIMEOUT (H2O_DEFAULT_HTTP2_IDLE_TIMEOUT_IN_SECS * 1000)
#define H2O_DEFAULT_HTTP2_GRACEFUL_SHUTDOWN_TIMEOUT_IN_SECS 0 /* no timeout */
#define H2O_DEFAULT_HTTP2_GRACEFUL_SHUTDOWN_TIMEOUT (H2O_DEFAULT_HTTP2_GRACEFUL_SHUTDOWN_TIMEOUT_IN_SECS * 1000)
#define H2O_DEFAULT_HTTP2_ACTIVE_STREAM_WINDOW_SIZE H2O_HTTP2_MAX_STREAM_WINDOW_SIZE
#define H2O_DEFAULT_HTTP3_ACTIVE_STREAM_WINDOW_SIZE H2O_DEFAULT_HTTP2_ACTIVE_STREAM_WINDOW_SIZE
#define H2O_DEFAULT_PROXY_IO_TIMEOUT_IN_SECS 30
#define H2O_DEFAULT_PROXY_IO_TIMEOUT (H2O_DEFAULT_PROXY_IO_TIMEOUT_IN_SECS * 1000)
#define H2O_DEFAULT_PROXY_SSL_SESSION_CACHE_CAPACITY 4096
#define H2O_DEFAULT_PROXY_SSL_SESSION_CACHE_DURATION 86400000 /* 24 hours */
#define H2O_DEFAULT_PROXY_HTTP2_MAX_CONCURRENT_STREAMS 100

typedef struct st_h2o_conn_t h2o_conn_t;
typedef struct st_h2o_context_t h2o_context_t;
typedef struct st_h2o_req_t h2o_req_t;
typedef struct st_h2o_ostream_t h2o_ostream_t;
typedef struct st_h2o_configurator_command_t h2o_configurator_command_t;
typedef struct st_h2o_configurator_t h2o_configurator_t;
typedef struct st_h2o_pathconf_t h2o_pathconf_t;
typedef struct st_h2o_hostconf_t h2o_hostconf_t;
typedef struct st_h2o_globalconf_t h2o_globalconf_t;
typedef struct st_h2o_mimemap_t h2o_mimemap_t;
typedef struct st_h2o_logconf_t h2o_logconf_t;
typedef struct st_h2o_headers_command_t h2o_headers_command_t;

/**
 * basic structure of a handler (an object that MAY generate a response)
 * The handlers should register themselves to h2o_context_t::handlers.
 */
typedef struct st_h2o_handler_t {
    size_t _config_slot;
    void (*on_context_init)(struct st_h2o_handler_t *self, h2o_context_t *ctx);
    void (*on_context_dispose)(struct st_h2o_handler_t *self, h2o_context_t *ctx);
    void (*dispose)(struct st_h2o_handler_t *self);
    int (*on_req)(struct st_h2o_handler_t *self, h2o_req_t *req);
    /**
     * If the flag is set, protocol handler may invoke the request handler before receiving the end of the request body. The request
     * handler can determine if the protocol handler has actually done so by checking if `req->proceed_req` is set to non-NULL.
     * In such case, the handler should replace `req->write_req.cb` (and ctx) with its own callback to receive the request body
     * bypassing the buffer of the protocol handler. Parts of the request body being received before the handler replacing the
     * callback is accessible via `req->entity`.
     * The request handler can delay replacing the callback to a later moment. In such case, the handler can determine if
     * `req->entity` already contains a complete request body by checking if `req->proceed_req` is NULL.
     */
    unsigned supports_request_streaming : 1;
} h2o_handler_t;

/**
 * basic structure of a filter (an object that MAY modify a response)
 * The filters should register themselves to h2o_context_t::filters.
 */
typedef struct st_h2o_filter_t {
    size_t _config_slot;
    void (*on_context_init)(struct st_h2o_filter_t *self, h2o_context_t *ctx);
    void (*on_context_dispose)(struct st_h2o_filter_t *self, h2o_context_t *ctx);
    void (*dispose)(struct st_h2o_filter_t *self);
    void (*on_setup_ostream)(struct st_h2o_filter_t *self, h2o_req_t *req, h2o_ostream_t **slot);
    void (*on_informational)(struct st_h2o_filter_t *self, h2o_req_t *req);
} h2o_filter_t;

/**
 * basic structure of a logger (an object that MAY log a request)
 * The loggers should register themselves to h2o_context_t::loggers.
 */
typedef struct st_h2o_logger_t {
    size_t _config_slot;
    void (*on_context_init)(struct st_h2o_logger_t *self, h2o_context_t *ctx);
    void (*on_context_dispose)(struct st_h2o_logger_t *self, h2o_context_t *ctx);
    void (*dispose)(struct st_h2o_logger_t *self);
    void (*log_access)(struct st_h2o_logger_t *self, h2o_req_t *req);
} h2o_logger_t;

/**
 * contains stringified representations of a timestamp
 */
typedef struct st_h2o_timestamp_string_t {
    char rfc1123[H2O_TIMESTR_RFC1123_LEN + 1];
    char log[H2O_TIMESTR_LOG_LEN + 1];
} h2o_timestamp_string_t;

/**
 * a timestamp.
 * Applications should call h2o_get_timestamp to obtain a timestamp.
 */
typedef struct st_h2o_timestamp_t {
    struct timeval at;
    h2o_timestamp_string_t *str;
} h2o_timestamp_t;

typedef struct st_h2o_casper_conf_t {
    /**
     * capacity bits (0 to disable casper)
     */
    unsigned capacity_bits;
    /**
     * whether if all type of files should be tracked (or only the blocking assets)
     */
    int track_all_types;
} h2o_casper_conf_t;

typedef struct st_h2o_envconf_t {
    /**
     * parent
     */
    struct st_h2o_envconf_t *parent;
    /**
     * list of names to be unset
     */
    h2o_iovec_vector_t unsets;
    /**
     * list of name-value pairs to be set
     */
    h2o_iovec_vector_t sets;
} h2o_envconf_t;

struct st_h2o_pathconf_t {
    /**
     * globalconf to which the pathconf belongs
     */
    h2o_globalconf_t *global;
    /**
     * pathname in lower case, may or may not have "/" at last, NULL terminated, or is {NULL,0} if is fallback or extension-level
     */
    h2o_iovec_t path;
    /**
     * list of handlers
     */
    H2O_VECTOR(h2o_handler_t *) handlers;
    /**
     * list of filters to be applied unless when processing a subrequest.
     * The address of the list is set in `req->filters` and used when processing a request.
     */
    H2O_VECTOR(h2o_filter_t *) _filters;
    /**
     * list of loggers to be applied unless when processing a subrequest.
     * The address of the list is set in `req->loggers` and used when processing a request.
     */
    H2O_VECTOR(h2o_logger_t *) _loggers;
    /**
     * mimemap
     */
    h2o_mimemap_t *mimemap;
    /**
     * env
     */
    h2o_envconf_t *env;
    /**
     * error-log
     */
    struct {
        /**
         * if request-level errors should be emitted to stderr
         */
        unsigned emit_request_errors : 1;
    } error_log;
};

struct st_h2o_hostconf_t {
    /**
     * reverse reference to the global configuration
     */
    h2o_globalconf_t *global;
    /**
     * host and port
     */
    struct {
        /**
         * host and port (in lower-case; base is NULL-terminated)
         */
        h2o_iovec_t hostport;
        /**
         *  in lower-case; base is NULL-terminated
         */
        h2o_iovec_t host;
        /**
         * port number (or 65535 if default)
         */
        uint16_t port;
    } authority;
    /**
     * A boolean indicating that this hostconf can only be used for a request with the ":authority" pseudo-header field / "Host"
     * that matches hostport. When strict_match is false, then this hostconf is eligible for use as the fallback hostconf for a
     * request that does not match any applicable hostconf.
     */
    uint8_t strict_match;
    /**
     * list of path configurations
     */
    H2O_VECTOR(h2o_pathconf_t *) paths;
    /**
     * catch-all path configuration
     */
    h2o_pathconf_t fallback_path;
    /**
     * mimemap
     */
    h2o_mimemap_t *mimemap;
    /**
     * http2
     */
    struct {
        /**
         * whether if blocking assets being pulled should be given highest priority in case of clients that do not implement
         * dependency-based prioritization
         */
        unsigned reprioritize_blocking_assets : 1;
        /**
         * if server push should be used
         */
        unsigned push_preload : 1;
        /**
         * if cross origin pushes should be authorized
         */
        unsigned allow_cross_origin_push : 1;
        /**
         * casper settings
         */
        h2o_casper_conf_t casper;
    } http2;
};

typedef struct st_h2o_protocol_callbacks_t {
    void (*request_shutdown)(h2o_context_t *ctx);
    int (*foreach_request)(h2o_context_t *ctx, int (*cb)(h2o_req_t *req, void *cbdata), void *cbdata);
} h2o_protocol_callbacks_t;

typedef h2o_iovec_t (*final_status_handler_cb)(void *ctx, h2o_globalconf_t *gconf, h2o_req_t *req);
typedef const struct st_h2o_status_handler_t {
    h2o_iovec_t name;
    h2o_iovec_t (*final)(void *ctx, h2o_globalconf_t *gconf, h2o_req_t *req); /* mandatory, will be passed the optional context */
    void *(*init)(void); /* optional callback, allocates a context that will be passed to per_thread() */
    void (*per_thread)(void *priv, h2o_context_t *ctx); /* optional callback, will be called for each thread */
} h2o_status_handler_t;

typedef H2O_VECTOR(h2o_status_handler_t *) h2o_status_callbacks_t;

typedef enum h2o_send_informational_mode {
    H2O_SEND_INFORMATIONAL_MODE_EXCEPT_H1,
    H2O_SEND_INFORMATIONAL_MODE_NONE,
    H2O_SEND_INFORMATIONAL_MODE_ALL
} h2o_send_informational_mode_t;

struct st_h2o_globalconf_t {
    /**
     * a NULL-terminated list of host contexts (h2o_hostconf_t)
     */
    h2o_hostconf_t **hosts;
    /**
     * The hostconf that will be used when none of the hostconfs for the listener match the request and they all have strict-match:
     * ON.
     */
    h2o_hostconf_t *fallback_host;
    /**
     * list of configurators
     */
    h2o_linklist_t configurators;
    /**
     * name of the server (not the hostname)
     */
    h2o_iovec_t server_name;
    /**
     * formated "sf-token" or "sf-string" for the proxy-status header
     */
    h2o_iovec_t proxy_status_identity;
    /**
     * maximum size of the accepted request entity (e.g. POST data)
     */
    size_t max_request_entity_size;
    /**
     * maximum count for delegations
     */
    unsigned max_delegations;
    /**
     * setuid user (or NULL)
     */
    char *user;
    /**
     * sets up the h2o_return map if true.
     */
    int usdt_selective_tracing;

    /**
     * SSL handshake timeout
     */
    uint64_t handshake_timeout;

    struct {
        /**
         * request timeout (in milliseconds)
         */
        uint64_t req_timeout;
        /**
         * request io timeout (in milliseconds)
         */
        uint64_t req_io_timeout;
        /**
         * a boolean value indicating whether or not to upgrade to HTTP/2
         */
        int upgrade_to_http2;
        /**
         * list of callbacks
         */
        h2o_protocol_callbacks_t callbacks;
    } http1;

    struct {
        /**
         * idle timeout (in milliseconds)
         */
        uint64_t idle_timeout;
        /**
         * graceful shutdown timeout (in milliseconds)
         */
        uint64_t graceful_shutdown_timeout;
        /**
         * maximum number of HTTP2 requests (per connection) to be handled simultaneously internally.
         * H2O accepts at most 256 requests over HTTP/2, but internally limits the number of in-flight requests to the value
         * specified by this property in order to limit the resources allocated to a single connection.
         */
        size_t max_concurrent_requests_per_connection;
        /**
         * maximum nuber of streams (per connection) to be allowed in IDLE / CLOSED state (used for tracking dependencies).
         */
        size_t max_streams_for_priority;
        /**
         * size of the stream-level flow control window (once it becomes active)
         */
        uint32_t active_stream_window_size;
        /**
         * conditions for latency optimization
         */
        h2o_socket_latency_optimization_conditions_t latency_optimization;
        /**
         * list of callbacks
         */
        h2o_protocol_callbacks_t callbacks;
        /* */
        h2o_iovec_t origin_frame;
    } http2;

    struct {
        /**
         * idle timeout (in milliseconds)
         */
        uint64_t idle_timeout;
        /**
         * graceful shutdown timeout (in milliseconds)
         */
        uint64_t graceful_shutdown_timeout;
        /**
         * receive window size of the unblocked request stream
         */
        uint32_t active_stream_window_size;
        /**
         * a boolean indicating if the delayed ack extension should be used (default true)
         */
        uint8_t use_delayed_ack;
        /**
         * the callbacks
         */
        h2o_protocol_callbacks_t callbacks;
    } http3;

    struct {
        /**
         * io timeout (in milliseconds)
         */
        uint64_t io_timeout;
        /**
         * io timeout (in milliseconds)
         */
        uint64_t connect_timeout;
        /**
         * io timeout (in milliseconds)
         */
        uint64_t first_byte_timeout;
        /**
         * keepalive timeout (in milliseconds)
         */
        uint64_t keepalive_timeout;
        /**
         * a boolean flag if set to true, instructs the proxy to close the frontend h1 connection on behalf of the upstream
         */
        unsigned forward_close_connection : 1;
        /**
         * a boolean flag if set to true, instructs the proxy to preserve the x-forwarded-proto header passed by the client
         */
        unsigned preserve_x_forwarded_proto : 1;
        /**
         * a boolean flag if set to true, instructs the proxy to preserve the server header passed by the origin
         */
        unsigned preserve_server_header : 1;
        /**
         * a boolean flag if set to true, instructs the proxy to emit x-forwarded-proto and x-forwarded-for headers
         */
        unsigned emit_x_forwarded_headers : 1;
        /**
         * a boolean flag if set to true, instructs the proxy to emit a via header
         */
        unsigned emit_via_header : 1;
        /**
         * a boolean flag if set to true, instructs the proxy to emit a date header, if it's missing from the upstream response
         */
        unsigned emit_missing_date_header : 1;
        /**
         * maximum size to buffer for the response
         */
        size_t max_buffer_size;

        struct {
            uint32_t max_concurrent_streams;
        } http2;

        /**
         * See the documentation of `h2o_httpclient_t::protocol_selector.ratio`.
         */
        struct {
            int8_t http2;
            int8_t http3;
        } protocol_ratio;

        /**
         * global socketpool
         */
        h2o_socketpool_t global_socketpool;
    } proxy;

    /**
     * enum indicating to what clients h2o sends 1xx response
     */
    h2o_send_informational_mode_t send_informational_mode;

    /**
     * mimemap
     */
    h2o_mimemap_t *mimemap;

    /**
     * filecache
     */
    struct {
        /* capacity of the filecache */
        size_t capacity;
    } filecache;

    /* status */
    h2o_status_callbacks_t statuses;

    size_t _num_config_slots;
};

enum {
    H2O_COMPRESS_HINT_AUTO = 0,    /* default: let h2o negociate compression based on the configuration */
    H2O_COMPRESS_HINT_DISABLE,     /* compression was explicitly disabled for this request */
    H2O_COMPRESS_HINT_ENABLE,      /* compression was explicitly enabled for this request */
    H2O_COMPRESS_HINT_ENABLE_GZIP, /* compression was explicitly enabled for this request, asking for gzip */
    H2O_COMPRESS_HINT_ENABLE_BR,   /* compression was explicitly enabled for this request, asking for br */
};

/**
 * holds various attributes related to the mime-type
 */
typedef struct st_h2o_mime_attributes_t {
    /**
     * whether if the content can be compressed by using gzip
     */
    char is_compressible;
    /**
     * how the resource should be prioritized
     */
    enum { H2O_MIME_ATTRIBUTE_PRIORITY_NORMAL = 0, H2O_MIME_ATTRIBUTE_PRIORITY_HIGHEST } priority;
} h2o_mime_attributes_t;

extern h2o_mime_attributes_t h2o_mime_attributes_as_is;

/**
 * represents either a mime-type (and associated info), or contains pathinfo in case of a dynamic type (e.g. .php files)
 */
typedef struct st_h2o_mimemap_type_t {
    enum { H2O_MIMEMAP_TYPE_MIMETYPE = 0, H2O_MIMEMAP_TYPE_DYNAMIC = 1 } type;
    union {
        struct {
            h2o_iovec_t mimetype;
            h2o_mime_attributes_t attr;
        };
        struct {
            h2o_pathconf_t pathconf;
        } dynamic;
    } data;
} h2o_mimemap_type_t;

enum {
    /* http1 protocol errors */
    H2O_STATUS_ERROR_400 = 0,
    H2O_STATUS_ERROR_403,
    H2O_STATUS_ERROR_404,
    H2O_STATUS_ERROR_405,
    H2O_STATUS_ERROR_413,
    H2O_STATUS_ERROR_416,
    H2O_STATUS_ERROR_417,
    H2O_STATUS_ERROR_500,
    H2O_STATUS_ERROR_502,
    H2O_STATUS_ERROR_503,
    H2O_STATUS_ERROR_MAX,
};

/**
 * holds various data related to the context
 */
typedef struct st_h2o_context_storage_item_t {
    void (*dispose)(void *data);
    void *data;
} h2o_context_storage_item_t;

typedef H2O_VECTOR(h2o_context_storage_item_t) h2o_context_storage_t;

/**
 * context of the http server.
 */
struct st_h2o_context_t {
    /**
     * points to the loop (either uv_loop_t or h2o_evloop_t, depending on the value of H2O_USE_LIBUV)
     */
    h2o_loop_t *loop;
    /**
     * pointer to the global configuration
     */
    h2o_globalconf_t *globalconf;
    /**
     * queue for receiving messages from other contexts
     */
    h2o_multithread_queue_t *queue;
    /**
     * receivers
     */
    struct {
        h2o_multithread_receiver_t hostinfo_getaddr;
    } receivers;
    /**
     * open file cache
     */
    h2o_filecache_t *filecache;
    /**
     * context scope storage for general use
     */
    h2o_context_storage_t storage;
    /**
     * flag indicating if shutdown has been requested
     */
    int shutdown_requested;

    struct {
        /**
         * link-list of h2o_http1_conn_t
         */
        h2o_linklist_t _conns;
        struct {
            uint64_t request_timeouts;
            uint64_t request_io_timeouts;
        } events;
    } http1;

    struct {
        /**
         * link-list of h2o_http2_conn_t
         */
        h2o_linklist_t _conns;
        /**
         * timeout entry used for graceful shutdown
         */
        h2o_timer_t _graceful_shutdown_timeout;
        struct {
            /**
             * counter for http2 errors internally emitted by h2o
             */
            uint64_t protocol_level_errors[H2O_HTTP2_ERROR_MAX];
            /**
             * premature close on read
             */
            uint64_t read_closed;
            /**
             * premature close on write
             */
            uint64_t write_closed;
            /**
             * counter for http2 idle timeouts
             */
            uint64_t idle_timeouts;
        } events;
    } http2;

    struct {
        /**
         * link-list of h2o_http3_server_conn_t
         */
        h2o_linklist_t _conns;
        /**
         * timeout entry used for graceful shutdown
         */
        h2o_timer_t _graceful_shutdown_timeout;
    } http3;

    struct {
        /**
         * the default client context for proxy
         */
        h2o_httpclient_ctx_t client_ctx;
        /**
         * the default connection pool for proxy
         */
        h2o_httpclient_connection_pool_t connpool;
    } proxy;

    struct {
        /**
         * counter for SSL errors
         */
        uint64_t errors;
        /**
         * counter for selected ALPN protocols
         */
        uint64_t alpn_h1;
        uint64_t alpn_h2;
        /**
         * counter for handshakes
         */
        uint64_t handshake_full;
        uint64_t handshake_resume;
        /**
         * summations of handshake latency in microsecond
         */
        uint64_t handshake_accum_time_full;
        uint64_t handshake_accum_time_resume;
    } ssl;

    /**
     * pointer to per-module configs
     */
    void **_module_configs;

    struct {
        struct timeval tv_at;
        h2o_timestamp_string_t *value;
    } _timestamp_cache;

    /**
     * counter for http1 error status internally emitted by h2o
     */
    uint64_t emitted_error_status[H2O_STATUS_ERROR_MAX];

    H2O_VECTOR(h2o_pathconf_t *) _pathconfs_inited;
};

/**
 * an object that generates a response.
 * The object is typically constructed by handlers calling the h2o_start_response function.
 */
typedef struct st_h2o_generator_t {
    /**
     * called by the core to request new data to be pushed via the h2o_send function.
     */
    void (*proceed)(struct st_h2o_generator_t *self, h2o_req_t *req);
    /**
     * called by the core when there is a need to terminate the response abruptly
     */
    void (*stop)(struct st_h2o_generator_t *self, h2o_req_t *req);
} h2o_generator_t;

/**
 * the maximum size of sendvec when a pull (i.e. non-raw) vector is used. Note also that bufcnt must be set to one when a pull mode
 * vector is used.
 */
#define H2O_PULL_SENDVEC_MAX_SIZE 65536

typedef struct st_h2o_sendvec_t h2o_sendvec_t;

typedef struct st_h2o_sendvec_callbacks_t {
    /**
     * optional callback used to serialize the bytes held by the vector. Returns if the operation succeeded. When false is returned,
     * the generator is considered as been error-closed by itself.  If the callback is NULL, the data is pre-flattened and available
     * in `h2o_sendvec_t::raw`.
     */
    int (*flatten)(h2o_sendvec_t *vec, h2o_req_t *req, h2o_iovec_t dst, size_t off);
    /**
     * optional callback that can be used to retain the buffer after flattening all data. This allows H3 to re-flatten data upon
     * retransmission. Increments the reference counter if `is_incr` is set to true, otherwise the counter is decremented.
     */
    void (*update_refcnt)(h2o_sendvec_t *vec, h2o_req_t *req, int is_incr);
} h2o_sendvec_callbacks_t;

/**
 * send vector. Unlike an ordinary `h2o_iovec_t`, the vector has a callback that allows the sender to delay the flattening of data
 * until it becomes necessary.
 */
struct st_h2o_sendvec_t {
    /**
     *
     */
    const h2o_sendvec_callbacks_t *callbacks;
    /**
     * size of the vector
     */
    size_t len;
    /**
     *
     */
    union {
        char *raw;
        uint64_t cb_arg[2];
    };
};

/**
 * an output stream that may alter the output.
 * The object is typically constructed by filters calling the h2o_prepend_ostream function.
 */
struct st_h2o_ostream_t {
    /**
     * points to the next output stream
     */
    struct st_h2o_ostream_t *next;
    /**
     * called by the core to send output.
     * Intermediary output streams should process the given output and call the h2o_ostream_send_next function if any data can be
     * sent.
     */
    void (*do_send)(struct st_h2o_ostream_t *self, h2o_req_t *req, h2o_sendvec_t *bufs, size_t bufcnt, h2o_send_state_t state);
    /**
     * called by the core when there is a need to terminate the response abruptly
     */
    void (*stop)(struct st_h2o_ostream_t *self, h2o_req_t *req);
    /**
     * called by the core via h2o_send_informational
     */
    void (*send_informational)(struct st_h2o_ostream_t *self, h2o_req_t *req);
};

/**
 * a HTTP response
 */
typedef struct st_h2o_res_t {
    /**
     * status code
     */
    int status;
    /**
     * reason phrase
     */
    const char *reason;
    /**
     * length of the content (that is sent as the Content-Length header).
     * The default value is SIZE_MAX, which means that the length is indeterminate.
     * Generators should set this value whenever possible.
     */
    size_t content_length;
    /**
     * list of response headers
     */
    h2o_headers_t headers;
    /**
     * mime-related attributes (may be NULL)
     */
    h2o_mime_attributes_t *mime_attr;
    /**
     * retains the original response header before rewritten by ostream filters
     */
    struct {
        int status;
        h2o_headers_t headers;
    } original;
} h2o_res_t;

/**
 * debug state (currently only for HTTP/2)
 */
typedef struct st_h2o_http2_debug_state_t {
    h2o_iovec_vector_t json;
    ssize_t conn_flow_in;
    ssize_t conn_flow_out;
} h2o_http2_debug_state_t;

typedef struct st_h2o_conn_callbacks_t {
    /**
     * getsockname (return size of the obtained address, or 0 if failed)
     */
    socklen_t (*get_sockname)(h2o_conn_t *conn, struct sockaddr *sa);
    /**
     * getpeername (return size of the obtained address, or 0 if failed)
     */
    socklen_t (*get_peername)(h2o_conn_t *conn, struct sockaddr *sa);
    /**
     * returns picotls connection object used by the connection (or NULL if TLS is not used)
     */
    ptls_t *(*get_ptls)(h2o_conn_t *conn);
    /**
     * returns if the connection is target of tracing
     */
    int (*skip_tracing)(h2o_conn_t *conn);
    /**
     * optional (i.e. may be NULL) callback for server push
     */
    void (*push_path)(h2o_req_t *req, const char *abspath, size_t abspath_len, int is_critical);
    /**
     * debug state callback (optional)
     */
    h2o_http2_debug_state_t *(*get_debug_state)(h2o_req_t *req, int hpack_enabled);
    /**
     * logging callbacks (all of them are optional)
     */
    union {
        struct {
            struct {
                h2o_iovec_t (*name_)(h2o_req_t *req);
            } congestion_control;
            struct {
                h2o_iovec_t (*protocol_version)(h2o_req_t *req);
                h2o_iovec_t (*session_reused)(h2o_req_t *req);
                h2o_iovec_t (*cipher)(h2o_req_t *req);
                h2o_iovec_t (*cipher_bits)(h2o_req_t *req);
                h2o_iovec_t (*session_id)(h2o_req_t *req);
                h2o_iovec_t (*server_name)(h2o_req_t *req);
                h2o_iovec_t (*negotiated_protocol)(h2o_req_t *req);
            } ssl;
            struct {
                h2o_iovec_t (*request_index)(h2o_req_t *req);
            } http1;
            struct {
                h2o_iovec_t (*stream_id)(h2o_req_t *req);
                h2o_iovec_t (*priority_received)(h2o_req_t *req);
                h2o_iovec_t (*priority_received_exclusive)(h2o_req_t *req);
                h2o_iovec_t (*priority_received_parent)(h2o_req_t *req);
                h2o_iovec_t (*priority_received_weight)(h2o_req_t *req);
                h2o_iovec_t (*priority_actual)(h2o_req_t *req);
                h2o_iovec_t (*priority_actual_parent)(h2o_req_t *req);
                h2o_iovec_t (*priority_actual_weight)(h2o_req_t *req);
            } http2;
            struct {
                h2o_iovec_t (*stream_id)(h2o_req_t *req);
                h2o_iovec_t (*quic_stats)(h2o_req_t *req);
            } http3;
        };
        h2o_iovec_t (*callbacks[1])(h2o_req_t *req);
    } log_;
} h2o_conn_callbacks_t;

/**
 * basic structure of an HTTP connection (HTTP/1, HTTP/2, etc.)
 */
struct st_h2o_conn_t {
    /**
     * the context of the server
     */
    h2o_context_t *ctx;
    /**
     * NULL-terminated list of hostconfs bound to the connection
     */
    h2o_hostconf_t **hosts;
    /**
     * time when the connection was established
     */
    struct timeval connected_at;
    /**
     * connection id
     */
    uint64_t id;
    /**
     * callbacks
     */
    const h2o_conn_callbacks_t *callbacks;
};

/**
 * filter used for capturing a response (can be used to implement subreq)
 */
typedef struct st_h2o_req_prefilter_t {
    struct st_h2o_req_prefilter_t *next;
    void (*on_setup_ostream)(struct st_h2o_req_prefilter_t *self, h2o_req_t *req, h2o_ostream_t **slot);
} h2o_req_prefilter_t;

typedef struct st_h2o_req_overrides_t {
    /**
     * specific client context (or NULL)
     */
    h2o_httpclient_ctx_t *client_ctx;
    /**
     * connpool to be used when connecting to upstream (or NULL)
     */
    h2o_httpclient_connection_pool_t *connpool;
    /**
     * upstream to connect to (or NULL)
     */
    h2o_url_t *upstream;
    /**
     * parameters for rewriting the `Location` header (only used if match.len != 0)
     */
    struct {
        /**
         * if the prefix of the location header matches the url, then the header will be rewritten
         */
        h2o_url_t *match;
        /**
         * path prefix to be inserted upon rewrite
         */
        h2o_iovec_t path_prefix;
    } location_rewrite;
    /**
     * whether if the PROXY header should be sent
     */
    unsigned use_proxy_protocol : 1;
    /**
     * whether the proxied request should preserve host
     */
    unsigned proxy_preserve_host : 1;
    /**
     * headers rewrite commands to be used when sending requests to upstream (or NULL)
     */
    h2o_headers_command_t *headers_cmds;
} h2o_req_overrides_t;

/**
 * additional information for extension-based dynamic content
 */
typedef struct st_h2o_filereq_t {
    h2o_iovec_t script_name;
    h2o_iovec_t path_info;
    h2o_iovec_t local_path;
} h2o_filereq_t;

/**
 * Called be the protocol handler to submit chunk of request body to the generator. The callback returns 0 if successful, otherwise
<<<<<<< HEAD
 * a non-zero value. Due to historical reasons, at memoment, there is a discrepancy in how this callback (or the underlying
 * `h2o_httpclient_t::write_req` callback) can be used.
 *
 * The following implementations assume that the callback cannot be called until the `proceed_req` callback is invoked in response:
 *   * lib/common/http3client.c
 *   * lib/handler/connect.c
 *
 * The following implementations allow the user to call `write_req` repeatedly while request body is in flight.
 *   * lib/common/http1client.c
 *   * lib/common/http2client.c
 *
 * Both groups of the implementations copy data into their buffer at the time of invocation, thereby allowing the users to reuse
 * the buffer when the `write_req` callback returns.
 *
 * Among the groups of the callers, the only user that invokes `write_req` without waiting for the invocation of `proceed_req` is
 * the http2 protocol handler (lib/http2/connection.c and lib/http2/stream.c). Other callers listed below wait for `proceed_req`:
 *   * lib/http1.c
 *   * lib/http3/server.c
 *   * src/httpclient.c
 *
 * The discrepancy indicates that the requests being received by the HTTP/2 protocol handler cannot be passed to the reverse proxy
 * using HTTP/3, or to the connect handler.
 *
 * Eventually, we should change the HTTP/2 protocol handler so that it would refrain from invoking `write_req` consequently. That
 * should not be difficult, as the protocol handler retains a stream-level buffer anyways for demultiplexing the HTTP/2 streams that
 * it is handling. Additionally, we might consider delegating the responsibility of retaining the buffer from the implementations to
 * the users, doing so would eliminate the need to copy data when the implementations can utilize the send buffer provided by the
 * TCP/IP stack (i.e., in case of lib/common/http1client.c and lib/handler/connect.c).
=======
 * a non-zero value. Once `write_req.cb` is called, subsequent invocations MUST be postponed until the `proceed_req` is called. At
 * the moment, `write_req_cb` is required to create a copy of data being provided before returning. To avoid copying, we should
 * consider delegating the responsibility of retaining the buffer to the caller.
>>>>>>> f13ce770
 */
typedef int (*h2o_write_req_cb)(void *ctx, int is_end_stream);
/**
 * Called by the generator, in response to `h2o_write_req_cb` to indicate to the protocol handler that new chunk can be submitted,
 * or to notify that an error has occurred. In the latter case, write might not be inflight. Note that `errstr` will be NULL (rather
 * than an error code indicating EOS) when called in response to `h2o_write_req_cb` with `is_end_stream` set to 1.
 */
<<<<<<< HEAD
typedef void (*h2o_proceed_req_cb)(h2o_req_t *req, size_t bytes_written, h2o_send_state_t send_state);
/**
 *
 */
typedef void (*h2o_forward_datagram_cb)(h2o_req_t *req, h2o_iovec_t *datagrams, size_t num_datagrams);
=======
typedef void (*h2o_proceed_req_cb)(h2o_req_t *req, const char *errstr);

>>>>>>> f13ce770

#define H2O_SEND_SERVER_TIMING_BASIC 1
#define H2O_SEND_SERVER_TIMING_PROXY 2

/**
 * a HTTP request
 */
struct st_h2o_req_t {
    /**
     * the underlying connection
     */
    h2o_conn_t *conn;
    /**
     * the request sent by the client (as is)
     */
    struct {
        /**
         * scheme (http, https, etc.)
         */
        const h2o_url_scheme_t *scheme;
        /**
         * authority (a.k.a. the Host header; the value is supplemented if missing before the handlers are being called)
         */
        h2o_iovec_t authority;
        /**
         * method
         */
        h2o_iovec_t method;
        /**
         * abs-path of the request (unmodified)
         */
        h2o_iovec_t path;
        /**
         * offset of '?' within path, or SIZE_MAX if not found
         */
        size_t query_at;
    } input;
    /**
     * the host context
     */
    h2o_hostconf_t *hostconf;
    /**
     * the path context
     */
    h2o_pathconf_t *pathconf;
    /**
     * filters and the size of it
     */
    h2o_filter_t **filters;
    size_t num_filters;
    /**
     * loggers and the size of it
     */
    h2o_logger_t **loggers;
    size_t num_loggers;
    /**
     * the handler that has been executed
     */
    h2o_handler_t *handler;
    /**
     * scheme (http, https, etc.)
     */
    const h2o_url_scheme_t *scheme;
    /**
     * authority (of the processing request)
     */
    h2o_iovec_t authority;
    /**
     * method (of the processing request)
     */
    h2o_iovec_t method;
    /**
     * abs-path of the processing request
     */
    h2o_iovec_t path;
    /**
     * offset of '?' within path, or SIZE_MAX if not found
     */
    size_t query_at;
    /**
     * normalized path of the processing request (i.e. no "." or "..", no query)
     */
    h2o_iovec_t path_normalized;
    /**
     * Map of indexes of `path_normalized` into the next character in `path`; built only if `path` required normalization
     */
    size_t *norm_indexes;
    /**
     * authority's prefix matched with `*` against defined hosts
     */
    h2o_iovec_t authority_wildcard_match;
    /**
     * filters assigned per request
     */
    h2o_req_prefilter_t *prefilters;
    /**
     * additional information (becomes available for extension-based dynamic content)
     */
    h2o_filereq_t *filereq;
    /**
     * overrides (maybe NULL)
     */
    h2o_req_overrides_t *overrides;
    /**
     * the HTTP version (represented as 0xMMmm (M=major, m=minor))
     */
    int version;
    /**
     * list of request headers
     */
    h2o_headers_t headers;
    /**
     * the request entity (base == NULL if none), can't be used if the handler is streaming the body
     */
    h2o_iovec_t entity;
    /**
     * amount of request body being received
     */
    size_t req_body_bytes_received;
    /**
     * If different of SIZE_MAX, the numeric value of the received content-length: header
     */
    size_t content_length;
    /**
     * timestamp when the request was processed
     */
    h2o_timestamp_t processed_at;
    /**
     * additional timestamps
     */
    struct {
        struct timeval request_begin_at;
        struct timeval request_body_begin_at;
        struct timeval response_start_at;
        struct timeval response_end_at;
    } timestamps;
    /**
     * proxy stats
     */
    struct {
        struct {
            uint64_t total;
            uint64_t header;
            uint64_t body;
        } bytes_written;
        struct {
            uint64_t total;
            uint64_t header;
            uint64_t body;
        } bytes_read;
        h2o_httpclient_timings_t timestamps;
        h2o_httpclient_conn_properties_t conn;
    } proxy_stats;
    /**
     * the response
     */
    h2o_res_t res;
    /**
     * number of bytes sent by the generator (excluding headers)
     */
    uint64_t bytes_sent;
    /**
     * the number of times the request can be reprocessed (excluding delegation)
     */
    unsigned remaining_reprocesses;
    /**
     * the number of times the request can be delegated
     */
    unsigned remaining_delegations;

    /**
     * environment variables
     */
    h2o_iovec_vector_t env;

    /**
     * error log for the request (`h2o_req_log_error` must be used for error logging)
     */
    h2o_buffer_t *error_logs;

    /**
     * error log redirection called by `h2o_req_log_error`. By default, the error is appended to `error_logs`. The callback is
     * replaced by mruby middleware to send the error log to the rack handler.
     */
    struct {
        void (*cb)(void *data, h2o_iovec_t prefix, h2o_iovec_t msg);
        void *data;
    } error_log_delegate;

    /* flags */

    /**
     * whether or not the connection is persistent.
     * Applications should set this flag to zero in case the connection cannot be kept keep-alive (due to an error etc.)
     */
    unsigned char http1_is_persistent : 1;
    /**
     * whether if the response has been delegated (i.e. reproxied).
     * For delegated responses, redirect responses would be handled internally.
     */
    unsigned char res_is_delegated : 1;
    /**
     * set by the generator if the protocol handler should replay the request upon seeing 425
     */
    unsigned char reprocess_if_too_early : 1;
    /**
     * set by the prxy handler if the http2 upstream refused the stream so the client can retry the request
     */
    unsigned char upstream_refused : 1;
    /**
     * if h2o_process_request has been called
     */
    unsigned char process_called : 1;
    /**
     * Indicates if requested to serve something other than HTTP (e.g., websocket, upgrade, CONNECT, ...) using the streaming API.
     * When the protocol handler returns a successful response, filters are skipped.
     */
    unsigned char is_tunnel_req : 1;

    /**
     * whether if the response should include server-timing header. Logical OR of H2O_SEND_SERVER_TIMING_*
     */
    unsigned send_server_timing;

    /**
     * Whether the producer of the response has explicitly disabled or
     * enabled compression. One of H2O_COMPRESS_HINT_*
     */
    char compress_hint;

    /**
     * the Upgrade request header (or { NULL, 0 } if not available)
     */
    h2o_iovec_t upgrade;

    /**
     * preferred chunk size by the ostream
     */
    size_t preferred_chunk_size;

    /**
     * callback and context for receiving request body (see h2o_handler_t::supports_request_streaming for details)
     */
    struct {
        h2o_write_req_cb cb;
        void *ctx;
    } write_req;

    /**
     * callback and context for receiving more request body (see h2o_handler_t::supports_request_streaming for details)
     */
    h2o_proceed_req_cb proceed_req;

    /**
     * Callbacks used for forwarding datagrams. Write-side is assumed to use `write_req.ctx` for retaining the context if necessary.
     */
    struct {
        h2o_forward_datagram_cb write_, read_;
    } forward_datagram;

    /* internal structure */
    h2o_generator_t *_generator;
    h2o_ostream_t *_ostr_top;
    size_t _next_filter_index;
    h2o_timer_t _timeout_entry;

    /* per-request memory pool (placed at the last since the structure is large) */
    h2o_mem_pool_t pool;
};

typedef struct st_h2o_accept_ctx_t {
    h2o_context_t *ctx;
    h2o_hostconf_t **hosts;
    SSL_CTX *ssl_ctx;
    h2o_iovec_t *http2_origin_frame;
    int expect_proxy_line;
    h2o_multithread_receiver_t *libmemcached_receiver;
} h2o_accept_ctx_t;

/* util */

extern const char h2o_http2_npn_protocols[];
extern const char h2o_npn_protocols[];
extern const h2o_iovec_t h2o_http2_alpn_protocols[];
extern const h2o_iovec_t h2o_alpn_protocols[];

/**
 * accepts a connection
 */
void h2o_accept(h2o_accept_ctx_t *ctx, h2o_socket_t *sock);
/**
 * creates a new connection
 */
static h2o_conn_t *h2o_create_connection(size_t sz, h2o_context_t *ctx, h2o_hostconf_t **hosts, struct timeval connected_at,
                                         const h2o_conn_callbacks_t *callbacks);
/**
 * returns if the connection is still in early-data state (i.e., if there is a risk of received requests being a replay)
 */
static int h2o_conn_is_early_data(h2o_conn_t *conn);
/**
 * setups accept context for memcached SSL resumption
 */
void h2o_accept_setup_memcached_ssl_resumption(h2o_memcached_context_t *ctx, unsigned expiration);
/**
 * setups accept context for redis SSL resumption
 */
void h2o_accept_setup_redis_ssl_resumption(const char *host, uint16_t port, unsigned expiration, const char *prefix);
/**
 * returns the protocol version (e.g. "HTTP/1.1", "HTTP/2")
 */
size_t h2o_stringify_protocol_version(char *dst, int version);
/**
 * builds the proxy header defined by the PROXY PROTOCOL
 */
size_t h2o_stringify_proxy_header(h2o_conn_t *conn, char *buf);
#define H2O_PROXY_HEADER_MAX_LENGTH                                                                                                \
    (sizeof("PROXY TCP6 ffff:ffff:ffff:ffff:ffff:ffff:ffff:ffff ffff:ffff:ffff:ffff:ffff:ffff:ffff:ffff 65535 65535\r\n") - 1)
/**
 * extracts path to be pushed from `Link: rel=preload` header.
 */
void h2o_extract_push_path_from_link_header(h2o_mem_pool_t *pool, const char *value, size_t value_len, h2o_iovec_t base_path,
                                            const h2o_url_scheme_t *input_scheme, h2o_iovec_t input_authority,
                                            const h2o_url_scheme_t *base_scheme, h2o_iovec_t *base_authority,
                                            void (*cb)(void *ctx, const char *path, size_t path_len, int is_critical), void *cb_ctx,
                                            h2o_iovec_t *filtered_value, int allow_cross_origin_push);
/**
 * return a bitmap of compressible types, by parsing the `accept-encoding` header
 */
int h2o_get_compressible_types(const h2o_headers_t *headers);
#define H2O_COMPRESSIBLE_GZIP 1
#define H2O_COMPRESSIBLE_BROTLI 2
/**
 * builds destination URL or path, by contatenating the prefix and path_info of the request
 */
h2o_iovec_t h2o_build_destination(h2o_req_t *req, const char *prefix, size_t prefix_len, int use_path_normalized);
/**
 * encodes the duration value of the `server-timing` header
 */
void h2o_add_server_timing_header(h2o_req_t *req, int uses_trailer);
/**
 * encodes the duration value of the `server-timing` trailer
 */
h2o_iovec_t h2o_build_server_timing_trailer(h2o_req_t *req, const char *prefix, size_t prefix_len, const char *suffix,
                                            size_t suffix_len);
/**
 * release all thread-local resources used by h2o
 */
void h2o_cleanup_thread(void);

extern uint64_t h2o_connection_id;

/* request */

/**
 * initializes the request structure
 * @param req the request structure
 * @param conn the underlying connection
 * @param src if not NULL, the request structure would be a shallow copy of src
 */
void h2o_init_request(h2o_req_t *req, h2o_conn_t *conn, h2o_req_t *src);
/**
 * releases resources allocated for handling a request
 */
void h2o_dispose_request(h2o_req_t *req);
/**
 * Checks and returns if pseudo headers meet the constraints. This function should be called by each protocol implementation before
 * passing the request to `h2o_process_request`.
 */
int h2o_req_validate_pseudo_headers(h2o_req_t *req);
/**
 * called by the connection layer to start processing a request that is ready
 */
void h2o_process_request(h2o_req_t *req);
/**
 * returns the first handler that will be used for the request
 */
h2o_handler_t *h2o_get_first_handler(h2o_req_t *req);
/**
 * delegates the request to the next handler
 */
void h2o_delegate_request(h2o_req_t *req);
/**
 * calls h2o_delegate_request using zero_timeout callback
 */
void h2o_delegate_request_deferred(h2o_req_t *req);
/**
 * reprocesses a request once more (used for internal redirection)
 */
void h2o_reprocess_request(h2o_req_t *req, h2o_iovec_t method, const h2o_url_scheme_t *scheme, h2o_iovec_t authority,
                           h2o_iovec_t path, h2o_req_overrides_t *overrides, int is_delegated);
/**
 * calls h2o_reprocess_request using zero_timeout callback
 */
void h2o_reprocess_request_deferred(h2o_req_t *req, h2o_iovec_t method, const h2o_url_scheme_t *scheme, h2o_iovec_t authority,
                                    h2o_iovec_t path, h2o_req_overrides_t *overrides, int is_delegated);
/**
 *
 */
void h2o_replay_request(h2o_req_t *req);
/**
 *
 */
void h2o_replay_request_deferred(h2o_req_t *req);
/**
 * called by handlers to set the generator
 * @param req the request
 * @param generator the generator
 */
void h2o_start_response(h2o_req_t *req, h2o_generator_t *generator);
/**
 * called by filters to insert output-stream filters for modifying the response
 * @param req the request
 * @param alignment of the memory to be allocated for the ostream filter
 * @param size of the memory to be allocated for the ostream filter
 * @param slot where the stream should be inserted
 * @return pointer to the ostream filter
 */
h2o_ostream_t *h2o_add_ostream(h2o_req_t *req, size_t alignment, size_t sz, h2o_ostream_t **slot);
/**
 * prepares the request for processing by looking at the method, URI, headers
 */
h2o_hostconf_t *h2o_req_setup(h2o_req_t *req);
/**
 * binds configurations to the request
 */
void h2o_req_bind_conf(h2o_req_t *req, h2o_hostconf_t *hostconf, h2o_pathconf_t *pathconf);
/**
 *
 */
static int h2o_send_state_is_in_progress(h2o_send_state_t s);
/**
 * Initializes a send vector that refers to mutable memory region. When the `proceed` callback is invoked, it is possible for the
 * generator to reuse (or release) that memory region.
 */
void h2o_sendvec_init_raw(h2o_sendvec_t *vec, const void *base, size_t len);
/**
 * Initializes a send vector that refers to immutable memory region. It is the responsible of the generator to preserve the contents
 * of the specified memory region until the user of the send vector finishes using the send vector.
 */
void h2o_sendvec_init_immutable(h2o_sendvec_t *vec, const void *base, size_t len);
/**
 *
 */
int h2o_sendvec_flatten_raw(h2o_sendvec_t *vec, h2o_req_t *req, h2o_iovec_t dst, size_t off);
/**
 * called by the generators to send output
 * note: generators should free itself after sending the final chunk (i.e. calling the function with is_final set to true)
 * @param req the request
 * @param bufs an array of buffers
 * @param bufcnt length of the buffers array
 * @param state describes if the output is final, has an error, or is in progress
 */
void h2o_send(h2o_req_t *req, h2o_iovec_t *bufs, size_t bufcnt, h2o_send_state_t state);
void h2o_sendvec(h2o_req_t *req, h2o_sendvec_t *vecs, size_t veccnt, h2o_send_state_t state);
/**
 * creates an uninitialized prefilter and returns pointer to it
 */
h2o_req_prefilter_t *h2o_add_prefilter(h2o_req_t *req, size_t alignment, size_t sz);
/**
 * requests the next prefilter or filter (if any) to setup the ostream if necessary
 */
static void h2o_setup_next_prefilter(h2o_req_prefilter_t *self, h2o_req_t *req, h2o_ostream_t **slot);
/**
 * requests the next filter (if any) to setup the ostream if necessary
 */
static void h2o_setup_next_ostream(h2o_req_t *req, h2o_ostream_t **slot);
/**
 * called by the ostream filters to send output to the next ostream filter
 * note: ostream filters should free itself after sending the final chunk (i.e. calling the function with is_final set to true)
 * note: ostream filters must not set is_final flag to TRUE unless is_final flag of the do_send callback was set as such
 * @param ostr current ostream filter
 * @param req the request
 * @param bufs an array of buffers
 * @param bufcnt length of the buffers array
 * @param state whether the output is in progress, final, or in error
 */
void h2o_ostream_send_next(h2o_ostream_t *ostream, h2o_req_t *req, h2o_sendvec_t *bufs, size_t bufcnt, h2o_send_state_t state);
/**
 * called by the connection layer to request additional data to the generator
 */
static void h2o_proceed_response(h2o_req_t *req);
void h2o_proceed_response_deferred(h2o_req_t *req);
/**
 * if NULL, supplements h2o_req_t::mime_attr
 */
void h2o_req_fill_mime_attributes(h2o_req_t *req);
/**
 * returns an environment variable
 */
static h2o_iovec_t *h2o_req_getenv(h2o_req_t *req, const char *name, size_t name_len, int allocate_if_not_found);
/**
 * unsets an environment variable
 */
static void h2o_req_unsetenv(h2o_req_t *req, const char *name, size_t name_len);

/* config */

h2o_envconf_t *h2o_config_create_envconf(h2o_envconf_t *src);
void h2o_config_setenv(h2o_envconf_t *envconf, const char *name, const char *value);
void h2o_config_unsetenv(h2o_envconf_t *envconf, const char *name);

/**
 * initializes pathconf
 * @param path path to serve, or NULL if fallback or extension-level
 * @param mimemap mimemap to use, or NULL if fallback or extension-level
 */
void h2o_config_init_pathconf(h2o_pathconf_t *pathconf, h2o_globalconf_t *globalconf, const char *path, h2o_mimemap_t *mimemap);
/**
 *
 */
void h2o_config_dispose_pathconf(h2o_pathconf_t *pathconf);
/**
 * initializes the global configuration
 */
void h2o_config_init(h2o_globalconf_t *config);
/**
 * registers a host context
 */
h2o_hostconf_t *h2o_config_register_host(h2o_globalconf_t *config, h2o_iovec_t host, uint16_t port);
/**
 * registers a path context
 * @param hostconf host-level configuration that the path-level configuration belongs to
 * @param path path
 * @param flags unused and must be set to zero
 *
 * Handling of the path argument has changed in version 2.0 (of the standard server).
 *
 * Before 2.0, the function implicitely added a trailing `/` to the supplied path (if it did not end with a `/`), and when receiving
 * a HTTP request for a matching path without the trailing `/`, libh2o sent a 301 response redirecting the client to a URI with a
 * trailing `/`.
 *
 * Since 2.0, the function retains the exact path given as the argument, and the handlers of the pathconf is invoked if one of the
 * following conditions are met:
 *
 * * request path is an exact match to the configuration path
 * * configuration path does not end with a `/`, and the request path begins with the configuration path followed by a `/`
 */
h2o_pathconf_t *h2o_config_register_path(h2o_hostconf_t *hostconf, const char *path, int flags);
/**
 * registers an extra status handler
 */
void h2o_config_register_status_handler(h2o_globalconf_t *config, h2o_status_handler_t *status_handler);
/**
 * disposes of the resources allocated for the global configuration
 */
void h2o_config_dispose(h2o_globalconf_t *config);
/**
 * creates a handler associated to a given pathconf
 */
h2o_handler_t *h2o_create_handler(h2o_pathconf_t *conf, size_t sz);
/**
 * creates a filter associated to a given pathconf
 */
h2o_filter_t *h2o_create_filter(h2o_pathconf_t *conf, size_t sz);
/**
 * creates a logger associated to a given pathconf
 */
h2o_logger_t *h2o_create_logger(h2o_pathconf_t *conf, size_t sz);

/* context */

/**
 * initializes the context
 */
void h2o_context_init(h2o_context_t *context, h2o_loop_t *loop, h2o_globalconf_t *config);
/**
 * disposes of the resources allocated for the context
 */
void h2o_context_dispose(h2o_context_t *context);
/**
 * requests shutdown to the connections governed by the context
 */
void h2o_context_request_shutdown(h2o_context_t *context);
/**
 *
 */
void h2o_context_init_pathconf_context(h2o_context_t *ctx, h2o_pathconf_t *pathconf);
/**
 *
 */
void h2o_context_dispose_pathconf_context(h2o_context_t *ctx, h2o_pathconf_t *pathconf);

/**
 * returns current timestamp
 * @param ctx the context
 * @param pool memory pool (used when ts != NULL)
 * @param ts buffer to store the timestamp (optional)
 * @return current time in UTC
 */
static h2o_timestamp_t h2o_get_timestamp(h2o_context_t *ctx, h2o_mem_pool_t *pool);
void h2o_context_update_timestamp_string_cache(h2o_context_t *ctx);
/**
 * returns per-module context set
 */
static void *h2o_context_get_handler_context(h2o_context_t *ctx, h2o_handler_t *handler);
/**
 * sets per-module context
 */
static void h2o_context_set_handler_context(h2o_context_t *ctx, h2o_handler_t *handler, void *handler_ctx);
/**
 * returns per-module context set by the on_context_init callback
 */
static void *h2o_context_get_filter_context(h2o_context_t *ctx, h2o_filter_t *filter);
/**
 * sets per-module filter context
 */
static void h2o_context_set_filter_context(h2o_context_t *ctx, h2o_filter_t *filter, void *filter_ctx);
/**
 * returns per-module context set by the on_context_init callback
 */
static void *h2o_context_get_logger_context(h2o_context_t *ctx, h2o_logger_t *logger);
/*
 * return the address associated with the key in the context storage
 */
static void **h2o_context_get_storage(h2o_context_t *ctx, size_t *key, void (*dispose_cb)(void *));

/* built-in generators */

enum {
    /**
     * enforces the http1 protocol handler to close the connection after sending the response
     */
    H2O_SEND_ERROR_HTTP1_CLOSE_CONNECTION = 0x1,
    /**
     * if set, does not flush the registered response headers
     */
    H2O_SEND_ERROR_KEEP_HEADERS = 0x2
};

/**
 * Add a `date:` header to the response
 */
void h2o_resp_add_date_header(h2o_req_t *req);
/**
 * Sends the given string as the response. The function copies the string so that the caller can discard it immediately.
 *
 * Be careful of calling the function asynchronously, because there is a chance of the request object getting destroyed before the
 * function is being invoked.  This could happpen for example when the client abruptly closing the connection. There are two ways to
 * detect the destruction:
 *
 * * allocate a memory chunk using the request's memory pool with a destructor that you define; i.e. call `h2o_mem_alloc_shared(
 *   &req->pool, obj_size, my_destructor)`. When the request object is destroyed, `my_destructor` will be invoked as part of the
 *   memory reclamation process.
 * * register the `stop` callback of the generator that is bound to the request. The downside of the approach is that a generator
 *   is not associated to a request until all the response headers become ready to be sent, i.e., when `h2o_start_response` is
 *   called.
 */
void h2o_send_inline(h2o_req_t *req, const char *body, size_t len);
/**
 * sends the given information as an error response to the client. Uses h2o_send_inline internally, so the same restrictions apply.
 */
void h2o_send_error_generic(h2o_req_t *req, int status, const char *reason, const char *body, int flags);
#define H2O_SEND_ERROR_XXX(status)                                                                                                 \
    static inline void h2o_send_error_##status(h2o_req_t *req, const char *reason, const char *body, int flags)                    \
    {                                                                                                                              \
        req->conn->ctx->emitted_error_status[H2O_STATUS_ERROR_##status]++;                                                         \
        h2o_send_error_generic(req, status, reason, body, flags);                                                                  \
    }

H2O_SEND_ERROR_XXX(400)
H2O_SEND_ERROR_XXX(403)
H2O_SEND_ERROR_XXX(404)
H2O_SEND_ERROR_XXX(405)
H2O_SEND_ERROR_XXX(413)
H2O_SEND_ERROR_XXX(416)
H2O_SEND_ERROR_XXX(417)
H2O_SEND_ERROR_XXX(500)
H2O_SEND_ERROR_XXX(502)
H2O_SEND_ERROR_XXX(503)

/**
 * sends error response using zero timeout; can be called by output filters while processing the headers.  Uses h2o_send_inline
 * internally, so the same restrictions apply.
 */
void h2o_send_error_deferred(h2o_req_t *req, int status, const char *reason, const char *body, int flags);
/**
 * sends a redirect response.  Uses (the equivalent of) h2o_send_inline internally, so the same restrictions apply.
 */
void h2o_send_redirect(h2o_req_t *req, int status, const char *reason, const char *url, size_t url_len);
/**
 * handles redirect internally.
 */
void h2o_send_redirect_internal(h2o_req_t *req, h2o_iovec_t method, const char *url_str, size_t url_len, int preserve_overrides);
/**
 * returns method to be used after redirection
 */
h2o_iovec_t h2o_get_redirect_method(h2o_iovec_t method, int status);
/**
 * registers push path (if necessary) by parsing a Link header
 * this returns a version of `value` that removes the links that had the `x-http2-push-only` attribute
 */
h2o_iovec_t h2o_push_path_in_link_header(h2o_req_t *req, const char *value, size_t value_len);
/**
 * sends 1xx response
 */
void h2o_send_informational(h2o_req_t *req);
/**
 *
 */
static int h2o_req_can_stream_request(h2o_req_t *req);
/**
 * resolves internal redirect url for dest regarding req's hostconf
 */
int h2o_req_resolve_internal_redirect_url(h2o_req_t *req, h2o_iovec_t dest, h2o_url_t *resolved);
/**
 * logs an error
 */
void h2o_req_log_error(h2o_req_t *req, const char *module, const char *fmt, ...) __attribute__((format(printf, 3, 4)));
void h2o_write_error_log(h2o_iovec_t prefix, h2o_iovec_t msg);

/* log */

enum { H2O_LOGCONF_ESCAPE_APACHE, H2O_LOGCONF_ESCAPE_JSON };

/**
 * compiles a log configuration
 */
h2o_logconf_t *h2o_logconf_compile(const char *fmt, int escape, char *errbuf);
/**
 * disposes of a log configuration
 */
void h2o_logconf_dispose(h2o_logconf_t *logconf);
/**
 * logs a request
 */
char *h2o_log_request(h2o_logconf_t *logconf, h2o_req_t *req, size_t *len, char *buf);

/* proxy */

/**
 * processes a request (by sending the request upstream)
 */
void h2o__proxy_process_request(h2o_req_t *req);

/* mime mapper */

/**
 * initializes the mimemap (the returned chunk is refcounted)
 */
h2o_mimemap_t *h2o_mimemap_create(void);
/**
 * clones a mimemap
 */
h2o_mimemap_t *h2o_mimemap_clone(h2o_mimemap_t *src);
/**
 *
 */
void h2o_mimemap_on_context_init(h2o_mimemap_t *mimemap, h2o_context_t *ctx);
/**
 *
 */
void h2o_mimemap_on_context_dispose(h2o_mimemap_t *mimemap, h2o_context_t *ctx);
/**
 * returns if the map contains a dynamic type
 */
int h2o_mimemap_has_dynamic_type(h2o_mimemap_t *mimemap);
/**
 * sets the default mime-type
 */
void h2o_mimemap_set_default_type(h2o_mimemap_t *mimemap, const char *mime, h2o_mime_attributes_t *attr);
/**
 * adds a mime-type mapping
 */
void h2o_mimemap_define_mimetype(h2o_mimemap_t *mimemap, const char *ext, const char *mime, h2o_mime_attributes_t *attr);
/**
 * adds a mime-type mapping
 */
h2o_mimemap_type_t *h2o_mimemap_define_dynamic(h2o_mimemap_t *mimemap, const char **exts, h2o_globalconf_t *globalconf);
/**
 * removes a mime-type mapping
 */
void h2o_mimemap_remove_type(h2o_mimemap_t *mimemap, const char *ext);
/**
 * clears all mime-type mapping
 */
void h2o_mimemap_clear_types(h2o_mimemap_t *mimemap);
/**
 * sets the default mime-type
 */
h2o_mimemap_type_t *h2o_mimemap_get_default_type(h2o_mimemap_t *mimemap);
/**
 * returns the mime-type corresponding to given extension
 */
h2o_mimemap_type_t *h2o_mimemap_get_type_by_extension(h2o_mimemap_t *mimemap, h2o_iovec_t ext);
/**
 * returns the mime-type corresponding to given mimetype
 */
h2o_mimemap_type_t *h2o_mimemap_get_type_by_mimetype(h2o_mimemap_t *mimemap, h2o_iovec_t mime, int exact_match_only);
/**
 * returns the default mime attributes given a mime type
 */
void h2o_mimemap_get_default_attributes(const char *mime, h2o_mime_attributes_t *attr);

/* various handlers */

/* lib/access_log.c */

typedef struct st_h2o_access_log_filehandle_t h2o_access_log_filehandle_t;

int h2o_access_log_open_log(const char *path);
h2o_access_log_filehandle_t *h2o_access_log_open_handle(const char *path, const char *fmt, int escape);
h2o_logger_t *h2o_access_log_register(h2o_pathconf_t *pathconf, h2o_access_log_filehandle_t *handle);
void h2o_access_log_register_configurator(h2o_globalconf_t *conf);

/* lib/handler/server_timing.c */
void h2o_server_timing_register(h2o_pathconf_t *pathconf, int enforce);
void h2o_server_timing_register_configurator(h2o_globalconf_t *conf);

/* lib/compress.c */

enum { H2O_COMPRESS_FLAG_PARTIAL, H2O_COMPRESS_FLAG_FLUSH, H2O_COMPRESS_FLAG_EOS };

/**
 * compressor context
 */
typedef struct st_h2o_compress_context_t {
    /**
     * name used in content-encoding header
     */
    h2o_iovec_t name;
    /**
     * compress or decompress callback (inbufs are raw buffers)
     */
    h2o_send_state_t (*do_transform)(struct st_h2o_compress_context_t *self, h2o_sendvec_t *inbufs, size_t inbufcnt,
                                     h2o_send_state_t state, h2o_sendvec_t **outbufs, size_t *outbufcnt);
    /**
     * push buffer
     */
    char *push_buf;
} h2o_compress_context_t;

typedef struct st_h2o_compress_args_t {
    size_t min_size;
    struct {
        int quality; /* -1 if disabled */
    } gzip;
    struct {
        int quality; /* -1 if disabled */
    } brotli;
} h2o_compress_args_t;

/**
 * registers the gzip/brotli encoding output filter (added by default, for now)
 */
void h2o_compress_register(h2o_pathconf_t *pathconf, h2o_compress_args_t *args);
/**
 * compresses given chunk
 */
h2o_send_state_t h2o_compress_transform(h2o_compress_context_t *self, h2o_req_t *req, h2o_sendvec_t *inbufs, size_t inbufcnt,
                                        h2o_send_state_t state, h2o_sendvec_t **outbufs, size_t *outbufcnt);
/**
 * instantiates the gzip compressor
 */
h2o_compress_context_t *h2o_compress_gzip_open(h2o_mem_pool_t *pool, int quality);
/**
 * instantiates the gzip decompressor
 */
h2o_compress_context_t *h2o_compress_gunzip_open(h2o_mem_pool_t *pool);
/**
 * instantiates the brotli compressor (only available if H2O_USE_BROTLI is set)
 */
h2o_compress_context_t *h2o_compress_brotli_open(h2o_mem_pool_t *pool, int quality, size_t estimated_cotent_length,
                                                 size_t preferred_chunk_size);
/**
 * registers the configurator for the gzip/brotli output filter
 */
void h2o_compress_register_configurator(h2o_globalconf_t *conf);

/* lib/handler/throttle_resp.c */
/**
 * registers the throttle response filter
 */
void h2o_throttle_resp_register(h2o_pathconf_t *pathconf);
/**
 * configurator
 */
void h2o_throttle_resp_register_configurator(h2o_globalconf_t *conf);

/* lib/errordoc.c */

typedef struct st_h2o_errordoc_t {
    int status;
    h2o_iovec_t url; /* can be relative */
} h2o_errordoc_t;

/**
 * registers the errordocument output filter
 */
void h2o_errordoc_register(h2o_pathconf_t *pathconf, h2o_errordoc_t *errdocs, size_t cnt);
/**
 *
 */
void h2o_errordoc_register_configurator(h2o_globalconf_t *conf);

/* lib/expires.c */

enum { H2O_EXPIRES_MODE_ABSOLUTE, H2O_EXPIRES_MODE_MAX_AGE };

typedef struct st_h2o_expires_args_t {
    int mode;
    union {
        const char *absolute;
        uint64_t max_age;
    } data;
} h2o_expires_args_t;

/**
 * registers a filter that adds an Expires (or Cache-Control) header
 */
void h2o_expires_register(h2o_pathconf_t *pathconf, h2o_expires_args_t *args);
/**
 *
 */
void h2o_expires_register_configurator(h2o_globalconf_t *conf);

/* lib/fastcgi.c */

typedef struct st_h2o_fastcgi_handler_t h2o_fastcgi_handler_t;

#define H2O_DEFAULT_FASTCGI_IO_TIMEOUT 30000

typedef struct st_h2o_fastcgi_config_vars_t {
    uint64_t io_timeout;
    uint64_t keepalive_timeout; /* 0 to disable */
    h2o_iovec_t document_root;  /* .base=NULL if not set */
    int send_delegated_uri;     /* whether to send the rewritten HTTP_HOST & REQUEST_URI by delegation, or the original */
    struct {
        void (*dispose)(h2o_fastcgi_handler_t *handler, void *data);
        void *data;
    } callbacks;
} h2o_fastcgi_config_vars_t;

/**
 * registers the fastcgi handler to the context
 */
h2o_fastcgi_handler_t *h2o_fastcgi_register(h2o_pathconf_t *pathconf, h2o_url_t *upstream, h2o_fastcgi_config_vars_t *vars);
/**
 * registers the fastcgi handler to the context
 */
h2o_fastcgi_handler_t *h2o_fastcgi_register_by_spawnproc(h2o_pathconf_t *pathconf, char **argv, h2o_fastcgi_config_vars_t *vars);
/**
 * registers the configurator
 */
void h2o_fastcgi_register_configurator(h2o_globalconf_t *conf);

/* lib/file.c */

enum {
    H2O_FILE_FLAG_NO_ETAG = 0x1,
    H2O_FILE_FLAG_DIR_LISTING = 0x2,
    H2O_FILE_FLAG_SEND_COMPRESSED = 0x4,
    H2O_FILE_FLAG_GUNZIP = 0x8
};

typedef struct st_h2o_file_handler_t h2o_file_handler_t;

extern const char **h2o_file_default_index_files;

/**
 * sends given file as the response to the client
 */
int h2o_file_send(h2o_req_t *req, int status, const char *reason, const char *path, h2o_iovec_t mime_type, int flags);
/**
 * registers a handler that serves a directory of statically-served files
 * @param pathconf
 * @param virtual_path
 * @param real_path
 * @param index_files optional NULL-terminated list of of filenames to be considered as the "directory-index"
 * @param mimemap the mimemap (h2o_mimemap_create is called internally if the argument is NULL)
 */
h2o_file_handler_t *h2o_file_register(h2o_pathconf_t *pathconf, const char *real_path, const char **index_files,
                                      h2o_mimemap_t *mimemap, int flags);
/**
 * registers a handler that serves a specific file
 * @param pathconf
 * @param virtual_path
 * @param real_path
 * @param index_files optional NULL-terminated list of of filenames to be considered as the "directory-index"
 * @param mimemap the mimemap (h2o_mimemap_create is called internally if the argument is NULL)
 */
h2o_handler_t *h2o_file_register_file(h2o_pathconf_t *pathconf, const char *real_path, h2o_mimemap_type_t *mime_type, int flags);
/**
 * returns the associated mimemap
 */
h2o_mimemap_t *h2o_file_get_mimemap(h2o_file_handler_t *handler);
/**
 * registers the configurator
 */
void h2o_file_register_configurator(h2o_globalconf_t *conf);

/* lib/headers.c */

enum {
    H2O_HEADERS_CMD_NULL,
    H2O_HEADERS_CMD_ADD,        /* adds a new header line */
    H2O_HEADERS_CMD_APPEND,     /* adds a new header line or contenates to the existing header */
    H2O_HEADERS_CMD_MERGE,      /* merges the value into a comma-listed values of the named header */
    H2O_HEADERS_CMD_SET,        /* sets a header line, overwriting the existing one (if any) */
    H2O_HEADERS_CMD_SETIFEMPTY, /* sets a header line if empty */
    H2O_HEADERS_CMD_UNSET,       /* removes the named header(s) */
    H2O_HEADERS_CMD_UNSETUNLESS,       /* only keeps the named header(s) */
    H2O_HEADERS_CMD_COOKIE_UNSET,       /* removes the named cookie(s) */
    H2O_HEADERS_CMD_COOKIE_UNSETUNLESS,       /* only keeps the named cookie(s) */
};

typedef enum h2o_headers_command_when {
    H2O_HEADERS_CMD_WHEN_FINAL,
    H2O_HEADERS_CMD_WHEN_EARLY,
    H2O_HEADERS_CMD_WHEN_ALL,
} h2o_headers_command_when_t;

typedef struct st_h2o_headers_command_arg_t {
    h2o_iovec_t *name; /* maybe a token */
    h2o_iovec_t value;
} h2o_headers_command_arg_t;

struct st_h2o_headers_command_t {
    int cmd;
    h2o_headers_command_arg_t *args;
    size_t num_args;
    h2o_headers_command_when_t when;
};

/**
 * registers a list of commands terminated by cmd==H2O_HEADERS_CMD_NULL
 */
void h2o_headers_register(h2o_pathconf_t *pathconf, h2o_headers_command_t *cmds);
/**
 * returns whether if the given name can be registered to the filter
 */
int h2o_headers_is_prohibited_name(const h2o_token_t *token);
/**
 * registers the configurator
 */
void h2o_headers_register_configurator(h2o_globalconf_t *conf);

/* lib/proxy.c */

typedef struct st_h2o_proxy_config_vars_t {
    uint64_t io_timeout;
    uint64_t connect_timeout;
    uint64_t first_byte_timeout;
    uint64_t keepalive_timeout;
    unsigned preserve_host : 1;
    unsigned use_proxy_protocol : 1;
    unsigned tunnel_enabled : 1;
    unsigned connect_proxy_status_enabled : 1;
    h2o_headers_command_t *headers_cmds;
    size_t max_buffer_size;
    struct {
        uint32_t max_concurrent_streams;
    } http2;
    h2o_httpclient_protocol_ratio_t protocol_ratio;
} h2o_proxy_config_vars_t;

/**
 * registers the reverse proxy handler to the context
 */
void h2o_proxy_register_reverse_proxy(h2o_pathconf_t *pathconf, h2o_proxy_config_vars_t *config, h2o_socketpool_t *sockpool);
/**
 * registers the configurator
 */
void h2o_proxy_register_configurator(h2o_globalconf_t *conf);

/* lib/redirect.c */

typedef struct st_h2o_redirect_handler_t h2o_redirect_handler_t;

/**
 * registers the redirect handler to the context
 * @param pathconf
 * @param internal whether if the redirect is internal or external
 * @param status status code to be sent (e.g. 301, 303, 308, ...)
 * @param prefix prefix of the destitation URL
 */
h2o_redirect_handler_t *h2o_redirect_register(h2o_pathconf_t *pathconf, int internal, int status, const char *prefix);
/**
 * registers the configurator
 */
void h2o_redirect_register_configurator(h2o_globalconf_t *conf);

/* lib/handler/reproxy.c */

typedef struct st_h2o_reproxy_handler_t h2o_reproxy_handler_t;

/**
 * registers the reproxy filter
 */
void h2o_reproxy_register(h2o_pathconf_t *pathconf);
/**
 * registers the configurator
 */
void h2o_reproxy_register_configurator(h2o_globalconf_t *conf);

/* lib/handler/connect.c */

typedef struct st_h2o_connect_acl_entry_t {
    uint8_t allow_; /* true if allow, false if deny */
    enum { H2O_CONNECT_ACL_ADDRESS_ANY, H2O_CONNECT_ACL_ADDRESS_V4, H2O_CONNECT_ACL_ADDRESS_V6 } addr_family;
    union {
        uint32_t v4;
        uint8_t v6[16];
    } addr;
    size_t addr_mask;
    uint16_t port; /* 0 indicates ANY */
} h2o_connect_acl_entry_t;

/**
 * registers the connect handler to the context
 */
void h2o_connect_register(h2o_pathconf_t *pathconf, h2o_proxy_config_vars_t *config, h2o_connect_acl_entry_t *acl_entries,
                          size_t num_acl_entries);
/**
 * Parses a ACL line and stores the result in `output`. If successful, returns NULL, otherwise a string indicating the problem is
 * being returned.
 */
const char *h2o_connect_parse_acl(h2o_connect_acl_entry_t *output, const char *input);
/**
 * Checks if access to given target is permissible, and returns a boolean indicating the result.
 */
int h2o_connect_lookup_acl(h2o_connect_acl_entry_t *acl_entries, size_t num_acl_entries, struct sockaddr *target);

/* lib/handler/status.c */

/**
 * registers the status handler
 */
void h2o_status_register(h2o_pathconf_t *pathconf);
/**
 * registers the duration handler
 */
void h2o_duration_stats_register(h2o_globalconf_t *conf);
/**
 * registers the configurator
 */
void h2o_status_register_configurator(h2o_globalconf_t *conf);

/* lib/handler/headers_util.c */

struct headers_util_add_arg_t;

/**
 * appends a headers command to the list
 */
void h2o_headers_append_command(h2o_headers_command_t **cmds, int cmd, h2o_headers_command_arg_t *args, size_t num_args,
                                h2o_headers_command_when_t when);
/**
 * rewrite headers by the command provided
 */
void h2o_rewrite_headers(h2o_mem_pool_t *pool, h2o_headers_t *headers, h2o_headers_command_t *cmd);

/* lib/handler/http2_debug_state.c */

/**
 * registers the http2 debug state handler
 */
void h2o_http2_debug_state_register(h2o_hostconf_t *hostconf, int hpack_enabled);
/**
 * registers the configurator
 */
void h2o_http2_debug_state_register_configurator(h2o_globalconf_t *conf);

/* inline defs */

#ifdef H2O_NO_64BIT_ATOMICS
extern pthread_mutex_t h2o_conn_id_mutex;
#endif

inline h2o_conn_t *h2o_create_connection(size_t sz, h2o_context_t *ctx, h2o_hostconf_t **hosts, struct timeval connected_at,
                                         const h2o_conn_callbacks_t *callbacks)
{
    h2o_conn_t *conn = (h2o_conn_t *)h2o_mem_alloc(sz);

    conn->ctx = ctx;
    conn->hosts = hosts;
    conn->connected_at = connected_at;
#ifdef H2O_NO_64BIT_ATOMICS
    pthread_mutex_lock(&h2o_conn_id_mutex);
    conn->id = ++h2o_connection_id;
    pthread_mutex_unlock(&h2o_conn_id_mutex);
#else
    conn->id = __sync_add_and_fetch(&h2o_connection_id, 1);
#endif
    conn->callbacks = callbacks;

    return conn;
}

inline int h2o_conn_is_early_data(h2o_conn_t *conn)
{
    ptls_t *tls;
    if (conn->callbacks->get_ptls == NULL)
        return 0;
    if ((tls = conn->callbacks->get_ptls(conn)) == NULL)
        return 0;
    if (ptls_handshake_is_complete(tls))
        return 0;
    return 1;
}

inline void h2o_proceed_response(h2o_req_t *req)
{
    if (req->_generator != NULL) {
        req->_generator->proceed(req->_generator, req);
    } else {
        req->_ostr_top->do_send(req->_ostr_top, req, NULL, 0, H2O_SEND_STATE_FINAL);
    }
}

inline h2o_iovec_t *h2o_req_getenv(h2o_req_t *req, const char *name, size_t name_len, int allocate_if_not_found)
{
    size_t i;
    for (i = 0; i != req->env.size; i += 2)
        if (h2o_memis(req->env.entries[i].base, req->env.entries[i].len, name, name_len))
            return req->env.entries + i + 1;
    if (!allocate_if_not_found)
        return NULL;
    h2o_vector_reserve(&req->pool, &req->env, req->env.size + 2);
    req->env.entries[req->env.size++] = h2o_iovec_init(name, name_len);
    req->env.entries[req->env.size++] = h2o_iovec_init(NULL, 0);
    return req->env.entries + req->env.size - 1;
}

inline void h2o_req_unsetenv(h2o_req_t *req, const char *name, size_t name_len)
{
    size_t i;
    for (i = 0; i != req->env.size; i += 2)
        if (h2o_memis(req->env.entries[i].base, req->env.entries[i].len, name, name_len))
            goto Found;
    /* not found */
    return;
Found:
    memmove(req->env.entries + i, req->env.entries + i + 2, req->env.size - i - 2);
    req->env.size -= 2;
}

inline int h2o_send_state_is_in_progress(h2o_send_state_t s)
{
    return s == H2O_SEND_STATE_IN_PROGRESS;
}

inline void h2o_setup_next_ostream(h2o_req_t *req, h2o_ostream_t **slot)
{
    h2o_filter_t *next;

    if (req->_next_filter_index < req->num_filters) {
        next = req->filters[req->_next_filter_index++];
        next->on_setup_ostream(next, req, slot);
    }
}

inline void h2o_setup_next_prefilter(h2o_req_prefilter_t *self, h2o_req_t *req, h2o_ostream_t **slot)
{
    h2o_req_prefilter_t *next = self->next;

    if (next != NULL)
        next->on_setup_ostream(next, req, slot);
    else
        h2o_setup_next_ostream(req, slot);
}

inline h2o_timestamp_t h2o_get_timestamp(h2o_context_t *ctx, h2o_mem_pool_t *pool)
{
    time_t prev_sec = ctx->_timestamp_cache.tv_at.tv_sec;
    ctx->_timestamp_cache.tv_at = h2o_gettimeofday(ctx->loop);
    if (ctx->_timestamp_cache.tv_at.tv_sec != prev_sec)
        h2o_context_update_timestamp_string_cache(ctx);

    h2o_timestamp_t ts;
    ts.at = ctx->_timestamp_cache.tv_at;
    h2o_mem_link_shared(pool, ctx->_timestamp_cache.value);
    ts.str = ctx->_timestamp_cache.value;

    return ts;
}

inline void *h2o_context_get_handler_context(h2o_context_t *ctx, h2o_handler_t *handler)
{
    return ctx->_module_configs[handler->_config_slot];
}

inline void h2o_context_set_handler_context(h2o_context_t *ctx, h2o_handler_t *handler, void *handler_ctx)
{
    ctx->_module_configs[handler->_config_slot] = handler_ctx;
}

inline void *h2o_context_get_filter_context(h2o_context_t *ctx, h2o_filter_t *filter)
{
    return ctx->_module_configs[filter->_config_slot];
}

inline void h2o_context_set_filter_context(h2o_context_t *ctx, h2o_filter_t *filter, void *filter_ctx)
{
    ctx->_module_configs[filter->_config_slot] = filter_ctx;
}

inline void *h2o_context_get_logger_context(h2o_context_t *ctx, h2o_logger_t *logger)
{
    return ctx->_module_configs[logger->_config_slot];
}

inline void **h2o_context_get_storage(h2o_context_t *ctx, size_t *key, void (*dispose_cb)(void *))
{
    /* SIZE_MAX might not be available in case the file is included from a C++ source file */
    size_t size_max = (size_t)-1;
    if (*key == size_max)
        *key = ctx->storage.size;
    if (ctx->storage.size <= *key) {
        h2o_vector_reserve(NULL, &ctx->storage, *key + 1);
        memset(ctx->storage.entries + ctx->storage.size, 0, (*key + 1 - ctx->storage.size) * sizeof(ctx->storage.entries[0]));
        ctx->storage.size = *key + 1;
    }

    ctx->storage.entries[*key].dispose = dispose_cb;
    return &ctx->storage.entries[*key].data;
}

static inline void h2o_context_set_logger_context(h2o_context_t *ctx, h2o_logger_t *logger, void *logger_ctx)
{
    ctx->_module_configs[logger->_config_slot] = logger_ctx;
}

inline int h2o_req_can_stream_request(h2o_req_t *req)
{
    h2o_handler_t *first_handler = h2o_get_first_handler(req);
    return first_handler != NULL && first_handler->supports_request_streaming;
}

#define COMPUTE_DURATION(name, from, until)                                                                                        \
    static inline int h2o_time_compute_##name(struct st_h2o_req_t *req, int64_t *delta_usec)                                       \
    {                                                                                                                              \
        if (h2o_timeval_is_null((from)) || h2o_timeval_is_null((until))) {                                                         \
            return 0;                                                                                                              \
        }                                                                                                                          \
        *delta_usec = h2o_timeval_subtract((from), (until));                                                                       \
        return 1;                                                                                                                  \
    }

COMPUTE_DURATION(connect_time, &req->conn->connected_at, &req->timestamps.request_begin_at)
COMPUTE_DURATION(header_time, &req->timestamps.request_begin_at,
                 h2o_timeval_is_null(&req->timestamps.request_body_begin_at) ? &req->processed_at.at
                                                                             : &req->timestamps.request_body_begin_at)
COMPUTE_DURATION(body_time,
                 h2o_timeval_is_null(&req->timestamps.request_body_begin_at) ? &req->processed_at.at
                                                                             : &req->timestamps.request_body_begin_at,
                 &req->processed_at.at)
COMPUTE_DURATION(request_total_time, &req->timestamps.request_begin_at, &req->processed_at.at)
COMPUTE_DURATION(process_time, &req->processed_at.at, &req->timestamps.response_start_at)
COMPUTE_DURATION(response_time, &req->timestamps.response_start_at, &req->timestamps.response_end_at)
COMPUTE_DURATION(total_time, &req->timestamps.request_begin_at, &req->timestamps.response_end_at)

COMPUTE_DURATION(proxy_idle_time, &req->timestamps.request_begin_at, &req->proxy_stats.timestamps.start_at)
COMPUTE_DURATION(proxy_connect_time, &req->proxy_stats.timestamps.start_at, &req->proxy_stats.timestamps.request_begin_at)
COMPUTE_DURATION(proxy_request_time, &req->proxy_stats.timestamps.request_begin_at, &req->proxy_stats.timestamps.request_end_at)
COMPUTE_DURATION(proxy_process_time, &req->proxy_stats.timestamps.request_end_at, &req->proxy_stats.timestamps.response_start_at)
COMPUTE_DURATION(proxy_response_time, &req->proxy_stats.timestamps.response_start_at, &req->proxy_stats.timestamps.response_end_at)
COMPUTE_DURATION(proxy_total_time, &req->proxy_stats.timestamps.request_begin_at, &req->proxy_stats.timestamps.response_end_at)

#undef COMPUTE_DURATION

#ifdef __cplusplus
}
#endif

#endif<|MERGE_RESOLUTION|>--- conflicted
+++ resolved
@@ -1015,40 +1015,9 @@
 
 /**
  * Called be the protocol handler to submit chunk of request body to the generator. The callback returns 0 if successful, otherwise
-<<<<<<< HEAD
- * a non-zero value. Due to historical reasons, at memoment, there is a discrepancy in how this callback (or the underlying
- * `h2o_httpclient_t::write_req` callback) can be used.
- *
- * The following implementations assume that the callback cannot be called until the `proceed_req` callback is invoked in response:
- *   * lib/common/http3client.c
- *   * lib/handler/connect.c
- *
- * The following implementations allow the user to call `write_req` repeatedly while request body is in flight.
- *   * lib/common/http1client.c
- *   * lib/common/http2client.c
- *
- * Both groups of the implementations copy data into their buffer at the time of invocation, thereby allowing the users to reuse
- * the buffer when the `write_req` callback returns.
- *
- * Among the groups of the callers, the only user that invokes `write_req` without waiting for the invocation of `proceed_req` is
- * the http2 protocol handler (lib/http2/connection.c and lib/http2/stream.c). Other callers listed below wait for `proceed_req`:
- *   * lib/http1.c
- *   * lib/http3/server.c
- *   * src/httpclient.c
- *
- * The discrepancy indicates that the requests being received by the HTTP/2 protocol handler cannot be passed to the reverse proxy
- * using HTTP/3, or to the connect handler.
- *
- * Eventually, we should change the HTTP/2 protocol handler so that it would refrain from invoking `write_req` consequently. That
- * should not be difficult, as the protocol handler retains a stream-level buffer anyways for demultiplexing the HTTP/2 streams that
- * it is handling. Additionally, we might consider delegating the responsibility of retaining the buffer from the implementations to
- * the users, doing so would eliminate the need to copy data when the implementations can utilize the send buffer provided by the
- * TCP/IP stack (i.e., in case of lib/common/http1client.c and lib/handler/connect.c).
-=======
  * a non-zero value. Once `write_req.cb` is called, subsequent invocations MUST be postponed until the `proceed_req` is called. At
  * the moment, `write_req_cb` is required to create a copy of data being provided before returning. To avoid copying, we should
  * consider delegating the responsibility of retaining the buffer to the caller.
->>>>>>> f13ce770
  */
 typedef int (*h2o_write_req_cb)(void *ctx, int is_end_stream);
 /**
@@ -1056,16 +1025,11 @@
  * or to notify that an error has occurred. In the latter case, write might not be inflight. Note that `errstr` will be NULL (rather
  * than an error code indicating EOS) when called in response to `h2o_write_req_cb` with `is_end_stream` set to 1.
  */
-<<<<<<< HEAD
-typedef void (*h2o_proceed_req_cb)(h2o_req_t *req, size_t bytes_written, h2o_send_state_t send_state);
+typedef void (*h2o_proceed_req_cb)(h2o_req_t *req, const char *errstr);
 /**
  *
  */
 typedef void (*h2o_forward_datagram_cb)(h2o_req_t *req, h2o_iovec_t *datagrams, size_t num_datagrams);
-=======
-typedef void (*h2o_proceed_req_cb)(h2o_req_t *req, const char *errstr);
-
->>>>>>> f13ce770
 
 #define H2O_SEND_SERVER_TIMING_BASIC 1
 #define H2O_SEND_SERVER_TIMING_PROXY 2
