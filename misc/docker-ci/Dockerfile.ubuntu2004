FROM ubuntu:20.04

ENV DEBIAN_FRONTEND=noninteractive

RUN apt-get --yes update
RUN apt-get install --yes \
	apache2-utils \
	bison \
	clang \
	cmake \
	cmake-data \
	dnsutils \
	flex \
	git \
	libbrotli-dev \
	libc-ares-dev \
	libcap-dev \
	libclang-dev \
	libedit-dev \
	libelf-dev \
	libev-dev \
	libssl-dev \
	libuv1-dev \
	llvm-dev \
	libllvm7 \
	llvm-7-dev \
	libclang-7-dev \
	zlib1g-dev \
	memcached \
	net-tools \
	netcat-openbsd \
	nghttp2-client \
	php-cgi \
	pkgconf \
	python3 \
	python3-distutils \
	redis-server \
	ruby-dev \
	sudo \
	systemtap-sdt-dev \
	time \
	wget

# curl with http2 support
RUN apt-get install --yes libnghttp2-dev \
<<<<<<< HEAD
	&& wget --no-verbose -O - https://curl.haxx.se/download/curl-7.81.0.tar.gz | tar xzf - \
	&& (cd curl-7.81.0 && ./configure --prefix=/usr/local --with-openssl --without-brotli --with-nghttp2 --disable-shared && make && sudo make install)
=======
	&& wget --no-verbose -O - https://curl.haxx.se/download/curl-7.57.0.tar.gz | tar xzf - \
	&& (cd curl-7.57.0 && ./configure --prefix=/usr/local --without-brotli --with-nghttp2 --disable-shared && make && make install)
>>>>>>> dcc7134f

# perl
RUN apt-get install --yes \
	cpanminus \
	libfcgi-perl \
	libfcgi-procmanager-perl \
	libipc-signal-perl \
	libjson-perl \
	liblist-moreutils-perl \
	libplack-perl \
	libscope-guard-perl \
	libtest-exception-perl \
	libwww-perl \
	libio-socket-ssl-perl
ENV PERL_CPANM_OPT="--mirror https://cpan.metacpan.org/"
RUN cpanm -n Test::More Starlet Protocol::HTTP2 Net::DNS::Nameserver Test::TCP

# h2spec
RUN curl -Ls https://github.com/i110/h2spec/releases/download/v2.2.0-4e8cc7e/h2spec_linux_amd64.tar.gz | tar zx -C /usr/local/bin

# bcc and bpftrace
RUN apt-get install --yes \
	libbpfcc-dev
RUN git clone --branch kazuho/usdt-attach-all-locations https://github.com/kazuho/bpftrace.git && \
	cd bpftrace && \
	mkdir build &&  \
	cd build && \
	cmake -DLLVM_REQUESTED_VERSION=7 .. && \
	make && \
	make install && \
	make clean

# use dumb-init
RUN wget -O /usr/local/bin/dumb-init https://github.com/Yelp/dumb-init/releases/download/v1.2.1/dumb-init_1.2.1_amd64 \
 && chmod +x /usr/local/bin/dumb-init

# komake
RUN wget -O /usr/local/bin/komake https://raw.githubusercontent.com/kazuho/komake/main/komake && chmod +x /usr/local/bin/komake

# create user
RUN useradd --create-home ci
RUN echo 'ci ALL=(ALL) NOPASSWD:ALL' >> /etc/sudoers
WORKDIR /home/ci
USER ci

ENTRYPOINT ["/usr/local/bin/dumb-init"]<|MERGE_RESOLUTION|>--- conflicted
+++ resolved
@@ -43,13 +43,8 @@
 
 # curl with http2 support
 RUN apt-get install --yes libnghttp2-dev \
-<<<<<<< HEAD
 	&& wget --no-verbose -O - https://curl.haxx.se/download/curl-7.81.0.tar.gz | tar xzf - \
-	&& (cd curl-7.81.0 && ./configure --prefix=/usr/local --with-openssl --without-brotli --with-nghttp2 --disable-shared && make && sudo make install)
-=======
-	&& wget --no-verbose -O - https://curl.haxx.se/download/curl-7.57.0.tar.gz | tar xzf - \
-	&& (cd curl-7.57.0 && ./configure --prefix=/usr/local --without-brotli --with-nghttp2 --disable-shared && make && make install)
->>>>>>> dcc7134f
+	&& (cd curl-7.81.0 && ./configure --prefix=/usr/local --with-openssl --without-brotli --with-nghttp2 --disable-shared && make && make install)
 
 # perl
 RUN apt-get install --yes \
