/*
 * Copyright (c) 2014-2019 DeNA Co., Ltd., Kazuho Oku, Fastly, Frederik
 *                         Deweerdt, Justin Zhu, Ichito Nagata, Grant Zhang,
 *                         Baodong Chen
 *
 * Permission is hereby granted, free of charge, to any person obtaining a copy
 * of this software and associated documentation files (the "Software"), to
 * deal in the Software without restriction, including without limitation the
 * rights to use, copy, modify, merge, publish, distribute, sublicense, and/or
 * sell copies of the Software, and to permit persons to whom the Software is
 * furnished to do so, subject to the following conditions:
 *
 * The above copyright notice and this permission notice shall be included in
 * all copies or substantial portions of the Software.
 *
 * THE SOFTWARE IS PROVIDED "AS IS", WITHOUT WARRANTY OF ANY KIND, EXPRESS OR
 * IMPLIED, INCLUDING BUT NOT LIMITED TO THE WARRANTIES OF MERCHANTABILITY,
 * FITNESS FOR A PARTICULAR PURPOSE AND NONINFRINGEMENT. IN NO EVENT SHALL THE
 * AUTHORS OR COPYRIGHT HOLDERS BE LIABLE FOR ANY CLAIM, DAMAGES OR OTHER
 * LIABILITY, WHETHER IN AN ACTION OF CONTRACT, TORT OR OTHERWISE, ARISING
 * FROM, OUT OF OR IN CONNECTION WITH THE SOFTWARE OR THE USE OR OTHER DEALINGS
 * IN THE SOFTWARE.
 */
#include <errno.h>
#ifdef LIBC_HAS_BACKTRACE
#include <execinfo.h>
#endif
#include <getopt.h>
#include <netinet/in.h>
#include <signal.h>
#include <stdio.h>
#include <stdlib.h>
#include <unistd.h>
#include "picotls.h"
#include "picotls/openssl.h"
#include "quicly.h"
#include "h2o/hostinfo.h"
#include "h2o/httpclient.h"
#include "h2o/serverutil.h"

#define IO_TIMEOUT 5000

static int save_http3_token_cb(quicly_save_resumption_token_t *self, quicly_conn_t *conn, ptls_iovec_t token);
static quicly_save_resumption_token_t save_http3_token = {save_http3_token_cb};
static int save_http3_ticket_cb(ptls_save_ticket_t *self, ptls_t *tls, ptls_iovec_t src);
static ptls_save_ticket_t save_http3_ticket = {save_http3_ticket_cb};
static h2o_httpclient_connection_pool_t *connpool;
struct {
    const char *target; /* either URL or host:port when the method is CONNECT or CONNECT_UDP */
    const char *method;
    struct {
        h2o_iovec_t name;
        h2o_iovec_t value;
    } headers[256];
    size_t num_headers;
    size_t body_size;
    h2o_url_t *connect_to; /* when non-NULL, this property specifies the layer-4 address where the client should connect to */
} req = {NULL, "GET"};
static unsigned cnt_left = 1, concurrency = 1;
static int chunk_size = 10;
static h2o_iovec_t iov_filler;
static struct {
    h2o_socket_t *sock;
    int closed;
} std_in;
static int io_interval = 0, req_interval = 0;
static int ssl_verify_none = 0;
static h2o_socket_t *udp_sock = NULL;
static h2o_httpclient_forward_datagram_cb udp_write;
static struct sockaddr_in udp_sock_remote_addr;
static const ptls_key_exchange_algorithm_t *h3_key_exchanges[] = {
#if PTLS_OPENSSL_HAVE_X25519
    &ptls_openssl_x25519,
#endif
    &ptls_openssl_secp256r1, NULL};
static h2o_http3client_ctx_t h3ctx = {
    .tls =
        {
            .random_bytes = ptls_openssl_random_bytes,
            .get_time = &ptls_get_time,
            .key_exchanges = h3_key_exchanges,
            .cipher_suites = ptls_openssl_cipher_suites,
            .save_ticket = &save_http3_ticket,
        },
};

static h2o_httpclient_head_cb on_connect(h2o_httpclient_t *client, const char *errstr, h2o_iovec_t *method, h2o_url_t *url,
                                         const h2o_header_t **headers, size_t *num_headers, h2o_iovec_t *body,
                                         h2o_httpclient_proceed_req_cb *proceed_req_cb, h2o_httpclient_properties_t *props,
                                         h2o_url_t *origin);
static h2o_httpclient_body_cb on_head(h2o_httpclient_t *client, const char *errstr, h2o_httpclient_on_head_t *args);

static struct {
    ptls_iovec_t token;
    ptls_iovec_t ticket;
    quicly_transport_parameters_t tp;
} http3_session;

static int save_http3_token_cb(quicly_save_resumption_token_t *self, quicly_conn_t *conn, ptls_iovec_t token)
{
    free(http3_session.token.base);
    http3_session.token = ptls_iovec_init(h2o_mem_alloc(token.len), token.len);
    memcpy(http3_session.token.base, token.base, token.len);
    return 0;
}

static int save_http3_ticket_cb(ptls_save_ticket_t *self, ptls_t *tls, ptls_iovec_t src)
{
    quicly_conn_t *conn = *ptls_get_data_ptr(tls);
    assert(quicly_get_tls(conn) == tls);

    free(http3_session.ticket.base);
    http3_session.ticket = ptls_iovec_init(h2o_mem_alloc(src.len), src.len);
    memcpy(http3_session.ticket.base, src.base, src.len);
    http3_session.tp = *quicly_get_remote_transport_parameters(conn);
    return 0;
}

static int load_http3_session(h2o_httpclient_ctx_t *ctx, struct sockaddr *server_addr, const char *server_name, ptls_iovec_t *token,
                              ptls_iovec_t *ticket, quicly_transport_parameters_t *tp)
{
    /* TODO respect server_addr, server_name */
    if (http3_session.token.base != NULL) {
        *token = ptls_iovec_init(h2o_mem_alloc(http3_session.token.len), http3_session.token.len);
        memcpy(token->base, http3_session.token.base, http3_session.token.len);
    }
    if (http3_session.ticket.base != NULL) {
        *ticket = ptls_iovec_init(h2o_mem_alloc(http3_session.ticket.len), http3_session.ticket.len);
        memcpy(ticket->base, http3_session.ticket.base, http3_session.ticket.len);
        *tp = http3_session.tp;
    }
    return 1;
}

struct st_timeout {
    h2o_timer_t timeout;
    void *ptr;
};

static void create_timeout(h2o_loop_t *loop, uint64_t delay_ticks, h2o_timer_cb cb, void *ptr)
{
    struct st_timeout *t = h2o_mem_alloc(sizeof(*t));
    *t = (struct st_timeout){{.cb = cb}, ptr};
    h2o_timer_link(loop, delay_ticks, &t->timeout);
}

static void on_exit_deferred(h2o_timer_t *entry)
{
    exit(1);
}

static void on_error(h2o_httpclient_ctx_t *ctx, h2o_mem_pool_t *pool, const char *fmt, ...)
{
    char errbuf[2048];
    va_list args;
    va_start(args, fmt);
    int errlen = vsnprintf(errbuf, sizeof(errbuf), fmt, args);
    va_end(args);
    fprintf(stderr, "%.*s\n", errlen, errbuf);

    /* defer using zero timeout to send pending GOAWAY frame */
    create_timeout(ctx->loop, 0, on_exit_deferred, NULL);

    h2o_mem_clear_pool(pool);
    free(pool);
}

static void stdin_on_read(h2o_socket_t *_sock, const char *err)
{
    assert(std_in.sock == _sock);

    h2o_socket_read_stop(std_in.sock);
    if (err != NULL)
        std_in.closed = 1;
    if (udp_sock != NULL)
        h2o_socket_read_stop(udp_sock);

    h2o_httpclient_t *client = std_in.sock->data;

    /* bail out if the client is not yet ready to receive data */
    if (client == NULL || client->write_req == NULL)
        return;

    if (client->write_req(client, h2o_iovec_init(std_in.sock->input->bytes, std_in.sock->input->size), std_in.closed) != 0) {
        fprintf(stderr, "write_req error\n");
        exit(1);
    }
    h2o_buffer_consume(&std_in.sock->input, std_in.sock->input->size);
}

static void tunnel_on_udp_sock_read(h2o_socket_t *sock, const char *err)
{
    uint8_t buf[1500];
    struct iovec vec;
    struct msghdr mess = {};
    ssize_t rret;

    /* read one UDP datagram, or return */
    do {
        vec.iov_base = buf;
        vec.iov_len = sizeof(buf);
        mess.msg_name = &udp_sock_remote_addr;
        mess.msg_namelen = sizeof(udp_sock_remote_addr);
        mess.msg_iov = &vec;
        mess.msg_iovlen = 1;
    } while ((rret = recvmsg(h2o_socket_get_fd(sock), &mess, 0)) == -1 && errno == EINTR);
    if (rret == -1)
        return;

    h2o_httpclient_t *client = std_in.sock->data;

    /* drop datagram if the connection is not ready */
    if (client == NULL || client->write_req == NULL)
        return;

    /* send the datagram directly or encapsulated on the stream */
    if (udp_write != NULL) {
        h2o_iovec_t datagram = h2o_iovec_init(buf, rret);
        udp_write(client, &datagram, 1);
    } else {
        /* append UDP chunk to the input buffer of stdin read socket! */
        uint8_t header[3] = {0}, *header_end = quicly_encodev(header + 1, (uint64_t)rret);
        h2o_buffer_append(&std_in.sock->input, header, header_end - header);
        h2o_buffer_append(&std_in.sock->input, buf, rret);
        /* pretend as if we read from stdin */
        stdin_on_read(std_in.sock, NULL);
    }
}

static void tunnel_on_udp_read(h2o_httpclient_t *client, h2o_iovec_t *datagrams, size_t num_datagrams)
{
    for (size_t i = 0; i != num_datagrams; ++i) {
        const h2o_iovec_t *src = datagrams + i;
        struct iovec vec = {.iov_base = src->base, .iov_len = src->len};
        struct msghdr mess = {.msg_name = &udp_sock_remote_addr, .msg_namelen = sizeof(udp_sock_remote_addr), .msg_iov = &vec, .msg_iovlen = 1};
        sendmsg(h2o_socket_get_fd(udp_sock), &mess, 0);
    }
}

static void stdin_proceed_request(h2o_httpclient_t *client, const char *errstr)
{
    if (errstr == NULL && !std_in.closed) {
        h2o_socket_read_start(std_in.sock, stdin_on_read);
        if (udp_sock != NULL)
            h2o_socket_read_start(udp_sock, tunnel_on_udp_sock_read);
    }
}

static void start_request(h2o_httpclient_ctx_t *ctx)
{
    h2o_mem_pool_t *pool;
    h2o_url_t *url_parsed;
    int is_connect = strcmp(req.method, "CONNECT") == 0 || strcmp(req.method, "CONNECT-UDP") == 0;

    /* allocate memory pool */
    pool = h2o_mem_alloc(sizeof(*pool));
    h2o_mem_init_pool(pool);

    /* parse URL, or host:port if CONNECT */
<<<<<<< HEAD
    url_parsed = h2o_mem_alloc_pool(&pool, *url_parsed, 1);
    if (is_connect) {
=======
    url_parsed = h2o_mem_alloc_pool(pool, *url_parsed, 1);
    if (strcmp(req.method, "CONNECT") == 0) {
>>>>>>> 08f0fcad
        if (h2o_url_init(url_parsed, NULL, h2o_iovec_init(req.target, strlen(req.target)), h2o_iovec_init(NULL, 0)) != 0 ||
            url_parsed->_port == 0 || url_parsed->_port == 65535) {
            on_error(ctx, pool, "CONNECT target should be in the form of host:port: %s", req.target);
            return;
        }
        if (strcmp(req.method, "CONNECT-UDP") == 0) {
            url_parsed->scheme = &H2O_URL_SCHEME_MASQUE;
            url_parsed->path = h2o_iovec_init(H2O_STRLIT("/"));
        }
    } else {
        if (h2o_url_parse(req.target, SIZE_MAX, url_parsed) != 0) {
            on_error(ctx, pool, "unrecognized type of URL: %s", req.target);
            return;
        }
    }

    /* initiate the request */
    if (connpool == NULL) {
        connpool = h2o_mem_alloc(sizeof(*connpool));
        h2o_socketpool_t *sockpool = h2o_mem_alloc(sizeof(*sockpool));
        h2o_socketpool_target_t *target = h2o_socketpool_create_target(req.connect_to != NULL ? req.connect_to : url_parsed, NULL);
        h2o_socketpool_init_specific(sockpool, 10, &target, 1, NULL);
        h2o_socketpool_set_timeout(sockpool, IO_TIMEOUT);
        h2o_socketpool_register_loop(sockpool, ctx->loop);
        h2o_httpclient_connection_pool_init(connpool, sockpool);

        /* obtain root */
        char *root, *crt_fullpath;
        if ((root = getenv("H2O_ROOT")) == NULL)
            root = H2O_TO_STR(H2O_ROOT);
#define CA_PATH "/share/h2o/ca-bundle.crt"
        crt_fullpath = h2o_mem_alloc(strlen(root) + strlen(CA_PATH) + 1);
        sprintf(crt_fullpath, "%s%s", root, CA_PATH);
#undef CA_PATH

        SSL_CTX *ssl_ctx = SSL_CTX_new(SSLv23_client_method());
        SSL_CTX_load_verify_locations(ssl_ctx, crt_fullpath, NULL);
        if (ssl_verify_none) {
            SSL_CTX_set_verify(ssl_ctx, SSL_VERIFY_NONE, NULL);
        } else {
            SSL_CTX_set_verify(ssl_ctx, SSL_VERIFY_PEER | SSL_VERIFY_FAIL_IF_NO_PEER_CERT, NULL);
        }
        h2o_socketpool_set_ssl_ctx(sockpool, ssl_ctx);
        SSL_CTX_free(ssl_ctx);
    }
<<<<<<< HEAD
    h2o_httpclient_connect(std_in.sock != NULL ? (h2o_httpclient_t **)&std_in.sock->data : NULL, &pool, url_parsed, ctx, connpool,
                           url_parsed, is_connect ? h2o_httpclient_upgrade_to_connect : NULL, on_connect);
=======
    h2o_httpclient_connect(NULL, pool, url_parsed, ctx, connpool, url_parsed,
                           strcmp(req.method, "CONNECT") == 0 ? h2o_httpclient_upgrade_to_connect : NULL, on_connect);
>>>>>>> 08f0fcad
}

static void on_next_request(h2o_timer_t *entry)
{
    struct st_timeout *t = H2O_STRUCT_FROM_MEMBER(struct st_timeout, timeout, entry);
    h2o_httpclient_ctx_t *ctx = t->ptr;
    free(t);

    start_request(ctx);
}

static int on_body(h2o_httpclient_t *client, const char *errstr)
{
<<<<<<< HEAD
    if (errstr != NULL) {
        if (udp_sock != NULL)
            h2o_socket_read_stop(udp_sock);
        if (errstr != h2o_httpclient_error_is_eos) {
            on_error(client->ctx, errstr);
            return -1;
        }
=======
    if (errstr != NULL && errstr != h2o_httpclient_error_is_eos) {
        on_error(client->ctx, client->pool, errstr);
        return -1;
>>>>>>> 08f0fcad
    }

    fwrite((*client->buf)->bytes, 1, (*client->buf)->size, stdout);
    fflush(stdout);
    h2o_buffer_consume(&(*client->buf), (*client->buf)->size);

    if (errstr == h2o_httpclient_error_is_eos) {
        h2o_mem_clear_pool(client->pool);
        free(client->pool);
        --cnt_left;
        if (cnt_left >= concurrency) {
            /* next attempt */
            ftruncate(fileno(stdout), 0); /* ignore error when stdout is a tty */
            create_timeout(client->ctx->loop, req_interval, on_next_request, client->ctx);
        }
    }

    return 0;
}

static void print_status_line(int version, int status, h2o_iovec_t msg)
{
    fprintf(stderr, "HTTP/%d", (version >> 8));
    if ((version & 0xff) != 0) {
        fprintf(stderr, ".%d", version & 0xff);
    }
    fprintf(stderr, " %d", status);
    if (msg.len != 0) {
        fprintf(stderr, " %.*s\n", (int)msg.len, msg.base);
    } else {
        fprintf(stderr, "\n");
    }
}

static void print_response_headers(int version, int status, h2o_iovec_t msg, h2o_header_t *headers, size_t num_headers)
{
    print_status_line(version, status, msg);

    for (size_t i = 0; i != num_headers; ++i) {
        const char *name = headers[i].orig_name;
        if (name == NULL)
            name = headers[i].name->base;
        fprintf(stderr, "%.*s: %.*s\n", (int)headers[i].name->len, name, (int)headers[i].value.len, headers[i].value.base);
    }
    fprintf(stderr, "\n");
    fflush(stderr);
}

static int on_informational(h2o_httpclient_t *client, int version, int status, h2o_iovec_t msg, h2o_header_t *headers,
                            size_t num_headers)
{
    print_response_headers(version, status, msg, headers, num_headers);
    return 0;
}

h2o_httpclient_body_cb on_head(h2o_httpclient_t *client, const char *errstr, h2o_httpclient_on_head_t *args)
{
    if (errstr != NULL && errstr != h2o_httpclient_error_is_eos) {
        on_error(client->ctx, client->pool, errstr);
        return NULL;
    }

    print_response_headers(args->version, args->status, args->msg, args->headers, args->num_headers);

    if (errstr == h2o_httpclient_error_is_eos) {
        on_error(client->ctx, client->pool, "no body");
        return NULL;
    }

    if (udp_sock != NULL && (200 <= args->status && args->status <= 299)) {
        udp_write = args->forward_datagram.write_;
        if (args->forward_datagram.read_ != NULL)
            *args->forward_datagram.read_ = tunnel_on_udp_read;
    }

    return on_body;
}

static size_t *filler_remaining_bytes(h2o_httpclient_t *client)
{
    return (size_t *)&client->data;
}

static void filler_on_io_timeout(h2o_timer_t *entry)
{
    struct st_timeout *t = H2O_STRUCT_FROM_MEMBER(struct st_timeout, timeout, entry);
    h2o_httpclient_t *client = t->ptr;
    free(t);

    h2o_iovec_t vec = iov_filler;
    if (vec.len > *filler_remaining_bytes(client))
        vec.len = *filler_remaining_bytes(client);
    *filler_remaining_bytes(client) -= vec.len;
    client->write_req(client, vec, *filler_remaining_bytes(client) == 0);
}

static void filler_proceed_request(h2o_httpclient_t *client, const char *errstr)
{
    if (*filler_remaining_bytes(client) > 0)
        create_timeout(client->ctx->loop, io_interval, filler_on_io_timeout, client);
}

h2o_httpclient_head_cb on_connect(h2o_httpclient_t *client, const char *errstr, h2o_iovec_t *_method, h2o_url_t *url,
                                  const h2o_header_t **headers, size_t *num_headers, h2o_iovec_t *body,
                                  h2o_httpclient_proceed_req_cb *proceed_req_cb, h2o_httpclient_properties_t *props,
                                  h2o_url_t *origin)
{
    h2o_headers_t headers_vec = {NULL};
    size_t i;
    if (errstr != NULL) {
        on_error(client->ctx, client->pool, errstr);
        return NULL;
    }

    *_method = h2o_iovec_init(req.method, strlen(req.method));
    *url = *(h2o_url_t *)client->data;
    for (i = 0; i != req.num_headers; ++i)
        h2o_add_header_by_str(client->pool, &headers_vec, req.headers[i].name.base, req.headers[i].name.len, 1, NULL,
                              req.headers[i].value.base, req.headers[i].value.len);
    *body = h2o_iovec_init(NULL, 0);
    *proceed_req_cb = NULL;

<<<<<<< HEAD
    if (client->upgrade_to != NULL) {
        *proceed_req_cb = stdin_proceed_request;
        if (std_in.sock->input->size != 0) {
            body->len = std_in.sock->input->size;
            body->base = h2o_mem_alloc_pool(&pool, char, body->len);
            memcpy(body->base, std_in.sock->input->bytes, body->len);
            h2o_buffer_consume(&std_in.sock->input, body->len);
        }
    } else if (req.body_size > 0) {
        *filler_remaining_bytes(client) = req.body_size;
        char *clbuf = h2o_mem_alloc_pool(&pool, char, sizeof(H2O_UINT32_LONGEST_STR) - 1);
        size_t clbuf_len = sprintf(clbuf, "%zu", req.body_size);
        h2o_add_header(&pool, &headers_vec, H2O_TOKEN_CONTENT_LENGTH, NULL, clbuf, clbuf_len);
        *proceed_req_cb = filler_proceed_request;
        create_timeout(client->ctx->loop, io_interval, filler_on_io_timeout, client);
=======
    if (req.body_size > 0) {
        *remaining_req_bytes(client) = req.body_size;
        char *clbuf = h2o_mem_alloc_pool(client->pool, char, sizeof(H2O_UINT32_LONGEST_STR) - 1);
        size_t clbuf_len = sprintf(clbuf, "%zu", req.body_size);
        h2o_add_header(client->pool, &headers_vec, H2O_TOKEN_CONTENT_LENGTH, NULL, clbuf, clbuf_len);

        *proceed_req_cb = proceed_request;
        create_timeout(client->ctx->loop, io_interval, on_io_timeout, client);
>>>>>>> 08f0fcad
    }

    *headers = headers_vec.entries;
    *num_headers = headers_vec.size;
    client->informational_cb = on_informational;
    return on_head;
}

static void usage(const char *progname)
{
    fprintf(stderr,
            "Usage: %s [options] <url>\n"
            "Options:\n"
            "  -2 <ratio>   HTTP/2 ratio (between 0 and 100)\n"
            "  -3 <ratio>   HTTP/3 ratio (between 0 and 100)\n"
            "  -b <size>    size of request body (in bytes; default: 0)\n"
            "  -C <concurrency>\n"
            "               sets the number of requests run at once (default: 1)\n"
            "  -c <size>    size of body chunk (in bytes; default: 10)\n"
            "  -d <delay>   request interval (in msec; default: 0)\n"
            "  -H <name:value>\n"
            "               adds a request header\n"
            "  -i <delay>   I/O interval between sending chunks (in msec; default: 0)\n"
            "  -k           skip peer verification\n"
            "  -m <method>  request method (default: GET). When method is CONNECT,\n"
            "               \"host:port\" should be specified in place of URL.\n"
            "  -o <path>    file to which the response body is written (default: stdout)\n"
            "  -t <times>   number of requests to send the request (default: 1)\n"
            "  -W <bytes>   receive window size (HTTP/3 only)\n"
            "  -x <URL>     specifies the host and port to connect to. When the scheme is\n"
            "               set to HTTP, cleartext TCP is used. When the scheme is HTTPS,\n"
            "               TLS is used and the provided hostname is used for peer.\n"
            "               verification\n"
            "  -X <local-udp-port>\n"
            "               specifies that the tunnel being created is a CONNECT-UDP tunnel\n"
            "  --initial-udp-payload-size <bytes>\n"
            "               specifies the udp payload size of the initial message (default:\n"
            "               %" PRIu16 ")\n"
            "  --max-udp-payload-size <bytes>\n"
            "               specifies the max_udp_payload_size transport parameter to send\n"
            "               (default: %" PRIu64 ")\n"
            "  -h, --help   prints this help\n"
            "\n",
            progname, quicly_spec_context.initial_egress_max_udp_payload_size,
            quicly_spec_context.transport_params.max_udp_payload_size);
}

#if !H2O_USE_LIBUV
h2o_socket_t *create_udp_socket(h2o_loop_t *loop, uint16_t port)
{
    int fd;
    struct sockaddr_in sin;
    if ((fd = socket(PF_INET, SOCK_DGRAM, 0)) == -1) {
        perror("failed to create UDP socket");
        exit(EXIT_FAILURE);
    }
    sin.sin_family = AF_INET;
    sin.sin_addr.s_addr = htonl(0);
    sin.sin_port = htons(port);
    if (bind(fd, (void *)&sin, sizeof(sin)) != 0) {
        perror("failed to bind bind UDP socket");
        exit(EXIT_FAILURE);
    }
    return h2o_evloop_socket_create(loop, fd, H2O_SOCKET_FLAG_DONT_READ);
}
#endif

static void on_sigfatal(int signo)
{
    fprintf(stderr, "received fatal signal %d\n", signo);

    h2o_set_signal_handler(signo, SIG_DFL);

#ifdef LIBC_HAS_BACKTRACE
    void *frames[128];
    int framecnt = backtrace(frames, sizeof(frames) / sizeof(frames[0]));
    backtrace_symbols_fd(frames, framecnt, 2);
#endif
}

int main(int argc, char **argv)
{
    h2o_set_signal_handler(SIGABRT, on_sigfatal);
    h2o_set_signal_handler(SIGBUS, on_sigfatal);
    h2o_set_signal_handler(SIGFPE, on_sigfatal);
    h2o_set_signal_handler(SIGILL, on_sigfatal);
    h2o_set_signal_handler(SIGSEGV, on_sigfatal);

    h2o_multithread_queue_t *queue;
    h2o_multithread_receiver_t getaddr_receiver;
    h2o_httpclient_ctx_t ctx = {
        .getaddr_receiver = &getaddr_receiver,
        .io_timeout = IO_TIMEOUT,
        .connect_timeout = IO_TIMEOUT,
        .first_byte_timeout = IO_TIMEOUT,
        .keepalive_timeout = IO_TIMEOUT,
        .max_buffer_size = H2O_SOCKET_INITIAL_INPUT_BUFFER_SIZE * 2,
        .http2 = {.max_concurrent_streams = 100},
        .http3 = &h3ctx,
    };
    int opt;

    SSL_load_error_strings();
    SSL_library_init();
    OpenSSL_add_all_algorithms();

    quicly_amend_ptls_context(&h3ctx.tls);
    h3ctx.quic = quicly_spec_context;
    h3ctx.quic.transport_params.max_streams_uni = 10;
    h3ctx.quic.transport_params.max_datagram_frame_size = 1500;
    h3ctx.quic.receive_datagram_frame = &h2o_httpclient_http3_on_receive_datagram_frame;
    h3ctx.quic.tls = &h3ctx.tls;
    h3ctx.quic.save_resumption_token = &save_http3_token;
    {
        uint8_t random_key[PTLS_SHA256_DIGEST_SIZE];
        h3ctx.tls.random_bytes(random_key, sizeof(random_key));
        h3ctx.quic.cid_encryptor = quicly_new_default_cid_encryptor(
            &ptls_openssl_bfecb, &ptls_openssl_aes128ecb, &ptls_openssl_sha256, ptls_iovec_init(random_key, sizeof(random_key)));
        ptls_clear_memory(random_key, sizeof(random_key));
    }
    h3ctx.quic.stream_open = &h2o_httpclient_http3_on_stream_open;
    h3ctx.load_session = load_http3_session;

#if H2O_USE_LIBUV
    ctx.loop = uv_loop_new();
#else
    ctx.loop = h2o_evloop_create();
#endif

<<<<<<< HEAD
#if !H2O_USE_LIBUV
    /* initialize QUIC context */
    h2o_quic_init_context(&h3ctx.h3, ctx.loop, create_udp_socket(ctx.loop, 0), &h3ctx.quic, NULL,
                          h2o_httpclient_http3_notify_connection_update);
=======
#if H2O_USE_LIBUV
#else
    { /* initialize QUIC context */
        int fd;
        struct sockaddr_in sin;
        if ((fd = socket(PF_INET, SOCK_DGRAM, 0)) == -1) {
            perror("failed to create UDP socket");
            exit(EXIT_FAILURE);
        }
        memset(&sin, 0, sizeof(sin));
        if (bind(fd, (void *)&sin, sizeof(sin)) != 0) {
            perror("failed to bind bind UDP socket");
            exit(EXIT_FAILURE);
        }
        h2o_socket_t *sock = h2o_evloop_socket_create(ctx.loop, fd, H2O_SOCKET_FLAG_DONT_READ);
        h2o_quic_init_context(&h3ctx.h3, ctx.loop, sock, &h3ctx.quic, NULL, h2o_httpclient_http3_notify_connection_update,
                              1 /* use_gso */);
    }
>>>>>>> 08f0fcad
#endif

    int is_opt_initial_udp_payload_size = 0;
    int is_opt_max_udp_payload_size = 0;
    struct option longopts[] = {{"initial-udp-payload-size", required_argument, &is_opt_initial_udp_payload_size, 1},
                                {"max-udp-payload-size", required_argument, &is_opt_max_udp_payload_size, 1},
                                {"help", no_argument, NULL, 'h'},
                                {NULL}};
    const char *optstring = "t:m:o:b:x:X:C:c:d:H:i:k2:W:h3:"
#ifdef __GNUC__
                            ":" /* for backward compatibility, optarg of -3 is optional when using glibc */
#endif
        ;
    while ((opt = getopt_long(argc, argv, optstring, longopts, NULL)) != -1) {
        switch (opt) {
        case 't':
            if (sscanf(optarg, "%u", &cnt_left) != 1 || cnt_left < 1) {
                fprintf(stderr, "count (-t) must be a number greater than zero\n");
                exit(EXIT_FAILURE);
            }
            break;
        case 'm':
            req.method = optarg;
            break;
        case 'o':
            if (freopen(optarg, "w", stdout) == NULL) {
                fprintf(stderr, "failed to open file:%s:%s\n", optarg, strerror(errno));
                exit(EXIT_FAILURE);
            }
            break;
        case 'b':
            req.body_size = atoi(optarg);
            if (req.body_size <= 0) {
                fprintf(stderr, "body size must be greater than 0\n");
                exit(EXIT_FAILURE);
            }
            break;
        case 'x':
            req.connect_to = h2o_mem_alloc(sizeof(*req.connect_to));
            if (h2o_url_parse(optarg, strlen(optarg), req.connect_to) != 0) {
                fprintf(stderr, "invalid server URL specified for -x\n");
                exit(EXIT_FAILURE);
            }
            break;
        case 'X': {
#if H2O_USE_LIBUV
            fprintf(stderr, "-X is not supported by the libuv backend\n");
            exit(EXIT_FAILURE);
#else
            uint16_t udp_port;
            if (sscanf(optarg, "%" SCNu16, &udp_port) != 1) {
                fprintf(stderr, "failed to parse optarg of -X\n");
                exit(EXIT_FAILURE);
            }
            udp_sock = create_udp_socket(ctx.loop, udp_port);
            h2o_socket_read_start(udp_sock, tunnel_on_udp_sock_read);
            h3ctx.quic.initial_egress_max_udp_payload_size = 1400; /* increase initial UDP payload size so that we'd have room to
                                                                    * carry ordinary QUIC packets. */
            req.method = "CONNECT-UDP";
#endif
        } break;
        case 'C':
            if (sscanf(optarg, "%u", &concurrency) != 1 || concurrency < 1) {
                fprintf(stderr, "concurrency (-C) must be a number greather than zero");
                exit(EXIT_FAILURE);
            }
            break;
        case 'c':
            chunk_size = atoi(optarg);
            if (chunk_size <= 0) {
                fprintf(stderr, "chunk size must be greater than 0\n");
                exit(EXIT_FAILURE);
            }
            break;
        case 'd':
            req_interval = atoi(optarg);
            break;
        case 'H': {
            const char *colon, *value_start;
            if ((colon = index(optarg, ':')) == NULL) {
                fprintf(stderr, "no `:` found in -H\n");
                exit(EXIT_FAILURE);
            }
            if (req.num_headers >= sizeof(req.headers) / sizeof(req.headers[0])) {
                fprintf(stderr, "too many request headers\n");
                exit(EXIT_FAILURE);
            }
            for (value_start = colon + 1; *value_start == ' ' || *value_start == '\t'; ++value_start)
                ;
            req.headers[req.num_headers].name = h2o_iovec_init(optarg, colon - optarg);
            req.headers[req.num_headers].value = h2o_iovec_init(value_start, strlen(value_start));
            ++req.num_headers;
        } break;
        case 'i':
            io_interval = atoi(optarg);
            break;
        case 'k':
            ssl_verify_none = 1;
            break;
        case '2':
            if (!strcasecmp(optarg, "f")) {
                ctx.protocol_selector.ratio.http2 = 100;
                ctx.force_cleartext_http2 = 1;
            } else if (sscanf(optarg, "%" SCNd8, &ctx.protocol_selector.ratio.http2) != 1 ||
                !(0 <= ctx.protocol_selector.ratio.http2 && ctx.protocol_selector.ratio.http2 <= 100)) {
                fprintf(stderr, "failed to parse HTTP/2 ratio (-2)\n");
                exit(EXIT_FAILURE);
            }
            break;
        case '3':
#if H2O_USE_LIBUV
            fprintf(stderr, "HTTP/3 is currently not supported by the libuv backend.\n");
            exit(EXIT_FAILURE);
#else
            if (optarg == NULL) {
                /* parse the optional argument (glibc extension; see above) */
                if (optind < argc && ('0' <= argv[optind][0] && argv[optind][0] <= '9') &&
                    sscanf(argv[optind], "%" SCNd8, &ctx.protocol_selector.ratio.http3) == 1) {
                    ++optind;
                } else {
                    ctx.protocol_selector.ratio.http3 = 100;
                }
            } else {
                if (sscanf(optarg, "%" SCNd8, &ctx.protocol_selector.ratio.http3) != 1)
                    ctx.protocol_selector.ratio.http3 = -1;
            }
            if (!(0 <= ctx.protocol_selector.ratio.http3 && ctx.protocol_selector.ratio.http3 <= 100)) {
                fprintf(stderr, "failed to parse HTTP/3 ratio (-3)\n");
                exit(EXIT_FAILURE);
            }
#endif
            break;
        case 'W': {
            uint64_t v;
            if (sscanf(optarg, "%" PRIu64, &v) != 1) {
                fprintf(stderr, "failed to parse HTTP/3 receive window size (-W)\n");
                exit(EXIT_FAILURE);
            }
            h3ctx.quic.transport_params.max_stream_data.uni = v;
            h3ctx.quic.transport_params.max_stream_data.bidi_local = v;
            h3ctx.quic.transport_params.max_stream_data.bidi_remote = v;
        } break;
        case 'h':
            usage(argv[0]);
            exit(0);
            break;
        case 0:
            if (is_opt_initial_udp_payload_size == 1) {
                if (sscanf(optarg, "%" SCNu16, &h3ctx.quic.initial_egress_max_udp_payload_size) != 1) {
                    fprintf(stderr, "failed to parse --initial-udp-payload-size\n");
                    exit(EXIT_FAILURE);
                }
                is_opt_initial_udp_payload_size = 0;
            } else if (is_opt_max_udp_payload_size == 1) {
                if (sscanf(optarg, "%" SCNu64, &h3ctx.quic.transport_params.max_udp_payload_size) != 1) {
                    fprintf(stderr, "failed to parse --max-udp-payload-size\n");
                    exit(EXIT_FAILURE);
                }
                is_opt_max_udp_payload_size = 0;
            }
            break;
        default:
            exit(EXIT_FAILURE);
            break;
        }
    }
    argc -= optind;
    argv += optind;

    if (ctx.protocol_selector.ratio.http2 + ctx.protocol_selector.ratio.http3 > 100) {
        fprintf(stderr, "sum of the use ratio of HTTP/2 and HTTP/3 is greater than 100\n");
        exit(EXIT_FAILURE);
    }
    if (strcmp(req.method, "CONNECT") == 0 || strcmp(req.method, "CONNECT-UDP") == 0) {
        if (req.connect_to == NULL) {
            fprintf(stderr, "CONNECT method must be accompanied by an `-x` option\n");
            exit(EXIT_FAILURE);
        }
#if H2O_USE_LIBUV
        std_in.sock = h2o_uv__poll_create(ctx.loop, 0, (uv_close_cb)free);
#else
        std_in.sock = h2o_evloop_socket_create(ctx.loop, 0, 0);
#endif
        h2o_socket_read_start(std_in.sock, stdin_on_read);
    }

    if (argc < 1) {
        fprintf(stderr, "no URL\n");
        exit(EXIT_FAILURE);
    }
    req.target = argv[0];

    if (req.body_size != 0) {
        iov_filler.base = h2o_mem_alloc(chunk_size);
        memset(iov_filler.base, 'a', chunk_size);
        iov_filler.len = chunk_size;
    }

    /* setup context */
    queue = h2o_multithread_create_queue(ctx.loop);
    h2o_multithread_register_receiver(queue, ctx.getaddr_receiver, h2o_hostinfo_getaddr_receiver);

    /* setup the first request(s) */
    for (unsigned i = 0; i < concurrency && i < cnt_left; ++i)
        start_request(&ctx);

    while (cnt_left != 0) {
#if H2O_USE_LIBUV
        uv_run(ctx.loop, UV_RUN_ONCE);
#else
        h2o_evloop_run(ctx.loop, INT32_MAX);
#endif
    }

#if H2O_USE_LIBUV
/* libuv path currently does not support http3 */
#else
    if (ctx.protocol_selector.ratio.http3 > 0) {
        h2o_quic_close_all_connections(&ctx.http3->h3);
        while (h2o_quic_num_connections(&ctx.http3->h3) != 0) {
            h2o_evloop_run(ctx.loop, INT32_MAX);
        }
    }
#endif

    if (req.connect_to != NULL)
        free(req.connect_to);

    return 0;
}<|MERGE_RESOLUTION|>--- conflicted
+++ resolved
@@ -257,13 +257,8 @@
     h2o_mem_init_pool(pool);
 
     /* parse URL, or host:port if CONNECT */
-<<<<<<< HEAD
-    url_parsed = h2o_mem_alloc_pool(&pool, *url_parsed, 1);
+    url_parsed = h2o_mem_alloc_pool(pool, *url_parsed, 1);
     if (is_connect) {
-=======
-    url_parsed = h2o_mem_alloc_pool(pool, *url_parsed, 1);
-    if (strcmp(req.method, "CONNECT") == 0) {
->>>>>>> 08f0fcad
         if (h2o_url_init(url_parsed, NULL, h2o_iovec_init(req.target, strlen(req.target)), h2o_iovec_init(NULL, 0)) != 0 ||
             url_parsed->_port == 0 || url_parsed->_port == 65535) {
             on_error(ctx, pool, "CONNECT target should be in the form of host:port: %s", req.target);
@@ -309,13 +304,8 @@
         h2o_socketpool_set_ssl_ctx(sockpool, ssl_ctx);
         SSL_CTX_free(ssl_ctx);
     }
-<<<<<<< HEAD
-    h2o_httpclient_connect(std_in.sock != NULL ? (h2o_httpclient_t **)&std_in.sock->data : NULL, &pool, url_parsed, ctx, connpool,
+    h2o_httpclient_connect(std_in.sock != NULL ? (h2o_httpclient_t **)&std_in.sock->data : NULL, pool, url_parsed, ctx, connpool,
                            url_parsed, is_connect ? h2o_httpclient_upgrade_to_connect : NULL, on_connect);
-=======
-    h2o_httpclient_connect(NULL, pool, url_parsed, ctx, connpool, url_parsed,
-                           strcmp(req.method, "CONNECT") == 0 ? h2o_httpclient_upgrade_to_connect : NULL, on_connect);
->>>>>>> 08f0fcad
 }
 
 static void on_next_request(h2o_timer_t *entry)
@@ -329,19 +319,13 @@
 
 static int on_body(h2o_httpclient_t *client, const char *errstr)
 {
-<<<<<<< HEAD
     if (errstr != NULL) {
         if (udp_sock != NULL)
             h2o_socket_read_stop(udp_sock);
         if (errstr != h2o_httpclient_error_is_eos) {
-            on_error(client->ctx, errstr);
+            on_error(client->ctx, client->pool, errstr);
             return -1;
         }
-=======
-    if (errstr != NULL && errstr != h2o_httpclient_error_is_eos) {
-        on_error(client->ctx, client->pool, errstr);
-        return -1;
->>>>>>> 08f0fcad
     }
 
     fwrite((*client->buf)->bytes, 1, (*client->buf)->size, stdout);
@@ -464,32 +448,21 @@
     *body = h2o_iovec_init(NULL, 0);
     *proceed_req_cb = NULL;
 
-<<<<<<< HEAD
     if (client->upgrade_to != NULL) {
         *proceed_req_cb = stdin_proceed_request;
         if (std_in.sock->input->size != 0) {
             body->len = std_in.sock->input->size;
-            body->base = h2o_mem_alloc_pool(&pool, char, body->len);
+            body->base = h2o_mem_alloc_pool(client->pool, char, body->len);
             memcpy(body->base, std_in.sock->input->bytes, body->len);
             h2o_buffer_consume(&std_in.sock->input, body->len);
         }
     } else if (req.body_size > 0) {
         *filler_remaining_bytes(client) = req.body_size;
-        char *clbuf = h2o_mem_alloc_pool(&pool, char, sizeof(H2O_UINT32_LONGEST_STR) - 1);
-        size_t clbuf_len = sprintf(clbuf, "%zu", req.body_size);
-        h2o_add_header(&pool, &headers_vec, H2O_TOKEN_CONTENT_LENGTH, NULL, clbuf, clbuf_len);
-        *proceed_req_cb = filler_proceed_request;
-        create_timeout(client->ctx->loop, io_interval, filler_on_io_timeout, client);
-=======
-    if (req.body_size > 0) {
-        *remaining_req_bytes(client) = req.body_size;
         char *clbuf = h2o_mem_alloc_pool(client->pool, char, sizeof(H2O_UINT32_LONGEST_STR) - 1);
         size_t clbuf_len = sprintf(clbuf, "%zu", req.body_size);
         h2o_add_header(client->pool, &headers_vec, H2O_TOKEN_CONTENT_LENGTH, NULL, clbuf, clbuf_len);
-
-        *proceed_req_cb = proceed_request;
-        create_timeout(client->ctx->loop, io_interval, on_io_timeout, client);
->>>>>>> 08f0fcad
+        *proceed_req_cb = filler_proceed_request;
+        create_timeout(client->ctx->loop, io_interval, filler_on_io_timeout, client);
     }
 
     *headers = headers_vec.entries;
@@ -619,31 +592,10 @@
     ctx.loop = h2o_evloop_create();
 #endif
 
-<<<<<<< HEAD
 #if !H2O_USE_LIBUV
     /* initialize QUIC context */
     h2o_quic_init_context(&h3ctx.h3, ctx.loop, create_udp_socket(ctx.loop, 0), &h3ctx.quic, NULL,
-                          h2o_httpclient_http3_notify_connection_update);
-=======
-#if H2O_USE_LIBUV
-#else
-    { /* initialize QUIC context */
-        int fd;
-        struct sockaddr_in sin;
-        if ((fd = socket(PF_INET, SOCK_DGRAM, 0)) == -1) {
-            perror("failed to create UDP socket");
-            exit(EXIT_FAILURE);
-        }
-        memset(&sin, 0, sizeof(sin));
-        if (bind(fd, (void *)&sin, sizeof(sin)) != 0) {
-            perror("failed to bind bind UDP socket");
-            exit(EXIT_FAILURE);
-        }
-        h2o_socket_t *sock = h2o_evloop_socket_create(ctx.loop, fd, H2O_SOCKET_FLAG_DONT_READ);
-        h2o_quic_init_context(&h3ctx.h3, ctx.loop, sock, &h3ctx.quic, NULL, h2o_httpclient_http3_notify_connection_update,
-                              1 /* use_gso */);
-    }
->>>>>>> 08f0fcad
+                          h2o_httpclient_http3_notify_connection_update, 1 /* use_gso */);
 #endif
 
     int is_opt_initial_udp_payload_size = 0;
