--- conflicted
+++ resolved
@@ -974,15 +974,9 @@
     if (!is_connect)
         dst = encode_scheme(header_table, dst, url->scheme);
     dst = encode_header_token(header_table, dst, H2O_TOKEN_AUTHORITY, &url->authority);
-<<<<<<< HEAD
     if (!is_connect)
         dst = encode_path(header_table, dst, url->path);
-    size_t i;
-    for (i = 0; i != num_headers; ++i) {
-=======
-    dst = encode_path(header_table, dst, url->path);
     for (size_t i = 0; i != num_headers; ++i) {
->>>>>>> 6b5a7b16
         const h2o_header_t *header = headers + i;
         if (header->name == &H2O_TOKEN_ACCEPT_ENCODING->buf &&
             h2o_memis(header->value.base, header->value.len, H2O_STRLIT("gzip, deflate"))) {
