/*
 * Copyright (c) 2014-2019 DeNA Co., Ltd., Kazuho Oku, Fastly, Frederik
 *                         Deweerdt, Justin Zhu, Ichito Nagata, Grant Zhang,
 *                         Baodong Chen
 *
 * Permission is hereby granted, free of charge, to any person obtaining a copy
 * of this software and associated documentation files (the "Software"), to
 * deal in the Software without restriction, including without limitation the
 * rights to use, copy, modify, merge, publish, distribute, sublicense, and/or
 * sell copies of the Software, and to permit persons to whom the Software is
 * furnished to do so, subject to the following conditions:
 *
 * The above copyright notice and this permission notice shall be included in
 * all copies or substantial portions of the Software.
 *
 * THE SOFTWARE IS PROVIDED "AS IS", WITHOUT WARRANTY OF ANY KIND, EXPRESS OR
 * IMPLIED, INCLUDING BUT NOT LIMITED TO THE WARRANTIES OF MERCHANTABILITY,
 * FITNESS FOR A PARTICULAR PURPOSE AND NONINFRINGEMENT. IN NO EVENT SHALL THE
 * AUTHORS OR COPYRIGHT HOLDERS BE LIABLE FOR ANY CLAIM, DAMAGES OR OTHER
 * LIABILITY, WHETHER IN AN ACTION OF CONTRACT, TORT OR OTHERWISE, ARISING
 * FROM, OUT OF OR IN CONNECTION WITH THE SOFTWARE OR THE USE OR OTHER DEALINGS
 * IN THE SOFTWARE.
 */
#include <errno.h>
#ifdef LIBC_HAS_BACKTRACE
#include <execinfo.h>
#endif
#include <getopt.h>
#include <netinet/in.h>
#include <signal.h>
#include <stdio.h>
#include <stdlib.h>
#include <unistd.h>
#include "picotls.h"
#include "picotls/openssl.h"
#include "quicly.h"
#include "h2o/hostinfo.h"
#include "h2o/httpclient.h"
#include "h2o/serverutil.h"

#define IO_TIMEOUT 5000

static int save_http3_token_cb(quicly_save_resumption_token_t *self, quicly_conn_t *conn, ptls_iovec_t token);
static quicly_save_resumption_token_t save_http3_token = {save_http3_token_cb};
static int save_http3_ticket_cb(ptls_save_ticket_t *self, ptls_t *tls, ptls_iovec_t src);
static ptls_save_ticket_t save_http3_ticket = {save_http3_ticket_cb};
static h2o_httpclient_connection_pool_t *connpool;
static h2o_mem_pool_t pool;
struct {
    const char *url;
    const char *method;
    struct {
        h2o_iovec_t name;
        h2o_iovec_t value;
    } headers[256];
    size_t num_headers;
    size_t body_size;
    h2o_url_t connect_to; /* when CONNECT method is used, req.url specifies the address of the connect proxy, and this field
                             specifies the address of the server to which a TCP connection should be established */
} req = {NULL, "GET"};
static unsigned cnt_left = 1, concurrency = 1;
static int chunk_size = 10;
static h2o_iovec_t iov_filler;
static h2o_socket_t *std_in;
static int io_interval = 0, req_interval = 0;
static int ssl_verify_none = 0;
static h2o_socket_t *udp_sock = NULL;
static struct sockaddr_in udp_sock_remote_addr;
static const ptls_key_exchange_algorithm_t *h3_key_exchanges[] = {
#if PTLS_OPENSSL_HAVE_X25519
    &ptls_openssl_x25519,
#endif
    &ptls_openssl_secp256r1, NULL};
static h2o_http3client_ctx_t h3ctx = {
    .tls =
        {
            .random_bytes = ptls_openssl_random_bytes,
            .get_time = &ptls_get_time,
            .key_exchanges = h3_key_exchanges,
            .cipher_suites = ptls_openssl_cipher_suites,
            .save_ticket = &save_http3_ticket,
        },
};

static h2o_httpclient_head_cb on_connect(h2o_httpclient_t *client, const char *errstr, h2o_iovec_t *method, h2o_url_t *url,
                                         const h2o_header_t **headers, size_t *num_headers, h2o_iovec_t *body,
                                         h2o_httpclient_proceed_req_cb *proceed_req_cb, h2o_httpclient_properties_t *props,
                                         h2o_url_t *origin);
static h2o_httpclient_body_cb on_head(h2o_httpclient_t *client, const char *errstr, h2o_httpclient_on_head_t *args);

static struct {
    ptls_iovec_t token;
    ptls_iovec_t ticket;
    quicly_transport_parameters_t tp;
} http3_session;

static int save_http3_token_cb(quicly_save_resumption_token_t *self, quicly_conn_t *conn, ptls_iovec_t token)
{
    free(http3_session.token.base);
    http3_session.token = ptls_iovec_init(h2o_mem_alloc(token.len), token.len);
    memcpy(http3_session.token.base, token.base, token.len);
    return 0;
}

static int save_http3_ticket_cb(ptls_save_ticket_t *self, ptls_t *tls, ptls_iovec_t src)
{
    quicly_conn_t *conn = *ptls_get_data_ptr(tls);
    assert(quicly_get_tls(conn) == tls);

    free(http3_session.ticket.base);
    http3_session.ticket = ptls_iovec_init(h2o_mem_alloc(src.len), src.len);
    memcpy(http3_session.ticket.base, src.base, src.len);
    http3_session.tp = *quicly_get_remote_transport_parameters(conn);
    return 0;
}

static int load_http3_session(h2o_httpclient_ctx_t *ctx, struct sockaddr *server_addr, const char *server_name, ptls_iovec_t *token,
                              ptls_iovec_t *ticket, quicly_transport_parameters_t *tp)
{
    /* TODO respect server_addr, server_name */
    if (http3_session.token.base != NULL) {
        *token = ptls_iovec_init(h2o_mem_alloc(http3_session.token.len), http3_session.token.len);
        memcpy(token->base, http3_session.token.base, http3_session.token.len);
    }
    if (http3_session.ticket.base != NULL) {
        *ticket = ptls_iovec_init(h2o_mem_alloc(http3_session.ticket.len), http3_session.ticket.len);
        memcpy(ticket->base, http3_session.ticket.base, http3_session.ticket.len);
        *tp = http3_session.tp;
    }
    return 1;
}

struct st_timeout {
    h2o_timer_t timeout;
    void *ptr;
};

static void create_timeout(h2o_loop_t *loop, uint64_t delay_ticks, h2o_timer_cb cb, void *ptr)
{
    struct st_timeout *t = h2o_mem_alloc(sizeof(*t));
    *t = (struct st_timeout){{.cb = cb}, ptr};
    h2o_timer_link(loop, delay_ticks, &t->timeout);
}

static void on_exit_deferred(h2o_timer_t *entry)
{
    exit(1);
}

static void on_error(h2o_httpclient_ctx_t *ctx, const char *fmt, ...)
{
    char errbuf[2048];
    va_list args;
    va_start(args, fmt);
    int errlen = vsnprintf(errbuf, sizeof(errbuf), fmt, args);
    va_end(args);
    fprintf(stderr, "%.*s\n", errlen, errbuf);

    /* defer using zero timeout to send pending GOAWAY frame */
    create_timeout(ctx->loop, 0, on_exit_deferred, NULL);
}

static void stdin_on_read(h2o_socket_t *_sock, const char *err)
{
    assert(std_in == _sock);

    h2o_socket_read_stop(std_in);

    h2o_httpclient_t *client = std_in->data;

    /* bail out if the client is not yet ready to receive data */
    if (client == NULL || client->write_req == NULL)
        return;

    if (client->write_req(client, h2o_iovec_init(std_in->input->bytes, std_in->input->size), err != NULL) != 0) {
        fprintf(stderr, "write_req error\n");
        exit(1);
    }
    h2o_buffer_consume(&std_in->input, std_in->input->size);
}

<<<<<<< HEAD
static void tunnel_on_udp_sock_read(h2o_socket_t *sock, const char *err)
{
    struct st_tunnel_t *tunnel = sock->data;
    uint8_t buf[1500];
    struct iovec vec;
    struct msghdr mess = {};
    ssize_t rret;

    /* read one UDP datagram, or return */
    do {
        vec.iov_base = buf;
        vec.iov_len = sizeof(buf);
        mess.msg_name = &udp_sock_remote_addr;
        mess.msg_namelen = sizeof(udp_sock_remote_addr);
        mess.msg_iov = &vec;
        mess.msg_iovlen = 1;
    } while ((rret = recvmsg(h2o_socket_get_fd(sock), &mess, 0)) == -1 && errno == EINTR);
    if (rret == -1)
        return;

    /* send the datagram directly or encapsulated on the stream */
    if (tunnel->tunnel->udp_write != NULL) {
        h2o_iovec_t udpvec = h2o_iovec_init(buf, rret);
        tunnel->tunnel->udp_write(tunnel->tunnel, &udpvec, 1);
    } else {
        /* append UDP chunk to the input buffer of stdin read socket! */
        uint8_t header[3] = {0}, *header_end = quicly_encodev(header + 1, (uint64_t)rret);
        h2o_buffer_append(&tunnel->std_in->input, header, header_end - header);
        h2o_buffer_append(&tunnel->std_in->input, buf, rret);
        /* pretend as if we read from stdin */
        tunnel_write(tunnel);
    }
}

static void tunnel_on_udp_read(h2o_tunnel_t *_tunnel, h2o_iovec_t *datagrams, size_t num_datagrams)
{
    for (size_t i = 0; i != num_datagrams; ++i) {
        const h2o_iovec_t *src = datagrams + i;
        struct iovec vec = {.iov_base = src->base, .iov_len = src->len};
        struct msghdr mess = {.msg_name = &udp_sock_remote_addr, .msg_namelen = sizeof(udp_sock_remote_addr), .msg_iov = &vec, .msg_iovlen = 1};
        sendmsg(h2o_socket_get_fd(udp_sock), &mess, 0);
    }
}

static void tunnel_create(h2o_loop_t *loop, h2o_tunnel_t *_tunnel)
{
    struct st_tunnel_t *tunnel = h2o_mem_alloc(sizeof(*tunnel));

#if H2O_USE_LIBUV
    tunnel->std_in = h2o_uv__poll_create(loop, 0, (uv_close_cb)free);
#else
    tunnel->std_in = h2o_evloop_socket_create(loop, 0, 0);
#endif
    tunnel->std_in->data = tunnel;
    tunnel->tunnel = _tunnel;
    tunnel->tunnel->data = tunnel;
    tunnel->tunnel->on_read = tunnel_on_read;
    tunnel->tunnel->on_write_complete = tunnel_on_write_complete;
    h2o_doublebuffer_init(&tunnel->buf, &h2o_socket_buffer_prototype);

    h2o_socket_read_start(tunnel->std_in, tunnel_on_stdin_read);

    if (udp_sock != NULL) {
        udp_sock->data = tunnel;
        h2o_socket_read_start(udp_sock, tunnel_on_udp_sock_read);
        tunnel->tunnel->on_udp_read = tunnel_on_udp_read;
    }
=======
static void stdin_proceed_request(h2o_httpclient_t *client, size_t bytes_written, h2o_send_state_t state)
{
    if (state == H2O_SEND_STATE_IN_PROGRESS)
        h2o_socket_read_start(std_in, stdin_on_read);
>>>>>>> f32a9462
}

static void start_request(h2o_httpclient_ctx_t *ctx)
{
    h2o_url_t *url_parsed;

    /* clear memory pool */
    h2o_mem_clear_pool(&pool);

    /* parse URL */
    url_parsed = h2o_mem_alloc_pool(&pool, *url_parsed, 1);
    if (h2o_url_parse(req.url, SIZE_MAX, url_parsed) != 0) {
        on_error(ctx, "unrecognized type of URL: %s", req.url);
        return;
    }

    /* initiate the request */
    if (connpool == NULL) {
        connpool = h2o_mem_alloc(sizeof(*connpool));
        h2o_socketpool_t *sockpool = h2o_mem_alloc(sizeof(*sockpool));
        h2o_socketpool_target_t *target = h2o_socketpool_create_target(url_parsed, NULL);
        h2o_socketpool_init_specific(sockpool, 10, &target, 1, NULL);
        h2o_socketpool_set_timeout(sockpool, IO_TIMEOUT);
        h2o_socketpool_register_loop(sockpool, ctx->loop);
        h2o_httpclient_connection_pool_init(connpool, sockpool);

        /* obtain root */
        char *root, *crt_fullpath;
        if ((root = getenv("H2O_ROOT")) == NULL)
            root = H2O_TO_STR(H2O_ROOT);
#define CA_PATH "/share/h2o/ca-bundle.crt"
        crt_fullpath = h2o_mem_alloc(strlen(root) + strlen(CA_PATH) + 1);
        sprintf(crt_fullpath, "%s%s", root, CA_PATH);
#undef CA_PATH

        SSL_CTX *ssl_ctx = SSL_CTX_new(SSLv23_client_method());
        SSL_CTX_load_verify_locations(ssl_ctx, crt_fullpath, NULL);
        if (ssl_verify_none) {
            SSL_CTX_set_verify(ssl_ctx, SSL_VERIFY_NONE, NULL);
        } else {
            SSL_CTX_set_verify(ssl_ctx, SSL_VERIFY_PEER | SSL_VERIFY_FAIL_IF_NO_PEER_CERT, NULL);
        }
        h2o_socketpool_set_ssl_ctx(sockpool, ssl_ctx);
        SSL_CTX_free(ssl_ctx);
    }
<<<<<<< HEAD
    h2o_httpclient_connect(NULL, &pool, url_parsed, ctx, connpool, url_parsed,
                           req.connect_to.authority.len != 0 ? h2o_httpclient_upgrade_to_connect : NULL, on_connect);
=======
    h2o_httpclient_connect(std_in != NULL ? (h2o_httpclient_t **)&std_in->data : NULL, &pool, url_parsed, ctx, connpool, url_parsed,
                           strcmp(req.method, "CONNECT") == 0 ? h2o_httpclient_upgrade_to_connect : NULL, on_connect);
>>>>>>> f32a9462
}

static void on_next_request(h2o_timer_t *entry)
{
    struct st_timeout *t = H2O_STRUCT_FROM_MEMBER(struct st_timeout, timeout, entry);
    h2o_httpclient_ctx_t *ctx = t->ptr;
    free(t);

    start_request(ctx);
}

static int on_body(h2o_httpclient_t *client, const char *errstr)
{
    if (errstr != NULL && errstr != h2o_httpclient_error_is_eos) {
        on_error(client->ctx, errstr);
        return -1;
    }

    fwrite((*client->buf)->bytes, 1, (*client->buf)->size, stdout);
    fflush(stdout);
    h2o_buffer_consume(&(*client->buf), (*client->buf)->size);

    if (errstr == h2o_httpclient_error_is_eos) {
        --cnt_left;
        if (cnt_left >= concurrency) {
            /* next attempt */
            h2o_mem_clear_pool(&pool);
            ftruncate(fileno(stdout), 0); /* ignore error when stdout is a tty */
            create_timeout(client->ctx->loop, req_interval, on_next_request, client->ctx);
        }
    }

    return 0;
}

static void print_status_line(int version, int status, h2o_iovec_t msg)
{
    fprintf(stderr, "HTTP/%d", (version >> 8));
    if ((version & 0xff) != 0) {
        fprintf(stderr, ".%d", version & 0xff);
    }
    fprintf(stderr, " %d", status);
    if (msg.len != 0) {
        fprintf(stderr, " %.*s\n", (int)msg.len, msg.base);
    } else {
        fprintf(stderr, "\n");
    }
}

static void print_response_headers(int version, int status, h2o_iovec_t msg, h2o_header_t *headers, size_t num_headers)
{
    print_status_line(version, status, msg);

    for (size_t i = 0; i != num_headers; ++i) {
        const char *name = headers[i].orig_name;
        if (name == NULL)
            name = headers[i].name->base;
        fprintf(stderr, "%.*s: %.*s\n", (int)headers[i].name->len, name, (int)headers[i].value.len, headers[i].value.base);
    }
    fprintf(stderr, "\n");
    fflush(stderr);
}

static int on_informational(h2o_httpclient_t *client, int version, int status, h2o_iovec_t msg, h2o_header_t *headers,
                            size_t num_headers)
{
    print_response_headers(version, status, msg, headers, num_headers);
    return 0;
}

h2o_httpclient_body_cb on_head(h2o_httpclient_t *client, const char *errstr, h2o_httpclient_on_head_t *args)
{
    if (errstr != NULL && errstr != h2o_httpclient_error_is_eos) {
        on_error(client->ctx, errstr);
        return NULL;
    }

    print_response_headers(args->version, args->status, args->msg, args->headers, args->num_headers);

    if (errstr == h2o_httpclient_error_is_eos) {
        on_error(client->ctx, "no body");
        return NULL;
    }

    return on_body;
}

static size_t *filler_remaining_bytes(h2o_httpclient_t *client)
{
    return (size_t *)&client->data;
}

static void filler_on_io_timeout(h2o_timer_t *entry)
{
    struct st_timeout *t = H2O_STRUCT_FROM_MEMBER(struct st_timeout, timeout, entry);
    h2o_httpclient_t *client = t->ptr;
    free(t);

    h2o_iovec_t vec = iov_filler;
    if (vec.len > *filler_remaining_bytes(client))
        vec.len = *filler_remaining_bytes(client);
    *filler_remaining_bytes(client) -= vec.len;
    client->write_req(client, vec, *filler_remaining_bytes(client) == 0);
}

static void filler_proceed_request(h2o_httpclient_t *client, size_t written, h2o_send_state_t send_state)
{
    if (*filler_remaining_bytes(client) > 0)
        create_timeout(client->ctx->loop, io_interval, filler_on_io_timeout, client);
}

h2o_httpclient_head_cb on_connect(h2o_httpclient_t *client, const char *errstr, h2o_iovec_t *_method, h2o_url_t *url,
                                  const h2o_header_t **headers, size_t *num_headers, h2o_iovec_t *body,
                                  h2o_httpclient_proceed_req_cb *proceed_req_cb, h2o_httpclient_properties_t *props,
                                  h2o_url_t *origin)
{
    h2o_headers_t headers_vec = {NULL};
    size_t i;
    if (errstr != NULL) {
        on_error(client->ctx, errstr);
        return NULL;
    }

    int is_connect = strcmp(req.method, "CONNECT") == 0;

    *_method = h2o_iovec_init(req.method, strlen(req.method));
<<<<<<< HEAD
    *url = *(req.connect_to.authority.len != 0 ? &req.connect_to : (h2o_url_t *)client->data);
=======
    *url = *(is_connect ? &req.connect_to : (h2o_url_t *)client->data);
>>>>>>> f32a9462
    for (i = 0; i != req.num_headers; ++i)
        h2o_add_header_by_str(&pool, &headers_vec, req.headers[i].name.base, req.headers[i].name.len, 1, NULL,
                              req.headers[i].value.base, req.headers[i].value.len);
    *body = h2o_iovec_init(NULL, 0);
    *proceed_req_cb = NULL;

    if (is_connect) {
        *proceed_req_cb = stdin_proceed_request;
        if (std_in->input->size != 0) {
            body->len = std_in->input->size;
            body->base = h2o_mem_alloc_pool(&pool, char, body->len);
            memcpy(body->base, std_in->input->bytes, body->len);
            h2o_buffer_consume(&std_in->input, body->len);
        }
    } else if (req.body_size > 0) {
        *filler_remaining_bytes(client) = req.body_size;
        char *clbuf = h2o_mem_alloc_pool(&pool, char, sizeof(H2O_UINT32_LONGEST_STR) - 1);
        size_t clbuf_len = sprintf(clbuf, "%zu", req.body_size);
        h2o_add_header(&pool, &headers_vec, H2O_TOKEN_CONTENT_LENGTH, NULL, clbuf, clbuf_len);
        *proceed_req_cb = filler_proceed_request;
        create_timeout(client->ctx->loop, io_interval, filler_on_io_timeout, client);
    }

    *headers = headers_vec.entries;
    *num_headers = headers_vec.size;
    client->informational_cb = on_informational;
    return on_head;
}

static void usage(const char *progname)
{
    fprintf(stderr,
            "Usage: %s [options] <url>\n"
            "Options:\n"
            "  -2 <ratio>   HTTP/2 ratio (between 0 and 100)\n"
            "  -3 <ratio>   HTTP/3 ratio (between 0 and 100)\n"
            "  -b <size>    size of request body (in bytes; default: 0)\n"
            "  -C <concurrency>\n"
            "               sets the number of requests run at once (default: 1)\n"
            "  -c <size>    size of body chunk (in bytes; default: 10)\n"
            "  -d <delay>   request interval (in msec; default: 0)\n"
            "  -H <name:value>\n"
            "               adds a request header\n"
            "  -i <delay>   I/O interval between sending chunks (in msec; default: 0)\n"
            "  -k           skip peer verification\n"
            "  -m <method>  request method (default: GET)\n"
            "  -o <path>    file to which the response body is written (default: stdout)\n"
            "  -t <times>   number of requests to send the request (default: 1)\n"
            "  -W <bytes>   receive window size (HTTP/3 only)\n"
            "  -x <host:port>\n"
            "               specifies the destination of the CONNECT request; implies\n"
            "               `-m CONNECT`\n"
            "  -X <local-udp-port:proxy-host:proxy-port>\n"
            "               opens a CONNECT-UDP tunnel\n"
            "  -h           prints this help\n"
            "\n",
            progname);
}

static void setup_connect_to(const char *arg, int opt_ch)
{
    int ret;

    switch (opt_ch) {
    case 'x':
        ret = h2o_url_init(&req.connect_to, NULL, h2o_iovec_init(arg, strlen(arg)), h2o_iovec_init(NULL, 0));
        break;
    case 'X':
        ret = h2o_url_init(&req.connect_to, &H2O_URL_SCHEME_MASQUE, h2o_iovec_init(arg, strlen(arg)),
                           h2o_iovec_init(H2O_STRLIT("/")));
        break;
    default:
        h2o_fatal("unexpected opt_ch:%c", opt_ch);
        break;
    }

    if (ret != 0 || req.connect_to._port == 0 || req.connect_to._port == 65535) {
        fprintf(stderr, "invalid server address specified for -%c\n", opt_ch);
        exit(EXIT_FAILURE);
    }
}

#if !H2O_USE_LIBUV
h2o_socket_t *create_udp_socket(h2o_loop_t *loop, uint16_t port)
{
    int fd;
    struct sockaddr_in sin;
    if ((fd = socket(PF_INET, SOCK_DGRAM, 0)) == -1) {
        perror("failed to create UDP socket");
        exit(EXIT_FAILURE);
    }
    sin.sin_family = AF_INET;
    sin.sin_addr.s_addr = htonl(0);
    sin.sin_port = htons(port);
    if (bind(fd, (void *)&sin, sizeof(sin)) != 0) {
        perror("failed to bind bind UDP socket");
        exit(EXIT_FAILURE);
    }
    return h2o_evloop_socket_create(loop, fd, H2O_SOCKET_FLAG_DONT_READ);
}
#endif

static void on_sigfatal(int signo)
{
    fprintf(stderr, "received fatal signal %d\n", signo);

    h2o_set_signal_handler(signo, SIG_DFL);

#ifdef LIBC_HAS_BACKTRACE
    void *frames[128];
    int framecnt = backtrace(frames, sizeof(frames) / sizeof(frames[0]));
    backtrace_symbols_fd(frames, framecnt, 2);
#endif
}

int main(int argc, char **argv)
{
    h2o_set_signal_handler(SIGABRT, on_sigfatal);
    h2o_set_signal_handler(SIGBUS, on_sigfatal);
    h2o_set_signal_handler(SIGFPE, on_sigfatal);
    h2o_set_signal_handler(SIGILL, on_sigfatal);
    h2o_set_signal_handler(SIGSEGV, on_sigfatal);

    h2o_multithread_queue_t *queue;
    h2o_multithread_receiver_t getaddr_receiver;
    h2o_httpclient_ctx_t ctx = {
        .getaddr_receiver = &getaddr_receiver,
        .io_timeout = IO_TIMEOUT,
        .connect_timeout = IO_TIMEOUT,
        .first_byte_timeout = IO_TIMEOUT,
        .keepalive_timeout = IO_TIMEOUT,
        .max_buffer_size = H2O_SOCKET_INITIAL_INPUT_BUFFER_SIZE * 2,
        .http2 = {.max_concurrent_streams = 100},
        .http3 = &h3ctx,
    };
    int opt;

    SSL_load_error_strings();
    SSL_library_init();
    OpenSSL_add_all_algorithms();

    quicly_amend_ptls_context(&h3ctx.tls);
    h3ctx.quic = quicly_spec_context;
    h3ctx.quic.transport_params.max_streams_uni = 10;
    h3ctx.quic.transport_params.max_datagram_frame_size = 1500;
    h3ctx.quic.receive_datagram_frame = &h2o_httpclient_http3_on_receive_datagram_frame;
    h3ctx.quic.tls = &h3ctx.tls;
    h3ctx.quic.save_resumption_token = &save_http3_token;
    {
        uint8_t random_key[PTLS_SHA256_DIGEST_SIZE];
        h3ctx.tls.random_bytes(random_key, sizeof(random_key));
        h3ctx.quic.cid_encryptor = quicly_new_default_cid_encryptor(
            &ptls_openssl_bfecb, &ptls_openssl_aes128ecb, &ptls_openssl_sha256, ptls_iovec_init(random_key, sizeof(random_key)));
        ptls_clear_memory(random_key, sizeof(random_key));
    }
    h3ctx.quic.stream_open = &h2o_httpclient_http3_on_stream_open;
    h3ctx.load_session = load_http3_session;

#if H2O_USE_LIBUV
    ctx.loop = uv_loop_new();
#else
    ctx.loop = h2o_evloop_create();
#endif

#if !H2O_USE_LIBUV
    /* initialize QUIC context */
    h2o_quic_init_context(&h3ctx.h3, ctx.loop, create_udp_socket(ctx.loop, 0), &h3ctx.quic, NULL,
                          h2o_httpclient_http3_notify_connection_update);
#endif

    const char *optstring = "t:m:o:b:x:X:C:c:d:H:i:k2:W:h3:"
#ifdef __GNUC__
                            ":" /* for backward compatibility, optarg of -3 is optional when using glibc */
#endif
        ;
    while ((opt = getopt(argc, argv, optstring)) != -1) {
        switch (opt) {
        case 't':
            if (sscanf(optarg, "%u", &cnt_left) != 1 || cnt_left < 1) {
                fprintf(stderr, "count (-t) must be a number greater than zero\n");
                exit(EXIT_FAILURE);
            }
            break;
        case 'm':
            req.method = optarg;
            break;
        case 'o':
            if (freopen(optarg, "w", stdout) == NULL) {
                fprintf(stderr, "failed to open file:%s:%s\n", optarg, strerror(errno));
                exit(EXIT_FAILURE);
            }
            break;
        case 'b':
            req.body_size = atoi(optarg);
            if (req.body_size <= 0) {
                fprintf(stderr, "body size must be greater than 0\n");
                exit(EXIT_FAILURE);
            }
            break;
        case 'x':
            setup_connect_to(optarg, 'x');
            break;
        case 'X': {
#if H2O_USE_LIBUV
            fprintf(stderr, "-X is not supported by the libuv backend\n");
            exit(EXIT_FAILURE);
#else
            uint16_t udp_port;
            int udp_port_end;
            if (sscanf(optarg, "%" SCNu16 "%n", &udp_port, &udp_port_end) != 1 || optarg[udp_port_end] != ':') {
                fprintf(stderr, "failed to parse optarg of -X\n");
                exit(EXIT_FAILURE);
            }
            udp_sock = create_udp_socket(ctx.loop, udp_port);
            setup_connect_to(optarg + udp_port_end + 1, 'X');
            h3ctx.quic.initial_egress_max_udp_payload_size = 1400; /* increase initial UDP payload size so that we'd have room to
                                                                    * carry ordinary QUIC packets. */
#endif
        } break;
        case 'C':
            if (sscanf(optarg, "%u", &concurrency) != 1 || concurrency < 1) {
                fprintf(stderr, "concurrency (-C) must be a number greather than zero");
                exit(EXIT_FAILURE);
            }
            break;
        case 'c':
            chunk_size = atoi(optarg);
            if (chunk_size <= 0) {
                fprintf(stderr, "chunk size must be greater than 0\n");
                exit(EXIT_FAILURE);
            }
            break;
        case 'd':
            req_interval = atoi(optarg);
            break;
        case 'H': {
            const char *colon, *value_start;
            if ((colon = index(optarg, ':')) == NULL) {
                fprintf(stderr, "no `:` found in -H\n");
                exit(EXIT_FAILURE);
            }
            if (req.num_headers >= sizeof(req.headers) / sizeof(req.headers[0])) {
                fprintf(stderr, "too many request headers\n");
                exit(EXIT_FAILURE);
            }
            for (value_start = colon + 1; *value_start == ' ' || *value_start == '\t'; ++value_start)
                ;
            req.headers[req.num_headers].name = h2o_iovec_init(optarg, colon - optarg);
            req.headers[req.num_headers].value = h2o_iovec_init(value_start, strlen(value_start));
            ++req.num_headers;
        } break;
        case 'i':
            io_interval = atoi(optarg);
            break;
        case 'k':
            ssl_verify_none = 1;
            break;
        case '2':
            if (sscanf(optarg, "%" SCNd8, &ctx.protocol_selector.ratio.http2) != 1 ||
                !(0 <= ctx.protocol_selector.ratio.http2 && ctx.protocol_selector.ratio.http2 <= 100)) {
                fprintf(stderr, "failed to parse HTTP/2 ratio (-2)\n");
                exit(EXIT_FAILURE);
            }
            break;
        case '3':
#if H2O_USE_LIBUV
            fprintf(stderr, "HTTP/3 is currently not supported by the libuv backend.\n");
            exit(EXIT_FAILURE);
#else
            if (optarg == NULL) {
                /* parse the optional argument (glibc extension; see above) */
                if (optind < argc && ('0' <= argv[optind][0] && argv[optind][0] <= '9') &&
                    sscanf(argv[optind], "%" SCNd8, &ctx.protocol_selector.ratio.http3) == 1) {
                    ++optind;
                } else {
                    ctx.protocol_selector.ratio.http3 = 100;
                }
            } else {
                if (sscanf(optarg, "%" SCNd8, &ctx.protocol_selector.ratio.http3) != 1)
                    ctx.protocol_selector.ratio.http3 = -1;
            }
            if (!(0 <= ctx.protocol_selector.ratio.http3 && ctx.protocol_selector.ratio.http3 <= 100)) {
                fprintf(stderr, "failed to parse HTTP/3 ratio (-3)\n");
                exit(EXIT_FAILURE);
            }
#endif
            break;
        case 'W': {
            uint64_t v;
            if (sscanf(optarg, "%" PRIu64, &v) != 1) {
                fprintf(stderr, "failed to parse HTTP/3 receive window size (-W)\n");
                exit(EXIT_FAILURE);
            }
            h3ctx.quic.transport_params.max_stream_data.uni = v;
            h3ctx.quic.transport_params.max_stream_data.bidi_local = v;
            h3ctx.quic.transport_params.max_stream_data.bidi_remote = v;
        } break;
        case 'h':
            usage(argv[0]);
            exit(0);
            break;
        default:
            exit(EXIT_FAILURE);
            break;
        }
    }
    argc -= optind;
    argv += optind;

<<<<<<< HEAD
    if (req.connect_to.authority.len != 0)
        req.method = udp_sock == NULL ? "CONNECT" : "CONNECT-UDP";
=======
    if (req.connect_to.authority.len != 0) {
        req.method = "CONNECT";
#if H2O_USE_LIBUV
        std_in = h2o_uv__poll_create(ctx.loop, 0, (uv_close_cb)free);
#else
        std_in = h2o_evloop_socket_create(ctx.loop, 0, 0);
#endif
        h2o_socket_read_start(std_in, stdin_on_read);
    }
>>>>>>> f32a9462

    if (ctx.protocol_selector.ratio.http2 + ctx.protocol_selector.ratio.http3 > 100) {
        fprintf(stderr, "sum of the use ratio of HTTP/2 and HTTP/3 is greater than 100");
        exit(EXIT_FAILURE);
    }

    if (argc < 1) {
        fprintf(stderr, "no URL\n");
        exit(EXIT_FAILURE);
    }
    req.url = argv[0];

    if (req.body_size != 0) {
        iov_filler.base = h2o_mem_alloc(chunk_size);
        memset(iov_filler.base, 'a', chunk_size);
        iov_filler.len = chunk_size;
    }
    h2o_mem_init_pool(&pool);

    /* setup context */
    queue = h2o_multithread_create_queue(ctx.loop);
    h2o_multithread_register_receiver(queue, ctx.getaddr_receiver, h2o_hostinfo_getaddr_receiver);

    /* setup the first request(s) */
    for (unsigned i = 0; i < concurrency && i < cnt_left; ++i)
        start_request(&ctx);

    while (cnt_left != 0) {
#if H2O_USE_LIBUV
        uv_run(ctx.loop, UV_RUN_ONCE);
#else
        h2o_evloop_run(ctx.loop, INT32_MAX);
#endif
    }

#if H2O_USE_LIBUV
    /* libuv path currently does not support http3 */
#else
    if (ctx.protocol_selector.ratio.http3 > 0) {
        h2o_quic_close_all_connections(&ctx.http3->h3);
        while (h2o_quic_num_connections(&ctx.http3->h3) != 0) {
            h2o_evloop_run(ctx.loop, INT32_MAX);
        }
    }
#endif

    return 0;
}<|MERGE_RESOLUTION|>--- conflicted
+++ resolved
@@ -65,6 +65,7 @@
 static int io_interval = 0, req_interval = 0;
 static int ssl_verify_none = 0;
 static h2o_socket_t *udp_sock = NULL;
+static h2o_httpclient_forward_datagram_cb udp_write;
 static struct sockaddr_in udp_sock_remote_addr;
 static const ptls_key_exchange_algorithm_t *h3_key_exchanges[] = {
 #if PTLS_OPENSSL_HAVE_X25519
@@ -165,6 +166,8 @@
     assert(std_in == _sock);
 
     h2o_socket_read_stop(std_in);
+    if (udp_sock != NULL)
+        h2o_socket_read_stop(udp_sock);
 
     h2o_httpclient_t *client = std_in->data;
 
@@ -179,10 +182,8 @@
     h2o_buffer_consume(&std_in->input, std_in->input->size);
 }
 
-<<<<<<< HEAD
 static void tunnel_on_udp_sock_read(h2o_socket_t *sock, const char *err)
 {
-    struct st_tunnel_t *tunnel = sock->data;
     uint8_t buf[1500];
     struct iovec vec;
     struct msghdr mess = {};
@@ -200,21 +201,27 @@
     if (rret == -1)
         return;
 
+    h2o_httpclient_t *client = std_in->data;
+
+    /* drop datagram if the connection is not ready */
+    if (client == NULL || client->write_req == NULL)
+        return;
+
     /* send the datagram directly or encapsulated on the stream */
-    if (tunnel->tunnel->udp_write != NULL) {
-        h2o_iovec_t udpvec = h2o_iovec_init(buf, rret);
-        tunnel->tunnel->udp_write(tunnel->tunnel, &udpvec, 1);
+    if (udp_write != NULL) {
+        h2o_iovec_t datagram = h2o_iovec_init(buf, rret);
+        udp_write(client, &datagram, 1);
     } else {
         /* append UDP chunk to the input buffer of stdin read socket! */
         uint8_t header[3] = {0}, *header_end = quicly_encodev(header + 1, (uint64_t)rret);
-        h2o_buffer_append(&tunnel->std_in->input, header, header_end - header);
-        h2o_buffer_append(&tunnel->std_in->input, buf, rret);
+        h2o_buffer_append(&std_in->input, header, header_end - header);
+        h2o_buffer_append(&std_in->input, buf, rret);
         /* pretend as if we read from stdin */
-        tunnel_write(tunnel);
-    }
-}
-
-static void tunnel_on_udp_read(h2o_tunnel_t *_tunnel, h2o_iovec_t *datagrams, size_t num_datagrams)
+        stdin_on_read(std_in, NULL);
+    }
+}
+
+static void tunnel_on_udp_read(h2o_httpclient_t *client, h2o_iovec_t *datagrams, size_t num_datagrams)
 {
     for (size_t i = 0; i != num_datagrams; ++i) {
         const h2o_iovec_t *src = datagrams + i;
@@ -224,35 +231,16 @@
     }
 }
 
-static void tunnel_create(h2o_loop_t *loop, h2o_tunnel_t *_tunnel)
-{
-    struct st_tunnel_t *tunnel = h2o_mem_alloc(sizeof(*tunnel));
-
-#if H2O_USE_LIBUV
-    tunnel->std_in = h2o_uv__poll_create(loop, 0, (uv_close_cb)free);
-#else
-    tunnel->std_in = h2o_evloop_socket_create(loop, 0, 0);
-#endif
-    tunnel->std_in->data = tunnel;
-    tunnel->tunnel = _tunnel;
-    tunnel->tunnel->data = tunnel;
-    tunnel->tunnel->on_read = tunnel_on_read;
-    tunnel->tunnel->on_write_complete = tunnel_on_write_complete;
-    h2o_doublebuffer_init(&tunnel->buf, &h2o_socket_buffer_prototype);
-
-    h2o_socket_read_start(tunnel->std_in, tunnel_on_stdin_read);
-
-    if (udp_sock != NULL) {
-        udp_sock->data = tunnel;
-        h2o_socket_read_start(udp_sock, tunnel_on_udp_sock_read);
-        tunnel->tunnel->on_udp_read = tunnel_on_udp_read;
-    }
-=======
 static void stdin_proceed_request(h2o_httpclient_t *client, size_t bytes_written, h2o_send_state_t state)
 {
-    if (state == H2O_SEND_STATE_IN_PROGRESS)
+    if (state == H2O_SEND_STATE_IN_PROGRESS) {
         h2o_socket_read_start(std_in, stdin_on_read);
->>>>>>> f32a9462
+        if (udp_sock != NULL)
+            h2o_socket_read_start(udp_sock, tunnel_on_udp_sock_read);
+    } else {
+        if (udp_sock != NULL)
+            h2o_socket_read_stop(udp_sock);
+    }
 }
 
 static void start_request(h2o_httpclient_ctx_t *ctx)
@@ -298,13 +286,8 @@
         h2o_socketpool_set_ssl_ctx(sockpool, ssl_ctx);
         SSL_CTX_free(ssl_ctx);
     }
-<<<<<<< HEAD
-    h2o_httpclient_connect(NULL, &pool, url_parsed, ctx, connpool, url_parsed,
+    h2o_httpclient_connect(std_in != NULL ? (h2o_httpclient_t **)&std_in->data : NULL, &pool, url_parsed, ctx, connpool, url_parsed,
                            req.connect_to.authority.len != 0 ? h2o_httpclient_upgrade_to_connect : NULL, on_connect);
-=======
-    h2o_httpclient_connect(std_in != NULL ? (h2o_httpclient_t **)&std_in->data : NULL, &pool, url_parsed, ctx, connpool, url_parsed,
-                           strcmp(req.method, "CONNECT") == 0 ? h2o_httpclient_upgrade_to_connect : NULL, on_connect);
->>>>>>> f32a9462
 }
 
 static void on_next_request(h2o_timer_t *entry)
@@ -318,6 +301,9 @@
 
 static int on_body(h2o_httpclient_t *client, const char *errstr)
 {
+    if (errstr != NULL && udp_sock != NULL)
+        h2o_socket_read_stop(udp_sock);
+
     if (errstr != NULL && errstr != h2o_httpclient_error_is_eos) {
         on_error(client->ctx, errstr);
         return -1;
@@ -389,6 +375,12 @@
         return NULL;
     }
 
+    if (udp_sock != NULL && (200 <= args->status && args->status <= 299)) {
+        udp_write = args->forward_datagram.write_;
+        if (args->forward_datagram.read_ != NULL)
+            *args->forward_datagram.read_ = tunnel_on_udp_read;
+    }
+
     return on_body;
 }
 
@@ -428,21 +420,15 @@
         return NULL;
     }
 
-    int is_connect = strcmp(req.method, "CONNECT") == 0;
-
     *_method = h2o_iovec_init(req.method, strlen(req.method));
-<<<<<<< HEAD
     *url = *(req.connect_to.authority.len != 0 ? &req.connect_to : (h2o_url_t *)client->data);
-=======
-    *url = *(is_connect ? &req.connect_to : (h2o_url_t *)client->data);
->>>>>>> f32a9462
     for (i = 0; i != req.num_headers; ++i)
         h2o_add_header_by_str(&pool, &headers_vec, req.headers[i].name.base, req.headers[i].name.len, 1, NULL,
                               req.headers[i].value.base, req.headers[i].value.len);
     *body = h2o_iovec_init(NULL, 0);
     *proceed_req_cb = NULL;
 
-    if (is_connect) {
+    if (req.connect_to.authority.len != 0) {
         *proceed_req_cb = stdin_proceed_request;
         if (std_in->input->size != 0) {
             body->len = std_in->input->size;
@@ -650,6 +636,7 @@
                 exit(EXIT_FAILURE);
             }
             udp_sock = create_udp_socket(ctx.loop, udp_port);
+            h2o_socket_read_start(udp_sock, tunnel_on_udp_sock_read);
             setup_connect_to(optarg + udp_port_end + 1, 'X');
             h3ctx.quic.initial_egress_max_udp_payload_size = 1400; /* increase initial UDP payload size so that we'd have room to
                                                                     * carry ordinary QUIC packets. */
@@ -745,12 +732,8 @@
     argc -= optind;
     argv += optind;
 
-<<<<<<< HEAD
-    if (req.connect_to.authority.len != 0)
+    if (req.connect_to.authority.len != 0) {
         req.method = udp_sock == NULL ? "CONNECT" : "CONNECT-UDP";
-=======
-    if (req.connect_to.authority.len != 0) {
-        req.method = "CONNECT";
 #if H2O_USE_LIBUV
         std_in = h2o_uv__poll_create(ctx.loop, 0, (uv_close_cb)free);
 #else
@@ -758,7 +741,6 @@
 #endif
         h2o_socket_read_start(std_in, stdin_on_read);
     }
->>>>>>> f32a9462
 
     if (ctx.protocol_selector.ratio.http2 + ctx.protocol_selector.ratio.http3 > 100) {
         fprintf(stderr, "sum of the use ratio of HTTP/2 and HTTP/3 is greater than 100");
