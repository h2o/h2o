/*
 * Copyright (c) 2014-2019 DeNA Co., Ltd., Kazuho Oku, Fastly, Frederik
 *                         Deweerdt, Justin Zhu, Ichito Nagata, Grant Zhang,
 *                         Baodong Chen
 *
 * Permission is hereby granted, free of charge, to any person obtaining a copy
 * of this software and associated documentation files (the "Software"), to
 * deal in the Software without restriction, including without limitation the
 * rights to use, copy, modify, merge, publish, distribute, sublicense, and/or
 * sell copies of the Software, and to permit persons to whom the Software is
 * furnished to do so, subject to the following conditions:
 *
 * The above copyright notice and this permission notice shall be included in
 * all copies or substantial portions of the Software.
 *
 * THE SOFTWARE IS PROVIDED "AS IS", WITHOUT WARRANTY OF ANY KIND, EXPRESS OR
 * IMPLIED, INCLUDING BUT NOT LIMITED TO THE WARRANTIES OF MERCHANTABILITY,
 * FITNESS FOR A PARTICULAR PURPOSE AND NONINFRINGEMENT. IN NO EVENT SHALL THE
 * AUTHORS OR COPYRIGHT HOLDERS BE LIABLE FOR ANY CLAIM, DAMAGES OR OTHER
 * LIABILITY, WHETHER IN AN ACTION OF CONTRACT, TORT OR OTHERWISE, ARISING
 * FROM, OUT OF OR IN CONNECTION WITH THE SOFTWARE OR THE USE OR OTHER DEALINGS
 * IN THE SOFTWARE.
 */
#include <errno.h>
#ifdef LIBC_HAS_BACKTRACE
#include <execinfo.h>
#endif
#include <getopt.h>
#include <netinet/in.h>
#include <signal.h>
#include <stdio.h>
#include <stdlib.h>
#include <unistd.h>
#include "picotls.h"
#include "picotls/openssl.h"
#include "quicly.h"
#include "h2o/hostinfo.h"
#include "h2o/httpclient.h"
#include "h2o/serverutil.h"

#define IO_TIMEOUT 5000

static int save_http3_token_cb(quicly_save_resumption_token_t *self, quicly_conn_t *conn, ptls_iovec_t token);
static quicly_save_resumption_token_t save_http3_token = {save_http3_token_cb};
static int save_http3_ticket_cb(ptls_save_ticket_t *self, ptls_t *tls, ptls_iovec_t src);
static ptls_save_ticket_t save_http3_ticket = {save_http3_ticket_cb};
static h2o_httpclient_connection_pool_t *connpool;
static h2o_mem_pool_t pool;
struct {
    const char *url;
    const char *method;
    struct {
        h2o_iovec_t name;
        h2o_iovec_t value;
    } headers[256];
    size_t num_headers;
    size_t body_size;
    h2o_url_t connect_to; /* when CONNECT method is used, req.url specifies the address of the connect proxy, and this field
                             specifies the address of the server to which a TCP connection should be established */
} req = {NULL, "GET"};
static unsigned cnt_left = 1, concurrency = 1;
static int chunk_size = 10;
static h2o_iovec_t iov_filler;
static struct {
    h2o_socket_t *sock;
    int closed;
} std_in;
static int io_interval = 0, req_interval = 0;
static int ssl_verify_none = 0;
static h2o_socket_t *udp_sock = NULL;
static h2o_httpclient_forward_datagram_cb udp_write;
static struct sockaddr_in udp_sock_remote_addr;
static const ptls_key_exchange_algorithm_t *h3_key_exchanges[] = {
#if PTLS_OPENSSL_HAVE_X25519
    &ptls_openssl_x25519,
#endif
    &ptls_openssl_secp256r1, NULL};
static h2o_http3client_ctx_t h3ctx = {
    .tls =
        {
            .random_bytes = ptls_openssl_random_bytes,
            .get_time = &ptls_get_time,
            .key_exchanges = h3_key_exchanges,
            .cipher_suites = ptls_openssl_cipher_suites,
            .save_ticket = &save_http3_ticket,
        },
};

static h2o_httpclient_head_cb on_connect(h2o_httpclient_t *client, const char *errstr, h2o_iovec_t *method, h2o_url_t *url,
                                         const h2o_header_t **headers, size_t *num_headers, h2o_iovec_t *body,
                                         h2o_httpclient_proceed_req_cb *proceed_req_cb, h2o_httpclient_properties_t *props,
                                         h2o_url_t *origin);
static h2o_httpclient_body_cb on_head(h2o_httpclient_t *client, const char *errstr, h2o_httpclient_on_head_t *args);

static struct {
    ptls_iovec_t token;
    ptls_iovec_t ticket;
    quicly_transport_parameters_t tp;
} http3_session;

static int save_http3_token_cb(quicly_save_resumption_token_t *self, quicly_conn_t *conn, ptls_iovec_t token)
{
    free(http3_session.token.base);
    http3_session.token = ptls_iovec_init(h2o_mem_alloc(token.len), token.len);
    memcpy(http3_session.token.base, token.base, token.len);
    return 0;
}

static int save_http3_ticket_cb(ptls_save_ticket_t *self, ptls_t *tls, ptls_iovec_t src)
{
    quicly_conn_t *conn = *ptls_get_data_ptr(tls);
    assert(quicly_get_tls(conn) == tls);

    free(http3_session.ticket.base);
    http3_session.ticket = ptls_iovec_init(h2o_mem_alloc(src.len), src.len);
    memcpy(http3_session.ticket.base, src.base, src.len);
    http3_session.tp = *quicly_get_remote_transport_parameters(conn);
    return 0;
}

static int load_http3_session(h2o_httpclient_ctx_t *ctx, struct sockaddr *server_addr, const char *server_name, ptls_iovec_t *token,
                              ptls_iovec_t *ticket, quicly_transport_parameters_t *tp)
{
    /* TODO respect server_addr, server_name */
    if (http3_session.token.base != NULL) {
        *token = ptls_iovec_init(h2o_mem_alloc(http3_session.token.len), http3_session.token.len);
        memcpy(token->base, http3_session.token.base, http3_session.token.len);
    }
    if (http3_session.ticket.base != NULL) {
        *ticket = ptls_iovec_init(h2o_mem_alloc(http3_session.ticket.len), http3_session.ticket.len);
        memcpy(ticket->base, http3_session.ticket.base, http3_session.ticket.len);
        *tp = http3_session.tp;
    }
    return 1;
}

struct st_timeout {
    h2o_timer_t timeout;
    void *ptr;
};

static void create_timeout(h2o_loop_t *loop, uint64_t delay_ticks, h2o_timer_cb cb, void *ptr)
{
    struct st_timeout *t = h2o_mem_alloc(sizeof(*t));
    *t = (struct st_timeout){{.cb = cb}, ptr};
    h2o_timer_link(loop, delay_ticks, &t->timeout);
}

static void on_exit_deferred(h2o_timer_t *entry)
{
    exit(1);
}

static void on_error(h2o_httpclient_ctx_t *ctx, const char *fmt, ...)
{
    char errbuf[2048];
    va_list args;
    va_start(args, fmt);
    int errlen = vsnprintf(errbuf, sizeof(errbuf), fmt, args);
    va_end(args);
    fprintf(stderr, "%.*s\n", errlen, errbuf);

    /* defer using zero timeout to send pending GOAWAY frame */
    create_timeout(ctx->loop, 0, on_exit_deferred, NULL);
}

static void stdin_on_read(h2o_socket_t *_sock, const char *err)
{
    assert(std_in.sock == _sock);

    h2o_socket_read_stop(std_in.sock);
    if (err != NULL)
        std_in.closed = 1;
    if (udp_sock != NULL)
        h2o_socket_read_stop(udp_sock);

    h2o_httpclient_t *client = std_in.sock->data;

    /* bail out if the client is not yet ready to receive data */
    if (client == NULL || client->write_req == NULL)
        return;

    if (client->write_req(client, h2o_iovec_init(std_in.sock->input->bytes, std_in.sock->input->size), std_in.closed) != 0) {
        fprintf(stderr, "write_req error\n");
        exit(1);
    }
    h2o_buffer_consume(&std_in.sock->input, std_in.sock->input->size);
}

static void tunnel_on_udp_sock_read(h2o_socket_t *sock, const char *err)
{
    uint8_t buf[1500];
    struct iovec vec;
    struct msghdr mess = {};
    ssize_t rret;

    /* read one UDP datagram, or return */
    do {
        vec.iov_base = buf;
        vec.iov_len = sizeof(buf);
        mess.msg_name = &udp_sock_remote_addr;
        mess.msg_namelen = sizeof(udp_sock_remote_addr);
        mess.msg_iov = &vec;
        mess.msg_iovlen = 1;
    } while ((rret = recvmsg(h2o_socket_get_fd(sock), &mess, 0)) == -1 && errno == EINTR);
    if (rret == -1)
        return;

    h2o_httpclient_t *client = std_in.sock->data;

    /* drop datagram if the connection is not ready */
    if (client == NULL || client->write_req == NULL)
        return;

    /* send the datagram directly or encapsulated on the stream */
    if (udp_write != NULL) {
        h2o_iovec_t datagram = h2o_iovec_init(buf, rret);
        udp_write(client, &datagram, 1);
    } else {
        /* append UDP chunk to the input buffer of stdin read socket! */
        uint8_t header[3] = {0}, *header_end = quicly_encodev(header + 1, (uint64_t)rret);
        h2o_buffer_append(&std_in.sock->input, header, header_end - header);
        h2o_buffer_append(&std_in.sock->input, buf, rret);
        /* pretend as if we read from stdin */
        stdin_on_read(std_in.sock, NULL);
    }
}

static void tunnel_on_udp_read(h2o_httpclient_t *client, h2o_iovec_t *datagrams, size_t num_datagrams)
{
    for (size_t i = 0; i != num_datagrams; ++i) {
        const h2o_iovec_t *src = datagrams + i;
        struct iovec vec = {.iov_base = src->base, .iov_len = src->len};
        struct msghdr mess = {.msg_name = &udp_sock_remote_addr, .msg_namelen = sizeof(udp_sock_remote_addr), .msg_iov = &vec, .msg_iovlen = 1};
        sendmsg(h2o_socket_get_fd(udp_sock), &mess, 0);
    }
}

static void stdin_proceed_request(h2o_httpclient_t *client, const char *errstr)
{
    if (errstr == NULL && !std_in.closed) {
        h2o_socket_read_start(std_in.sock, stdin_on_read);
        if (udp_sock != NULL)
            h2o_socket_read_start(udp_sock, tunnel_on_udp_sock_read);
    }
}

static void start_request(h2o_httpclient_ctx_t *ctx)
{
    h2o_url_t *url_parsed;

    /* clear memory pool */
    h2o_mem_clear_pool(&pool);

    /* parse URL */
    url_parsed = h2o_mem_alloc_pool(&pool, *url_parsed, 1);
    if (h2o_url_parse(req.url, SIZE_MAX, url_parsed) != 0) {
        on_error(ctx, "unrecognized type of URL: %s", req.url);
        return;
    }

    /* initiate the request */
    if (connpool == NULL) {
        connpool = h2o_mem_alloc(sizeof(*connpool));
        h2o_socketpool_t *sockpool = h2o_mem_alloc(sizeof(*sockpool));
        h2o_socketpool_target_t *target = h2o_socketpool_create_target(url_parsed, NULL);
        h2o_socketpool_init_specific(sockpool, 10, &target, 1, NULL);
        h2o_socketpool_set_timeout(sockpool, IO_TIMEOUT);
        h2o_socketpool_register_loop(sockpool, ctx->loop);
        h2o_httpclient_connection_pool_init(connpool, sockpool);

        /* obtain root */
        char *root, *crt_fullpath;
        if ((root = getenv("H2O_ROOT")) == NULL)
            root = H2O_TO_STR(H2O_ROOT);
#define CA_PATH "/share/h2o/ca-bundle.crt"
        crt_fullpath = h2o_mem_alloc(strlen(root) + strlen(CA_PATH) + 1);
        sprintf(crt_fullpath, "%s%s", root, CA_PATH);
#undef CA_PATH

        SSL_CTX *ssl_ctx = SSL_CTX_new(SSLv23_client_method());
        SSL_CTX_load_verify_locations(ssl_ctx, crt_fullpath, NULL);
        if (ssl_verify_none) {
            SSL_CTX_set_verify(ssl_ctx, SSL_VERIFY_NONE, NULL);
        } else {
            SSL_CTX_set_verify(ssl_ctx, SSL_VERIFY_PEER | SSL_VERIFY_FAIL_IF_NO_PEER_CERT, NULL);
        }
        h2o_socketpool_set_ssl_ctx(sockpool, ssl_ctx);
        SSL_CTX_free(ssl_ctx);
    }
    h2o_httpclient_connect(std_in.sock != NULL ? (h2o_httpclient_t **)&std_in.sock->data : NULL, &pool, url_parsed, ctx, connpool,
                           url_parsed, req.connect_to.authority.len != 0 ? h2o_httpclient_upgrade_to_connect : NULL, on_connect);
}

static void on_next_request(h2o_timer_t *entry)
{
    struct st_timeout *t = H2O_STRUCT_FROM_MEMBER(struct st_timeout, timeout, entry);
    h2o_httpclient_ctx_t *ctx = t->ptr;
    free(t);

    start_request(ctx);
}

static int on_body(h2o_httpclient_t *client, const char *errstr)
{
    if (errstr != NULL) {
        if (udp_sock != NULL)
            h2o_socket_read_stop(udp_sock);
        if (errstr != h2o_httpclient_error_is_eos) {
            on_error(client->ctx, errstr);
            return -1;
        }
    }

    fwrite((*client->buf)->bytes, 1, (*client->buf)->size, stdout);
    fflush(stdout);
    h2o_buffer_consume(&(*client->buf), (*client->buf)->size);

    if (errstr == h2o_httpclient_error_is_eos) {
        --cnt_left;
        if (cnt_left >= concurrency) {
            /* next attempt */
            h2o_mem_clear_pool(&pool);
            ftruncate(fileno(stdout), 0); /* ignore error when stdout is a tty */
            create_timeout(client->ctx->loop, req_interval, on_next_request, client->ctx);
        }
    }

    return 0;
}

static void print_status_line(int version, int status, h2o_iovec_t msg)
{
    fprintf(stderr, "HTTP/%d", (version >> 8));
    if ((version & 0xff) != 0) {
        fprintf(stderr, ".%d", version & 0xff);
    }
    fprintf(stderr, " %d", status);
    if (msg.len != 0) {
        fprintf(stderr, " %.*s\n", (int)msg.len, msg.base);
    } else {
        fprintf(stderr, "\n");
    }
}

static void print_response_headers(int version, int status, h2o_iovec_t msg, h2o_header_t *headers, size_t num_headers)
{
    print_status_line(version, status, msg);

    for (size_t i = 0; i != num_headers; ++i) {
        const char *name = headers[i].orig_name;
        if (name == NULL)
            name = headers[i].name->base;
        fprintf(stderr, "%.*s: %.*s\n", (int)headers[i].name->len, name, (int)headers[i].value.len, headers[i].value.base);
    }
    fprintf(stderr, "\n");
    fflush(stderr);
}

static int on_informational(h2o_httpclient_t *client, int version, int status, h2o_iovec_t msg, h2o_header_t *headers,
                            size_t num_headers)
{
    print_response_headers(version, status, msg, headers, num_headers);
    return 0;
}

h2o_httpclient_body_cb on_head(h2o_httpclient_t *client, const char *errstr, h2o_httpclient_on_head_t *args)
{
    if (errstr != NULL && errstr != h2o_httpclient_error_is_eos) {
        on_error(client->ctx, errstr);
        return NULL;
    }

    print_response_headers(args->version, args->status, args->msg, args->headers, args->num_headers);

    if (errstr == h2o_httpclient_error_is_eos) {
        on_error(client->ctx, "no body");
        return NULL;
    }

    if (udp_sock != NULL && (200 <= args->status && args->status <= 299)) {
        udp_write = args->forward_datagram.write_;
        if (args->forward_datagram.read_ != NULL)
            *args->forward_datagram.read_ = tunnel_on_udp_read;
    }

    return on_body;
}

static size_t *filler_remaining_bytes(h2o_httpclient_t *client)
{
    return (size_t *)&client->data;
}

static void filler_on_io_timeout(h2o_timer_t *entry)
{
    struct st_timeout *t = H2O_STRUCT_FROM_MEMBER(struct st_timeout, timeout, entry);
    h2o_httpclient_t *client = t->ptr;
    free(t);

    h2o_iovec_t vec = iov_filler;
    if (vec.len > *filler_remaining_bytes(client))
        vec.len = *filler_remaining_bytes(client);
    *filler_remaining_bytes(client) -= vec.len;
    client->write_req(client, vec, *filler_remaining_bytes(client) == 0);
}

static void filler_proceed_request(h2o_httpclient_t *client, const char *errstr)
{
    if (*filler_remaining_bytes(client) > 0)
        create_timeout(client->ctx->loop, io_interval, filler_on_io_timeout, client);
}

h2o_httpclient_head_cb on_connect(h2o_httpclient_t *client, const char *errstr, h2o_iovec_t *_method, h2o_url_t *url,
                                  const h2o_header_t **headers, size_t *num_headers, h2o_iovec_t *body,
                                  h2o_httpclient_proceed_req_cb *proceed_req_cb, h2o_httpclient_properties_t *props,
                                  h2o_url_t *origin)
{
    h2o_headers_t headers_vec = {NULL};
    size_t i;
    if (errstr != NULL) {
        on_error(client->ctx, errstr);
        return NULL;
    }

    *_method = h2o_iovec_init(req.method, strlen(req.method));
    *url = *(req.connect_to.authority.len != 0 ? &req.connect_to : (h2o_url_t *)client->data);
    for (i = 0; i != req.num_headers; ++i)
        h2o_add_header_by_str(&pool, &headers_vec, req.headers[i].name.base, req.headers[i].name.len, 1, NULL,
                              req.headers[i].value.base, req.headers[i].value.len);
    *body = h2o_iovec_init(NULL, 0);
    *proceed_req_cb = NULL;

    if (req.connect_to.authority.len != 0) {
        *proceed_req_cb = stdin_proceed_request;
        if (std_in.sock->input->size != 0) {
            body->len = std_in.sock->input->size;
            body->base = h2o_mem_alloc_pool(&pool, char, body->len);
            memcpy(body->base, std_in.sock->input->bytes, body->len);
            h2o_buffer_consume(&std_in.sock->input, body->len);
        }
    } else if (req.body_size > 0) {
        *filler_remaining_bytes(client) = req.body_size;
        char *clbuf = h2o_mem_alloc_pool(&pool, char, sizeof(H2O_UINT32_LONGEST_STR) - 1);
        size_t clbuf_len = sprintf(clbuf, "%zu", req.body_size);
        h2o_add_header(&pool, &headers_vec, H2O_TOKEN_CONTENT_LENGTH, NULL, clbuf, clbuf_len);
        *proceed_req_cb = filler_proceed_request;
        create_timeout(client->ctx->loop, io_interval, filler_on_io_timeout, client);
    }

    *headers = headers_vec.entries;
    *num_headers = headers_vec.size;
    client->informational_cb = on_informational;
    return on_head;
}

static void usage(const char *progname)
{
    fprintf(stderr,
            "Usage: %s [options] <url>\n"
            "Options:\n"
            "  -2 <ratio>   HTTP/2 ratio (between 0 and 100)\n"
            "  -3 <ratio>   HTTP/3 ratio (between 0 and 100)\n"
            "  -b <size>    size of request body (in bytes; default: 0)\n"
            "  -C <concurrency>\n"
            "               sets the number of requests run at once (default: 1)\n"
            "  -c <size>    size of body chunk (in bytes; default: 10)\n"
            "  -d <delay>   request interval (in msec; default: 0)\n"
            "  -H <name:value>\n"
            "               adds a request header\n"
            "  -i <delay>   I/O interval between sending chunks (in msec; default: 0)\n"
            "  -k           skip peer verification\n"
            "  -m <method>  request method (default: GET)\n"
            "  -o <path>    file to which the response body is written (default: stdout)\n"
            "  -t <times>   number of requests to send the request (default: 1)\n"
            "  -W <bytes>   receive window size (HTTP/3 only)\n"
            "  -x <host:port>\n"
            "               specifies the destination of the CONNECT request; implies\n"
            "               `-m CONNECT`\n"
<<<<<<< HEAD
            "  -X <local-udp-port:proxy-host:proxy-port>\n"
            "               opens a CONNECT-UDP tunnel\n"
            "  -h           prints this help\n"
=======
            "  --initial-udp-payload-size <bytes>\n"
            "               specifies the udp payload size of the initial message (default: %" PRIu16 ")\n"
            "  --max-udp-payload-size <bytes>\n"
            "               specifies the max_udp_payload_size transport parameter to send (default: %" PRIu64 ")\n"
            "  -h, --help   prints this help\n"
>>>>>>> 8c4b54a8
            "\n",
            progname, quicly_spec_context.initial_egress_max_udp_payload_size,
            quicly_spec_context.transport_params.max_udp_payload_size);
}

static void setup_connect_to(const char *arg, int opt_ch)
{
    int ret;

    switch (opt_ch) {
    case 'x':
        ret = h2o_url_init(&req.connect_to, NULL, h2o_iovec_init(arg, strlen(arg)), h2o_iovec_init(NULL, 0));
        break;
    case 'X':
        ret = h2o_url_init(&req.connect_to, &H2O_URL_SCHEME_MASQUE, h2o_iovec_init(arg, strlen(arg)),
                           h2o_iovec_init(H2O_STRLIT("/")));
        break;
    default:
        h2o_fatal("unexpected opt_ch:%c", opt_ch);
        break;
    }

    if (ret != 0 || req.connect_to._port == 0 || req.connect_to._port == 65535) {
        fprintf(stderr, "invalid server address specified for -%c\n", opt_ch);
        exit(EXIT_FAILURE);
    }
}

#if !H2O_USE_LIBUV
h2o_socket_t *create_udp_socket(h2o_loop_t *loop, uint16_t port)
{
    int fd;
    struct sockaddr_in sin;
    if ((fd = socket(PF_INET, SOCK_DGRAM, 0)) == -1) {
        perror("failed to create UDP socket");
        exit(EXIT_FAILURE);
    }
    sin.sin_family = AF_INET;
    sin.sin_addr.s_addr = htonl(0);
    sin.sin_port = htons(port);
    if (bind(fd, (void *)&sin, sizeof(sin)) != 0) {
        perror("failed to bind bind UDP socket");
        exit(EXIT_FAILURE);
    }
    return h2o_evloop_socket_create(loop, fd, H2O_SOCKET_FLAG_DONT_READ);
}
#endif

static void on_sigfatal(int signo)
{
    fprintf(stderr, "received fatal signal %d\n", signo);

    h2o_set_signal_handler(signo, SIG_DFL);

#ifdef LIBC_HAS_BACKTRACE
    void *frames[128];
    int framecnt = backtrace(frames, sizeof(frames) / sizeof(frames[0]));
    backtrace_symbols_fd(frames, framecnt, 2);
#endif
}

int main(int argc, char **argv)
{
    h2o_set_signal_handler(SIGABRT, on_sigfatal);
    h2o_set_signal_handler(SIGBUS, on_sigfatal);
    h2o_set_signal_handler(SIGFPE, on_sigfatal);
    h2o_set_signal_handler(SIGILL, on_sigfatal);
    h2o_set_signal_handler(SIGSEGV, on_sigfatal);

    h2o_multithread_queue_t *queue;
    h2o_multithread_receiver_t getaddr_receiver;
    h2o_httpclient_ctx_t ctx = {
        .getaddr_receiver = &getaddr_receiver,
        .io_timeout = IO_TIMEOUT,
        .connect_timeout = IO_TIMEOUT,
        .first_byte_timeout = IO_TIMEOUT,
        .keepalive_timeout = IO_TIMEOUT,
        .max_buffer_size = H2O_SOCKET_INITIAL_INPUT_BUFFER_SIZE * 2,
        .http2 = {.max_concurrent_streams = 100},
        .http3 = &h3ctx,
    };
    int opt;

    SSL_load_error_strings();
    SSL_library_init();
    OpenSSL_add_all_algorithms();

    quicly_amend_ptls_context(&h3ctx.tls);
    h3ctx.quic = quicly_spec_context;
    h3ctx.quic.transport_params.max_streams_uni = 10;
    h3ctx.quic.transport_params.max_datagram_frame_size = 1500;
    h3ctx.quic.receive_datagram_frame = &h2o_httpclient_http3_on_receive_datagram_frame;
    h3ctx.quic.tls = &h3ctx.tls;
    h3ctx.quic.save_resumption_token = &save_http3_token;
    {
        uint8_t random_key[PTLS_SHA256_DIGEST_SIZE];
        h3ctx.tls.random_bytes(random_key, sizeof(random_key));
        h3ctx.quic.cid_encryptor = quicly_new_default_cid_encryptor(
            &ptls_openssl_bfecb, &ptls_openssl_aes128ecb, &ptls_openssl_sha256, ptls_iovec_init(random_key, sizeof(random_key)));
        ptls_clear_memory(random_key, sizeof(random_key));
    }
    h3ctx.quic.stream_open = &h2o_httpclient_http3_on_stream_open;
    h3ctx.load_session = load_http3_session;

#if H2O_USE_LIBUV
    ctx.loop = uv_loop_new();
#else
    ctx.loop = h2o_evloop_create();
#endif

#if !H2O_USE_LIBUV
    /* initialize QUIC context */
    h2o_quic_init_context(&h3ctx.h3, ctx.loop, create_udp_socket(ctx.loop, 0), &h3ctx.quic, NULL,
                          h2o_httpclient_http3_notify_connection_update);
#endif

<<<<<<< HEAD
    const char *optstring = "t:m:o:b:x:X:C:c:d:H:i:k2:W:h3:"
=======
    int is_opt_initial_udp_payload_size = 0;
    int is_opt_max_udp_payload_size = 0;
    struct option longopts[] = {{"initial-udp-payload-size", required_argument, &is_opt_initial_udp_payload_size, 1},
                                {"max-udp-payload-size", required_argument, &is_opt_max_udp_payload_size, 1},
                                {"help", no_argument, NULL, 'h'},
                                {NULL}};
    const char *optstring = "t:m:o:b:x:C:c:d:H:i:k2:W:h3:"
>>>>>>> 8c4b54a8
#ifdef __GNUC__
                            ":" /* for backward compatibility, optarg of -3 is optional when using glibc */
#endif
        ;
    while ((opt = getopt_long(argc, argv, optstring, longopts, NULL)) != -1) {
        switch (opt) {
        case 't':
            if (sscanf(optarg, "%u", &cnt_left) != 1 || cnt_left < 1) {
                fprintf(stderr, "count (-t) must be a number greater than zero\n");
                exit(EXIT_FAILURE);
            }
            break;
        case 'm':
            req.method = optarg;
            break;
        case 'o':
            if (freopen(optarg, "w", stdout) == NULL) {
                fprintf(stderr, "failed to open file:%s:%s\n", optarg, strerror(errno));
                exit(EXIT_FAILURE);
            }
            break;
        case 'b':
            req.body_size = atoi(optarg);
            if (req.body_size <= 0) {
                fprintf(stderr, "body size must be greater than 0\n");
                exit(EXIT_FAILURE);
            }
            break;
        case 'x':
            setup_connect_to(optarg, 'x');
            break;
        case 'X': {
#if H2O_USE_LIBUV
            fprintf(stderr, "-X is not supported by the libuv backend\n");
            exit(EXIT_FAILURE);
#else
            uint16_t udp_port;
            int udp_port_end;
            if (sscanf(optarg, "%" SCNu16 "%n", &udp_port, &udp_port_end) != 1 || optarg[udp_port_end] != ':') {
                fprintf(stderr, "failed to parse optarg of -X\n");
                exit(EXIT_FAILURE);
            }
            udp_sock = create_udp_socket(ctx.loop, udp_port);
            h2o_socket_read_start(udp_sock, tunnel_on_udp_sock_read);
            setup_connect_to(optarg + udp_port_end + 1, 'X');
            h3ctx.quic.initial_egress_max_udp_payload_size = 1400; /* increase initial UDP payload size so that we'd have room to
                                                                    * carry ordinary QUIC packets. */
#endif
        } break;
        case 'C':
            if (sscanf(optarg, "%u", &concurrency) != 1 || concurrency < 1) {
                fprintf(stderr, "concurrency (-C) must be a number greather than zero");
                exit(EXIT_FAILURE);
            }
            break;
        case 'c':
            chunk_size = atoi(optarg);
            if (chunk_size <= 0) {
                fprintf(stderr, "chunk size must be greater than 0\n");
                exit(EXIT_FAILURE);
            }
            break;
        case 'd':
            req_interval = atoi(optarg);
            break;
        case 'H': {
            const char *colon, *value_start;
            if ((colon = index(optarg, ':')) == NULL) {
                fprintf(stderr, "no `:` found in -H\n");
                exit(EXIT_FAILURE);
            }
            if (req.num_headers >= sizeof(req.headers) / sizeof(req.headers[0])) {
                fprintf(stderr, "too many request headers\n");
                exit(EXIT_FAILURE);
            }
            for (value_start = colon + 1; *value_start == ' ' || *value_start == '\t'; ++value_start)
                ;
            req.headers[req.num_headers].name = h2o_iovec_init(optarg, colon - optarg);
            req.headers[req.num_headers].value = h2o_iovec_init(value_start, strlen(value_start));
            ++req.num_headers;
        } break;
        case 'i':
            io_interval = atoi(optarg);
            break;
        case 'k':
            ssl_verify_none = 1;
            break;
        case '2':
            if (sscanf(optarg, "%" SCNd8, &ctx.protocol_selector.ratio.http2) != 1 ||
                !(0 <= ctx.protocol_selector.ratio.http2 && ctx.protocol_selector.ratio.http2 <= 100)) {
                fprintf(stderr, "failed to parse HTTP/2 ratio (-2)\n");
                exit(EXIT_FAILURE);
            }
            break;
        case '3':
#if H2O_USE_LIBUV
            fprintf(stderr, "HTTP/3 is currently not supported by the libuv backend.\n");
            exit(EXIT_FAILURE);
#else
            if (optarg == NULL) {
                /* parse the optional argument (glibc extension; see above) */
                if (optind < argc && ('0' <= argv[optind][0] && argv[optind][0] <= '9') &&
                    sscanf(argv[optind], "%" SCNd8, &ctx.protocol_selector.ratio.http3) == 1) {
                    ++optind;
                } else {
                    ctx.protocol_selector.ratio.http3 = 100;
                }
            } else {
                if (sscanf(optarg, "%" SCNd8, &ctx.protocol_selector.ratio.http3) != 1)
                    ctx.protocol_selector.ratio.http3 = -1;
            }
            if (!(0 <= ctx.protocol_selector.ratio.http3 && ctx.protocol_selector.ratio.http3 <= 100)) {
                fprintf(stderr, "failed to parse HTTP/3 ratio (-3)\n");
                exit(EXIT_FAILURE);
            }
#endif
            break;
        case 'W': {
            uint64_t v;
            if (sscanf(optarg, "%" PRIu64, &v) != 1) {
                fprintf(stderr, "failed to parse HTTP/3 receive window size (-W)\n");
                exit(EXIT_FAILURE);
            }
            h3ctx.quic.transport_params.max_stream_data.uni = v;
            h3ctx.quic.transport_params.max_stream_data.bidi_local = v;
            h3ctx.quic.transport_params.max_stream_data.bidi_remote = v;
        } break;
        case 'h':
            usage(argv[0]);
            exit(0);
            break;
        case 0:
            if (is_opt_initial_udp_payload_size == 1) {
                if (sscanf(optarg, "%" SCNu16, &h3ctx.quic.initial_egress_max_udp_payload_size) != 1) {
                    fprintf(stderr, "failed to parse --initial-udp-payload-size\n");
                    exit(EXIT_FAILURE);
                }
                is_opt_initial_udp_payload_size = 0;
            } else if (is_opt_max_udp_payload_size == 1) {
                if (sscanf(optarg, "%" SCNu64, &h3ctx.quic.transport_params.max_udp_payload_size) != 1) {
                    fprintf(stderr, "failed to parse --max-udp-payload-size\n");
                    exit(EXIT_FAILURE);
                }
                is_opt_max_udp_payload_size = 0;
            }
            break;
        default:
            exit(EXIT_FAILURE);
            break;
        }
    }
    argc -= optind;
    argv += optind;

    if (req.connect_to.authority.len != 0) {
        req.method = udp_sock == NULL ? "CONNECT" : "CONNECT-UDP";
#if H2O_USE_LIBUV
        std_in.sock = h2o_uv__poll_create(ctx.loop, 0, (uv_close_cb)free);
#else
        std_in.sock = h2o_evloop_socket_create(ctx.loop, 0, 0);
#endif
        h2o_socket_read_start(std_in.sock, stdin_on_read);
    }

    if (ctx.protocol_selector.ratio.http2 + ctx.protocol_selector.ratio.http3 > 100) {
        fprintf(stderr, "sum of the use ratio of HTTP/2 and HTTP/3 is greater than 100");
        exit(EXIT_FAILURE);
    }

    if (argc < 1) {
        fprintf(stderr, "no URL\n");
        exit(EXIT_FAILURE);
    }
    req.url = argv[0];

    if (req.body_size != 0) {
        iov_filler.base = h2o_mem_alloc(chunk_size);
        memset(iov_filler.base, 'a', chunk_size);
        iov_filler.len = chunk_size;
    }
    h2o_mem_init_pool(&pool);

    /* setup context */
    queue = h2o_multithread_create_queue(ctx.loop);
    h2o_multithread_register_receiver(queue, ctx.getaddr_receiver, h2o_hostinfo_getaddr_receiver);

    /* setup the first request(s) */
    for (unsigned i = 0; i < concurrency && i < cnt_left; ++i)
        start_request(&ctx);

    while (cnt_left != 0) {
#if H2O_USE_LIBUV
        uv_run(ctx.loop, UV_RUN_ONCE);
#else
        h2o_evloop_run(ctx.loop, INT32_MAX);
#endif
    }

#if H2O_USE_LIBUV
    /* libuv path currently does not support http3 */
#else
    if (ctx.protocol_selector.ratio.http3 > 0) {
        h2o_quic_close_all_connections(&ctx.http3->h3);
        while (h2o_quic_num_connections(&ctx.http3->h3) != 0) {
            h2o_evloop_run(ctx.loop, INT32_MAX);
        }
    }
#endif

    return 0;
}<|MERGE_RESOLUTION|>--- conflicted
+++ resolved
@@ -477,17 +477,13 @@
             "  -x <host:port>\n"
             "               specifies the destination of the CONNECT request; implies\n"
             "               `-m CONNECT`\n"
-<<<<<<< HEAD
             "  -X <local-udp-port:proxy-host:proxy-port>\n"
             "               opens a CONNECT-UDP tunnel\n"
-            "  -h           prints this help\n"
-=======
             "  --initial-udp-payload-size <bytes>\n"
             "               specifies the udp payload size of the initial message (default: %" PRIu16 ")\n"
             "  --max-udp-payload-size <bytes>\n"
             "               specifies the max_udp_payload_size transport parameter to send (default: %" PRIu64 ")\n"
             "  -h, --help   prints this help\n"
->>>>>>> 8c4b54a8
             "\n",
             progname, quicly_spec_context.initial_egress_max_udp_payload_size,
             quicly_spec_context.transport_params.max_udp_payload_size);
@@ -604,17 +600,13 @@
                           h2o_httpclient_http3_notify_connection_update);
 #endif
 
-<<<<<<< HEAD
-    const char *optstring = "t:m:o:b:x:X:C:c:d:H:i:k2:W:h3:"
-=======
     int is_opt_initial_udp_payload_size = 0;
     int is_opt_max_udp_payload_size = 0;
     struct option longopts[] = {{"initial-udp-payload-size", required_argument, &is_opt_initial_udp_payload_size, 1},
                                 {"max-udp-payload-size", required_argument, &is_opt_max_udp_payload_size, 1},
                                 {"help", no_argument, NULL, 'h'},
                                 {NULL}};
-    const char *optstring = "t:m:o:b:x:C:c:d:H:i:k2:W:h3:"
->>>>>>> 8c4b54a8
+    const char *optstring = "t:m:o:b:x:X:C:c:d:H:i:k2:W:h3:"
 #ifdef __GNUC__
                             ":" /* for backward compatibility, optarg of -3 is optional when using glibc */
 #endif
