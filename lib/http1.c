/*
 * Copyright (c) 2014-2016 DeNA Co., Ltd., Kazuho Oku, Shota Fukumori,
 *                         Fastly, Inc.
 *
 * Permission is hereby granted, free of charge, to any person obtaining a copy
 * of this software and associated documentation files (the "Software"), to
 * deal in the Software without restriction, including without limitation the
 * rights to use, copy, modify, merge, publish, distribute, sublicense, and/or
 * sell copies of the Software, and to permit persons to whom the Software is
 * furnished to do so, subject to the following conditions:
 *
 * The above copyright notice and this permission notice shall be included in
 * all copies or substantial portions of the Software.
 *
 * THE SOFTWARE IS PROVIDED "AS IS", WITHOUT WARRANTY OF ANY KIND, EXPRESS OR
 * IMPLIED, INCLUDING BUT NOT LIMITED TO THE WARRANTIES OF MERCHANTABILITY,
 * FITNESS FOR A PARTICULAR PURPOSE AND NONINFRINGEMENT. IN NO EVENT SHALL THE
 * AUTHORS OR COPYRIGHT HOLDERS BE LIABLE FOR ANY CLAIM, DAMAGES OR OTHER
 * LIABILITY, WHETHER IN AN ACTION OF CONTRACT, TORT OR OTHERWISE, ARISING
 * FROM, OUT OF OR IN CONNECTION WITH THE SOFTWARE OR THE USE OR OTHER DEALINGS
 * IN THE SOFTWARE.
 */
#include <inttypes.h>
#include <stddef.h>
#include <stdio.h>
#include <stdlib.h>
#include "picohttpparser.h"
#include "h2o.h"
#include "h2o/http1.h"
#include "h2o/http2.h"
#include "./probes_.h"

enum enum_h2o_http1_ostream_state {
    OSTREAM_STATE_HEAD,
    OSTREAM_STATE_BODY,
    OSTREAM_STATE_DONE,
};

struct st_h2o_http1_finalostream_t {
    h2o_ostream_t super;
    enum enum_h2o_http1_ostream_state state;
    char *chunked_buf; /* buffer used for chunked-encoding (NULL unless chunked encoding is used) */
    struct {
        /**
         * if `h2o_socket_write` is currently writing an informational response
         */
        unsigned write_inflight : 1;
        /**
         * buffer used to store informational responses to be sent, when write of an informational response is inflight
         */
        h2o_iovec_vector_t pending;
        /**
         * buffer used to delay the execution of `finalostream_send`, when write of an informational respnose is inflight;
         * availability is indicated by `inbufs != NULL`
         */
        struct {
            h2o_sendvec_t *inbufs;
            size_t inbufcnt;
            h2o_send_state_t send_state;
        } pending_final;
    } informational;
};

struct st_h2o_http1_conn_t {
    h2o_conn_t super;
    h2o_socket_t *sock;
    h2o_timer_t _timeout_entry;
    h2o_timer_t _io_timeout_entry;
    uint64_t _req_index;
    size_t _prevreqlen;
    size_t _unconsumed_request_size;
    struct st_h2o_http1_req_entity_reader *_req_entity_reader;
    struct st_h2o_http1_finalostream_t _ostr_final;
    struct {
        void *data;
        h2o_http1_upgrade_cb cb;
    } upgrade;
    /**
     * the request body buffer
     */
    h2o_buffer_t *req_body;
    /**
     * the HTTP request / response (intentionally placed at the last, since it is a large structure and has it's own ctor)
     */
    h2o_req_t req;
};

struct st_h2o_http1_req_entity_reader {
    void (*handle_incoming_entity)(struct st_h2o_http1_conn_t *conn);
};

struct st_h2o_http1_content_length_entity_reader {
    struct st_h2o_http1_req_entity_reader super;
    size_t content_length;
};

struct st_h2o_http1_chunked_entity_reader {
    struct st_h2o_http1_req_entity_reader super;
    struct phr_chunked_decoder decoder;
};

static void finalostream_send(h2o_ostream_t *_self, h2o_req_t *req, h2o_sendvec_t *inbufs, size_t inbufcnt, h2o_send_state_t state);
static void finalostream_send_informational(h2o_ostream_t *_self, h2o_req_t *req);
static void reqread_on_read(h2o_socket_t *sock, const char *err);
static void reqread_on_timeout(h2o_timer_t *entry);
static void req_io_on_timeout(h2o_timer_t *entry);
static void reqread_start(struct st_h2o_http1_conn_t *conn);
static int foreach_request(h2o_conn_t *_conn, int (*cb)(h2o_req_t *req, void *cbdata), void *cbdata);

static void init_request(struct st_h2o_http1_conn_t *conn)
{
    if (conn->_req_index != 0) {
        if (conn->req_body != NULL)
            h2o_buffer_dispose(&conn->req_body);
        h2o_dispose_request(&conn->req);
        if (conn->_unconsumed_request_size)
            h2o_buffer_consume(&conn->sock->input, conn->_unconsumed_request_size);
    }
    assert(conn->req_body == NULL);
    h2o_init_request(&conn->req, &conn->super, NULL);

    ++conn->_req_index;
    conn->req._ostr_top = &conn->_ostr_final.super;

    conn->_ostr_final = (struct st_h2o_http1_finalostream_t){{
        NULL,              /* next */
        finalostream_send, /* do_send */
        NULL,              /* stop */
        conn->super.ctx->globalconf->send_informational_mode == H2O_SEND_INFORMATIONAL_MODE_ALL ? finalostream_send_informational
                                                                                                : NULL, /* send_informational */
    }};
}

static void close_connection(struct st_h2o_http1_conn_t *conn, int close_socket)
{
    if (conn->sock != NULL)
        H2O_PROBE_CONN0(H1_CLOSE, &conn->super);
    h2o_timer_unlink(&conn->_timeout_entry);
    h2o_timer_unlink(&conn->_io_timeout_entry);
    if (conn->req_body != NULL)
        h2o_buffer_dispose(&conn->req_body);
    h2o_dispose_request(&conn->req);
    if (conn->sock != NULL && close_socket)
        h2o_socket_close(conn->sock);
    h2o_destroy_connection(&conn->super);
}

static void cleanup_connection(struct st_h2o_http1_conn_t *conn)
{
    if (!conn->req.http1_is_persistent) {
        /* TODO use lingering close */
        close_connection(conn, 1);
        return;
    }

    assert(conn->req.proceed_req == NULL);
    assert(conn->_req_entity_reader == NULL);

    /* handle next request */
    init_request(conn);
    conn->req.write_req.cb = NULL;
    conn->req.write_req.ctx = NULL;
    conn->req.proceed_req = NULL;
    conn->_prevreqlen = 0;
    conn->_unconsumed_request_size = 0;

    if (conn->sock->input->size == 0)
        h2o_conn_set_state(&conn->super, H2O_CONN_STATE_IDLE);

    reqread_start(conn);
}

/**
 * timer is activated if cb != NULL, disactivated otherwise
 */
static void set_req_timeout(struct st_h2o_http1_conn_t *conn, uint64_t timeout, h2o_timer_cb cb)
{
    if (conn->_timeout_entry.cb != NULL)
        h2o_timer_unlink(&conn->_timeout_entry);
    conn->_timeout_entry.cb = cb;
    if (cb != NULL)
        h2o_timer_link(conn->super.ctx->loop, timeout, &conn->_timeout_entry);
}

static void set_req_io_timeout(struct st_h2o_http1_conn_t *conn, uint64_t timeout, h2o_timer_cb cb)
{
    if (conn->_io_timeout_entry.cb != NULL)
        h2o_timer_unlink(&conn->_io_timeout_entry);
    conn->_io_timeout_entry.cb = cb;
    if (cb != NULL)
        h2o_timer_link(conn->super.ctx->loop, timeout, &conn->_io_timeout_entry);
}

static void clear_timeouts(struct st_h2o_http1_conn_t *conn)
{
    set_req_timeout(conn, 0, NULL);
    set_req_io_timeout(conn, 0, NULL);
}

static void entity_read_do_send_error(struct st_h2o_http1_conn_t *conn, int status, size_t status_error_index, const char *reason,
                                      const char *body)
{
    conn->req.proceed_req = NULL;
    conn->_req_entity_reader = NULL;
    clear_timeouts(conn);
    h2o_socket_read_stop(conn->sock);
    /* FIXME We should check if `h2o_proceed_request` has been called, rather than trying to guess if we have (I'm unsure if the
     * contract is for h2o_req_t::_generator to become non-NULL immediately after `h2o_proceed_request` is being called). */
    if (conn->req._generator == NULL && conn->_ostr_final.state == OSTREAM_STATE_HEAD) {
        conn->super.ctx->emitted_error_status[status_error_index]++;
        h2o_send_error_generic(&conn->req, status, reason, body, H2O_SEND_ERROR_HTTP1_CLOSE_CONNECTION);
    } else {
        conn->req.http1_is_persistent = 0;
        if (conn->_ostr_final.state == OSTREAM_STATE_DONE)
            cleanup_connection(conn);
    }
}

#define DECL_ENTITY_READ_SEND_ERROR_XXX(status_)                                                                                   \
    static void entity_read_send_error_##status_(struct st_h2o_http1_conn_t *conn, const char *reason, const char *body)           \
    {                                                                                                                              \
        entity_read_do_send_error(conn, status_, H2O_STATUS_ERROR_##status_, reason, body);                                        \
    }

DECL_ENTITY_READ_SEND_ERROR_XXX(400)
DECL_ENTITY_READ_SEND_ERROR_XXX(413)
DECL_ENTITY_READ_SEND_ERROR_XXX(502)

static void handle_one_body_fragment(struct st_h2o_http1_conn_t *conn, size_t fragment_size, size_t extra_bytes, int complete)
{
    if (fragment_size == 0 && !complete) {
        h2o_buffer_consume(&conn->sock->input, extra_bytes);
        return;
    }

    clear_timeouts(conn);
    h2o_socket_read_stop(conn->sock);

    /* move data being read to req_body */
    if (!h2o_buffer_try_append(&conn->req_body, conn->sock->input->bytes, fragment_size)) {
        entity_read_send_error_502(conn, "Bad Gateway", "Bad Gateway");
        return;
    }
    h2o_buffer_consume(&conn->sock->input, fragment_size + extra_bytes);
    conn->req.req_body_bytes_received += fragment_size;

    /* invoke action */
    conn->req.entity = h2o_iovec_init(conn->req_body->bytes, conn->req_body->size);
    if (conn->req.write_req.cb(conn->req.write_req.ctx, complete) != 0) {
        entity_read_send_error_502(conn, "Bad Gateway", "Bad Gateway");
        return;
    }
    if (complete) {
        conn->req.proceed_req = NULL;
        conn->_req_entity_reader = NULL;
        if (conn->_ostr_final.state == OSTREAM_STATE_DONE) {
            cleanup_connection(conn);
        }
    }
}

static void handle_chunked_entity_read(struct st_h2o_http1_conn_t *conn)
{
    struct st_h2o_http1_chunked_entity_reader *reader = (void *)conn->_req_entity_reader;
    size_t bufsz;
    ssize_t ret;

    /* decode the incoming data */
    if ((bufsz = conn->sock->input->size) == 0)
        return;
    ret = phr_decode_chunked(&reader->decoder, conn->sock->input->bytes, &bufsz);
    if (ret != -1 && bufsz + conn->req.req_body_bytes_received >= conn->super.ctx->globalconf->max_request_entity_size) {
        entity_read_send_error_413(conn, "Request Entity Too Large", "request entity is too large");
        return;
    }
    if (ret < 0) {
        if (ret == -2) {
            /* incomplete */
            handle_one_body_fragment(conn, bufsz, conn->sock->input->size - bufsz, 0);
        } else {
            /* error */
            entity_read_send_error_400(conn, "Invalid Request", "broken chunked-encoding");
        }
    } else {
        /* complete */
        assert(bufsz + ret <= conn->sock->input->size);
        conn->sock->input->size = bufsz + ret;
        handle_one_body_fragment(conn, bufsz, 0, 1);
    }
}

static int create_chunked_entity_reader(struct st_h2o_http1_conn_t *conn)
{
    struct st_h2o_http1_chunked_entity_reader *reader = h2o_mem_alloc_pool(&conn->req.pool, *reader, 1);
    conn->_req_entity_reader = &reader->super;

    reader->super.handle_incoming_entity = handle_chunked_entity_read;
    memset(&reader->decoder, 0, sizeof(reader->decoder));
    reader->decoder.consume_trailer = 1;

    return 0;
}

static void handle_content_length_entity_read(struct st_h2o_http1_conn_t *conn)
{
    int complete = 0;
    struct st_h2o_http1_content_length_entity_reader *reader = (void *)conn->_req_entity_reader;
    size_t length = conn->sock->input->size;

    if (conn->req.req_body_bytes_received + conn->sock->input->size >= reader->content_length) {
        complete = 1;
        length = reader->content_length - conn->req.req_body_bytes_received;
    }
    if (!complete && length == 0)
        return;

    handle_one_body_fragment(conn, length, 0, complete);
}

static int create_content_length_entity_reader(struct st_h2o_http1_conn_t *conn, size_t content_length)
{
    struct st_h2o_http1_content_length_entity_reader *reader = h2o_mem_alloc_pool(&conn->req.pool, *reader, 1);
    conn->_req_entity_reader = &reader->super;

    reader->super.handle_incoming_entity = handle_content_length_entity_read;
    reader->content_length = content_length;

    return 0;
}

static int create_entity_reader(struct st_h2o_http1_conn_t *conn, const struct phr_header *entity_header)
{
    /* strlen("content-length") is unequal to sizeof("transfer-encoding"), and thus checking the length only is sufficient */
    if (entity_header->name_len == sizeof("transfer-encoding") - 1) {
        /* transfer-encoding */
        if (!h2o_lcstris(entity_header->value, entity_header->value_len, H2O_STRLIT("chunked"))) {
            entity_read_send_error_400(conn, "Invalid Request", "unknown transfer-encoding");
            return -1;
        }
        return create_chunked_entity_reader(conn);
    } else {
        /* content-length */
        size_t content_length = h2o_strtosize(entity_header->value, entity_header->value_len);
        if (content_length == SIZE_MAX) {
            entity_read_send_error_400(conn, "Invalid Request", "broken content-length header");
            return -1;
        }
        if (content_length > conn->super.ctx->globalconf->max_request_entity_size) {
            entity_read_send_error_413(conn, "Request Entity Too Large", "request entity is too large");
            return -1;
        }
        conn->req.content_length = content_length;
        return create_content_length_entity_reader(conn, (size_t)content_length);
    }
    /* failed */
    return -1;
}

static const char *init_headers(h2o_mem_pool_t *pool, h2o_headers_t *headers, const struct phr_header *src, size_t len,
                                h2o_iovec_t *connection, h2o_iovec_t *host, h2o_iovec_t *upgrade, h2o_iovec_t *expect,
                                ssize_t *entity_header_index)
{
    *entity_header_index = -1;

    assert(headers->size == 0);

    /* setup */
    if (len != 0) {
        size_t i;
        h2o_vector_reserve(pool, headers, len);
        for (i = 0; i != len; ++i) {
            const h2o_token_t *name_token;
            char orig_case[src[i].name_len];
            /* reject multiline header */
            if (src[i].name_len == 0)
                return "line folding of header fields is not supported";
            /* preserve the original case */
            memcpy(orig_case, src[i].name, src[i].name_len);
            /* convert to lower-case in-place */
            h2o_strtolower((char *)src[i].name, src[i].name_len);
            if ((name_token = h2o_lookup_token(src[i].name, src[i].name_len)) != NULL) {
                if (name_token->flags.is_init_header_special) {
                    if (name_token == H2O_TOKEN_HOST) {
                        host->base = (char *)src[i].value;
                        host->len = src[i].value_len;
                    } else if (name_token == H2O_TOKEN_CONTENT_LENGTH) {
                        if (*entity_header_index == -1)
                            *entity_header_index = i;
                    } else if (name_token == H2O_TOKEN_TRANSFER_ENCODING) {
                        *entity_header_index = i;
                    } else if (name_token == H2O_TOKEN_EXPECT) {
                        expect->base = (char *)src[i].value;
                        expect->len = src[i].value_len;
                    } else if (name_token == H2O_TOKEN_UPGRADE) {
                        upgrade->base = (char *)src[i].value;
                        upgrade->len = src[i].value_len;
                    } else {
                        assert(!"logic flaw");
                    }
                } else {
                    h2o_add_header(pool, headers, name_token, orig_case, src[i].value, src[i].value_len);
                    if (name_token == H2O_TOKEN_CONNECTION)
                        *connection = headers->entries[headers->size - 1].value;
                }
            } else {
                h2o_add_header_by_str(pool, headers, src[i].name, src[i].name_len, 0, orig_case, src[i].value, src[i].value_len);
            }
        }
    }

    return NULL;
}

static int upgrade_is_h2(h2o_iovec_t upgrade)
{
    if (h2o_lcstris(upgrade.base, upgrade.len, H2O_STRLIT("h2c")) ||
        h2o_lcstris(upgrade.base, upgrade.len, H2O_STRLIT("h2c-14")) ||
        h2o_lcstris(upgrade.base, upgrade.len, H2O_STRLIT("h2c-16")))
        return 1;
    return 0;
}

static const char fixup_request_is_h2_upgrade[] = "fixup h2 upgrade";

static const char *fixup_request(struct st_h2o_http1_conn_t *conn, struct phr_header *headers, size_t num_headers,
                                 int minor_version, h2o_iovec_t *expect, ssize_t *entity_header_index)
{
    h2o_iovec_t connection = {NULL, 0}, host = {NULL, 0}, upgrade = {NULL, 0};
    enum { METHOD_NORMAL, METHOD_CONNECT, METHOD_CONNECT_UDP } method_type;
    const char *ret;

    expect->base = NULL;
    expect->len = 0;

    conn->req.input.scheme = conn->sock->ssl != NULL ? &H2O_URL_SCHEME_HTTPS : &H2O_URL_SCHEME_HTTP;
    conn->req.version = 0x100 | (minor_version != 0);

    /* RFC 7231 6.2: a server MUST NOT send a 1xx response to an HTTP/1.0 client */
    if (conn->req.version < 0x101)
        conn->_ostr_final.super.send_informational = NULL;

    if (h2o_memis(conn->req.input.method.base, conn->req.input.method.len, H2O_STRLIT("CONNECT"))) {
        method_type = METHOD_CONNECT;
    } else if (h2o_memis(conn->req.input.method.base, conn->req.input.method.len, H2O_STRLIT("CONNECT-UDP"))) {
        method_type = METHOD_CONNECT_UDP;
    } else {
        method_type = METHOD_NORMAL;
    }

    /* init headers */
    if ((ret = init_headers(&conn->req.pool, &conn->req.headers, headers, num_headers, &connection, &host, &upgrade, expect,
                            entity_header_index)) != NULL)
        return ret;

    /* copy the values to pool, since the buffer pointed by the headers may get realloced */
    if (*entity_header_index != -1 || method_type != METHOD_NORMAL || upgrade.base != NULL) {
        size_t i;
        conn->req.input.method = h2o_strdup(&conn->req.pool, conn->req.input.method.base, conn->req.input.method.len);
        conn->req.input.path = h2o_strdup(&conn->req.pool, conn->req.input.path.base, conn->req.input.path.len);
        for (i = 0; i != conn->req.headers.size; ++i) {
            h2o_header_t *header = conn->req.headers.entries + i;
            if (!h2o_iovec_is_token(header->name)) {
                *header->name = h2o_strdup(&conn->req.pool, header->name->base, header->name->len);
            }
            header->value = h2o_strdup(&conn->req.pool, header->value.base, header->value.len);
        }
        if (host.base != NULL)
            host = h2o_strdup(&conn->req.pool, host.base, host.len);
        if (upgrade.base != NULL)
            upgrade = h2o_strdup(&conn->req.pool, upgrade.base, upgrade.len);
    }

    if (method_type == METHOD_CONNECT) {
        /* CONNECT method, validate, setting the target host in `req->input.authority`. Path becomes empty. */
        if (conn->req.version < 0x101 || conn->req.input.path.len == 0 ||
            (host.base != NULL && !h2o_memis(conn->req.input.path.base, conn->req.input.path.len, host.base, host.len)) ||
            *entity_header_index != -1)
            return "invalid request";
        conn->req.input.authority = conn->req.input.path;
        conn->req.input.path = h2o_iovec_init(NULL, 0);
        conn->req.is_tunnel_req = 1;
    } else {
        /* request line is in ordinary form, path might contain absolute URL; if so, convert it */
        if (conn->req.input.path.len != 0 && conn->req.input.path.base[0] != '/') {
            h2o_url_t url;
            if (h2o_url_parse(conn->req.input.path.base, conn->req.input.path.len, &url) == 0) {
                conn->req.input.scheme = url.scheme;
                conn->req.input.path = url.path;
                host = url.authority; /* authority part of the absolute form overrides the host header field (RFC 7230 S5.4) */
            }
        }
        /* move host header to req->authority */
        if (host.base != NULL)
            conn->req.input.authority = host;
        /* each protocol implementation validates masque */
        if (!h2o_req_validate_pseudo_headers(&conn->req))
            return "invalid request";
        /* special handling for CONNECT-UDP, else it is an ordinary request */
        if (method_type == METHOD_CONNECT_UDP) {
            conn->req.is_tunnel_req = 1;
        } else {
            /* handle Connection and Upgrade header fields */
            if (connection.base != NULL) {
                /* TODO contains_token function can be faster */
                if (h2o_contains_token(connection.base, connection.len, H2O_STRLIT("keep-alive"), ',')) {
                    conn->req.http1_is_persistent = 1;
                }
                /* Upgrade is respected only for requests without bodies. Use of upgrade on a request with body is unsupported,
                 * because we reuse the entity reader for reading the body and the tunnelled data. */
                if (upgrade.base != NULL && h2o_contains_token(connection.base, connection.len, H2O_STRLIT("upgrade"), ',') &&
                    *entity_header_index == -1) {
                    /* early return if upgrading to h2 */
                    if (upgrade_is_h2(upgrade) && conn->sock->ssl == NULL && conn->super.ctx->globalconf->http1.upgrade_to_http2)
                        return fixup_request_is_h2_upgrade;
                    conn->req.upgrade = upgrade;
                    conn->req.is_tunnel_req = 1;
                    conn->req.http1_is_persistent = 0;
                }
            } else if (conn->req.version >= 0x101) {
                /* defaults to keep-alive if >= HTTP/1.1 */
                conn->req.http1_is_persistent = 1;
            }
            /* disable keep-alive if shutdown is requested */
            if (conn->req.http1_is_persistent && conn->super.ctx->shutdown_requested)
                conn->req.http1_is_persistent = 0;
        }
    }

    return NULL;
}

static void on_continue_sent(h2o_socket_t *sock, const char *err)
{
    struct st_h2o_http1_conn_t *conn = sock->data;

    if (err != NULL) {
        close_connection(conn, 1);
        return;
    }

    h2o_socket_read_start(sock, reqread_on_read);
    conn->_req_entity_reader->handle_incoming_entity(conn);
}

static int contains_crlf_only(const char *s, size_t len)
{
    for (; len != 0; ++s, --len)
        if (!(*s == '\r' || *s == '\n'))
            return 0;
    return 1;
}

static void send_bad_request(struct st_h2o_http1_conn_t *conn, const char *body)
{
    h2o_socket_read_stop(conn->sock);
    h2o_send_error_400(&conn->req, "Bad Request", body, H2O_SEND_ERROR_BROKEN_REQUEST | H2O_SEND_ERROR_HTTP1_CLOSE_CONNECTION);
}

static void resume_request_read(struct st_h2o_http1_conn_t *conn)
{
    set_req_timeout(conn, conn->super.ctx->globalconf->http1.req_timeout, reqread_on_timeout);
    set_req_io_timeout(conn, conn->super.ctx->globalconf->http1.req_io_timeout, req_io_on_timeout);
    h2o_socket_read_start(conn->sock, reqread_on_read);
}

static void proceed_request(h2o_req_t *req, const char *errstr)
{
    struct st_h2o_http1_conn_t *conn = H2O_STRUCT_FROM_MEMBER(struct st_h2o_http1_conn_t, req, req);

    if (errstr != NULL) {
        entity_read_send_error_502(conn, "Bad Gateway", "Bad Gateway");
        return;
    }

    assert(conn->req.entity.len == conn->req_body->size);
    h2o_buffer_consume(&conn->req_body, conn->req_body->size);

    resume_request_read(conn);
}

static int write_req_non_streaming(void *_req, int is_end_stream)
{
    struct st_h2o_http1_conn_t *conn = H2O_STRUCT_FROM_MEMBER(struct st_h2o_http1_conn_t, req, _req);

    if (is_end_stream) {
        conn->req.proceed_req = NULL;
        h2o_process_request(&conn->req);
    } else {
        resume_request_read(conn);
    }
    return 0;
}

static int write_req_first(void *_req, int is_end_stream)
{
    struct st_h2o_http1_conn_t *conn = H2O_STRUCT_FROM_MEMBER(struct st_h2o_http1_conn_t, req, _req);

    /* if possible, switch to streaming request body mode */
    if (!is_end_stream && h2o_req_can_stream_request(&conn->req)) {
        conn->req.write_req.cb = NULL; /* will be set to something before `proceed_req` is being invoked */
        conn->req.proceed_req = proceed_request;
        h2o_process_request(&conn->req);
        return 0;
    }

    conn->req.write_req.cb = write_req_non_streaming;
    return write_req_non_streaming(&conn->req, is_end_stream);
}

static int write_req_connect_first(void *_req, int is_end_stream)
{
    struct st_h2o_http1_conn_t *conn = H2O_STRUCT_FROM_MEMBER(struct st_h2o_http1_conn_t, req, _req);

    conn->req.write_req.cb = NULL; /* will not be called again until proceed_req is called by the generator */
    if (is_end_stream)
        conn->req.proceed_req = NULL;

    return 0;
}

static void handle_incoming_request(struct st_h2o_http1_conn_t *conn)
{
    size_t inreqlen = conn->sock->input->size < H2O_MAX_REQLEN ? conn->sock->input->size : H2O_MAX_REQLEN;
    int reqlen, minor_version;
    struct phr_header headers[H2O_MAX_HEADERS];
    size_t num_headers = H2O_MAX_HEADERS;
    ssize_t entity_body_header_index;
    h2o_iovec_t expect;

    if (conn->sock->input->size != 0)
        h2o_conn_set_state(&conn->super, H2O_CONN_STATE_ACTIVE);

    /* need to set request_begin_at here for keep-alive connection */
    if (h2o_timeval_is_null(&conn->req.timestamps.request_begin_at))
        conn->req.timestamps.request_begin_at = h2o_gettimeofday(conn->super.ctx->loop);

    reqlen = phr_parse_request(conn->sock->input->bytes, inreqlen, (const char **)&conn->req.input.method.base,
                               &conn->req.input.method.len, (const char **)&conn->req.input.path.base, &conn->req.input.path.len,
                               &minor_version, headers, &num_headers, conn->_prevreqlen);
    conn->_prevreqlen = inreqlen;

    switch (reqlen) {
    default: { // parse complete
        conn->_unconsumed_request_size = reqlen;
        const char *err;
        if ((err = fixup_request(conn, headers, num_headers, minor_version, &expect, &entity_body_header_index)) != NULL &&
            err != fixup_request_is_h2_upgrade) {
            clear_timeouts(conn);
            send_bad_request(conn, err);
            return;
        }
        h2o_probe_log_request(&conn->req, conn->_req_index);
        if (err == fixup_request_is_h2_upgrade) {
            clear_timeouts(conn);
            h2o_socket_read_stop(conn->sock);
            if (h2o_http2_handle_upgrade(&conn->req, conn->super.connected_at) != 0)
                h2o_send_error_400(&conn->req, "Invalid Request", "Broken upgrade request to HTTP/2", 0);
        } else if (entity_body_header_index != -1) {
            /* Request has body, start reading it. Invocation of `h2o_process_request` is delayed to reduce backend concurrency. */
            conn->req.timestamps.request_body_begin_at = h2o_gettimeofday(conn->super.ctx->loop);
            if (expect.base != NULL) {
                if (!h2o_lcstris(expect.base, expect.len, H2O_STRLIT("100-continue"))) {
                    clear_timeouts(conn);
                    h2o_socket_read_stop(conn->sock);
                    h2o_send_error_417(&conn->req, "Expectation Failed", "unknown expectation",
                                       H2O_SEND_ERROR_HTTP1_CLOSE_CONNECTION);
                    return;
                }
            }
            if (create_entity_reader(conn, headers + entity_body_header_index) != 0)
                return;
            conn->req.write_req.cb = write_req_first;
            conn->req.write_req.ctx = &conn->req;
            conn->_unconsumed_request_size = 0;
            h2o_buffer_consume(&conn->sock->input, reqlen);
            h2o_buffer_init(&conn->req_body, &h2o_socket_buffer_prototype);
            if (expect.base != NULL) {
                static const h2o_iovec_t res = {H2O_STRLIT("HTTP/1.1 100 Continue\r\n\r\n")};
                h2o_socket_write(conn->sock, (void *)&res, 1, on_continue_sent);
                /* processing of the incoming entity is postponed until the 100 response is sent */
                h2o_socket_read_stop(conn->sock);
                return;
            }
            conn->_req_entity_reader->handle_incoming_entity(conn);
        } else if (conn->req.is_tunnel_req) {
            /* Is a CONNECT request or a upgrade that uses our stream API (e.g., websocket tunnelling), therefore:
             * * the request is submitted immediately for processing,
             * * input is read and provided to the request handler using the request streaming API,
             * * but the timeout is stopped as the client might wait for the server to send 200 before sending anything. */
            clear_timeouts(conn);
            if (!h2o_req_can_stream_request(&conn->req) &&
                h2o_memis(conn->req.input.method.base, conn->req.input.method.len, H2O_STRLIT("CONNECT"))) {
                h2o_send_error_405(&conn->req, "Method Not Allowed", "Method Not Allowed", 0);
                return;
            }
            if (create_content_length_entity_reader(conn, SIZE_MAX) != 0)
                return;
            conn->_unconsumed_request_size = 0;
            h2o_buffer_consume(&conn->sock->input, reqlen);
            h2o_buffer_init(&conn->req_body, &h2o_socket_buffer_prototype);
            conn->req.write_req.cb = write_req_connect_first;
            conn->req.write_req.ctx = &conn->req;
            conn->req.proceed_req = proceed_request;
            conn->req.entity = h2o_iovec_init("", 0); /* set to non-NULL pointer to indicate that request body exists */
            h2o_process_request(&conn->req);
            conn->_req_entity_reader->handle_incoming_entity(conn);
        } else {
            /* Ordinary request without request body. */
            clear_timeouts(conn);
            h2o_socket_read_stop(conn->sock);
            h2o_process_request(&conn->req);
        }
    }
        return;
    case -2: // incomplete
        if (inreqlen == H2O_MAX_REQLEN) {
            send_bad_request(conn, "Bad Request");
        }
        return;
    case -1: // error
        /* upgrade to HTTP/2 if the request starts with: PRI * HTTP/2 */
        if (conn->super.ctx->globalconf->http1.upgrade_to_http2) {
            /* should check up to the first octet that phr_parse_request returns an error */
            static const h2o_iovec_t HTTP2_SIG = {H2O_STRLIT("PRI * HTTP/2")};
            if (conn->sock->input->size >= HTTP2_SIG.len && memcmp(conn->sock->input->bytes, HTTP2_SIG.base, HTTP2_SIG.len) == 0) {
                h2o_accept_ctx_t accept_ctx = {conn->super.ctx, conn->super.hosts};
                h2o_socket_t *sock = conn->sock;
                struct timeval connected_at = conn->super.connected_at;
                /* destruct the connection after detatching the socket */
                conn->sock = NULL;
                close_connection(conn, 1);
                /* and accept as http2 connection */
                h2o_http2_accept(&accept_ctx, sock, connected_at);
                return;
            }
        }
        if (inreqlen <= 4 && contains_crlf_only(conn->sock->input->bytes, inreqlen)) {
            close_connection(conn, 1);
        } else {
            send_bad_request(conn, "Bad Request");
        }
        return;
    }
}

void reqread_on_read(h2o_socket_t *sock, const char *err)
{
    struct st_h2o_http1_conn_t *conn = sock->data;

    if (err != NULL) {
        close_connection(conn, 1);
        return;
    }

    set_req_io_timeout(conn, conn->super.ctx->globalconf->http1.req_io_timeout, req_io_on_timeout);
    if (conn->_req_entity_reader == NULL)
        handle_incoming_request(conn);
    else
        conn->_req_entity_reader->handle_incoming_entity(conn);
}

static void close_idle_connection(h2o_conn_t *_conn)
{
    struct st_h2o_http1_conn_t *conn = (void *)_conn;
    conn->req.http1_is_persistent = 0;
    close_connection(conn, 1);
}

static void on_timeout(struct st_h2o_http1_conn_t *conn)
{
    if (conn->_req_index == 1) {
        /* assign hostconf and bind conf so that the request can be logged */
        h2o_hostconf_t *hostconf = h2o_req_setup(&conn->req);
        h2o_req_bind_conf(&conn->req, hostconf, &hostconf->fallback_path);
        /* set error status for logging */
        conn->req.res.reason = "Request Timeout";
    }

    close_idle_connection(&conn->super);
}

static void req_io_on_timeout(h2o_timer_t *entry)
{
    struct st_h2o_http1_conn_t *conn = H2O_STRUCT_FROM_MEMBER(struct st_h2o_http1_conn_t, _io_timeout_entry, entry);
    conn->super.ctx->http1.events.request_io_timeouts++;
    on_timeout(conn);
}

static void reqread_on_timeout(h2o_timer_t *entry)
{
    struct st_h2o_http1_conn_t *conn = H2O_STRUCT_FROM_MEMBER(struct st_h2o_http1_conn_t, _timeout_entry, entry);
    conn->super.ctx->http1.events.request_timeouts++;
    on_timeout(conn);
}

static inline void reqread_start(struct st_h2o_http1_conn_t *conn)
{
    set_req_timeout(conn, conn->super.ctx->globalconf->http1.req_timeout, reqread_on_timeout);
    set_req_io_timeout(conn, conn->super.ctx->globalconf->http1.req_io_timeout, req_io_on_timeout);
    h2o_socket_read_start(conn->sock, reqread_on_read);
    if (conn->sock->input->size != 0)
        handle_incoming_request(conn);
}

static void on_send_next(h2o_socket_t *sock, const char *err)
{
    struct st_h2o_http1_conn_t *conn = sock->data;

    if (err != NULL)
        close_connection(conn, 1);
    else
        h2o_proceed_response(&conn->req);
}

static void on_send_complete_post_trailers(h2o_socket_t *sock, const char *err)
{
    struct st_h2o_http1_conn_t *conn = sock->data;

    if (err != NULL)
        conn->req.http1_is_persistent = 0;

    conn->_ostr_final.state = OSTREAM_STATE_DONE;
    if (conn->req.proceed_req == NULL)
        cleanup_connection(conn);
}

static void on_send_complete(h2o_socket_t *sock, const char *err)
{
    struct st_h2o_http1_conn_t *conn = sock->data;

    if (err == NULL) {
        if (conn->req._ostr_top != &conn->_ostr_final.super) {
            err = "pull error";
        } else {
            /* success */
            conn->req.timestamps.response_end_at = h2o_gettimeofday(conn->super.ctx->loop);
        }
    }

    if (err != NULL)
        conn->req.http1_is_persistent = 0;

    if (err == NULL && conn->req.send_server_timing && conn->_ostr_final.chunked_buf != NULL) {
        h2o_iovec_t trailer;
        if ((trailer = h2o_build_server_timing_trailer(&conn->req, H2O_STRLIT("server-timing: "), H2O_STRLIT("\r\n\r\n"))).len !=
            0) {
            h2o_socket_write(conn->sock, &trailer, 1, on_send_complete_post_trailers);
            return;
        }
    }

    conn->_ostr_final.state = OSTREAM_STATE_DONE;

    if (conn->req.is_tunnel_req) {
        /* We have received a complete request (the end of the request is the request headers, see `fixup_request`), and the
         * connection is not going to handle any more requests. Therefore, we can close the connection immediately, regardless of if
         * the connection had been turned into a tunnel. */
        assert(!conn->req.http1_is_persistent);
        cleanup_connection(conn);
    } else if (conn->req.proceed_req == NULL) {
        /* Upstream has sent an early response. Continue forwarding the request body. */
        cleanup_connection(conn);
    }
}

static void on_upgrade_complete(h2o_socket_t *socket, const char *err)
{
    struct st_h2o_http1_conn_t *conn = socket->data;
    h2o_http1_upgrade_cb cb = conn->upgrade.cb;
    void *data = conn->upgrade.data;
    h2o_socket_t *sock = NULL;
    size_t headers_size = 0;

    /* destruct the connection (after detaching the socket) */
    if (err == 0) {
        sock = conn->sock;
        headers_size = conn->_unconsumed_request_size;
        close_connection(conn, 0);
    } else {
        close_connection(conn, 1);
    }

    cb(data, sock, headers_size);
}

static size_t flatten_headers_estimate_size(h2o_req_t *req, size_t server_name_and_connection_len)
{
    size_t len = sizeof("HTTP/1.1  \r\nserver: \r\nconnection: \r\ncontent-length: \r\n\r\n") + 3 + strlen(req->res.reason) +
                 server_name_and_connection_len + sizeof(H2O_UINT64_LONGEST_STR) - 1 + sizeof("cache-control: private") - 1;
    const h2o_header_t *header, *end;

    for (header = req->res.headers.entries, end = header + req->res.headers.size; header != end; ++header)
        len += header->name->len + header->value.len + 4;

    return len;
}

static size_t flatten_res_headers(char *buf, h2o_req_t *req)
{
    char *dst = buf;
    size_t i;
    for (i = 0; i != req->res.headers.size; ++i) {
        const h2o_header_t *header = req->res.headers.entries + i;
        memcpy(dst, header->orig_name ? header->orig_name : header->name->base, header->name->len);
        dst += header->name->len;
        *dst++ = ':';
        *dst++ = ' ';
        memcpy(dst, header->value.base, header->value.len);
        dst += header->value.len;
        *dst++ = '\r';
        *dst++ = '\n';
    }

    return dst - buf;
}

static size_t flatten_headers(char *buf, h2o_req_t *req, const char *connection)
{
    h2o_context_t *ctx = req->conn->ctx;
    char *dst = buf;

    assert(req->res.status <= 999);

    /* send essential headers with the first chars uppercased for max. interoperability (#72) */
    if (req->res.content_length != SIZE_MAX) {
        dst += sprintf(dst, "HTTP/1.1 %d %s\r\nConnection: %s\r\nContent-Length: %zu\r\n", req->res.status, req->res.reason,
                       connection, req->res.content_length);
    } else {
        dst += sprintf(dst, "HTTP/1.1 %d %s\r\nConnection: %s\r\n", req->res.status, req->res.reason, connection);
    }
    if (ctx->globalconf->server_name.len) {
        dst += sprintf(dst, "Server: %s\r\n", ctx->globalconf->server_name.base);
    }

    dst += flatten_res_headers(dst, req);
    *dst++ = '\r';
    *dst++ = '\n';

    return dst - buf;
}

static int should_use_chunked_encoding(h2o_req_t *req)
{
    if (req->is_tunnel_req)
        return 0;
    if (req->version != 0x101)
        return 0;
    /* do nothing if content-length is known */
    if (req->res.content_length != SIZE_MAX)
        return 0;
    /* RFC 2616 4.4 states that the following status codes (and response to a HEAD method) should not include message body */
    if ((100 <= req->res.status && req->res.status <= 199) || req->res.status == 204 || req->res.status == 304)
        return 0;
    if (h2o_memis(req->input.method.base, req->input.method.len, H2O_STRLIT("HEAD")))
        return 0;

    return 1;
}

static void setup_chunked(struct st_h2o_http1_finalostream_t *self, h2o_req_t *req)
{
    if (should_use_chunked_encoding(req)) {
        h2o_add_header(&req->pool, &req->res.headers, H2O_TOKEN_TRANSFER_ENCODING, NULL, H2O_STRLIT("chunked"));
        self->chunked_buf = h2o_mem_alloc_pool_aligned(&req->pool, 1, sizeof(size_t) * 2 + sizeof("\r\n"));
    }
}

static void encode_chunked(h2o_sendvec_t *prefix, h2o_sendvec_t *suffix, h2o_send_state_t state, size_t chunk_size,
                           int send_trailers, char *buffer)
{
    h2o_sendvec_init_raw(prefix, NULL, 0);
    h2o_sendvec_init_raw(suffix, NULL, 0);

    /* create chunk header and output data */
    if (chunk_size != 0) {
        prefix->raw = buffer;
        prefix->len = sprintf(buffer, "%zx\r\n", chunk_size);
        if (state != H2O_SEND_STATE_ERROR) {
            suffix->raw = "\r\n0\r\n\r\n";
            suffix->len = state == H2O_SEND_STATE_FINAL ? (send_trailers ? 5 : 7) : 2;
        }
    } else if (state == H2O_SEND_STATE_FINAL) {
        suffix->raw = "0\r\n\r\n";
        suffix->len = send_trailers ? 3 : 5;
    }

    /* if state is error, send a broken chunk to pass the error down to the browser */
    if (state == H2O_SEND_STATE_ERROR) {
        suffix->raw = "\r\n1\r\n";
        suffix->len = 5;
    }
}

void finalostream_send(h2o_ostream_t *_self, h2o_req_t *_req, h2o_sendvec_t *inbufs, size_t inbufcnt, h2o_send_state_t send_state)
{
    struct st_h2o_http1_conn_t *conn = (struct st_h2o_http1_conn_t *)_req->conn;
    h2o_sendvec_t bufs[inbufcnt + 1 + 2]; /* 1 for header, 2 for chunked encoding */
    size_t bufcnt = 0, chunked_prefix_index = 0;

    assert(&conn->req == _req);
    assert(_self == &conn->_ostr_final.super);

    if (conn->_ostr_final.informational.write_inflight) {
        conn->_ostr_final.informational.pending_final.inbufs = h2o_mem_alloc_pool(&conn->req.pool, h2o_sendvec_t, inbufcnt);
        memcpy(conn->_ostr_final.informational.pending_final.inbufs, inbufs, sizeof(*inbufs) * inbufcnt);
        conn->_ostr_final.informational.pending_final.inbufcnt = inbufcnt;
        conn->_ostr_final.informational.pending_final.send_state = send_state;
        return;
    }

    if (send_state == H2O_SEND_STATE_ERROR) {
        conn->req.http1_is_persistent = 0;
        conn->req.send_server_timing = 0;
        if (conn->req.upstream_refused) {
            /* to let the client retry, immediately close the connection without sending any data */
            on_send_complete(conn->sock, NULL);
            return;
        }
    }

    if (conn->_ostr_final.state == OSTREAM_STATE_HEAD) {
        /* build headers and send */
        conn->req.timestamps.response_start_at = h2o_gettimeofday(conn->super.ctx->loop);
        setup_chunked(&conn->_ostr_final, &conn->req);
        if (conn->req.send_server_timing)
            h2o_add_server_timing_header(&conn->req, conn->_ostr_final.chunked_buf != NULL);

        const char *connection = conn->req.http1_is_persistent ? "keep-alive" : "close";
        if (conn->req.is_tunnel_req && conn->req.res.status == 101 && conn->req.upgrade.base)
            connection = "upgrade";
        size_t headers_est_size =
            flatten_headers_estimate_size(&conn->req, conn->super.ctx->globalconf->server_name.len + strlen(connection));
        h2o_sendvec_init_raw(bufs + bufcnt, h2o_mem_alloc_pool(&conn->req.pool, char, headers_est_size), 0);
        bufs[bufcnt].len = flatten_headers(bufs[bufcnt].raw, &conn->req, connection);
        ++bufcnt;
        h2o_probe_log_response(&conn->req, conn->_req_index);
        conn->_ostr_final.state = OSTREAM_STATE_BODY;
    }

    if (conn->_ostr_final.chunked_buf != NULL)
        chunked_prefix_index = bufcnt++;

    size_t bytes_sent = 0;
    for (size_t i = 0; i != inbufcnt; ++i) {
        bufs[bufcnt++] = inbufs[i];
        bytes_sent += inbufs[i].len;
    }
    conn->req.bytes_sent += bytes_sent;

    if (conn->_ostr_final.chunked_buf != NULL) {
        encode_chunked(bufs + chunked_prefix_index, bufs + bufcnt, send_state, bytes_sent, conn->req.send_server_timing != 0,
                       conn->_ostr_final.chunked_buf);
        if (bufs[bufcnt].len != 0)
            ++bufcnt;
    }

    if (bufcnt != 0)
        set_req_io_timeout(conn, conn->super.ctx->globalconf->http1.req_io_timeout, req_io_on_timeout);

    h2o_socket_sendvec(conn->sock, bufs, bufcnt, h2o_send_state_is_in_progress(send_state) ? on_send_next : on_send_complete);
}

static void on_send_informational_complete(h2o_socket_t *sock, const char *err);

static void do_send_informational(struct st_h2o_http1_conn_t *conn)
{
    assert(!conn->_ostr_final.informational.write_inflight && conn->_ostr_final.informational.pending.size != 0);

    conn->_ostr_final.informational.write_inflight = 1;
    h2o_socket_write(conn->sock, conn->_ostr_final.informational.pending.entries, conn->_ostr_final.informational.pending.size,
                     on_send_informational_complete);
    conn->_ostr_final.informational.pending.size = 0;
}

static void on_send_informational_complete(h2o_socket_t *sock, const char *err)
{
    struct st_h2o_http1_conn_t *conn = sock->data;
    if (err != NULL) {
        close_connection(conn, 1);
        return;
    }

    conn->_ostr_final.informational.write_inflight = 0;

    if (conn->_ostr_final.informational.pending_final.inbufs != NULL) {
        finalostream_send(&conn->_ostr_final.super, &conn->req, conn->_ostr_final.informational.pending_final.inbufs,
                          conn->_ostr_final.informational.pending_final.inbufcnt,
                          conn->_ostr_final.informational.pending_final.send_state);
        return;
    }

    if (conn->_ostr_final.informational.pending.size != 0)
        do_send_informational(conn);
}

static void finalostream_send_informational(h2o_ostream_t *_self, h2o_req_t *req)
{
    struct st_h2o_http1_conn_t *conn = (struct st_h2o_http1_conn_t *)req->conn;
    assert(_self == &conn->_ostr_final.super);

    size_t len = sizeof("HTTP/1.1  \r\n\r\n") + 3 + strlen(req->res.reason) - 1;
    h2o_iovec_t buf = h2o_iovec_init(NULL, len);

    int i;
    for (i = 0; i != req->res.headers.size; ++i)
        buf.len += req->res.headers.entries[i].name->len + req->res.headers.entries[i].value.len + 4;

    buf.base = h2o_mem_alloc_pool(&req->pool, char, buf.len);
    char *dst = buf.base;
    dst += sprintf(dst, "HTTP/1.1 %d %s\r\n", req->res.status, req->res.reason);
    dst += flatten_res_headers(dst, req);
    *dst++ = '\r';
    *dst++ = '\n';

    h2o_vector_reserve(&req->pool, &conn->_ostr_final.informational.pending, conn->_ostr_final.informational.pending.size + 1);
    conn->_ostr_final.informational.pending.entries[conn->_ostr_final.informational.pending.size++] = buf;

    if (!conn->_ostr_final.informational.write_inflight)
        do_send_informational(conn);
}

static socklen_t get_sockname(h2o_conn_t *_conn, struct sockaddr *sa)
{
    struct st_h2o_http1_conn_t *conn = (void *)_conn;
    return h2o_socket_getsockname(conn->sock, sa);
}

static socklen_t get_peername(h2o_conn_t *_conn, struct sockaddr *sa)
{
    struct st_h2o_http1_conn_t *conn = (void *)_conn;
    return h2o_socket_getpeername(conn->sock, sa);
}

static ptls_t *get_ptls(h2o_conn_t *_conn)
{
    struct st_h2o_http1_conn_t *conn = (void *)_conn;
    assert(conn->sock != NULL && "it never becomes NULL, right?");
    return h2o_socket_get_ptls(conn->sock);
}

static int skip_tracing(h2o_conn_t *_conn)
{
    struct st_h2o_http1_conn_t *conn = (void *)_conn;
    return h2o_socket_skip_tracing(conn->sock);
}

static int can_zerocopy(h2o_conn_t *_conn)
{
    struct st_h2o_http1_conn_t *conn = (void *)_conn;
    return conn->sock->ssl == NULL || h2o_socket_can_tls_offload(conn->sock);
}

#define DEFINE_LOGGER(name)                                                                                                        \
    static h2o_iovec_t log_##name(h2o_req_t *req)                                                                                  \
    {                                                                                                                              \
        struct st_h2o_http1_conn_t *conn = (void *)req->conn;                                                                      \
        return h2o_socket_log_##name(conn->sock, &req->pool);                                                                      \
    }

DEFINE_LOGGER(tcp_congestion_controller)
DEFINE_LOGGER(tcp_delivery_rate)
DEFINE_LOGGER(ssl_protocol_version)
DEFINE_LOGGER(ssl_session_reused)
DEFINE_LOGGER(ssl_cipher)
DEFINE_LOGGER(ssl_cipher_bits)
DEFINE_LOGGER(ssl_session_id)
DEFINE_LOGGER(ssl_server_name)
DEFINE_LOGGER(ssl_negotiated_protocol)

#undef DEFINE_LOGGER

static h2o_iovec_t log_request_index(h2o_req_t *req)
{
    struct st_h2o_http1_conn_t *conn = (void *)req->conn;
    char *s = h2o_mem_alloc_pool(&req->pool, char, sizeof(H2O_UINT64_LONGEST_STR));
    size_t len = sprintf(s, "%" PRIu64, conn->_req_index);
    return h2o_iovec_init(s, len);
}

static int foreach_request(h2o_conn_t *_conn, int (*cb)(h2o_req_t *req, void *cbdata), void *cbdata)
{
    struct st_h2o_http1_conn_t *conn = (void *)_conn;
    return cb(&conn->req, cbdata);
}

static void initiate_graceful_shutdown(h2o_conn_t *_conn)
{
    /* note: nothing special needs to be done for handling graceful shutdown */
}

static const h2o_conn_callbacks_t h1_callbacks = {
    .get_sockname = get_sockname,
    .get_peername = get_peername,
    .get_ptls = get_ptls,
    .skip_tracing = skip_tracing,
<<<<<<< HEAD
    .can_zero_copy = can_zero_copy,
    .close_idle_connection = close_idle_connection,
    .foreach_request = foreach_request,
    .request_shutdown = initiate_graceful_shutdown,
=======
    .can_zerocopy = can_zerocopy,
>>>>>>> 2eb6ae38
    .log_ = {{
        .transport =
            {
                .cc_name = log_tcp_congestion_controller,
                .delivery_rate = log_tcp_delivery_rate,
            },
        .ssl =
            {
                .protocol_version = log_ssl_protocol_version,
                .session_reused = log_ssl_session_reused,
                .cipher = log_ssl_cipher,
                .cipher_bits = log_ssl_cipher_bits,
                .session_id = log_ssl_session_id,
                .server_name = log_ssl_server_name,
                .negotiated_protocol = log_ssl_negotiated_protocol,
            },
        .http1 =
            {
                .request_index = log_request_index,
            },
    }},
};

static int conn_is_h1(h2o_conn_t *conn)
{
    return conn->callbacks == &h1_callbacks;
}

void h2o_http1_accept(h2o_accept_ctx_t *ctx, h2o_socket_t *sock, struct timeval connected_at)
{
    struct st_h2o_http1_conn_t *conn =
        (void *)h2o_create_connection(sizeof(*conn), ctx->ctx, ctx->hosts, connected_at, &h1_callbacks);

    /* zero-fill all properties expect req */
    memset((char *)conn + sizeof(conn->super), 0, offsetof(struct st_h2o_http1_conn_t, req) - sizeof(conn->super));

    /* init properties that need to be non-zero */
    conn->sock = sock;
    sock->data = conn;

    H2O_PROBE_CONN(H1_ACCEPT, &conn->super, conn->sock, &conn->super, h2o_conn_get_uuid(&conn->super));

    init_request(conn);
    reqread_start(conn);
}

void h2o_http1_upgrade(h2o_req_t *req, h2o_iovec_t *inbufs, size_t inbufcnt, h2o_http1_upgrade_cb on_complete, void *user_data)
{

    assert(conn_is_h1(req->conn));
    struct st_h2o_http1_conn_t *conn = (void *)req->conn;

    h2o_iovec_t *bufs = alloca(sizeof(h2o_iovec_t) * (inbufcnt + 1));

    conn->upgrade.data = user_data;
    conn->upgrade.cb = on_complete;

    bufs[0].base = h2o_mem_alloc_pool(
        &conn->req.pool, char,
        flatten_headers_estimate_size(&conn->req, conn->super.ctx->globalconf->server_name.len + sizeof("upgrade") - 1));
    bufs[0].len = flatten_headers(bufs[0].base, &conn->req, conn->req.res.status == 101 ? "upgrade" : "close");
    h2o_memcpy(bufs + 1, inbufs, sizeof(h2o_iovec_t) * inbufcnt);

    h2o_socket_write(conn->sock, bufs, inbufcnt + 1, on_upgrade_complete);
}<|MERGE_RESOLUTION|>--- conflicted
+++ resolved
@@ -1193,14 +1193,10 @@
     .get_peername = get_peername,
     .get_ptls = get_ptls,
     .skip_tracing = skip_tracing,
-<<<<<<< HEAD
-    .can_zero_copy = can_zero_copy,
     .close_idle_connection = close_idle_connection,
     .foreach_request = foreach_request,
     .request_shutdown = initiate_graceful_shutdown,
-=======
     .can_zerocopy = can_zerocopy,
->>>>>>> 2eb6ae38
     .log_ = {{
         .transport =
             {
