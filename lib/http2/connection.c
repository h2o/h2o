/*
 * Copyright (c) 2014-2016 DeNA Co., Ltd., Kazuho Oku, Fastly, Inc.
 *
 * Permission is hereby granted, free of charge, to any person obtaining a copy
 * of this software and associated documentation files (the "Software"), to
 * deal in the Software without restriction, including without limitation the
 * rights to use, copy, modify, merge, publish, distribute, sublicense, and/or
 * sell copies of the Software, and to permit persons to whom the Software is
 * furnished to do so, subject to the following conditions:
 *
 * The above copyright notice and this permission notice shall be included in
 * all copies or substantial portions of the Software.
 *
 * THE SOFTWARE IS PROVIDED "AS IS", WITHOUT WARRANTY OF ANY KIND, EXPRESS OR
 * IMPLIED, INCLUDING BUT NOT LIMITED TO THE WARRANTIES OF MERCHANTABILITY,
 * FITNESS FOR A PARTICULAR PURPOSE AND NONINFRINGEMENT. IN NO EVENT SHALL THE
 * AUTHORS OR COPYRIGHT HOLDERS BE LIABLE FOR ANY CLAIM, DAMAGES OR OTHER
 * LIABILITY, WHETHER IN AN ACTION OF CONTRACT, TORT OR OTHERWISE, ARISING
 * FROM, OUT OF OR IN CONNECTION WITH THE SOFTWARE OR THE USE OR OTHER DEALINGS
 * IN THE SOFTWARE.
 */
#include <inttypes.h>
#include <stdio.h>
#include <stdlib.h>
#include "h2o.h"
#include "h2o/hpack.h"
#include "h2o/http1.h"
#include "h2o/http2.h"
#include "h2o/http2_internal.h"
#include "h2o/absprio.h"
#include "../probes_.h"

static const h2o_iovec_t CONNECTION_PREFACE = {H2O_STRLIT("PRI * HTTP/2.0\r\n\r\nSM\r\n\r\n")};

#define LIT16(x) ((uint32_t)(x) >> 8) & 0xff, (x)&0xff
#define LIT24(x) LIT16((x) >> 8), (x)&0xff
#define LIT32(x) LIT24((x) >> 8), (x)&0xff
#define LIT_FRAME_HEADER(size, type, flags, stream_id) LIT24(size), (type), (flags), LIT32(stream_id)
static const uint8_t SERVER_PREFACE_BIN[] = {
    /* settings frame */
    LIT_FRAME_HEADER(12, H2O_HTTP2_FRAME_TYPE_SETTINGS, 0, 0), LIT16(H2O_HTTP2_SETTINGS_MAX_CONCURRENT_STREAMS), LIT32(100),
    LIT16(H2O_HTTP2_SETTINGS_ENABLE_CONNECT_PROTOCOL), LIT32(1),

    /* window_update frame */
    LIT_FRAME_HEADER(4, H2O_HTTP2_FRAME_TYPE_WINDOW_UPDATE, 0, 0),
    LIT32(H2O_HTTP2_SETTINGS_HOST_CONNECTION_WINDOW_SIZE - H2O_HTTP2_SETTINGS_HOST_STREAM_INITIAL_WINDOW_SIZE)};
#undef LIT16
#undef LIT24
#undef LIT32
#undef LIT_FRAME_HEADER

static const h2o_iovec_t SERVER_PREFACE = {(char *)SERVER_PREFACE_BIN, sizeof(SERVER_PREFACE_BIN)};

h2o_buffer_prototype_t h2o_http2_wbuf_buffer_prototype = {{H2O_HTTP2_DEFAULT_OUTBUF_SIZE}};

static void update_stream_input_window(h2o_http2_conn_t *conn, h2o_http2_stream_t *stream, size_t bytes);
static void proceed_request(h2o_req_t *req, const char *errstr);
static void initiate_graceful_shutdown(h2o_conn_t *_conn);
static void close_connection_now(h2o_http2_conn_t *conn);
static int close_connection(h2o_http2_conn_t *conn);
static ssize_t expect_default(h2o_http2_conn_t *conn, const uint8_t *src, size_t len, const char **err_desc);
static void do_emit_writereq(h2o_http2_conn_t *conn);
static void on_read(h2o_socket_t *sock, const char *err);
static void push_path(h2o_req_t *src_req, const char *abspath, size_t abspath_len, int is_critical);
static int foreach_request(h2o_conn_t *_conn, int (*cb)(h2o_req_t *req, void *cbdata), void *cbdata);
static void stream_send_error(h2o_http2_conn_t *conn, uint32_t stream_id, int errnum);

static int is_idle_stream_id(h2o_http2_conn_t *conn, uint32_t stream_id)
{
    return (h2o_http2_stream_is_push(stream_id) ? conn->push_stream_ids.max_open : conn->pull_stream_ids.max_open) < stream_id;
}

static void enqueue_goaway(h2o_http2_conn_t *conn, int errnum, h2o_iovec_t additional_data)
{
    if (conn->state < H2O_HTTP2_CONN_STATE_IS_CLOSING) {
        /* http2 spec allows sending GOAWAY more than once (for one reason since errors may arise after sending the first one) */
        h2o_http2_encode_goaway_frame(&conn->_write.buf, conn->pull_stream_ids.max_open, errnum, additional_data);
        h2o_http2_conn_request_write(conn);
        conn->state = H2O_HTTP2_CONN_STATE_HALF_CLOSED;
    }
}

static void graceful_shutdown_close_straggler(h2o_timer_t *entry)
{
    h2o_http2_conn_t *conn = H2O_STRUCT_FROM_MEMBER(h2o_http2_conn_t, _graceful_shutdown_timeout, entry);
    /* We've sent two GOAWAY frames, close the remaining connections */
    close_connection(conn);
}

static void graceful_shutdown_resend_goaway(h2o_timer_t *entry)
{
    h2o_http2_conn_t *conn = H2O_STRUCT_FROM_MEMBER(h2o_http2_conn_t, _graceful_shutdown_timeout, entry);

    if (conn->state < H2O_HTTP2_CONN_STATE_HALF_CLOSED) {
        enqueue_goaway(conn, H2O_HTTP2_ERROR_NONE, (h2o_iovec_t){NULL});

        /* After waiting a second, we still have an active connection. If configured, wait one
         * final timeout before closing the connection */
        if (conn->super.ctx->globalconf->http2.graceful_shutdown_timeout > 0) {
            conn->_graceful_shutdown_timeout.cb = graceful_shutdown_close_straggler;
            h2o_timer_link(conn->super.ctx->loop, conn->super.ctx->globalconf->http2.graceful_shutdown_timeout,
                           &conn->_graceful_shutdown_timeout);
        }
    }
}

static void close_idle_connection(h2o_conn_t *_conn)
{
    initiate_graceful_shutdown(_conn);
}

static void initiate_graceful_shutdown(h2o_conn_t *_conn)
{
    h2o_conn_set_state(_conn, H2O_CONN_STATE_SHUTDOWN);

    /* draft-16 6.8
     * A server that is attempting to gracefully shut down a connection SHOULD send an initial GOAWAY frame with the last stream
     * identifier set to 231-1 and a NO_ERROR code. This signals to the client that a shutdown is imminent and that no further
     * requests can be initiated. After waiting at least one round trip time, the server can send another GOAWAY frame with an
     * updated last stream identifier. This ensures that a connection can be cleanly shut down without losing requests.
     */

    h2o_http2_conn_t *conn = (void *)_conn;
    assert(conn->_graceful_shutdown_timeout.cb == NULL);
    conn->_graceful_shutdown_timeout.cb = graceful_shutdown_resend_goaway;

    if (conn->state < H2O_HTTP2_CONN_STATE_HALF_CLOSED) {
        h2o_http2_encode_goaway_frame(&conn->_write.buf, INT32_MAX, H2O_HTTP2_ERROR_NONE,
                                      (h2o_iovec_t){H2O_STRLIT("graceful shutdown")});
        h2o_http2_conn_request_write(conn);
    }

    h2o_timer_link(conn->super.ctx->loop, 1000, &conn->_graceful_shutdown_timeout);
}

static void on_idle_timeout(h2o_timer_t *entry)
{
    h2o_http2_conn_t *conn = H2O_STRUCT_FROM_MEMBER(h2o_http2_conn_t, _timeout_entry, entry);
    conn->super.ctx->http2.events.idle_timeouts++;

    if (conn->_write.buf_in_flight != NULL) {
        close_connection_now(conn);
    } else {
        enqueue_goaway(conn, H2O_HTTP2_ERROR_NONE, h2o_iovec_init(H2O_STRLIT("idle timeout")));
        close_connection(conn);
    }
}

static void update_idle_timeout(h2o_http2_conn_t *conn)
{
    /* do nothing touch anything if write is in progress */
    if (conn->_write.buf_in_flight != NULL) {
        assert(h2o_timer_is_linked(&conn->_timeout_entry));
        return;
    }

    h2o_timer_unlink(&conn->_timeout_entry);

    /* always set idle timeout if TLS handshake is in progress */
    if (conn->sock->ssl != NULL && h2o_socket_ssl_is_early_data(conn->sock))
        goto SetTimeout;

    /* no need to set timeout if pending requests exist */
    if (conn->num_streams.blocked_by_server != 0)
        return;

SetTimeout:
    conn->_timeout_entry.cb = on_idle_timeout;
    h2o_timer_link(conn->super.ctx->loop, conn->super.ctx->globalconf->http2.idle_timeout, &conn->_timeout_entry);
}

static int can_run_requests(h2o_http2_conn_t *conn)
{
    return conn->num_streams.pull.half_closed + conn->num_streams.push.half_closed <
           conn->super.ctx->globalconf->http2.max_concurrent_requests_per_connection;
}

static void process_request(h2o_http2_conn_t *conn, h2o_http2_stream_t *stream)
{
    if (stream->req.proceed_req != NULL) {
        assert(
            !(stream->req_body.state == H2O_HTTP2_REQ_BODY_NONE || stream->req_body.state == H2O_HTTP2_REQ_BODY_CLOSE_DELIVERED));
        conn->num_streams._req_streaming_in_progress++;
        conn->super.ctx->http2.events.streaming_requests++;
        stream->req_body.streamed = 1;
        if (stream->req.is_tunnel_req)
            conn->num_streams.tunnel++;
        update_stream_input_window(conn, stream,
                                   conn->super.ctx->globalconf->http2.active_stream_window_size -
                                       H2O_HTTP2_SETTINGS_HOST_STREAM_INITIAL_WINDOW_SIZE);
    } else {
        if (stream->state < H2O_HTTP2_STREAM_STATE_SEND_HEADERS) {
            h2o_http2_stream_set_state(conn, stream, H2O_HTTP2_STREAM_STATE_REQ_PENDING);
            h2o_http2_stream_set_state(conn, stream, H2O_HTTP2_STREAM_STATE_SEND_HEADERS);
        }
    }

    if (!h2o_http2_stream_is_push(stream->stream_id) && conn->pull_stream_ids.max_processed < stream->stream_id)
        conn->pull_stream_ids.max_processed = stream->stream_id;

    h2o_process_request(&stream->req);
}

static void run_pending_requests(h2o_http2_conn_t *conn)
{
    h2o_linklist_t *link, *lnext;
    int ran_one_request;

    do {
        ran_one_request = 0;

        for (link = conn->_pending_reqs.next; link != &conn->_pending_reqs && can_run_requests(conn); link = lnext) {
            /* fetch and detach a pending stream */
            h2o_http2_stream_t *stream = H2O_STRUCT_FROM_MEMBER(h2o_http2_stream_t, _link, link);

            lnext = link->next;

            /* handle no more than specified number of streaming requests at a time */
            if (stream->req.proceed_req != NULL &&
                conn->num_streams._req_streaming_in_progress - conn->num_streams.tunnel >=
                    conn->super.ctx->globalconf->http2.max_concurrent_streaming_requests_per_connection)
                continue;

            /* handle it */
            h2o_linklist_unlink(&stream->_link);
            ran_one_request = 1;
            process_request(conn, stream);
        }

    } while (ran_one_request && !h2o_linklist_is_empty(&conn->_pending_reqs));
}

static int reset_stream_if_disregarded(h2o_http2_conn_t *conn, h2o_http2_stream_t *stream)
{
    if (!h2o_http2_stream_is_push(stream->stream_id) && stream->stream_id > conn->pull_stream_ids.max_open) {
        /* this stream is opened after sending GOAWAY, so ignore it */
        h2o_http2_stream_reset(conn, stream);
        return 1;
    }
    return 0;
}

static void execute_or_enqueue_request_core(h2o_http2_conn_t *conn, h2o_http2_stream_t *stream)
{
    /* TODO schedule the pending reqs using the scheduler */
    h2o_linklist_insert(&conn->_pending_reqs, &stream->_link);

    run_pending_requests(conn);
    update_idle_timeout(conn);
}

static void execute_or_enqueue_request(h2o_http2_conn_t *conn, h2o_http2_stream_t *stream)
{
    assert(stream->state == H2O_HTTP2_STREAM_STATE_RECV_HEADERS || stream->state == H2O_HTTP2_STREAM_STATE_REQ_PENDING);

    if (reset_stream_if_disregarded(conn, stream))
        return;

    h2o_http2_stream_set_state(conn, stream, H2O_HTTP2_STREAM_STATE_REQ_PENDING);
    if (!stream->blocked_by_server)
        h2o_http2_stream_set_blocked_by_server(conn, stream, 1);
    execute_or_enqueue_request_core(conn, stream);
}

void h2o_http2_conn_register_stream(h2o_http2_conn_t *conn, h2o_http2_stream_t *stream)
{
    khiter_t iter;
    int r;

    iter = kh_put(h2o_http2_stream_t, conn->streams, stream->stream_id, &r);
    assert(iter != kh_end(conn->streams));
    kh_val(conn->streams, iter) = stream;
}

void h2o_http2_conn_preserve_stream_scheduler(h2o_http2_conn_t *conn, h2o_http2_stream_t *src)
{
    assert(h2o_http2_scheduler_is_open(&src->_scheduler));

    h2o_http2_stream_t **dst = conn->_recently_closed_streams.streams + conn->_recently_closed_streams.next_slot;
    if (++conn->_recently_closed_streams.next_slot == HTTP2_CLOSED_STREAM_PRIORITIES)
        conn->_recently_closed_streams.next_slot = 0;

    if (*dst != NULL) {
        assert(h2o_http2_scheduler_is_open(&(*dst)->_scheduler));
        h2o_http2_scheduler_close(&(*dst)->_scheduler);
    } else {
        *dst = h2o_mem_alloc(offsetof(h2o_http2_stream_t, _scheduler) + sizeof((*dst)->_scheduler));
    }

    (*dst)->stream_id = src->stream_id;
    h2o_http2_scheduler_relocate(&(*dst)->_scheduler, &src->_scheduler);
    h2o_http2_scheduler_deactivate(&(*dst)->_scheduler);
}

static void set_req_body_state(h2o_http2_conn_t *conn, h2o_http2_stream_t *stream, enum en_h2o_req_body_state_t new_state)
{
    assert(stream->req_body.state < new_state); /* use `<` instead of `<=` as we think we only use the function that way, and
                                                 * setting CLOSE_DELIVERED twice causes unnecessary decrements */
    switch (new_state) {
    case H2O_HTTP2_REQ_BODY_NONE:
        h2o_fatal("invalid state");
        break;
    case H2O_HTTP2_REQ_BODY_CLOSE_DELIVERED:
        assert(stream->req.proceed_req == NULL);
        if (stream->req_body.streamed) {
            conn->num_streams._req_streaming_in_progress--;
            if (stream->req.is_tunnel_req)
                conn->num_streams.tunnel--;
        }
        break;
    default:
        break;
    }
    stream->req_body.state = new_state;
}

void h2o_http2_conn_unregister_stream(h2o_http2_conn_t *conn, h2o_http2_stream_t *stream)
{
    h2o_http2_conn_preserve_stream_scheduler(conn, stream);

    khiter_t iter = kh_get(h2o_http2_stream_t, conn->streams, stream->stream_id);
    assert(iter != kh_end(conn->streams));
    kh_del(h2o_http2_stream_t, conn->streams, iter);

    if (stream->req_body.state != H2O_HTTP2_REQ_BODY_NONE && stream->req_body.state < H2O_HTTP2_REQ_BODY_CLOSE_DELIVERED) {
        stream->req.proceed_req = NULL;
        set_req_body_state(conn, stream, H2O_HTTP2_REQ_BODY_CLOSE_DELIVERED);
    }

    if (stream->blocked_by_server)
        h2o_http2_stream_set_blocked_by_server(conn, stream, 0);

    switch (stream->state) {
    case H2O_HTTP2_STREAM_STATE_RECV_BODY:
        if (h2o_linklist_is_linked(&stream->_link))
            h2o_linklist_unlink(&stream->_link);
    /* fallthru */
    case H2O_HTTP2_STREAM_STATE_IDLE:
    case H2O_HTTP2_STREAM_STATE_RECV_HEADERS:
        assert(!h2o_linklist_is_linked(&stream->_link));
        break;
    case H2O_HTTP2_STREAM_STATE_REQ_PENDING:
        assert(h2o_linklist_is_linked(&stream->_link));
        h2o_linklist_unlink(&stream->_link);
        break;
    case H2O_HTTP2_STREAM_STATE_SEND_HEADERS:
    case H2O_HTTP2_STREAM_STATE_SEND_BODY:
    case H2O_HTTP2_STREAM_STATE_SEND_BODY_IS_FINAL:
    case H2O_HTTP2_STREAM_STATE_END_STREAM:
        if (h2o_linklist_is_linked(&stream->_link))
            h2o_linklist_unlink(&stream->_link);
        break;
    }
    if (stream->state != H2O_HTTP2_STREAM_STATE_END_STREAM)
        h2o_http2_stream_set_state(conn, stream, H2O_HTTP2_STREAM_STATE_END_STREAM);

    if (conn->state < H2O_HTTP2_CONN_STATE_IS_CLOSING) {
        run_pending_requests(conn);
        update_idle_timeout(conn);
    }
}

void close_connection_now(h2o_http2_conn_t *conn)
{
    /* mark as is_closing here to prevent sending any more frames */
    conn->state = H2O_HTTP2_CONN_STATE_IS_CLOSING;

    h2o_http2_stream_t *stream;

    assert(!h2o_timer_is_linked(&conn->_write.timeout_entry));

    kh_foreach_value(conn->streams, stream, { h2o_http2_stream_close(conn, stream); });

    assert(conn->num_streams.pull.open == 0);
    assert(conn->num_streams.pull.half_closed == 0);
    assert(conn->num_streams.pull.send_body == 0);
    assert(conn->num_streams.push.half_closed == 0);
    assert(conn->num_streams.push.send_body == 0);
    assert(conn->num_streams.priority.open == 0);
    assert(conn->num_streams.blocked_by_server == 0);
    assert(conn->num_streams._req_streaming_in_progress == 0);
    assert(conn->num_streams.tunnel == 0);
    kh_destroy(h2o_http2_stream_t, conn->streams);
    assert(conn->_http1_req_input == NULL);
    h2o_hpack_dispose_header_table(&conn->_input_header_table);
    h2o_hpack_dispose_header_table(&conn->_output_header_table);
    assert(h2o_linklist_is_empty(&conn->_pending_reqs));
    h2o_timer_unlink(&conn->_timeout_entry);

    if (h2o_timer_is_linked(&conn->_graceful_shutdown_timeout))
        h2o_timer_unlink(&conn->_graceful_shutdown_timeout);

    h2o_buffer_dispose(&conn->_write.buf);
    if (conn->_write.buf_in_flight != NULL)
        h2o_buffer_dispose(&conn->_write.buf_in_flight);
    {
        size_t i;
        for (i = 0; i < sizeof(conn->_recently_closed_streams.streams) / sizeof(conn->_recently_closed_streams.streams[0]); ++i) {
            h2o_http2_stream_t *closed_stream = conn->_recently_closed_streams.streams[i];
            if (closed_stream == NULL)
                break;
            assert(h2o_http2_scheduler_is_open(&closed_stream->_scheduler));
            h2o_http2_scheduler_close(&closed_stream->_scheduler);
            free(closed_stream);
        }
    }
    h2o_http2_scheduler_dispose(&conn->scheduler);
    assert(h2o_linklist_is_empty(&conn->_write.streams_to_proceed));
    assert(!h2o_timer_is_linked(&conn->_write.timeout_entry));
    if (conn->_headers_unparsed != NULL)
        h2o_buffer_dispose(&conn->_headers_unparsed);
    if (conn->push_memo != NULL)
        h2o_cache_destroy(conn->push_memo);
    if (conn->casper != NULL)
        h2o_http2_casper_destroy(conn->casper);

    if (conn->sock != NULL)
        h2o_socket_close(conn->sock);

    h2o_destroy_connection(&conn->super);
}

int close_connection(h2o_http2_conn_t *conn)
{
    conn->state = H2O_HTTP2_CONN_STATE_IS_CLOSING;

    if (conn->_write.buf_in_flight != NULL || h2o_timer_is_linked(&conn->_write.timeout_entry)) {
        /* there is a pending write, let on_write_complete actually close the connection */
    } else {
        close_connection_now(conn);
        return -1;
    }
    return 0;
}

static void stream_send_error(h2o_http2_conn_t *conn, uint32_t stream_id, int errnum)
{
    assert(stream_id != 0);
    assert(conn->state < H2O_HTTP2_CONN_STATE_IS_CLOSING);

    conn->super.ctx->http2.events.protocol_level_errors[-errnum]++;

    h2o_http2_encode_rst_stream_frame(&conn->_write.buf, stream_id, -errnum);
    h2o_http2_conn_request_write(conn);
}

static void request_gathered_write(h2o_http2_conn_t *conn)
{
    assert(conn->state < H2O_HTTP2_CONN_STATE_IS_CLOSING);
    if (!h2o_socket_is_writing(conn->sock) && !h2o_timer_is_linked(&conn->_write.timeout_entry)) {
        h2o_timer_link(conn->super.ctx->loop, 0, &conn->_write.timeout_entry);
    }
}

static int update_stream_output_window(h2o_http2_stream_t *stream, ssize_t delta)
{
    ssize_t cur = h2o_http2_window_get_avail(&stream->output_window);
    if (h2o_http2_window_update(&stream->output_window, delta) != 0)
        return -1;
    if (cur <= 0 && h2o_http2_window_get_avail(&stream->output_window) > 0 &&
        (h2o_http2_stream_has_pending_data(stream) || stream->state == H2O_HTTP2_STREAM_STATE_SEND_BODY_IS_FINAL)) {
        assert(!h2o_linklist_is_linked(&stream->_link));
        h2o_http2_scheduler_activate(&stream->_scheduler);
    }
    return 0;
}

static void write_streaming_body(h2o_http2_conn_t *conn, h2o_http2_stream_t *stream)
{
    int is_end_stream = 0;

    assert(stream->req.entity.base == NULL);

    /* check state as well as update */
    switch (stream->req_body.state) {
    case H2O_HTTP2_REQ_BODY_OPEN_BEFORE_FIRST_FRAME:
    case H2O_HTTP2_REQ_BODY_OPEN:
        assert(stream->req_body.buf->size != 0);
        break;
    case H2O_HTTP2_REQ_BODY_CLOSE_QUEUED:
        stream->req.proceed_req = NULL;
        set_req_body_state(conn, stream, H2O_HTTP2_REQ_BODY_CLOSE_DELIVERED);
        is_end_stream = 1;
        break;
    default:
        h2o_fatal("unexpected req_body.state");
        break;
    }

    /* invoke write_req */
    stream->req.entity = h2o_iovec_init(stream->req_body.buf->bytes, stream->req_body.buf->size);
    if (stream->req.write_req.cb(stream->req.write_req.ctx, is_end_stream) != 0) {
        stream_send_error(conn, stream->stream_id, H2O_HTTP2_ERROR_STREAM_CLOSED);
        h2o_http2_stream_reset(conn, stream);
        return;
    }

    /* close the H2 stream if both sides are done */
    if (stream->req_body.state == H2O_HTTP2_REQ_BODY_CLOSE_DELIVERED && stream->state == H2O_HTTP2_STREAM_STATE_END_STREAM)
        h2o_http2_stream_close(conn, stream);
}

static void handle_request_body_chunk(h2o_http2_conn_t *conn, h2o_http2_stream_t *stream, h2o_iovec_t payload, int is_end_stream)
{
    int is_first = 0;

    switch (stream->req_body.state) {
    case H2O_HTTP2_REQ_BODY_OPEN_BEFORE_FIRST_FRAME:
        is_first = 1;
        set_req_body_state(conn, stream, H2O_HTTP2_REQ_BODY_OPEN);
        break;
    case H2O_HTTP2_REQ_BODY_OPEN:
        break;
    default:
        h2o_fatal("unexpected req_body.state");
        break;
    }

    stream->req.req_body_bytes_received += payload.len;

    /* check size */
    if (stream->req.req_body_bytes_received > conn->super.ctx->globalconf->max_request_entity_size) {
        stream_send_error(conn, stream->stream_id, H2O_HTTP2_ERROR_REFUSED_STREAM);
        h2o_http2_stream_reset(conn, stream);
        return;
    }
    if (stream->req.content_length != SIZE_MAX) {
        size_t received = stream->req.req_body_bytes_received, cl = stream->req.content_length;
        if (is_end_stream ? (received != cl) : (received > cl)) {
            stream_send_error(conn, stream->stream_id, H2O_HTTP2_ERROR_PROTOCOL);
            h2o_http2_stream_reset(conn, stream);
            return;
        }
    }

    /* update timer */
    if (!stream->blocked_by_server)
        h2o_http2_stream_set_blocked_by_server(conn, stream, 1);

    /* just reset the stream if the request is to be disregarded */
    if (reset_stream_if_disregarded(conn, stream))
        return;

    /* update state, buffer the data */
    int req_queued = stream->req.proceed_req != NULL;
    if (is_end_stream) {
        if (stream->state < H2O_HTTP2_STREAM_STATE_REQ_PENDING) {
            h2o_http2_stream_set_state(conn, stream, H2O_HTTP2_STREAM_STATE_REQ_PENDING);
            if (stream->req.process_called)
                h2o_http2_stream_set_state(conn, stream, H2O_HTTP2_STREAM_STATE_SEND_HEADERS);
        }
        if (stream->req.write_req.cb != NULL) {
            set_req_body_state(conn, stream, H2O_HTTP2_REQ_BODY_CLOSE_QUEUED);
        } else {
            stream->req.proceed_req = NULL;
            set_req_body_state(conn, stream, H2O_HTTP2_REQ_BODY_CLOSE_DELIVERED);
        }
    }
    h2o_buffer_append(&stream->req_body.buf, payload.base, payload.len);

    /* if in request streaming mode: either submit the chunk or just keep it, and return */
    if (stream->req_body.streamed) {
        if (stream->req.write_req.cb != NULL) {
            if (stream->req.entity.base == NULL)
                write_streaming_body(conn, stream);
        } else {
            stream->req.entity = h2o_iovec_init(stream->req_body.buf->bytes, stream->req_body.buf->size);
        }
        return;
    }

    /* not (yet) in streaming mode */
    stream->req.entity = h2o_iovec_init(stream->req_body.buf->bytes, stream->req_body.buf->size);

    /* when receiving first DATA frame... */
    if (is_first && !is_end_stream) {
        /* trigger request streaming mode if possible */
        if (h2o_req_can_stream_request(&stream->req)) {
            stream->req.proceed_req = proceed_request;
            execute_or_enqueue_request_core(conn, stream);
            return;
        }
        /* or, run in non-streaming mode (TODO elect input streams one by one for non-streaming case as well?) */
        update_stream_input_window(conn, stream,
                                   conn->super.ctx->globalconf->http2.active_stream_window_size -
                                       H2O_HTTP2_SETTINGS_HOST_STREAM_INITIAL_WINDOW_SIZE);
    }

    /* run or queue the request when all input is available (and if the request has not been queued for streaming processing) */
    if (is_end_stream && !req_queued)
        execute_or_enqueue_request(conn, stream);
}

static int send_invalid_request_error(h2o_http2_conn_t *conn, h2o_http2_stream_t *stream, const char *err_desc)
{
    /* fast forward the stream's state so that we can start sending the response */
    h2o_http2_stream_set_state(conn, stream, H2O_HTTP2_STREAM_STATE_REQ_PENDING);
    h2o_http2_stream_set_state(conn, stream, H2O_HTTP2_STREAM_STATE_SEND_HEADERS);
    h2o_send_error_400(&stream->req, "Invalid Request", err_desc, 0);
    return 0;
}

static int handle_incoming_request(h2o_http2_conn_t *conn, h2o_http2_stream_t *stream, const uint8_t *src, size_t len,
                                   const char **err_desc)
{
    int ret, header_exists_map = 0;

    assert(stream->state == H2O_HTTP2_STREAM_STATE_RECV_HEADERS);

    if ((ret = h2o_hpack_parse_request(&stream->req.pool, h2o_hpack_decode_header, &conn->_input_header_table,
                                       &stream->req.input.method, &stream->req.input.scheme, &stream->req.input.authority,
                                       &stream->req.input.path, &stream->req.upgrade, &stream->req.headers, &header_exists_map,
                                       &stream->req.content_length, &stream->cache_digests, NULL, src, len, err_desc)) != 0) {
        /* all errors except invalid-header-char are connection errors */
        if (ret != H2O_HTTP2_ERROR_INVALID_HEADER_CHAR)
            return ret;
    }

    h2o_probe_log_request(&stream->req, stream->stream_id);

    /* fixup the scheme so that it would never be a NULL pointer (note: checks below are done using `header_exists_map`) */
    if (stream->req.input.scheme == NULL)
        stream->req.input.scheme = conn->sock->ssl != NULL ? &H2O_URL_SCHEME_HTTPS : &H2O_URL_SCHEME_HTTP;

<<<<<<< HEAD
    h2o_probe_log_request(&stream->req, stream->stream_id);

    int is_connect, must_exist_map, may_exist_map;
    if (h2o_memis(stream->req.input.method.base, stream->req.input.method.len, H2O_STRLIT("CONNECT"))) {
        is_connect = 1;
        must_exist_map = H2O_HPACK_PARSE_HEADERS_METHOD_EXISTS | H2O_HPACK_PARSE_HEADERS_AUTHORITY_EXISTS;
        may_exist_map = 0;
        /* extended connect looks like an ordinary request plus an upgrade token (:protocol) */
        if ((header_exists_map & H2O_HPACK_PARSE_HEADERS_PROTOCOL_EXISTS) != 0)
            must_exist_map |= H2O_HPACK_PARSE_HEADERS_SCHEME_EXISTS | H2O_HPACK_PARSE_HEADERS_PATH_EXISTS |
                              H2O_HPACK_PARSE_HEADERS_PROTOCOL_EXISTS;
    } else if (h2o_memis(stream->req.input.method.base, stream->req.input.method.len, H2O_STRLIT("CONNECT-UDP"))) {
        /* Handling of masque draft-03. Method is CONNECT-UDP and :protocol is not used, so we set `:protocol` to "connect-udp" to
         * make it look like an upgrade. The method is preserved and can be used to distinguish between RFC 9298 version which uses
         * "CONNECT". The draft requires "masque" in `:scheme` but we need to support clients that put "https" there instead. */
        if (!((header_exists_map & H2O_HPACK_PARSE_HEADERS_PROTOCOL_EXISTS) == 0 &&
              h2o_memis(stream->req.input.path.base, stream->req.input.path.len, H2O_STRLIT("/")))) {
            ret = H2O_HTTP2_ERROR_PROTOCOL;
            goto SendRSTStream;
        }
        assert(stream->req.upgrade.base == NULL); /* otherwise PROTOCOL_EXISTS will be set */
        is_connect = 1;
        must_exist_map = H2O_HPACK_PARSE_HEADERS_METHOD_EXISTS | H2O_HPACK_PARSE_HEADERS_SCHEME_EXISTS |
                         H2O_HPACK_PARSE_HEADERS_AUTHORITY_EXISTS | H2O_HPACK_PARSE_HEADERS_PATH_EXISTS;
        may_exist_map = 0;
    } else {
        /* normal request */
        is_connect = 0;
        must_exist_map =
=======
    int is_connect = h2o_memis(stream->req.input.method.base, stream->req.input.method.len, H2O_STRLIT("CONNECT"));

    /* check existence of pseudo-headers */
    int expected_map = H2O_HPACK_PARSE_HEADERS_METHOD_EXISTS | H2O_HPACK_PARSE_HEADERS_AUTHORITY_EXISTS;
    if (!is_connect)
        expected_map =
>>>>>>> d5b5721b
            H2O_HPACK_PARSE_HEADERS_METHOD_EXISTS | H2O_HPACK_PARSE_HEADERS_SCHEME_EXISTS | H2O_HPACK_PARSE_HEADERS_PATH_EXISTS;
        may_exist_map = H2O_HPACK_PARSE_HEADERS_AUTHORITY_EXISTS;
    }

    /* check that all MUST pseudo headers exist, and that there are no other pseudo headers than MUST or MAY */
    if (!((header_exists_map & must_exist_map) == must_exist_map && (header_exists_map & ~(must_exist_map | may_exist_map)) == 0)) {
        ret = H2O_HTTP2_ERROR_PROTOCOL;
        goto SendRSTStream;
    }

    if (conn->num_streams.pull.open > H2O_HTTP2_SETTINGS_HOST_MAX_CONCURRENT_STREAMS) {
        ret = H2O_HTTP2_ERROR_REFUSED_STREAM;
        goto SendRSTStream;
    }

    /* send 400 if the request contains invalid header characters */
    if (ret != 0) {
        assert(ret == H2O_HTTP2_ERROR_INVALID_HEADER_CHAR);
        return send_invalid_request_error(conn, stream, *err_desc);
    }

    /* special handling of CONNECT method */
    if (is_connect) {
        /* reject the request if content-length is specified or if the stream has been closed */
        if (stream->req.content_length != SIZE_MAX || stream->req_body.buf == NULL)
            return send_invalid_request_error(conn, stream, "Invalid CONNECT request");
        /* handle the request */
        stream->req.is_tunnel_req = 1;
        stream->req.proceed_req = proceed_request;
        h2o_http2_stream_set_state(conn, stream, H2O_HTTP2_STREAM_STATE_RECV_BODY);
        set_req_body_state(conn, stream, H2O_HTTP2_REQ_BODY_OPEN);
        process_request(conn, stream);
        return 0;
    }

    /* handle the request */
    if (stream->req_body.buf == NULL) {
        execute_or_enqueue_request(conn, stream);
    } else {
        h2o_http2_stream_set_state(conn, stream, H2O_HTTP2_STREAM_STATE_RECV_BODY);
        set_req_body_state(conn, stream, H2O_HTTP2_REQ_BODY_OPEN_BEFORE_FIRST_FRAME);
    }
    return 0;

SendRSTStream:
    stream_send_error(conn, stream->stream_id, ret);
    h2o_http2_stream_reset(conn, stream);
    return 0;
}

static int handle_trailing_headers(h2o_http2_conn_t *conn, h2o_http2_stream_t *stream, const uint8_t *src, size_t len,
                                   const char **err_desc)
{
    size_t dummy_content_length;
    int ret;

    if ((ret =
             h2o_hpack_parse_request(&stream->req.pool, h2o_hpack_decode_header, &conn->_input_header_table, NULL, NULL, NULL, NULL,
                                     NULL, &stream->req.headers, NULL, &dummy_content_length, NULL, NULL, src, len, err_desc)) != 0)
        return ret;
    handle_request_body_chunk(conn, stream, h2o_iovec_init(NULL, 0), 1);
    return 0;
}

static ssize_t expect_continuation_of_headers(h2o_http2_conn_t *conn, const uint8_t *src, size_t len, const char **err_desc)
{
    h2o_http2_frame_t frame;
    ssize_t ret;
    h2o_http2_stream_t *stream;
    int hret;

    if ((ret = h2o_http2_decode_frame(&frame, src, len, H2O_HTTP2_SETTINGS_HOST_MAX_FRAME_SIZE, err_desc)) < 0)
        return ret;
    if (frame.type != H2O_HTTP2_FRAME_TYPE_CONTINUATION) {
        *err_desc = "expected CONTINUATION frame";
        return H2O_HTTP2_ERROR_PROTOCOL;
    }

    if ((stream = h2o_http2_conn_get_stream(conn, frame.stream_id)) == NULL ||
        !(stream->state == H2O_HTTP2_STREAM_STATE_RECV_HEADERS || stream->state == H2O_HTTP2_STREAM_STATE_RECV_BODY)) {
        *err_desc = "unexpected stream id in CONTINUATION frame";
        return H2O_HTTP2_ERROR_PROTOCOL;
    }

    if (conn->_headers_unparsed->size + frame.length <= H2O_MAX_REQLEN) {
        h2o_buffer_reserve(&conn->_headers_unparsed, frame.length);
        memcpy(conn->_headers_unparsed->bytes + conn->_headers_unparsed->size, frame.payload, frame.length);
        conn->_headers_unparsed->size += frame.length;

        if ((frame.flags & H2O_HTTP2_FRAME_FLAG_END_HEADERS) != 0) {
            conn->_read_expect = expect_default;
            if (stream->state == H2O_HTTP2_STREAM_STATE_RECV_HEADERS) {
                hret = handle_incoming_request(conn, stream, (const uint8_t *)conn->_headers_unparsed->bytes,
                                               conn->_headers_unparsed->size, err_desc);
            } else {
                hret = handle_trailing_headers(conn, stream, (const uint8_t *)conn->_headers_unparsed->bytes,
                                               conn->_headers_unparsed->size, err_desc);
            }
            if (hret != 0)
                ret = hret;
            h2o_buffer_dispose(&conn->_headers_unparsed);
            conn->_headers_unparsed = NULL;
        }
    } else {
        /* request is too large (TODO log) */
        stream_send_error(conn, stream->stream_id, H2O_HTTP2_ERROR_REFUSED_STREAM);
        h2o_http2_stream_reset(conn, stream);
    }

    return ret;
}

static void send_window_update(h2o_http2_conn_t *conn, uint32_t stream_id, h2o_http2_window_t *window, size_t delta)
{
    assert(delta <= INT32_MAX);
    h2o_http2_encode_window_update_frame(&conn->_write.buf, stream_id, (int32_t)delta);
    h2o_http2_conn_request_write(conn);
    h2o_http2_window_update(window, delta);
}

void update_stream_input_window(h2o_http2_conn_t *conn, h2o_http2_stream_t *stream, size_t delta)
{
    stream->input_window.bytes_unnotified += delta;
    if (stream->input_window.bytes_unnotified >= h2o_http2_window_get_avail(&stream->input_window.window)) {
        send_window_update(conn, stream->stream_id, &stream->input_window.window, stream->input_window.bytes_unnotified);
        stream->input_window.bytes_unnotified = 0;
    }
}

static void set_priority(h2o_http2_conn_t *conn, h2o_http2_stream_t *stream, const h2o_http2_priority_t *priority,
                         int scheduler_is_open)
{
    h2o_http2_scheduler_node_t *parent_sched = NULL;

    /* determine the parent */
    if (priority->dependency != 0) {
        size_t i;
        /* First look for "recently closed" stream priorities.
         * This includes not only actually closed streams but also streams whose priority was modified
         * by H2O (e.g. through priority header).
         * By searching this list first, priority of a newly arrived stream can correctly refer to a priority
         * specified by client before. */
        for (i = 0; i < HTTP2_CLOSED_STREAM_PRIORITIES; i++) {
            if (conn->_recently_closed_streams.streams[i] &&
                conn->_recently_closed_streams.streams[i]->stream_id == priority->dependency) {
                parent_sched = &conn->_recently_closed_streams.streams[i]->_scheduler.node;
                break;
            }
        }
        if (parent_sched == NULL) {
            /* If the above search for recently closed streams did not succeed (either the parent was not closed
             * recently or modified priority), get the priority scheduler currently associated with the parent
             * stream.
             */
            h2o_http2_stream_t *parent_stream = h2o_http2_conn_get_stream(conn, priority->dependency);
            if (parent_stream != NULL) {
                parent_sched = &parent_stream->_scheduler.node;
            } else {
                /* A dependency on a stream that is not currently in the tree - such as a stream in the "idle" state - results in
                 * that stream being given a default priority. (RFC 7540 5.3.1) It is possible for a stream to become closed while
                 * prioritization information that creates a dependency on that stream is in transit. If a stream identified in a
                 * dependency has no associated priority information, then the dependent stream is instead assigned a default
                 * priority. (RFC 7540 5.3.4)
                 */
                parent_sched = &conn->scheduler;
                priority = &h2o_http2_default_priority;
            }
        } else if (conn->is_chromium_dependency_tree) {
            /* Parent stream was found in the recently closed streams.
             * There are two possible cases for this.
             * 1) the parent stream was actually closed recently
             * 2) the parent stream's priority was modified by H2O (e.g. priority headers)
             * In case of 2), we might need to ignore the original dependency specified by the client,
             * if such a modification was a demotion (decreasing urgency/weight).
             *
             * This block handles case 2).
             */
            h2o_http2_scheduler_openref_t *orig_parent_ref =
                H2O_STRUCT_FROM_MEMBER(h2o_http2_scheduler_openref_t, node, parent_sched);
            if (orig_parent_ref->weight < priority->weight || !priority->exclusive) {
                /* Turns out the client's dependency tree does not look like Chromium's */
                conn->is_chromium_dependency_tree = 0;
            } else {
                h2o_http2_stream_t *current_parent_stream = h2o_http2_conn_get_stream(conn, priority->dependency);
                if (current_parent_stream != NULL && orig_parent_ref->weight > current_parent_stream->_scheduler.weight &&
                    priority->exclusive) {
                    /* Parent stream was demoted as a result of reprioritization via priority header.
                     * In this case, search the new parent from the root so that this stream is handled before
                     * the parent originally specified by the client.
                     * This entire logic assumes Chromium-type dependency tree, thus guarded by
                     * `chromium_dependency_tree` */
                    parent_sched = h2o_http2_scheduler_find_parent_by_weight(&conn->scheduler, priority->weight);
                    if (parent_sched == &stream->_scheduler.node) {
                        /* h2o_http2_scheduler_find_parent_by_weight may return the current node itself.
                         * In such a case, correct parent should be the parent of the current node. */
                        parent_sched = &current_parent_stream->_scheduler.node;
                    }
                }
            }
        }
    } else {
        parent_sched = &conn->scheduler;
    }

    /* Verify if the client's dependency tree looks like Chromium's */
    if (priority->exclusive && conn->is_chromium_dependency_tree) {
        int parent_weight = 256;
        if (parent_sched->_parent != NULL && parent_sched->_parent->_parent != NULL) {
            h2o_http2_scheduler_openref_t *parent_ref =
                H2O_STRUCT_FROM_MEMBER(h2o_http2_scheduler_openref_t, node, parent_sched->_parent);
            parent_weight = parent_ref->weight;
        }
        if (parent_weight < priority->weight) {
            /* Child's weight is bigger than parent's -- not Chromium */
            conn->is_chromium_dependency_tree = 0;
        }
    } else {
        /* Stream doesn't have the exclusive flag -- not Chromium */
        conn->is_chromium_dependency_tree = 0;
    }

    /* setup the scheduler */
    if (!scheduler_is_open) {
        h2o_http2_scheduler_open(&stream->_scheduler, parent_sched, priority->weight, priority->exclusive);
    } else {
        h2o_http2_scheduler_rebind(&stream->_scheduler, parent_sched, priority->weight, priority->exclusive);
    }
}

void proceed_request(h2o_req_t *req, const char *errstr)
{
    h2o_http2_stream_t *stream = H2O_STRUCT_FROM_MEMBER(h2o_http2_stream_t, req, req);
    h2o_http2_conn_t *conn = (h2o_http2_conn_t *)stream->req.conn;

    assert(stream->req_body.streamed);

    /* consume bytes */
    size_t written = stream->req.entity.len;
    h2o_buffer_consume(&stream->req_body.buf, written);
    stream->req.entity = h2o_iovec_init(NULL, 0);

    /* handle error */
    if (errstr != NULL) {
        stream->req.proceed_req = NULL;
        set_req_body_state(conn, stream, H2O_HTTP2_REQ_BODY_CLOSE_DELIVERED);
        if (conn->state < H2O_HTTP2_CONN_STATE_IS_CLOSING) {
            /* Send error and close. State disposal is delayed so as to avoid freeing `req` within this function, which might
             * trigger the destruction of the generator being the caller. */
            stream_send_error(conn, stream->stream_id, H2O_HTTP2_ERROR_STREAM_CLOSED);
            h2o_http2_scheduler_deactivate(&stream->_scheduler);
            if (!h2o_linklist_is_linked(&stream->_link))
                h2o_linklist_insert(&conn->_write.streams_to_proceed, &stream->_link);
            h2o_http2_stream_reset(conn, stream);
        }
        return;
    }

    switch (stream->req_body.state) {
    case H2O_HTTP2_REQ_BODY_OPEN:
        assert(written != 0);
        update_stream_input_window(conn, stream, written);
        if (stream->blocked_by_server && h2o_http2_window_get_avail(&stream->input_window.window) > 0) {
            h2o_http2_stream_set_blocked_by_server(conn, stream, 0);
            update_idle_timeout(conn);
        }
        if (stream->req_body.buf->size != 0)
            write_streaming_body(conn, stream);
        break;
    case H2O_HTTP2_REQ_BODY_CLOSE_QUEUED:
        assert(written != 0);
        write_streaming_body(conn, stream);
        break;
    default:
        h2o_fatal("unexpected req_body_state");
    }
}

static int handle_data_frame(h2o_http2_conn_t *conn, h2o_http2_frame_t *frame, const char **err_desc)
{
    h2o_http2_data_payload_t payload;
    h2o_http2_stream_t *stream;
    int ret;

    if ((ret = h2o_http2_decode_data_payload(&payload, frame, err_desc)) != 0)
        return ret;

    /* update connection-level window */
    h2o_http2_window_consume_window(&conn->_input_window, frame->length);
    if (h2o_http2_window_get_avail(&conn->_input_window) <= H2O_HTTP2_SETTINGS_HOST_CONNECTION_WINDOW_SIZE / 2)
        send_window_update(conn, 0, &conn->_input_window,
                           H2O_HTTP2_SETTINGS_HOST_CONNECTION_WINDOW_SIZE - h2o_http2_window_get_avail(&conn->_input_window));

    /* check state */
    if ((stream = h2o_http2_conn_get_stream(conn, frame->stream_id)) == NULL) {
        if (frame->stream_id <= conn->pull_stream_ids.max_open) {
            stream_send_error(conn, frame->stream_id, H2O_HTTP2_ERROR_STREAM_CLOSED);
            return 0;
        } else {
            *err_desc = "invalid DATA frame";
            return H2O_HTTP2_ERROR_PROTOCOL;
        }
    }
    if (!(stream->req_body.state == H2O_HTTP2_REQ_BODY_OPEN_BEFORE_FIRST_FRAME ||
          stream->req_body.state == H2O_HTTP2_REQ_BODY_OPEN)) {
        stream_send_error(conn, frame->stream_id, H2O_HTTP2_ERROR_STREAM_CLOSED);
        h2o_http2_stream_reset(conn, stream);
        return 0;
    }

    /* update stream-level window (doing it here could end up in sending multiple WINDOW_UPDATE frames if the receive window is
     * fully-used, but no need to worry; in such case we'd be sending ACKs at a very fast rate anyways) */
    h2o_http2_window_consume_window(&stream->input_window.window, frame->length);
    if (frame->length != payload.length)
        update_stream_input_window(conn, stream, frame->length - payload.length);

    /* actually handle the input */
    if (payload.length != 0 || (frame->flags & H2O_HTTP2_FRAME_FLAG_END_STREAM) != 0)
        handle_request_body_chunk(conn, stream, h2o_iovec_init(payload.data, payload.length),
                                  (frame->flags & H2O_HTTP2_FRAME_FLAG_END_STREAM) != 0);

    return 0;
}

static int handle_headers_frame(h2o_http2_conn_t *conn, h2o_http2_frame_t *frame, const char **err_desc)
{
    h2o_http2_headers_payload_t payload;
    h2o_http2_stream_t *stream;
    int ret;

    /* decode */
    if ((ret = h2o_http2_decode_headers_payload(&payload, frame, err_desc)) != 0)
        return ret;
    if ((frame->stream_id & 1) == 0) {
        *err_desc = "invalid stream id in HEADERS frame";
        return H2O_HTTP2_ERROR_PROTOCOL;
    }
    if (frame->stream_id <= conn->pull_stream_ids.max_open) {
        if ((stream = h2o_http2_conn_get_stream(conn, frame->stream_id)) == NULL) {
            *err_desc = "closed stream id in HEADERS frame";
            return H2O_HTTP2_ERROR_STREAM_CLOSED;
        }
        if (!(stream->req_body.state == H2O_HTTP2_REQ_BODY_OPEN_BEFORE_FIRST_FRAME ||
              stream->req_body.state == H2O_HTTP2_REQ_BODY_OPEN)) {
            *err_desc = "invalid stream id in HEADERS frame";
            return H2O_HTTP2_ERROR_PROTOCOL;
        }

        /* is a trailer */
        if (stream->req.is_tunnel_req) {
            *err_desc = "trailer cannot be used in a CONNECT request";
            return H2O_HTTP2_ERROR_PROTOCOL;
        }
        if ((frame->flags & H2O_HTTP2_FRAME_FLAG_END_STREAM) == 0) {
            *err_desc = "trailing HEADERS frame MUST have END_STREAM flag set";
            return H2O_HTTP2_ERROR_PROTOCOL;
        }
        if ((frame->flags & H2O_HTTP2_FRAME_FLAG_END_HEADERS) == 0)
            goto PREPARE_FOR_CONTINUATION;
        return handle_trailing_headers(conn, stream, payload.headers, payload.headers_len, err_desc);
    }
    if (frame->stream_id == payload.priority.dependency) {
        *err_desc = "stream cannot depend on itself";
        return H2O_HTTP2_ERROR_PROTOCOL;
    }

    /* open or determine the stream and prepare */
    if ((stream = h2o_http2_conn_get_stream(conn, frame->stream_id)) != NULL) {
        if ((frame->flags & H2O_HTTP2_FRAME_FLAG_PRIORITY) != 0) {
            set_priority(conn, stream, &payload.priority, 1);
            stream->received_priority = payload.priority;
        }
    } else {
        conn->received_any_request = 1;
        stream = h2o_http2_stream_open(conn, frame->stream_id, NULL, &payload.priority);
        set_priority(conn, stream, &payload.priority, 0);
    }
    h2o_http2_stream_prepare_for_request(conn, stream);

    /* setup container for request body if it is expected to arrive */
    if ((frame->flags & H2O_HTTP2_FRAME_FLAG_END_STREAM) == 0)
        h2o_buffer_init(&stream->req_body.buf, &h2o_socket_buffer_prototype);

    if ((frame->flags & H2O_HTTP2_FRAME_FLAG_END_HEADERS) != 0) {
        /* request headers are complete, handle it */
        return handle_incoming_request(conn, stream, payload.headers, payload.headers_len, err_desc);
    }

PREPARE_FOR_CONTINUATION:
    /* request is not complete, store in buffer */
    conn->_read_expect = expect_continuation_of_headers;
    h2o_buffer_init(&conn->_headers_unparsed, &h2o_socket_buffer_prototype);
    h2o_buffer_reserve(&conn->_headers_unparsed, payload.headers_len);
    memcpy(conn->_headers_unparsed->bytes, payload.headers, payload.headers_len);
    conn->_headers_unparsed->size = payload.headers_len;
    return 0;
}

static int handle_priority_frame(h2o_http2_conn_t *conn, h2o_http2_frame_t *frame, const char **err_desc)
{
    h2o_http2_priority_t payload;
    h2o_http2_stream_t *stream;
    int ret;

    if ((ret = h2o_http2_decode_priority_payload(&payload, frame, err_desc)) != 0)
        return ret;
    if (frame->stream_id == payload.dependency) {
        *err_desc = "stream cannot depend on itself";
        return H2O_HTTP2_ERROR_PROTOCOL;
    }

    if ((stream = h2o_http2_conn_get_stream(conn, frame->stream_id)) != NULL) {
        stream->received_priority = payload;
        /* ignore priority changes to pushed streams with weight=257, since that is where we are trying to be smarter than the web
         * browsers
         */
        if (h2o_http2_scheduler_get_weight(&stream->_scheduler) != 257)
            set_priority(conn, stream, &payload, 1);
    } else {
        if (h2o_http2_stream_is_push(frame->stream_id)) {
            /* Ignore PRIORITY frames for closed or idle pushed streams */
            return 0;
        } else {
            /* Ignore PRIORITY frames for closed pull streams */
            if (frame->stream_id <= conn->pull_stream_ids.max_open)
                return 0;
        }
        if (conn->num_streams.priority.open >= conn->super.ctx->globalconf->http2.max_streams_for_priority) {
            *err_desc = "too many streams in idle/closed state";
            /* RFC 7540 10.5: An endpoint MAY treat activity that is suspicious as a connection error (Section 5.4.1) of type
             * ENHANCE_YOUR_CALM.
             */
            return H2O_HTTP2_ERROR_ENHANCE_YOUR_CALM;
        }
        stream = h2o_http2_stream_open(conn, frame->stream_id, NULL, &payload);
        set_priority(conn, stream, &payload, 0);
    }

    return 0;
}

static void resume_send(h2o_http2_conn_t *conn)
{
    if (h2o_http2_conn_get_buffer_window(conn) <= 0)
        return;
#if 0 /* TODO reenable this check for performance? */
    if (conn->scheduler.list.size == 0)
        return;
#endif
    request_gathered_write(conn);
}

static int handle_settings_frame(h2o_http2_conn_t *conn, h2o_http2_frame_t *frame, const char **err_desc)
{
    if (frame->stream_id != 0) {
        *err_desc = "invalid stream id in SETTINGS frame";
        return H2O_HTTP2_ERROR_PROTOCOL;
    }

    if ((frame->flags & H2O_HTTP2_FRAME_FLAG_ACK) != 0) {
        if (frame->length != 0) {
            *err_desc = "invalid SETTINGS frame (+ACK)";
            return H2O_HTTP2_ERROR_FRAME_SIZE;
        }
        if (h2o_timeval_is_null(&conn->timestamps.settings_acked_at) && !h2o_timeval_is_null(&conn->timestamps.settings_sent_at)) {
            conn->timestamps.settings_acked_at = h2o_gettimeofday(conn->super.ctx->loop);
        }
    } else {
        uint32_t prev_initial_window_size = conn->peer_settings.initial_window_size;
        int ret = h2o_http2_update_peer_settings(&conn->peer_settings, frame->payload, frame->length, err_desc);
        if (ret != 0)
            return ret;
        { /* schedule ack */
            h2o_iovec_t header_buf = h2o_buffer_reserve(&conn->_write.buf, H2O_HTTP2_FRAME_HEADER_SIZE);
            h2o_http2_encode_frame_header((void *)header_buf.base, 0, H2O_HTTP2_FRAME_TYPE_SETTINGS, H2O_HTTP2_FRAME_FLAG_ACK, 0);
            conn->_write.buf->size += H2O_HTTP2_FRAME_HEADER_SIZE;
            h2o_http2_conn_request_write(conn);
        }
        /* apply the change to window size (to all the streams but not the connection, see 6.9.2 of draft-15) */
        if (prev_initial_window_size != conn->peer_settings.initial_window_size) {
            ssize_t delta = (int32_t)conn->peer_settings.initial_window_size - (int32_t)prev_initial_window_size;
            h2o_http2_stream_t *stream;
            kh_foreach_value(conn->streams, stream, { update_stream_output_window(stream, delta); });
            resume_send(conn);
        }
    }

    return 0;
}

static int handle_window_update_frame(h2o_http2_conn_t *conn, h2o_http2_frame_t *frame, const char **err_desc)
{
    h2o_http2_window_update_payload_t payload;
    int ret, err_is_stream_level;

    if ((ret = h2o_http2_decode_window_update_payload(&payload, frame, err_desc, &err_is_stream_level)) != 0) {
        if (err_is_stream_level) {
            h2o_http2_stream_t *stream = h2o_http2_conn_get_stream(conn, frame->stream_id);
            if (stream != NULL)
                h2o_http2_stream_reset(conn, stream);
            stream_send_error(conn, frame->stream_id, ret);
            return 0;
        } else {
            return ret;
        }
    }

    if (frame->stream_id == 0) {
        if (h2o_http2_window_update(&conn->_write.window, payload.window_size_increment) != 0) {
            *err_desc = "flow control window overflow";
            return H2O_HTTP2_ERROR_FLOW_CONTROL;
        }
    } else if (!is_idle_stream_id(conn, frame->stream_id)) {
        h2o_http2_stream_t *stream = h2o_http2_conn_get_stream(conn, frame->stream_id);
        if (stream != NULL) {
            if (update_stream_output_window(stream, payload.window_size_increment) != 0) {
                h2o_http2_stream_reset(conn, stream);
                stream_send_error(conn, frame->stream_id, H2O_HTTP2_ERROR_FLOW_CONTROL);
                return 0;
            }
        }
    } else {
        *err_desc = "invalid stream id in WINDOW_UPDATE frame";
        return H2O_HTTP2_ERROR_PROTOCOL;
    }

    resume_send(conn);

    return 0;
}

static int handle_goaway_frame(h2o_http2_conn_t *conn, h2o_http2_frame_t *frame, const char **err_desc)
{
    h2o_http2_goaway_payload_t payload;
    int ret;

    if ((ret = h2o_http2_decode_goaway_payload(&payload, frame, err_desc)) != 0)
        return ret;

    /* stop opening new push streams hereafter */
    conn->push_stream_ids.max_open = 0x7ffffffe;

    return 0;
}

static int handle_ping_frame(h2o_http2_conn_t *conn, h2o_http2_frame_t *frame, const char **err_desc)
{
    h2o_http2_ping_payload_t payload;
    int ret;

    if ((ret = h2o_http2_decode_ping_payload(&payload, frame, err_desc)) != 0)
        return ret;

    if ((frame->flags & H2O_HTTP2_FRAME_FLAG_ACK) == 0) {
        h2o_http2_encode_ping_frame(&conn->_write.buf, 1, payload.data);
        h2o_http2_conn_request_write(conn);
    }

    return 0;
}

static int handle_rst_stream_frame(h2o_http2_conn_t *conn, h2o_http2_frame_t *frame, const char **err_desc)
{
    h2o_http2_rst_stream_payload_t payload;
    h2o_http2_stream_t *stream;
    int ret;

    if ((ret = h2o_http2_decode_rst_stream_payload(&payload, frame, err_desc)) != 0)
        return ret;
    if (is_idle_stream_id(conn, frame->stream_id)) {
        *err_desc = "unexpected stream id in RST_STREAM frame";
        return H2O_HTTP2_ERROR_PROTOCOL;
    }

    stream = h2o_http2_conn_get_stream(conn, frame->stream_id);
    if (stream != NULL) {
        /* reset the stream */
        h2o_http2_stream_reset(conn, stream);
    }
    /* TODO log */

    return 0;
}

static int handle_push_promise_frame(h2o_http2_conn_t *conn, h2o_http2_frame_t *frame, const char **err_desc)
{
    *err_desc = "received PUSH_PROMISE frame";
    return H2O_HTTP2_ERROR_PROTOCOL;
}

static int handle_invalid_continuation_frame(h2o_http2_conn_t *conn, h2o_http2_frame_t *frame, const char **err_desc)
{
    *err_desc = "received invalid CONTINUATION frame";
    return H2O_HTTP2_ERROR_PROTOCOL;
}

ssize_t expect_default(h2o_http2_conn_t *conn, const uint8_t *src, size_t len, const char **err_desc)
{
    h2o_http2_frame_t frame;
    ssize_t ret;
    static int (*FRAME_HANDLERS[])(h2o_http2_conn_t * conn, h2o_http2_frame_t * frame, const char **err_desc) = {
        handle_data_frame,                /* DATA */
        handle_headers_frame,             /* HEADERS */
        handle_priority_frame,            /* PRIORITY */
        handle_rst_stream_frame,          /* RST_STREAM */
        handle_settings_frame,            /* SETTINGS */
        handle_push_promise_frame,        /* PUSH_PROMISE */
        handle_ping_frame,                /* PING */
        handle_goaway_frame,              /* GOAWAY */
        handle_window_update_frame,       /* WINDOW_UPDATE */
        handle_invalid_continuation_frame /* CONTINUATION */
    };

    if ((ret = h2o_http2_decode_frame(&frame, src, len, H2O_HTTP2_SETTINGS_HOST_MAX_FRAME_SIZE, err_desc)) < 0)
        return ret;

    if (frame.type < sizeof(FRAME_HANDLERS) / sizeof(FRAME_HANDLERS[0])) {
        int hret = FRAME_HANDLERS[frame.type](conn, &frame, err_desc);
        if (hret != 0)
            ret = hret;
    } else {
        H2O_PROBE_CONN(H2_UNKNOWN_FRAME_TYPE, &conn->super, frame.type);
    }

    return ret;
}

static ssize_t expect_preface(h2o_http2_conn_t *conn, const uint8_t *src, size_t len, const char **err_desc)
{
    if (len < CONNECTION_PREFACE.len) {
        return H2O_HTTP2_ERROR_INCOMPLETE;
    }
    if (memcmp(src, CONNECTION_PREFACE.base, CONNECTION_PREFACE.len) != 0) {
        return H2O_HTTP2_ERROR_PROTOCOL_CLOSE_IMMEDIATELY;
    }

    { /* send SETTINGS and connection-level WINDOW_UPDATE */
        h2o_iovec_t vec = h2o_buffer_reserve(&conn->_write.buf, SERVER_PREFACE.len);
        memcpy(vec.base, SERVER_PREFACE.base, SERVER_PREFACE.len);
        conn->_write.buf->size += SERVER_PREFACE.len;
        if (conn->http2_origin_frame) {
            /* write origin frame */
            h2o_http2_encode_origin_frame(&conn->_write.buf, *conn->http2_origin_frame);
        }
        if (h2o_timeval_is_null(&conn->timestamps.settings_sent_at)) {
            conn->timestamps.settings_sent_at = h2o_gettimeofday(conn->super.ctx->loop);
        }
        h2o_http2_conn_request_write(conn);
    }

    conn->_read_expect = expect_default;
    return CONNECTION_PREFACE.len;
}

static int parse_input(h2o_http2_conn_t *conn)
{
    /* handle the input */
    while (conn->state < H2O_HTTP2_CONN_STATE_IS_CLOSING && conn->sock->input->size != 0) {
        /* process a frame */
        const char *err_desc = NULL;
        ssize_t ret = conn->_read_expect(conn, (uint8_t *)conn->sock->input->bytes, conn->sock->input->size, &err_desc);
        if (ret == H2O_HTTP2_ERROR_INCOMPLETE) {
            break;
        } else if (ret < 0) {
            if (ret != H2O_HTTP2_ERROR_PROTOCOL_CLOSE_IMMEDIATELY) {
                enqueue_goaway(conn, (int)ret,
                               err_desc != NULL ? (h2o_iovec_t){(char *)err_desc, strlen(err_desc)} : (h2o_iovec_t){NULL});
            }
            return close_connection(conn);
        }
        /* advance to the next frame */
        h2o_buffer_consume(&conn->sock->input, ret);
    }
    return 0;
}

static void on_read(h2o_socket_t *sock, const char *err)
{
    h2o_http2_conn_t *conn = sock->data;

    if (err != NULL) {
        conn->super.ctx->http2.events.read_closed++;
        h2o_socket_read_stop(conn->sock);
        close_connection(conn);
        return;
    }

    /* dispatch requests blocked by 425 when TLS handshake is complete */
    if (!h2o_linklist_is_empty(&conn->early_data.blocked_streams)) {
        assert(conn->sock->ssl != NULL);
        if (!h2o_socket_ssl_is_early_data(conn->sock)) {
            while (conn->early_data.blocked_streams.next != &conn->early_data.blocked_streams) {
                h2o_http2_stream_t *stream =
                    H2O_STRUCT_FROM_MEMBER(h2o_http2_stream_t, _link, conn->early_data.blocked_streams.next);
                h2o_linklist_unlink(&stream->_link);
                if (!stream->blocked_by_server)
                    h2o_http2_stream_set_blocked_by_server(conn, stream, 1);
                h2o_replay_request(&stream->req);
            }
        }
    }

    if (parse_input(conn) != 0)
        return;
    update_idle_timeout(conn);

    /* write immediately, if there is no write in flight and if pending write exists */
    if (h2o_timer_is_linked(&conn->_write.timeout_entry)) {
        h2o_timer_unlink(&conn->_write.timeout_entry);
        do_emit_writereq(conn);
    }
}

static void on_upgrade_complete(void *_conn, h2o_socket_t *sock, size_t reqsize)
{
    h2o_http2_conn_t *conn = _conn;

    if (sock == NULL) {
        close_connection(conn);
        return;
    }

    conn->sock = sock;
    sock->data = conn;
    conn->_http1_req_input = sock->input;
    h2o_buffer_init(&sock->input, &h2o_socket_buffer_prototype);

    /* setup inbound */
    h2o_socket_read_start(conn->sock, on_read);

    /* handle the request */
    execute_or_enqueue_request(conn, h2o_http2_conn_get_stream(conn, 1));

    if (conn->_http1_req_input->size > reqsize) {
        size_t remaining_bytes = conn->_http1_req_input->size - reqsize;
        h2o_buffer_reserve(&sock->input, remaining_bytes);
        memcpy(sock->input->bytes, conn->_http1_req_input->bytes + reqsize, remaining_bytes);
        sock->input->size += remaining_bytes;
        on_read(conn->sock, NULL);
    }
}

static size_t bytes_in_buf(h2o_http2_conn_t *conn)
{
    size_t size = conn->_write.buf->size;
    if (conn->_write.buf_in_flight != 0)
        size += conn->_write.buf_in_flight->size;
    return size;
}

void h2o_http2_conn_request_write(h2o_http2_conn_t *conn)
{
    if (conn->state == H2O_HTTP2_CONN_STATE_IS_CLOSING)
        return;
    if (h2o_socket_is_reading(conn->sock) && bytes_in_buf(conn) >= H2O_HTTP2_DEFAULT_OUTBUF_SOFT_MAX_SIZE)
        h2o_socket_read_stop(conn->sock);
    request_gathered_write(conn);
}

void h2o_http2_conn_register_for_proceed_callback(h2o_http2_conn_t *conn, h2o_http2_stream_t *stream)
{
    h2o_http2_conn_request_write(conn);

    if (h2o_http2_stream_has_pending_data(stream) || stream->state >= H2O_HTTP2_STREAM_STATE_SEND_BODY_IS_FINAL) {
        if (h2o_http2_window_get_avail(&stream->output_window) > 0) {
            assert(!h2o_linklist_is_linked(&stream->_link));
            h2o_http2_scheduler_activate(&stream->_scheduler);
        }
    } else {
        h2o_linklist_insert(&conn->_write.streams_to_proceed, &stream->_link);
    }
}

void h2o_http2_conn_register_for_replay(h2o_http2_conn_t *conn, h2o_http2_stream_t *stream)
{
    if (conn->sock->ssl != NULL && h2o_socket_ssl_is_early_data(conn->sock)) {
        h2o_linklist_insert(&conn->early_data.blocked_streams, &stream->_link);
    } else {
        h2o_replay_request_deferred(&stream->req);
    }
}

static void on_notify_write(h2o_socket_t *sock, const char *err)
{
    h2o_http2_conn_t *conn = sock->data;

    if (err != NULL) {
        close_connection_now(conn);
        return;
    }
    do_emit_writereq(conn);
}

static void on_write_complete(h2o_socket_t *sock, const char *err)
{
    h2o_http2_conn_t *conn = sock->data;

    assert(conn->_write.buf_in_flight != NULL);

    /* close by error if necessary */
    if (err != NULL) {
        conn->super.ctx->http2.events.write_closed++;
        close_connection_now(conn);
        return;
    }

    /* reset the other memory pool */
    h2o_buffer_dispose(&conn->_write.buf_in_flight);
    assert(conn->_write.buf_in_flight == NULL);

    /* call the proceed callback of the streams that have been flushed (while unlinking them from the list) */
    if (conn->state < H2O_HTTP2_CONN_STATE_IS_CLOSING) {
        while (!h2o_linklist_is_empty(&conn->_write.streams_to_proceed)) {
            h2o_http2_stream_t *stream = H2O_STRUCT_FROM_MEMBER(h2o_http2_stream_t, _link, conn->_write.streams_to_proceed.next);
            assert(!h2o_http2_stream_has_pending_data(stream));
            h2o_linklist_unlink(&stream->_link);
            h2o_http2_stream_proceed(conn, stream);
        }
    }

    /* update the timeout now that the states have been updated */
    update_idle_timeout(conn);

    /* cancel the write callback if scheduled (as the generator may have scheduled a write just before this function gets called) */
    if (h2o_timer_is_linked(&conn->_write.timeout_entry))
        h2o_timer_unlink(&conn->_write.timeout_entry);

    if (conn->state < H2O_HTTP2_CONN_STATE_IS_CLOSING) {
        if (!h2o_socket_is_reading(conn->sock) && bytes_in_buf(conn) < H2O_HTTP2_DEFAULT_OUTBUF_SOFT_MAX_SIZE)
            h2o_socket_read_start(conn->sock, on_read);
    }

#if !H2O_USE_LIBUV
    if (conn->state == H2O_HTTP2_CONN_STATE_OPEN) {
        if (conn->_write.buf->size != 0 || h2o_http2_scheduler_is_active(&conn->scheduler))
            h2o_socket_notify_write(sock, on_notify_write);
        return;
    }
#endif

    /* write more, if possible */
    do_emit_writereq(conn);
}

static int emit_writereq_of_openref(h2o_http2_scheduler_openref_t *ref, int *still_is_active, void *cb_arg)
{
    h2o_http2_conn_t *conn = cb_arg;
    h2o_http2_stream_t *stream = H2O_STRUCT_FROM_MEMBER(h2o_http2_stream_t, _scheduler, ref);

    assert(h2o_http2_stream_has_pending_data(stream) || stream->state >= H2O_HTTP2_STREAM_STATE_SEND_BODY_IS_FINAL);

    *still_is_active = 0;

    h2o_http2_stream_send_pending_data(conn, stream);
    if (h2o_http2_stream_has_pending_data(stream) || stream->state == H2O_HTTP2_STREAM_STATE_SEND_BODY_IS_FINAL) {
        if (h2o_http2_window_get_avail(&stream->output_window) <= 0) {
            /* is blocked */
        } else {
            *still_is_active = 1;
        }
    } else {
        if (stream->state == H2O_HTTP2_STREAM_STATE_END_STREAM) {
            h2o_iovec_t server_timing;
            if (stream->req.send_server_timing &&
                (server_timing = h2o_build_server_timing_trailer(&stream->req, NULL, 0, NULL, 0)).len != 0) {
                static const h2o_iovec_t name = {H2O_STRLIT("server-timing")};
                h2o_vector_reserve(&stream->req.pool, &stream->req.res.trailers, stream->req.res.trailers.size + 1);
                stream->req.res.trailers.entries[stream->req.res.trailers.size++] =
                    (h2o_header_t){(h2o_iovec_t *)&name, NULL, server_timing};
            }
            if (stream->req.res.trailers.size != 0) {
                h2o_hpack_flatten_trailers(&conn->_write.buf, &conn->_output_header_table, conn->peer_settings.header_table_size,
                                           stream->stream_id, conn->peer_settings.max_frame_size, stream->req.res.trailers.entries,
                                           stream->req.res.trailers.size);
            }
        }
        h2o_linklist_insert(&conn->_write.streams_to_proceed, &stream->_link);
    }

    return h2o_http2_conn_get_buffer_window(conn) > 0 ? 0 : -1;
}

void do_emit_writereq(h2o_http2_conn_t *conn)
{
    assert(conn->_write.buf_in_flight == NULL);

    /* push DATA frames */
    if (conn->state < H2O_HTTP2_CONN_STATE_IS_CLOSING && h2o_http2_conn_get_buffer_window(conn) > 0)
        h2o_http2_scheduler_run(&conn->scheduler, emit_writereq_of_openref, conn);

    if (conn->_write.buf->size != 0) {
        /* write and wait for completion */
        h2o_iovec_t buf = {conn->_write.buf->bytes, conn->_write.buf->size};
        h2o_socket_write(conn->sock, &buf, 1, on_write_complete);
        conn->_write.buf_in_flight = conn->_write.buf;
        h2o_buffer_init(&conn->_write.buf, &h2o_http2_wbuf_buffer_prototype);
        h2o_timer_unlink(&conn->_timeout_entry);
        h2o_timer_link(conn->super.ctx->loop, H2O_HTTP2_DEFAULT_OUTBUF_WRITE_TIMEOUT, &conn->_timeout_entry);
    }

    /* close the connection if necessary */
    switch (conn->state) {
    case H2O_HTTP2_CONN_STATE_OPEN:
        break;
    case H2O_HTTP2_CONN_STATE_HALF_CLOSED:
        if (conn->num_streams.pull.open + conn->num_streams.push.open != 0)
            break;
        conn->state = H2O_HTTP2_CONN_STATE_IS_CLOSING;
    /* fall-thru */
    case H2O_HTTP2_CONN_STATE_IS_CLOSING:
        close_connection(conn);
        break;
    }
}

static void emit_writereq(h2o_timer_t *entry)
{
    h2o_http2_conn_t *conn = H2O_STRUCT_FROM_MEMBER(h2o_http2_conn_t, _write.timeout_entry, entry);

    do_emit_writereq(conn);
}

static socklen_t get_sockname(h2o_conn_t *_conn, struct sockaddr *sa)
{
    h2o_http2_conn_t *conn = (void *)_conn;
    return h2o_socket_getsockname(conn->sock, sa);
}

static socklen_t get_peername(h2o_conn_t *_conn, struct sockaddr *sa)
{
    h2o_http2_conn_t *conn = (void *)_conn;
    return h2o_socket_getpeername(conn->sock, sa);
}

static ptls_t *get_ptls(h2o_conn_t *_conn)
{
    struct st_h2o_http2_conn_t *conn = (void *)_conn;
    assert(conn->sock != NULL && "it never becomes NULL, right?");
    return h2o_socket_get_ptls(conn->sock);
}

static int skip_tracing(h2o_conn_t *_conn)
{
    struct st_h2o_http2_conn_t *conn = (void *)_conn;
    assert(conn->sock != NULL && "it never becomes NULL, right?");
    return h2o_socket_skip_tracing(conn->sock);
}

static uint64_t get_req_id(h2o_req_t *req)
{
    h2o_http2_stream_t *stream = H2O_STRUCT_FROM_MEMBER(h2o_http2_stream_t, req, req);
    return stream->stream_id;
}

static int64_t get_rtt(h2o_conn_t *_conn)
{
    struct st_h2o_http2_conn_t *conn = (void *)_conn;
    if (!h2o_timeval_is_null(&conn->timestamps.settings_sent_at) && !h2o_timeval_is_null(&conn->timestamps.settings_acked_at)) {
        return h2o_timeval_subtract(&conn->timestamps.settings_sent_at, &conn->timestamps.settings_acked_at);
    } else {
        return -1;
    }
}

#define DEFINE_LOGGER(name)                                                                                                        \
    static h2o_iovec_t log_##name(h2o_req_t *req)                                                                                  \
    {                                                                                                                              \
        h2o_http2_conn_t *conn = (void *)req->conn;                                                                                \
        return h2o_socket_log_##name(conn->sock, &req->pool);                                                                      \
    }
DEFINE_LOGGER(tcp_congestion_controller)
DEFINE_LOGGER(tcp_delivery_rate)
DEFINE_LOGGER(ssl_protocol_version)
DEFINE_LOGGER(ssl_session_reused)
DEFINE_LOGGER(ssl_cipher)
DEFINE_LOGGER(ssl_cipher_bits)
DEFINE_LOGGER(ssl_session_id)
DEFINE_LOGGER(ssl_server_name)
DEFINE_LOGGER(ssl_negotiated_protocol)
DEFINE_LOGGER(ssl_ech_config_id)
DEFINE_LOGGER(ssl_ech_kem)
DEFINE_LOGGER(ssl_ech_cipher)
DEFINE_LOGGER(ssl_ech_cipher_bits)
DEFINE_LOGGER(ssl_backend)
#undef DEFINE_LOGGER

static h2o_iovec_t log_stream_id(h2o_req_t *req)
{
    h2o_http2_stream_t *stream = H2O_STRUCT_FROM_MEMBER(h2o_http2_stream_t, req, req);
    char *s = h2o_mem_alloc_pool(&stream->req.pool, *s, sizeof(H2O_UINT32_LONGEST_STR));
    size_t len = (size_t)sprintf(s, "%" PRIu32, stream->stream_id);
    return h2o_iovec_init(s, len);
}

static h2o_iovec_t log_priority_received(h2o_req_t *req)
{
    h2o_http2_stream_t *stream = H2O_STRUCT_FROM_MEMBER(h2o_http2_stream_t, req, req);
    char *s = h2o_mem_alloc_pool(&stream->req.pool, *s, sizeof("1:" H2O_UINT32_LONGEST_STR ":" H2O_UINT16_LONGEST_STR));
    size_t len = (size_t)sprintf(s, "%c:%" PRIu32 ":%" PRIu16, stream->received_priority.exclusive ? '1' : '0',
                                 stream->received_priority.dependency, stream->received_priority.weight);
    return h2o_iovec_init(s, len);
}

static h2o_iovec_t log_priority_received_exclusive(h2o_req_t *req)
{
    h2o_http2_stream_t *stream = H2O_STRUCT_FROM_MEMBER(h2o_http2_stream_t, req, req);
    return h2o_iovec_init(stream->received_priority.exclusive ? "1" : "0", 1);
}

static h2o_iovec_t log_priority_received_parent(h2o_req_t *req)
{
    h2o_http2_stream_t *stream = H2O_STRUCT_FROM_MEMBER(h2o_http2_stream_t, req, req);
    char *s = h2o_mem_alloc_pool(&stream->req.pool, *s, sizeof(H2O_UINT32_LONGEST_STR));
    size_t len = sprintf(s, "%" PRIu32, stream->received_priority.dependency);
    return h2o_iovec_init(s, len);
}

static h2o_iovec_t log_priority_received_weight(h2o_req_t *req)
{
    h2o_http2_stream_t *stream = H2O_STRUCT_FROM_MEMBER(h2o_http2_stream_t, req, req);
    char *s = h2o_mem_alloc_pool(&stream->req.pool, *s, sizeof(H2O_UINT16_LONGEST_STR));
    size_t len = sprintf(s, "%" PRIu16, stream->received_priority.weight);
    return h2o_iovec_init(s, len);
}

static uint32_t get_parent_stream_id(h2o_http2_conn_t *conn, h2o_http2_stream_t *stream)
{
    h2o_http2_scheduler_node_t *parent_sched = h2o_http2_scheduler_get_parent(&stream->_scheduler);
    if (parent_sched == &conn->scheduler) {
        return 0;
    } else {
        h2o_http2_stream_t *parent_stream = H2O_STRUCT_FROM_MEMBER(h2o_http2_stream_t, _scheduler, parent_sched);
        return parent_stream->stream_id;
    }
}

static h2o_iovec_t log_priority_actual(h2o_req_t *req)
{
    h2o_http2_conn_t *conn = (void *)req->conn;
    h2o_http2_stream_t *stream = H2O_STRUCT_FROM_MEMBER(h2o_http2_stream_t, req, req);
    char *s = h2o_mem_alloc_pool(&stream->req.pool, *s, sizeof(H2O_UINT32_LONGEST_STR ":" H2O_UINT16_LONGEST_STR));
    size_t len = (size_t)sprintf(s, "%" PRIu32 ":%" PRIu16, get_parent_stream_id(conn, stream),
                                 h2o_http2_scheduler_get_weight(&stream->_scheduler));
    return h2o_iovec_init(s, len);
}

static h2o_iovec_t log_priority_actual_parent(h2o_req_t *req)
{
    h2o_http2_conn_t *conn = (void *)req->conn;
    h2o_http2_stream_t *stream = H2O_STRUCT_FROM_MEMBER(h2o_http2_stream_t, req, req);
    char *s = h2o_mem_alloc_pool(&stream->req.pool, *s, sizeof(H2O_UINT32_LONGEST_STR));
    size_t len = (size_t)sprintf(s, "%" PRIu32, get_parent_stream_id(conn, stream));
    return h2o_iovec_init(s, len);
}

static h2o_iovec_t log_priority_actual_weight(h2o_req_t *req)
{
    h2o_http2_stream_t *stream = H2O_STRUCT_FROM_MEMBER(h2o_http2_stream_t, req, req);
    char *s = h2o_mem_alloc_pool(&stream->req.pool, *s, sizeof(H2O_UINT16_LONGEST_STR));
    size_t len = (size_t)sprintf(s, "%" PRIu16, h2o_http2_scheduler_get_weight(&stream->_scheduler));
    return h2o_iovec_init(s, len);
}

static h2o_http2_conn_t *create_conn(h2o_context_t *ctx, h2o_hostconf_t **hosts, h2o_socket_t *sock, struct timeval connected_at)
{
    static const h2o_conn_callbacks_t callbacks = {
        .get_sockname = get_sockname,
        .get_peername = get_peername,
        .get_ptls = get_ptls,
        .skip_tracing = skip_tracing,
        .get_req_id = get_req_id,
        .push_path = push_path,
        .get_debug_state = h2o_http2_get_debug_state,
        .close_idle_connection = close_idle_connection,
        .foreach_request = foreach_request,
        .request_shutdown = initiate_graceful_shutdown,
        .get_rtt = get_rtt,
        .log_ = {{
            .transport =
                {
                    .cc_name = log_tcp_congestion_controller,
                    .delivery_rate = log_tcp_delivery_rate,
                },
            .ssl =
                {
                    .protocol_version = log_ssl_protocol_version,
                    .session_reused = log_ssl_session_reused,
                    .cipher = log_ssl_cipher,
                    .cipher_bits = log_ssl_cipher_bits,
                    .session_id = log_ssl_session_id,
                    .server_name = log_ssl_server_name,
                    .negotiated_protocol = log_ssl_negotiated_protocol,
                    .ech_config_id = log_ssl_ech_config_id,
                    .ech_kem = log_ssl_ech_kem,
                    .ech_cipher = log_ssl_ech_cipher,
                    .ech_cipher_bits = log_ssl_ech_cipher_bits,
                    .backend = log_ssl_backend,
                },
            .http2 =
                {
                    .stream_id = log_stream_id,
                    .priority_received = log_priority_received,
                    .priority_received_exclusive = log_priority_received_exclusive,
                    .priority_received_parent = log_priority_received_parent,
                    .priority_received_weight = log_priority_received_weight,
                    .priority_actual = log_priority_actual,
                    .priority_actual_parent = log_priority_actual_parent,
                    .priority_actual_weight = log_priority_actual_weight,
                },
        }},
    };

    h2o_http2_conn_t *conn = (void *)h2o_create_connection(sizeof(*conn), ctx, hosts, connected_at, &callbacks);

    memset((char *)conn + sizeof(conn->super), 0, sizeof(*conn) - sizeof(conn->super));
    conn->sock = sock;
    conn->peer_settings = H2O_HTTP2_SETTINGS_DEFAULT;
    conn->streams = kh_init(h2o_http2_stream_t);
    h2o_http2_scheduler_init(&conn->scheduler);
    conn->state = H2O_HTTP2_CONN_STATE_OPEN;
    conn->_read_expect = expect_preface;
    conn->_input_header_table.hpack_capacity = conn->_input_header_table.hpack_max_capacity =
        H2O_HTTP2_SETTINGS_DEFAULT.header_table_size;
    h2o_http2_window_init(&conn->_input_window, H2O_HTTP2_SETTINGS_HOST_CONNECTION_WINDOW_SIZE);
    conn->_output_header_table.hpack_capacity = H2O_HTTP2_SETTINGS_DEFAULT.header_table_size;
    h2o_linklist_init_anchor(&conn->_pending_reqs);
    h2o_buffer_init(&conn->_write.buf, &h2o_http2_wbuf_buffer_prototype);
    h2o_linklist_init_anchor(&conn->_write.streams_to_proceed);
    conn->_write.timeout_entry.cb = emit_writereq;
    h2o_http2_window_init(&conn->_write.window, conn->peer_settings.initial_window_size);
    h2o_linklist_init_anchor(&conn->early_data.blocked_streams);
    conn->is_chromium_dependency_tree = 1; /* initially assume the client is Chromium until proven otherwise */
    conn->received_any_request = 0;

    return conn;
}

static int update_push_memo(h2o_http2_conn_t *conn, h2o_req_t *src_req, const char *abspath, size_t abspath_len)
{

    if (conn->push_memo == NULL)
        conn->push_memo = h2o_cache_create(0, 1024, 1, NULL);

    /* uses the hash as the key */
    h2o_cache_hashcode_t url_hash = h2o_cache_calchash(src_req->input.scheme->name.base, src_req->input.scheme->name.len) ^
                                    h2o_cache_calchash(src_req->input.authority.base, src_req->input.authority.len) ^
                                    h2o_cache_calchash(abspath, abspath_len);
    return h2o_cache_set(conn->push_memo, 0, h2o_iovec_init(&url_hash, sizeof(url_hash)), url_hash, h2o_iovec_init(NULL, 0));
}

static void push_path(h2o_req_t *src_req, const char *abspath, size_t abspath_len, int is_critical)
{
    h2o_http2_conn_t *conn = (void *)src_req->conn;
    h2o_http2_stream_t *src_stream = H2O_STRUCT_FROM_MEMBER(h2o_http2_stream_t, req, src_req);

    /* RFC 7540 8.2.1: PUSH_PROMISE frames can be sent by the server in response to any client-initiated stream */
    if (h2o_http2_stream_is_push(src_stream->stream_id))
        return;

    if (!src_stream->req.hostconf->http2.push_preload || !conn->peer_settings.enable_push ||
        conn->num_streams.push.open >= conn->peer_settings.max_concurrent_streams)
        return;

    if (conn->state >= H2O_HTTP2_CONN_STATE_IS_CLOSING)
        return;
    if (conn->push_stream_ids.max_open >= 0x7ffffff0)
        return;
    if (!(h2o_linklist_is_empty(&conn->_pending_reqs) && can_run_requests(conn)))
        return;

    if (h2o_find_header(&src_stream->req.headers, H2O_TOKEN_X_FORWARDED_FOR, -1) != -1)
        return;

    if (src_stream->cache_digests != NULL) {
        h2o_iovec_t url = h2o_concat(&src_stream->req.pool, src_stream->req.input.scheme->name, h2o_iovec_init(H2O_STRLIT("://")),
                                     src_stream->req.input.authority, h2o_iovec_init(abspath, abspath_len));
        if (h2o_cache_digests_lookup_by_url(src_stream->cache_digests, url.base, url.len) == H2O_CACHE_DIGESTS_STATE_FRESH)
            return;
    }

    /* delayed initialization of casper (cookie-based), that MAY be used together to cache-digests */
    if (src_stream->req.hostconf->http2.casper.capacity_bits != 0) {
        if (!src_stream->pull.casper_is_ready) {
            src_stream->pull.casper_is_ready = 1;
            if (conn->casper == NULL)
                h2o_http2_conn_init_casper(conn, src_stream->req.hostconf->http2.casper.capacity_bits);
            ssize_t header_index;
            for (header_index = -1;
                 (header_index = h2o_find_header(&src_stream->req.headers, H2O_TOKEN_COOKIE, header_index)) != -1;) {
                h2o_header_t *header = src_stream->req.headers.entries + header_index;
                h2o_http2_casper_consume_cookie(conn->casper, header->value.base, header->value.len);
            }
        }
    }

    /* update the push memo, and if it already pushed on the same connection, return */
    if (update_push_memo(conn, &src_stream->req, abspath, abspath_len))
        return;

    /* open the stream */
    h2o_http2_stream_t *stream = h2o_http2_stream_open(conn, conn->push_stream_ids.max_open + 2, NULL, &h2o_http2_default_priority);
    stream->received_priority.dependency = src_stream->stream_id;
    stream->push.parent_stream_id = src_stream->stream_id;
    if (is_critical) {
        h2o_http2_scheduler_open(&stream->_scheduler, &conn->scheduler, 257, 0);
    } else {
        h2o_http2_scheduler_open(&stream->_scheduler, &src_stream->_scheduler.node, 16, 0);
    }
    h2o_http2_stream_prepare_for_request(conn, stream);

    /* setup request */
    stream->req.input.method = (h2o_iovec_t){H2O_STRLIT("GET")};
    stream->req.input.scheme = src_stream->req.input.scheme;
    stream->req.input.authority =
        h2o_strdup(&stream->req.pool, src_stream->req.input.authority.base, src_stream->req.input.authority.len);
    stream->req.input.path = h2o_strdup(&stream->req.pool, abspath, abspath_len);
    stream->req.version = 0x200;

    { /* copy headers that may affect the response (of a cacheable response) */
        size_t i;
        for (i = 0; i != src_stream->req.headers.size; ++i) {
            h2o_header_t *src_header = src_stream->req.headers.entries + i;
            /* currently only predefined headers are copiable */
            if (h2o_iovec_is_token(src_header->name)) {
                h2o_token_t *token = H2O_STRUCT_FROM_MEMBER(h2o_token_t, buf, src_header->name);
                if (token->flags.copy_for_push_request)
                    h2o_add_header(&stream->req.pool, &stream->req.headers, token, NULL,
                                   h2o_strdup(&stream->req.pool, src_header->value.base, src_header->value.len).base,
                                   src_header->value.len);
            }
        }
    }

    execute_or_enqueue_request(conn, stream);

    /* send push-promise ASAP (before the parent stream gets closed), even if execute_or_enqueue_request did not trigger the
     * invocation of send_headers */
    if (!stream->push.promise_sent && stream->state != H2O_HTTP2_STREAM_STATE_END_STREAM)
        h2o_http2_stream_send_push_promise(conn, stream);
}

static int foreach_request(h2o_conn_t *_conn, int (*cb)(h2o_req_t *req, void *cbdata), void *cbdata)
{
    h2o_http2_conn_t *conn = (void *)_conn;
    h2o_http2_stream_t *stream;
    kh_foreach_value(conn->streams, stream, {
        int ret = cb(&stream->req, cbdata);
        if (ret != 0)
            return ret;
    });
    return 0;
}

void h2o_http2_accept(h2o_accept_ctx_t *ctx, h2o_socket_t *sock, struct timeval connected_at)
{
    h2o_http2_conn_t *conn = create_conn(ctx->ctx, ctx->hosts, sock, connected_at);
    conn->http2_origin_frame = ctx->http2_origin_frame;
    sock->data = conn;
    h2o_socket_read_start(conn->sock, on_read);
    update_idle_timeout(conn);
    if (sock->input->size != 0)
        on_read(sock, 0);
}

int h2o_http2_handle_upgrade(h2o_req_t *req, struct timeval connected_at)
{
    h2o_http2_conn_t *http2conn = create_conn(req->conn->ctx, req->conn->hosts, NULL, connected_at);
    h2o_http2_stream_t *stream;
    ssize_t connection_index, settings_index;
    h2o_iovec_t settings_decoded;
    const char *err_desc;

    assert(req->version < 0x200); /* from HTTP/1.x */

    /* check that "HTTP2-Settings" is declared in the connection header */
    connection_index = h2o_find_header(&req->headers, H2O_TOKEN_CONNECTION, -1);
    assert(connection_index != -1);
    if (!h2o_contains_token(req->headers.entries[connection_index].value.base, req->headers.entries[connection_index].value.len,
                            H2O_STRLIT("http2-settings"), ',')) {
        goto Error;
    }

    /* decode the settings */
    if ((settings_index = h2o_find_header(&req->headers, H2O_TOKEN_HTTP2_SETTINGS, -1)) == -1) {
        goto Error;
    }
    if ((settings_decoded = h2o_decode_base64url(&req->pool, req->headers.entries[settings_index].value.base,
                                                 req->headers.entries[settings_index].value.len))
            .base == NULL) {
        goto Error;
    }
    if (h2o_http2_update_peer_settings(&http2conn->peer_settings, (uint8_t *)settings_decoded.base, settings_decoded.len,
                                       &err_desc) != 0) {
        goto Error;
    }

    /* open the stream, now that the function is guaranteed to succeed */
    stream = h2o_http2_stream_open(http2conn, 1, req, &h2o_http2_default_priority);
    h2o_http2_scheduler_open(&stream->_scheduler, &http2conn->scheduler, h2o_http2_default_priority.weight, 0);
    h2o_http2_stream_prepare_for_request(http2conn, stream);

    /* send response */
    req->res.status = 101;
    req->res.reason = "Switching Protocols";
    h2o_add_header(&req->pool, &req->res.headers, H2O_TOKEN_UPGRADE, NULL, H2O_STRLIT("h2c"));
    h2o_http1_upgrade(req, (h2o_iovec_t *)&SERVER_PREFACE, 1, on_upgrade_complete, http2conn);

    return 0;
Error:
    kh_destroy(h2o_http2_stream_t, http2conn->streams);
    h2o_destroy_connection(&http2conn->super);
    return -1;
}<|MERGE_RESOLUTION|>--- conflicted
+++ resolved
@@ -622,9 +622,6 @@
     if (stream->req.input.scheme == NULL)
         stream->req.input.scheme = conn->sock->ssl != NULL ? &H2O_URL_SCHEME_HTTPS : &H2O_URL_SCHEME_HTTP;
 
-<<<<<<< HEAD
-    h2o_probe_log_request(&stream->req, stream->stream_id);
-
     int is_connect, must_exist_map, may_exist_map;
     if (h2o_memis(stream->req.input.method.base, stream->req.input.method.len, H2O_STRLIT("CONNECT"))) {
         is_connect = 1;
@@ -652,14 +649,6 @@
         /* normal request */
         is_connect = 0;
         must_exist_map =
-=======
-    int is_connect = h2o_memis(stream->req.input.method.base, stream->req.input.method.len, H2O_STRLIT("CONNECT"));
-
-    /* check existence of pseudo-headers */
-    int expected_map = H2O_HPACK_PARSE_HEADERS_METHOD_EXISTS | H2O_HPACK_PARSE_HEADERS_AUTHORITY_EXISTS;
-    if (!is_connect)
-        expected_map =
->>>>>>> d5b5721b
             H2O_HPACK_PARSE_HEADERS_METHOD_EXISTS | H2O_HPACK_PARSE_HEADERS_SCHEME_EXISTS | H2O_HPACK_PARSE_HEADERS_PATH_EXISTS;
         may_exist_map = H2O_HPACK_PARSE_HEADERS_AUTHORITY_EXISTS;
     }
