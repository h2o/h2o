/*
 * Copyright (c) 2014,2015 DeNA Co., Ltd., Domingo Alvarez Duarte, Tatsuhiko Kubo, Nick Desaulniers, Marc Hoersken
 *
 * Permission is hereby granted, free of charge, to any person obtaining a copy
 * of this software and associated documentation files (the "Software"), to
 * deal in the Software without restriction, including without limitation the
 * rights to use, copy, modify, merge, publish, distribute, sublicense, and/or
 * sell copies of the Software, and to permit persons to whom the Software is
 * furnished to do so, subject to the following conditions:
 *
 * The above copyright notice and this permission notice shall be included in
 * all copies or substantial portions of the Software.
 *
 * THE SOFTWARE IS PROVIDED "AS IS", WITHOUT WARRANTY OF ANY KIND, EXPRESS OR
 * IMPLIED, INCLUDING BUT NOT LIMITED TO THE WARRANTIES OF MERCHANTABILITY,
 * FITNESS FOR A PARTICULAR PURPOSE AND NONINFRINGEMENT. IN NO EVENT SHALL THE
 * AUTHORS OR COPYRIGHT HOLDERS BE LIABLE FOR ANY CLAIM, DAMAGES OR OTHER
 * LIABILITY, WHETHER IN AN ACTION OF CONTRACT, TORT OR OTHERWISE, ARISING
 * FROM, OUT OF OR IN CONNECTION WITH THE SOFTWARE OR THE USE OR OTHER DEALINGS
 * IN THE SOFTWARE.
 */
#include <dirent.h>
#include <errno.h>
#include <fcntl.h>
#include <limits.h>
#include <stdio.h>
#include <stdlib.h>
#include <sys/stat.h>
#include <sys/types.h>
#include <time.h>
#include <unistd.h>
#include <assert.h>
#include "h2o.h"

#define MAX_BUF_SIZE 65000

struct st_h2o_sendfile_generator_t {
    h2o_generator_t super;
    int fd;
    h2o_req_t *req;
    size_t bytesleft;
    size_t filesize;
    struct {
        uint64_t packed;
        char buf[H2O_TIMESTR_RFC1123_LEN + 1];
    } last_modified;
    char etag_buf[sizeof("\"deadbeef-deadbeefdeadbeef\"")];
    size_t etag_len;
    char is_gzip;
    char send_vary;
    char *buf;
    int range_count;
    size_t *range_infos; /* size_t shows in pair. first is start offset, then length */
    h2o_iovec_t boundary;
};

struct st_h2o_file_handler_t {
    h2o_handler_t super;
    h2o_iovec_t real_path; /* has "/" appended at last */
    h2o_mimemap_t *mimemap;
    int flags;
    size_t max_index_file_len;
    h2o_iovec_t index_files[1];
};

static const char *default_index_files[] = {"index.html", "index.htm", "index.txt", NULL};

const char **h2o_file_default_index_files = default_index_files;

#include "file/templates.c.h"

static uint64_t time2packed(struct tm *tm)
{
    return (uint64_t)(tm->tm_year + 1900) << 40 /* year:  24-bits */
           | (uint64_t)tm->tm_mon << 32         /* month:  8-bits */
           | (uint64_t)tm->tm_mday << 24        /* mday:   8-bits */
           | (uint64_t)tm->tm_hour << 16        /* hour:   8-bits */
           | (uint64_t)tm->tm_min << 8          /* min:    8-bits */
           | (uint64_t)tm->tm_sec;              /* sec:    8-bits */
}

static void do_close(h2o_generator_t *_self, h2o_req_t *req)
{
    struct st_h2o_sendfile_generator_t *self = (void *)_self;
    close(self->fd);
}

static void do_proceed(h2o_generator_t *_self, h2o_req_t *req)
{
    struct st_h2o_sendfile_generator_t *self = (void *)_self;
    size_t rlen;
    ssize_t rret;
    h2o_iovec_t vec;
    int is_final;

    /* read the file */
    rlen = self->bytesleft;
    if (rlen > MAX_BUF_SIZE)
        rlen = MAX_BUF_SIZE;
    while ((rret = read(self->fd, self->buf, rlen)) == -1 && errno == EINTR)
        ;
    if (rret == -1) {
        req->http1_is_persistent = 0; /* FIXME need a better interface to dispose an errored response w. content-length */
        h2o_send(req, NULL, 0, 1);
        do_close(&self->super, req);
        return;
    }
    self->bytesleft -= rret;
    is_final = self->bytesleft == 0;

    /* send (and close if done) */
    vec.base = self->buf;
    vec.len = rret;
    h2o_send(req, &vec, 1, is_final);
    if (is_final)
        do_close(&self->super, req);
}

static int do_pull(h2o_generator_t *_self, h2o_req_t *req, h2o_iovec_t *buf)
{
    struct st_h2o_sendfile_generator_t *self = (void *)_self;
    ssize_t rret;

    if (self->bytesleft < buf->len)
        buf->len = self->bytesleft;
    while ((rret = read(self->fd, buf->base, buf->len)) == -1 && errno == EINTR)
        ;
    if (rret <= 0) {
        req->http1_is_persistent = 0; /* FIXME need a better interface to dispose an errored response w. content-length */
        buf->len = 0;
        self->bytesleft = 0;
    } else {
        buf->len = rret;
        self->bytesleft -= rret;
    }

    if (self->bytesleft != 0)
        return 0;
    do_close(&self->super, req);
    return 1;
}

static struct st_h2o_sendfile_generator_t *create_generator(h2o_req_t *req, const char *path, size_t path_len, int *is_dir,
                                                            int flags)
{
    struct st_h2o_sendfile_generator_t *self;
    int fd, is_gzip;
    struct stat st;
    struct tm last_modified_gmt;

    *is_dir = 0;

    if ((flags & H2O_FILE_FLAG_SEND_GZIP) != 0 && req->version >= 0x101) {
        ssize_t header_index;
        if ((header_index = h2o_find_header(&req->headers, H2O_TOKEN_ACCEPT_ENCODING, -1)) != -1 &&
            h2o_contains_token(req->headers.entries[header_index].value.base, req->headers.entries[header_index].value.len,
                               H2O_STRLIT("gzip"), ',')) {
            char *gzpath = h2o_mem_alloc_pool(&req->pool, path_len + 4);
            memcpy(gzpath, path, path_len);
            strcpy(gzpath + path_len, ".gz");
            if ((fd = open(gzpath, O_RDONLY | O_CLOEXEC)) != -1) {
                is_gzip = 1;
                goto Opened;
            }
        }
    }
    if ((fd = open(path, O_RDONLY | O_CLOEXEC)) == -1)
        return NULL;
    is_gzip = 0;

Opened:
    if (fstat(fd, &st) != 0) {
        perror("fstat");
        close(fd);
        return NULL;
    }
    if (S_ISDIR(st.st_mode)) {
        close(fd);
        *is_dir = 1;
        return NULL;
    }

    self = h2o_mem_alloc_pool(&req->pool, sizeof(*self));
    self->super.proceed = do_proceed;
    self->super.stop = do_close;
    self->fd = fd;
    self->req = NULL;
    self->bytesleft = st.st_size;
    self->range_count = 0;
    self->range_infos = NULL;

    gmtime_r(&st.st_mtime, &last_modified_gmt);
    self->last_modified.packed = time2packed(&last_modified_gmt);
    h2o_time2str_rfc1123(self->last_modified.buf, &last_modified_gmt);
    if ((flags & H2O_FILE_FLAG_NO_ETAG) != 0) {
        self->etag_len = 0;
    } else {
        self->etag_len = sprintf(self->etag_buf, "\"%08x-%zx\"", (unsigned)st.st_mtime, (size_t)st.st_size);
    }
    self->is_gzip = is_gzip;
    self->send_vary = (flags & H2O_FILE_FLAG_SEND_GZIP) != 0;

    return self;
}

static void do_send_file(struct st_h2o_sendfile_generator_t *self, h2o_req_t *req, int status, const char *reason,
                         h2o_iovec_t mime_type, int is_get)
{
    /* link the request */
    self->req = req;

    /* setup response */
    req->res.status = status;
    req->res.reason = reason;
    req->res.content_length = self->bytesleft;
    h2o_add_header(&req->pool, &req->res.headers, H2O_TOKEN_CONTENT_TYPE, mime_type.base, mime_type.len);
    h2o_add_header(&req->pool, &req->res.headers, H2O_TOKEN_LAST_MODIFIED, self->last_modified.buf, H2O_TIMESTR_RFC1123_LEN);
    if (self->etag_len != 0)
        h2o_add_header(&req->pool, &req->res.headers, H2O_TOKEN_ETAG, self->etag_buf, self->etag_len);
    if (self->send_vary)
        h2o_add_header_token(&req->pool, &req->res.headers, H2O_TOKEN_VARY, H2O_STRLIT("accept-encoding"));
    if (self->is_gzip)
        h2o_add_header(&req->pool, &req->res.headers, H2O_TOKEN_CONTENT_ENCODING, H2O_STRLIT("gzip"));
    if (!self->range_count)
        h2o_add_header(&req->pool, &req->res.headers, H2O_TOKEN_ACCEPT_RANGES, H2O_STRLIT("bytes"));
    else {
        h2o_iovec_t content_range;
        content_range.base = h2o_mem_alloc_pool(&req->pool, 128);
        content_range.len = sprintf(content_range.base, "bytes %d-%d/%d", self->range_infos[0],
                                    self->range_infos[0] + self->range_infos[1] - 1, self->filesize);
        h2o_add_header(&req->pool, &req->res.headers, H2O_TOKEN_CONTENT_RANGE, content_range.base, content_range.len);
    }

    /* special path for cases where we do not need to send any data */
    if (!is_get || self->bytesleft == 0) {
        static h2o_generator_t generator = {NULL, NULL};
        h2o_start_response(req, &generator);
        h2o_send(req, NULL, 0, 1);
        do_close(&self->super, req);
        return;
    }

    /* send data */
    h2o_start_response(req, &self->super);
<<<<<<< HEAD
    assert(fnctl(self->fd, F_GETFL)>=0);
=======
    assert(fnctl(fd, F_GETFL)>=0);
>>>>>>> d766002f
    if (status == 206) 
        lseek(self->fd, self->range_infos[0], SEEK_SET);
    if (req->_ostr_top->start_pull != NULL) {
        req->_ostr_top->start_pull(req->_ostr_top, do_pull);
    } else {
        size_t bufsz = MAX_BUF_SIZE;
        if (self->bytesleft < bufsz)
            bufsz = self->bytesleft;
        self->buf = h2o_mem_alloc_pool(&req->pool, bufsz);
        do_proceed(&self->super, req);
    }
}

int h2o_file_send(h2o_req_t *req, int status, const char *reason, const char *path, h2o_iovec_t mime_type, int flags)
{
    struct st_h2o_sendfile_generator_t *self;
    int is_dir;

    if ((self = create_generator(req, path, strlen(path), &is_dir, flags)) == NULL)
        return -1;
    /* note: is_dir is not handled */
    do_send_file(self, req, status, reason, mime_type, 1);
    return 0;
}

static int send_dir_listing(h2o_req_t *req, const char *path, size_t path_len, int is_get)
{
    static h2o_generator_t generator = {NULL, NULL};
    DIR *dp;
    h2o_buffer_t *body;
    h2o_iovec_t bodyvec;

    /* build html */
    if ((dp = opendir(path)) == NULL)
        return -1;
    body = build_dir_listing_html(&req->pool, req->path_normalized, dp);
    closedir(dp);

    bodyvec = h2o_iovec_init(body->bytes, body->size);
    h2o_buffer_link_to_pool(body, &req->pool);

    /* send response */
    req->res.status = 200;
    req->res.reason = "OK";
    h2o_add_header(&req->pool, &req->res.headers, H2O_TOKEN_CONTENT_TYPE, H2O_STRLIT("text/html; charset=utf-8"));

    /* send headers */
    if (!is_get) {
        h2o_send_inline(req, NULL, 0);
        return 0;
    }

    /* send data */
    h2o_start_response(req, &generator);
    h2o_send(req, &bodyvec, 1, 1);
    return 0;
}

size_t *process_range(h2o_mem_pool_t *pool, h2o_iovec_t *range_value, size_t file_size, size_t* ret);

static void h2o_gen_rand_string(h2o_iovec_t *s)
{
    int i;
    static const char alphanum[] =
        "0123456789"
        "ABCDEFGHIJKLMNOPQRSTUVWXYZ"
        "abcdefghijklmnopqrstuvwxyz";

    for (i = 0; i < s->len; ++i) {
        s->base[i] = alphanum[rand() % (sizeof(alphanum) - 1)];
    }

    s->base[s->len] = 0;
}

static int on_req(h2o_handler_t *_self, h2o_req_t *req)
{
    h2o_file_handler_t *self = (void *)_self;
    h2o_iovec_t mime_type;
    char *rpath;
    size_t rpath_len, req_path_prefix;
    struct st_h2o_sendfile_generator_t *generator = NULL;
    size_t if_modified_since_header_index, if_none_match_header_index;
    size_t range_header_index;
    int is_dir, is_get;

    /* only accept GET and HEAD */
    if (h2o_memis(req->method.base, req->method.len, H2O_STRLIT("GET"))) {
        is_get = 1;
    } else if (h2o_memis(req->method.base, req->method.len, H2O_STRLIT("HEAD"))) {
        is_get = 0;
    } else {
        h2o_add_header(&req->pool, &req->res.headers, H2O_TOKEN_ALLOW, H2O_STRLIT("GET, HEAD"));
        h2o_send_error(req, 405, "Method Not Allowed", "method not allowed", H2O_SEND_ERROR_KEEP_HEADERS);
        return 0;
    }

    /* build path (still unterminated at the end of the block) */
    req_path_prefix = req->pathconf->path.len;
    rpath = alloca(self->real_path.len + (req->path_normalized.len - req_path_prefix) + self->max_index_file_len + 1);
    rpath_len = 0;
    memcpy(rpath + rpath_len, self->real_path.base, self->real_path.len);
    rpath_len += self->real_path.len;
    memcpy(rpath + rpath_len, req->path_normalized.base + req_path_prefix, req->path_normalized.len - req_path_prefix);
    rpath_len += req->path_normalized.len - req_path_prefix;

    /* build generator (as well as terminating the rpath and its length upon success) */
    if (rpath[rpath_len - 1] == '/') {
        h2o_iovec_t *index_file;
        for (index_file = self->index_files; index_file->base != NULL; ++index_file) {
            memcpy(rpath + rpath_len, index_file->base, index_file->len);
            rpath[rpath_len + index_file->len] = '\0';
            if ((generator = create_generator(req, rpath, rpath_len + index_file->len, &is_dir, self->flags)) != NULL) {
                rpath_len += index_file->len;
                goto Opened;
            }
            if (is_dir) {
                /* note: apache redirects "path/" to "path/index.txt/" if index.txt is a dir */
                h2o_iovec_t dest = h2o_concat(&req->pool, req->path_normalized, *index_file, h2o_iovec_init(H2O_STRLIT("/")));
                h2o_send_redirect(req, 301, "Moved Permantently", dest.base, dest.len);
                return 0;
            }
            if (errno != ENOENT)
                break;
        }
        if (index_file->base == NULL && (self->flags & H2O_FILE_FLAG_DIR_LISTING) != 0) {
            rpath[rpath_len] = '\0';
            if (send_dir_listing(req, rpath, rpath_len, is_get) == 0)
                return 0;
        }
    } else {
        rpath[rpath_len] = '\0';
        if ((generator = create_generator(req, rpath, rpath_len, &is_dir, self->flags)) != NULL)
            goto Opened;
        if (is_dir) {
            h2o_iovec_t dest = h2o_concat(&req->pool, req->path_normalized, h2o_iovec_init(H2O_STRLIT("/")));
            h2o_send_redirect(req, 301, "Moved Permanently", dest.base, dest.len);
            return 0;
        }
    }
    /* failed to open */
    if (errno == ENOENT) {
        h2o_send_error(req, 404, "File Not Found", "file not found", 0);
    } else if (errno == ENFILE || errno == EMFILE) {
        h2o_send_error(req, 503, "Service Unavailable", "please try again later", 0);
    } else {
        h2o_send_error(req, 403, "Access Forbidden", "access forbidden", 0);
    }
    return 0;

Opened:
    if ((if_none_match_header_index = h2o_find_header(&req->headers, H2O_TOKEN_IF_NONE_MATCH, SIZE_MAX)) != -1) {
        h2o_iovec_t *if_none_match = &req->headers.entries[if_none_match_header_index].value;
        if (h2o_memis(if_none_match->base, if_none_match->len, generator->etag_buf, generator->etag_len))
            goto NotModified;
    } else if ((if_modified_since_header_index = h2o_find_header(&req->headers, H2O_TOKEN_IF_MODIFIED_SINCE, SIZE_MAX)) != -1) {
        h2o_iovec_t *ims_vec = &req->headers.entries[if_modified_since_header_index].value;
        struct tm ims_tm;
        if (h2o_time_parse_rfc1123(ims_vec->base, ims_vec->len, &ims_tm) == 0 &&
            generator->last_modified.packed <= time2packed(&ims_tm))
            goto NotModified;
    }

    /* obtain mime type */
    mime_type = h2o_mimemap_get_type(self->mimemap, h2o_get_filext(rpath, rpath_len));

    /* check if range request */
    if ((range_header_index = h2o_find_header(&req->headers, H2O_TOKEN_RANGE, SIZE_MAX)) != -1) {
        h2o_iovec_t *range = &req->headers.entries[range_header_index].value;
        size_t *range_infos, range_count;
        range_infos = process_range(&req->pool, range, generator->bytesleft, &range_count);
        if (range_infos == NULL) {
            h2o_iovec_t content_range;
            content_range.base = h2o_mem_alloc_pool(&req->pool, 128);
            content_range.len = sprintf(content_range.base, "bytes */%d", generator->bytesleft);
            h2o_add_header(&req->pool, &req->res.headers, H2O_TOKEN_CONTENT_RANGE, content_range.base, content_range.len);
            do_close(&generator->super, req);
            h2o_send_error(req, 416, "Requested Range Not Satisfiable", "requested range not satisfiable", 0);
        }
        generator->range_count = range_count;
        generator->range_infos = range_infos;
        generator->filesize = generator->bytesleft;

        /* set content-length according to range */
        if (range_count == 1)
            generator->bytesleft = range_infos[1];
        else {
            size_t final_content_len = 0, size_tmp, size_fixed_each_part, i;
            generator->boundary.base = h2o_mem_alloc_pool(&req->pool, 21);
            generator->boundary.len = 20;
            h2o_gen_rand_string(&generator->boundary);
            size_tmp = generator->bytesleft;
            while (!size_tmp) {size_tmp /= 10; final_content_len++;}
            size_fixed_each_part = 69 + mime_type.len + size_tmp;
            for (i = 0; i < range_count; i++) {
                size_tmp = *range_infos++;
                if (size_tmp == 0) final_content_len++;
                while (!size_tmp) {size_tmp /= 10; final_content_len++;}
                final_content_len += *range_infos;
                size_tmp = *(range_infos - 1);
                size_tmp += *range_infos++;
                if (size_tmp == 0) final_content_len++;
                while (!size_tmp) {size_tmp /= 10; final_content_len++;}
            }
            final_content_len += 28 + size_fixed_each_part * range_count;
            generator->bytesleft = final_content_len;
        }
        do_send_file(generator, req, 206, "Partial Content", mime_type, is_get);
    }

    /* return file */
    do_send_file(generator, req, 200, "OK", mime_type, is_get);
    return 0;

NotModified:
    req->res.status = 304;
    req->res.reason = "Not Modified";
    h2o_send_inline(req, NULL, 0);
    do_close(&generator->super, req);
    return 0;
}

static void on_dispose(h2o_handler_t *_self)
{
    h2o_file_handler_t *self = (void *)_self;
    size_t i;

    free(self->real_path.base);
    h2o_mem_release_shared(self->mimemap);
    for (i = 0; self->index_files[i].base != NULL; ++i)
        free(self->index_files[i].base);
}

h2o_file_handler_t *h2o_file_register(h2o_pathconf_t *pathconf, const char *real_path, const char **index_files,
                                      h2o_mimemap_t *mimemap, int flags)
{
    h2o_file_handler_t *self;
    size_t i;

    if (index_files == NULL)
        index_files = default_index_files;

    /* allocate memory */
    for (i = 0; index_files[i] != NULL; ++i)
        ;
    self =
        (void *)h2o_create_handler(pathconf, offsetof(h2o_file_handler_t, index_files[0]) + sizeof(self->index_files[0]) * (i + 1));

    /* setup callbacks */
    self->super.dispose = on_dispose;
    self->super.on_req = on_req;

    /* setup attributes */
    self->real_path = h2o_strdup_slashed(NULL, real_path, SIZE_MAX);
    if (mimemap != NULL) {
        h2o_mem_addref_shared(mimemap);
        self->mimemap = mimemap;
    } else {
        self->mimemap = h2o_mimemap_create();
    }
    self->flags = flags;
    for (i = 0; index_files[i] != NULL; ++i) {
        self->index_files[i] = h2o_strdup(NULL, index_files[i], SIZE_MAX);
        if (self->max_index_file_len < self->index_files[i].len)
            self->max_index_file_len = self->index_files[i].len;
    }

    return self;
}

h2o_mimemap_t *h2o_file_get_mimemap(h2o_file_handler_t *handler)
{
    return handler->mimemap;
}<|MERGE_RESOLUTION|>--- conflicted
+++ resolved
@@ -242,11 +242,7 @@
 
     /* send data */
     h2o_start_response(req, &self->super);
-<<<<<<< HEAD
-    assert(fnctl(self->fd, F_GETFL)>=0);
-=======
-    assert(fnctl(fd, F_GETFL)>=0);
->>>>>>> d766002f
+    assert(fcntl(self->fd, F_GETFL)>=0);
     if (status == 206) 
         lseek(self->fd, self->range_infos[0], SEEK_SET);
     if (req->_ostr_top->start_pull != NULL) {
@@ -420,11 +416,12 @@
         range_infos = process_range(&req->pool, range, generator->bytesleft, &range_count);
         if (range_infos == NULL) {
             h2o_iovec_t content_range;
-            content_range.base = h2o_mem_alloc_pool(&req->pool, 128);
+            content_range.base = h2o_mem_alloc_pool(&req->pool, 32);
             content_range.len = sprintf(content_range.base, "bytes */%d", generator->bytesleft);
             h2o_add_header(&req->pool, &req->res.headers, H2O_TOKEN_CONTENT_RANGE, content_range.base, content_range.len);
             do_close(&generator->super, req);
             h2o_send_error(req, 416, "Requested Range Not Satisfiable", "requested range not satisfiable", 0);
+            return 0;
         }
         generator->range_count = range_count;
         generator->range_infos = range_infos;
