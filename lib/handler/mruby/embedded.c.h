/*
 * DO NOT EDIT! generated by embed_mruby_code.pl
 * Please refer to the respective source files for copyright information.
 */

/* lib/handler/mruby/embedded/core.rb */
#define H2O_MRUBY_CODE_CORE                                                                                                        \
    "$__TOP_SELF__ = self\n"                                                                                                       \
    "def _h2o_eval_conf(__h2o_conf)\n"                                                                                             \
    "  $__TOP_SELF__.eval(__h2o_conf[:code], nil, __h2o_conf[:file], __h2o_conf[:line])\n"                                         \
    "end\n"                                                                                                                        \
    "module Kernel\n"                                                                                                              \
<<<<<<< HEAD
    "  def task(&block)\n"                                                                                                         \
    "    fiber = Fiber.new do\n"                                                                                                   \
    "      block.call\n"                                                                                                           \
    "      [0, nil, nil]\n"                                                                                                        \
    "    end\n"                                                                                                                    \
    "    Fiber.yield([H2O_CALLBACK_ID_RUN_CHILD_FIBER, proc { fiber.resume }, [_h2o_create_resumer()]])\n"                         \
    "  end\n"                                                                                                                      \
    "  def _h2o_define_callback(name, id)\n"                                                                                       \
=======
    "  def _h2o_define_callback(name, callback_id)\n"                                                                              \
>>>>>>> 68336c9c
    "    Kernel.define_method(name) do |*args|\n"                                                                                  \
    "      ret = Fiber.yield([ callback_id, _h2o_create_resumer(), args ])\n"                                                      \
    "      if ret.kind_of? Exception\n"                                                                                            \
    "        raise ret\n"                                                                                                          \
    "      end\n"                                                                                                                  \
    "      ret\n"                                                                                                                  \
    "    end\n"                                                                                                                    \
    "  end\n"                                                                                                                      \
    "  def _h2o_create_resumer()\n"                                                                                                \
    "    me = Fiber.current\n"                                                                                                     \
    "    Proc.new do |v|\n"                                                                                                        \
    "      me.resume(v)\n"                                                                                                         \
    "    end\n"                                                                                                                    \
    "  end\n"                                                                                                                      \
    "  def _h2o_proc_each_to_array()\n"                                                                                            \
    "    Proc.new do |o|\n"                                                                                                        \
    "      a = []\n"                                                                                                               \
    "      o.each do |x|\n"                                                                                                        \
    "        a << x\n"                                                                                                             \
    "      end\n"                                                                                                                  \
    "      a\n"                                                                                                                    \
    "    end\n"                                                                                                                    \
    "  end\n"                                                                                                                      \
<<<<<<< HEAD
    "  H2O_CALLBACK_ID_EXCEPTION_RAISED = -1\n"                                                                                    \
    "  H2O_CALLBACK_ID_CONFIGURING_APP = -2\n"                                                                                     \
    "  H2O_CALLBACK_ID_CONFIGURED_APP = -3\n"                                                                                      \
    "  H2O_CALLBACK_ID_RUN_CHILD_FIBER  = -777\n"                                                                                  \
=======
>>>>>>> 68336c9c
    "  def _h2o_prepare_app(conf)\n"                                                                                               \
    "    app = Proc.new do |req|\n"                                                                                                \
    "      _h2o__block_request(req)\n"                                                                                             \
    "    end\n"                                                                                                                    \
    "    cached = nil\n"                                                                                                           \
    "    runner = Proc.new do |args|\n"                                                                                            \
    "      fiber = cached || Fiber.new do |req, generator|\n"                                                                      \
    "        self_fiber = Fiber.current\n"                                                                                         \
    "        while 1\n"                                                                                                            \
    "          begin\n"                                                                                                            \
    "            while 1\n"                                                                                                        \
    "              resp = app.call(req)\n"                                                                                         \
    "              cached = self_fiber\n"                                                                                          \
    "              (req, generator) = Fiber.yield(*resp, generator)\n"                                                             \
    "            end\n"                                                                                                            \
    "          rescue => e\n"                                                                                                      \
    "            cached = self_fiber\n"                                                                                            \
    "            (req, generator) = _h2o__send_error(e, generator)\n"                                                              \
    "          end\n"                                                                                                              \
    "        end\n"                                                                                                                \
    "      end\n"                                                                                                                  \
    "      cached = nil\n"                                                                                                         \
    "      fiber.resume(*args)\n"                                                                                                  \
    "    end\n"                                                                                                                    \
    "    configurator = Proc.new do\n"                                                                                             \
    "      fiber = Fiber.new do\n"                                                                                                 \
    "        begin\n"                                                                                                              \
    "          H2O::ConfigurationContext.reset\n"                                                                                  \
    "          app = _h2o_eval_conf(conf)\n"                                                                                       \
    "          H2O::ConfigurationContext.instance.call_post_handler_generation_hooks(app)\n"                                       \
    "          _h2o__run_blocking_requests()\n"                                                                                    \
    "        rescue => e\n"                                                                                                        \
    "          app = Proc.new do |req|\n"                                                                                          \
    "            [500, {}, ['Internal Server Error']]\n"                                                                           \
    "          end\n"                                                                                                              \
    "          _h2o__run_blocking_requests(e)\n"                                                                                   \
    "        end\n"                                                                                                                \
    "      end\n"                                                                                                                  \
    "      fiber.resume\n"                                                                                                         \
    "    end\n"                                                                                                                    \
    "    [runner, configurator]\n"                                                                                                 \
    "  end\n"                                                                                                                      \
    "  def sleep(*sec)\n"                                                                                                          \
    "    _h2o__sleep(*sec)\n"                                                                                                      \
    "  end\n"                                                                                                                      \
    "end\n"

/* lib/handler/mruby/embedded/http_request.rb */
#define H2O_MRUBY_CODE_HTTP_REQUEST                                                                                                \
    "module H2O\n"                                                                                                                 \
    "  class HttpRequest\n"                                                                                                        \
    "    def join\n"                                                                                                               \
    "      if !@resp\n"                                                                                                            \
    "        @resp = _h2o__http_join_response(self)\n"                                                                             \
    "      end\n"                                                                                                                  \
    "      @resp\n"                                                                                                                \
    "    end\n"                                                                                                                    \
    "    def _set_response(resp)\n"                                                                                                \
    "      @resp = resp\n"                                                                                                         \
    "    end\n"                                                                                                                    \
    "  end\n"                                                                                                                      \
    "  class HttpInputStream\n"                                                                                                    \
    "    def each\n"                                                                                                               \
    "      first = true\n"                                                                                                         \
    "      while c = _h2o__http_fetch_chunk(self, first)\n"                                                                        \
    "        yield c\n"                                                                                                            \
    "        first = false\n"                                                                                                      \
    "      end\n"                                                                                                                  \
    "    end\n"                                                                                                                    \
    "    def join\n"                                                                                                               \
    "      s = \"\"\n"                                                                                                             \
    "      each do |c|\n"                                                                                                          \
    "        s << c\n"                                                                                                             \
    "      end\n"                                                                                                                  \
    "      s\n"                                                                                                                    \
    "    end\n"                                                                                                                    \
    "    class Empty < HttpInputStream\n"                                                                                          \
    "      def each; end\n"                                                                                                        \
    "    end\n"                                                                                                                    \
    "  end\n"                                                                                                                      \
    "end\n"

/* lib/handler/mruby/embedded/chunked.rb */
#define H2O_MRUBY_CODE_CHUNKED                                                                                                     \
    "module Kernel\n"                                                                                                              \
    "  def _h2o_chunked_proc_each_to_fiber()\n"                                                                                    \
    "    Proc.new do |args|\n"                                                                                                     \
    "      src, generator = *args\n"                                                                                               \
    "      fiber = Fiber.new do\n"                                                                                                 \
    "        begin\n"                                                                                                              \
    "          src.each do |chunk|\n"                                                                                              \
    "            _h2o_send_chunk(chunk, generator)\n"                                                                              \
    "          end\n"                                                                                                              \
    "          _h2o_send_chunk_eos(generator)\n"                                                                                   \
    "        rescue => e\n"                                                                                                        \
    "          _h2o__send_error(e, generator)\n"                                                                                   \
    "        end\n"                                                                                                                \
    "      end\n"                                                                                                                  \
    "      fiber.resume\n"                                                                                                         \
    "    end\n"                                                                                                                    \
    "  end\n"                                                                                                                      \
    "end\n"

/* lib/handler/mruby/embedded/channel.rb */
#define H2O_MRUBY_CODE_CHANNEL                                                                                                     \
    "module H2O\n"                                                                                                                 \
    "  class Channel\n"                                                                                                            \
    "    def push(o)\n"                                                                                                            \
    "      @queue << o\n"                                                                                                          \
    "      self._notify\n"                                                                                                         \
    "    end\n"                                                                                                                    \
    "    def shift\n"                                                                                                              \
    "      if @queue.empty?\n"                                                                                                     \
    "        _h2o__channel_wait(self)\n"                                                                                           \
    "      end\n"                                                                                                                  \
    "      @queue.shift\n"                                                                                                         \
    "    end\n"                                                                                                                    \
    "  end\n"                                                                                                                      \
    "end\n"<|MERGE_RESOLUTION|>--- conflicted
+++ resolved
@@ -10,18 +10,16 @@
     "  $__TOP_SELF__.eval(__h2o_conf[:code], nil, __h2o_conf[:file], __h2o_conf[:line])\n"                                         \
     "end\n"                                                                                                                        \
     "module Kernel\n"                                                                                                              \
-<<<<<<< HEAD
     "  def task(&block)\n"                                                                                                         \
     "    fiber = Fiber.new do\n"                                                                                                   \
     "      block.call\n"                                                                                                           \
+    "      # For when it's called in h2o_mruby_run_fiber and return output,\n"                                                     \
+    "      # or block doesn't have asynchronous callback\n"                                                                        \
     "      [0, nil, nil]\n"                                                                                                        \
     "    end\n"                                                                                                                    \
-    "    Fiber.yield([H2O_CALLBACK_ID_RUN_CHILD_FIBER, proc { fiber.resume }, [_h2o_create_resumer()]])\n"                         \
+    "    _h2o__run_child_fiber(proc { fiber.resume })\n"                                                                           \
     "  end\n"                                                                                                                      \
-    "  def _h2o_define_callback(name, id)\n"                                                                                       \
-=======
     "  def _h2o_define_callback(name, callback_id)\n"                                                                              \
->>>>>>> 68336c9c
     "    Kernel.define_method(name) do |*args|\n"                                                                                  \
     "      ret = Fiber.yield([ callback_id, _h2o_create_resumer(), args ])\n"                                                      \
     "      if ret.kind_of? Exception\n"                                                                                            \
@@ -45,13 +43,6 @@
     "      a\n"                                                                                                                    \
     "    end\n"                                                                                                                    \
     "  end\n"                                                                                                                      \
-<<<<<<< HEAD
-    "  H2O_CALLBACK_ID_EXCEPTION_RAISED = -1\n"                                                                                    \
-    "  H2O_CALLBACK_ID_CONFIGURING_APP = -2\n"                                                                                     \
-    "  H2O_CALLBACK_ID_CONFIGURED_APP = -3\n"                                                                                      \
-    "  H2O_CALLBACK_ID_RUN_CHILD_FIBER  = -777\n"                                                                                  \
-=======
->>>>>>> 68336c9c
     "  def _h2o_prepare_app(conf)\n"                                                                                               \
     "    app = Proc.new do |req|\n"                                                                                                \
     "      _h2o__block_request(req)\n"                                                                                             \
