--- conflicted
+++ resolved
@@ -189,6 +189,7 @@
         assert(
             !(stream->req_body.state == H2O_HTTP2_REQ_BODY_NONE || stream->req_body.state == H2O_HTTP2_REQ_BODY_CLOSE_DELIVERED));
         conn->num_streams._req_streaming_in_progress++;
+        conn->super.ctx->http2.events.streaming_requests++;
         stream->req_body.streamed = 1;
         if (stream->req.is_tunnel_req)
             conn->num_streams.tunnel++;
@@ -226,23 +227,7 @@
             if (stream->req.proceed_req != NULL &&
                 conn->num_streams._req_streaming_in_progress - conn->num_streams.tunnel >=
                     conn->super.ctx->globalconf->http2.max_concurrent_streaming_requests_per_connection)
-<<<<<<< HEAD
                 continue;
-=======
-                    continue;
-                conn->num_streams._req_streaming_in_progress++;
-                conn->super.ctx->http2.events.streaming_requests++;
-                stream->_req_streaming_in_progress = 1;
-                update_stream_input_window(conn, stream,
-                                           conn->super.ctx->globalconf->http2.active_stream_window_size -
-                                               H2O_HTTP2_SETTINGS_HOST_STREAM_INITIAL_WINDOW_SIZE);
-            } else {
-                if (stream->state < H2O_HTTP2_STREAM_STATE_SEND_HEADERS) {
-                    h2o_http2_stream_set_state(conn, stream, H2O_HTTP2_STREAM_STATE_REQ_PENDING);
-                    h2o_http2_stream_set_state(conn, stream, H2O_HTTP2_STREAM_STATE_SEND_HEADERS);
-                }
-            }
->>>>>>> 25610ea7
 
             /* handle it */
             h2o_linklist_unlink(&stream->_link);
