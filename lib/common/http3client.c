--- conflicted
+++ resolved
@@ -98,15 +98,6 @@
         size_t bytes_inflight;
     } proceed_req;
     /**
-<<<<<<< HEAD
-     * callback used for forwarding CONNECT-UDP using H3_DATAGRAMS
-     */
-    h2o_httpclient_forward_datagram_cb on_read_datagrams;
-    /**
-     * flags
-     */
-    unsigned offered_datagram_flow_id : 1;
-=======
      *
      */
     enum {
@@ -114,7 +105,14 @@
         H2O_HTTP3CLIENT_RESPONSE_STATE_BODY,
         H2O_HTTP3CLIENT_RESPONSE_STATE_CLOSED
     } response_state;
->>>>>>> 38d5ea20
+    /**
+     * callback used for forwarding CONNECT-UDP using H3_DATAGRAMS
+     */
+    h2o_httpclient_forward_datagram_cb on_read_datagrams;
+    /**
+     * flags
+     */
+    unsigned offered_datagram_flow_id : 1;
 };
 
 static int handle_input_expect_data_frame(struct st_h2o_http3client_req_t *req, const uint8_t **src, const uint8_t *src_end,
