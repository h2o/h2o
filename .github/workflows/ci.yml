name: CI

on: [push, pull_request]

jobs:
  build:
    name: "${{ matrix.name }}"
    runs-on: [ubuntu-20.04]

    # We want to run on external PRs, but not on our own internal PRs as they'll be run
    # by the push to the branch.
    if: github.event_name == 'push' || github.event.pull_request.head.repo.full_name != github.repository

    strategy:
      fail-fast: false
      matrix:
        include:
          - name: default
            command: make -f misc/docker-ci/check.mk ALL BUILD_ARGS=-j6 TEST_ENV='TEST_JOBS=4 TEST_PLATFORM=github-actions'
          - name: OpenSSL 1.1.0 + Fuzz
            command: make -f misc/docker-ci/check.mk ossl1.1.0+fuzz BUILD_ARGS=-j6 TEST_ENV='TEST_JOBS=4 TEST_PLATFORM=github-actions'
          - name: OpenSSL 1.1.1
            command: make -f misc/docker-ci/check.mk ossl1.1.1 BUILD_ARGS=-j6 TEST_ENV='TEST_JOBS=4 TEST_PLATFORM=github-actions'
          - name: OpenSSL 3.0 (Ubuntu 22.04 / DTrace)
            command: make -f misc/docker-ci/check.mk ossl3.0 BUILD_ARGS=-j6 TEST_ENV='TEST_JOBS=4 TEST_PLATFORM=github-actions'
<<<<<<< HEAD
          - name: ASan (Ubuntu 20.04)
            command: make -f misc/docker-ci/check.mk asan BUILD_ARGS=-j6 TEST_ENV='TEST_JOBS=4 TEST_PLATFORM=github-actions'
=======
          - name: DTrace + ASan
            command: make -f misc/docker-ci/check.mk dtrace+asan BUILD_ARGS=-j6 TEST_ENV='TEST_JOBS=4 TEST_PLATFORM=github-actions'
          - name: Coverage
            command: make -f misc/docker-ci/check.mk coverage BUILD_ARGS=-j6 TEST_ENV='TEST_JOBS=4 TEST_PLATFORM=github-actions'
>>>>>>> f20807c1

    timeout-minutes: 60
    steps:
    - uses: actions/checkout@v3
      with:
        submodules: recursive
    - name: Login to Docker Hub
      uses: docker/login-action@v2
      with:
        username: ${{ secrets.DOCKERHUB_USERNAME }}
        password: ${{ secrets.DOCKERHUB_TOKEN }}
      continue-on-error: true

    - name: Run with Docker
      shell: 'script -q -e -c "bash -xe {0}"'
      run: |
        chmod -R ugo+w .
        # restart docker with ipv6 support
        cat /etc/docker/daemon.json | perl -pe 's| }|, "ipv6": true, "fixed-cidr-v6": "2001:db8:1::/64" }|' | sudo tee /etc/docker/daemon.json > /dev/null; sudo systemctl restart docker; sleep 10
        ${{ matrix.command }}
        # if there's a summary markdown in the container, show it.
        container_id=$(docker container ls -al --format '{{ .ID }}')
        docker cp $container_id:/home/ci/summary.md $GITHUB_STEP_SUMMARY || true

  # See https://github.com/google/oss-fuzz/tree/master/projects/h2o for details
  ossfuzz:
    name: OSS Fuzz
    runs-on: ubuntu-latest

    # see above
    if: github.event_name == 'push' || github.event.pull_request.head.repo.full_name != github.repository

    timeout-minutes: 60
    steps:
    - name: Build Fuzzers
      uses: google/oss-fuzz/infra/cifuzz/actions/build_fuzzers@master
      with:
        oss-fuzz-project-name: 'h2o'
        dry-run: false
    - name: Run Fuzzers
      uses: google/oss-fuzz/infra/cifuzz/actions/run_fuzzers@master
      with:
        oss-fuzz-project-name: 'h2o'
        fuzz-seconds: 600
        dry-run: false
    - name: Upload Crash
      uses: actions/upload-artifact@v1
      if: failure()
      with:
        name: artifacts
        path: ./out/artifacts<|MERGE_RESOLUTION|>--- conflicted
+++ resolved
@@ -23,15 +23,10 @@
             command: make -f misc/docker-ci/check.mk ossl1.1.1 BUILD_ARGS=-j6 TEST_ENV='TEST_JOBS=4 TEST_PLATFORM=github-actions'
           - name: OpenSSL 3.0 (Ubuntu 22.04 / DTrace)
             command: make -f misc/docker-ci/check.mk ossl3.0 BUILD_ARGS=-j6 TEST_ENV='TEST_JOBS=4 TEST_PLATFORM=github-actions'
-<<<<<<< HEAD
           - name: ASan (Ubuntu 20.04)
             command: make -f misc/docker-ci/check.mk asan BUILD_ARGS=-j6 TEST_ENV='TEST_JOBS=4 TEST_PLATFORM=github-actions'
-=======
-          - name: DTrace + ASan
-            command: make -f misc/docker-ci/check.mk dtrace+asan BUILD_ARGS=-j6 TEST_ENV='TEST_JOBS=4 TEST_PLATFORM=github-actions'
           - name: Coverage
             command: make -f misc/docker-ci/check.mk coverage BUILD_ARGS=-j6 TEST_ENV='TEST_JOBS=4 TEST_PLATFORM=github-actions'
->>>>>>> f20807c1
 
     timeout-minutes: 60
     steps:
