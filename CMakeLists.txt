# Copyright (c) 2014,2015 DeNA Co., Ltd., Kazuho Oku, Brian Stanback, Laurentiu Nicola, Masanori Ogino, Ryosuke Matsumoto,
#                         David Carlier
#
# Permission is hereby granted, free of charge, to any person obtaining a copy
# of this software and associated documentation files (the "Software"), to
# deal in the Software without restriction, including without limitation the
# rights to use, copy, modify, merge, publish, distribute, sublicense, and/or
# sell copies of the Software, and to permit persons to whom the Software is
# furnished to do so, subject to the following conditions:
#
# The above copyright notice and this permission notice shall be included in
# all copies or substantial portions of the Software.
#
# THE SOFTWARE IS PROVIDED "AS IS", WITHOUT WARRANTY OF ANY KIND, EXPRESS OR
# IMPLIED, INCLUDING BUT NOT LIMITED TO THE WARRANTIES OF MERCHANTABILITY,
# FITNESS FOR A PARTICULAR PURPOSE AND NONINFRINGEMENT. IN NO EVENT SHALL THE
# AUTHORS OR COPYRIGHT HOLDERS BE LIABLE FOR ANY CLAIM, DAMAGES OR OTHER
# LIABILITY, WHETHER IN AN ACTION OF CONTRACT, TORT OR OTHERWISE, ARISING
# FROM, OUT OF OR IN CONNECTION WITH THE SOFTWARE OR THE USE OR OTHER DEALINGS
# IN THE SOFTWARE.

CMAKE_MINIMUM_REQUIRED(VERSION 2.8.11)
CMAKE_POLICY(SET CMP0003 NEW)

PROJECT(h2o)

SET(VERSION_MAJOR "2")
SET(VERSION_MINOR "3")
SET(VERSION_PATCH "0")
SET(VERSION_PRERELEASE "-DEV")
SET(VERSION "${VERSION_MAJOR}.${VERSION_MINOR}.${VERSION_PATCH}${VERSION_PRERELEASE}")
SET(LIBRARY_VERSION_MAJOR "0")
SET(LIBRARY_VERSION_MINOR "16")
SET(LIBRARY_VERSION_PATCH "0")
SET(LIBRARY_VERSION "${LIBRARY_VERSION_MAJOR}.${LIBRARY_VERSION_MINOR}.${LIBRARY_VERSION_PATCH}${VERSION_PRERELEASE}")
SET(LIBRARY_SOVERSION "${LIBRARY_VERSION_MAJOR}.${LIBRARY_VERSION_MINOR}")

INCLUDE(GNUInstallDirs)
INCLUDE(CheckCSourceCompiles)
INCLUDE(CMakePushCheckState)
INCLUDE(ExternalProject)
INCLUDE(deps/picotls/cmake/dtrace-utils.cmake)

CONFIGURE_FILE(${CMAKE_CURRENT_SOURCE_DIR}/version.h.in ${CMAKE_CURRENT_SOURCE_DIR}/include/h2o/version.h)
CONFIGURE_FILE(${CMAKE_CURRENT_SOURCE_DIR}/libh2o.pc.in ${CMAKE_CURRENT_BINARY_DIR}/libh2o.pc @ONLY)
CONFIGURE_FILE(${CMAKE_CURRENT_SOURCE_DIR}/libh2o-evloop.pc.in ${CMAKE_CURRENT_BINARY_DIR}/libh2o-evloop.pc @ONLY)

SET(CMAKE_MODULE_PATH ${CMAKE_MODULE_PATH} ${CMAKE_CURRENT_SOURCE_DIR}/cmake)

FIND_PACKAGE(PkgConfig)
FIND_PACKAGE(Threads REQUIRED)

IF ((CMAKE_SYSTEM_NAME STREQUAL "Darwin") AND NOT (DEFINED OPENSSL_ROOT_DIR OR DEFINED ENV{OPENSSL_ROOT_DIR}))
    EXECUTE_PROCESS(
        COMMAND brew --prefix openssl
        OUTPUT_VARIABLE OPENSSL_ROOT_DIR
        OUTPUT_STRIP_TRAILING_WHITESPACE
        ERROR_QUIET
    )
    IF (NOT EXISTS ${OPENSSL_ROOT_DIR})
        MESSAGE(STATUS "*************************************************************************\n"
                    "   * Setting OPENSSL_ROOT_DIR to /usr/local. On macOS, OpenSSL should be   *\n"
                    "   * installed using homebrew or OPENSSL_ROOT_DIR must be set to the path  *\n"
                    "   * that has OpenSSL installed.                                           *\n"
                    "   *************************************************************************")
        SET(OPENSSL_ROOT_DIR "/usr/local")
    ENDIF ()
ENDIF ()
FIND_PACKAGE(OpenSSL REQUIRED)
FIND_PACKAGE(ZLIB REQUIRED)

CHECK_C_SOURCE_COMPILES("
#include <stdint.h>
int main(void) {
uint64_t a;
__sync_add_and_fetch(&a, 1);
return 0;
}" ARCH_SUPPORTS_64BIT_ATOMICS)

CMAKE_PUSH_CHECK_STATE()
SET(CMAKE_C_FLAGS "${CMAKE_C_FLAGS} -pthread")
CHECK_C_SOURCE_COMPILES("
#define _GNU_SOURCE
#include <sched.h>
#include <pthread.h>
int main(void) {
cpu_set_t s;
CPU_ZERO(&s);
pthread_setaffinity_np(0, sizeof(s), &s);
return 0;
}" HAS_PTHREAD_SETAFFINITY_NP)
CMAKE_POP_CHECK_STATE()

# Find out if libc provices backtrace()
CMAKE_PUSH_CHECK_STATE()
FIND_LIBRARY(LIBC_BACKTRACE_LIB "execinfo")
IF (LIBC_BACKTRACE_LIB)
    SET(CMAKE_REQUIRED_LIBRARIES ${LIBC_BACKTRACE_LIB})
ENDIF()
CHECK_C_SOURCE_COMPILES("
#include <execinfo.h>
int main(void) {
void *p[10];
int ret = backtrace(p, 10);
backtrace_symbols_fd(p, ret, 2);
return 0;
}" LIBC_HAS_BACKTRACE)
CMAKE_POP_CHECK_STATE()

IF (LIBC_HAS_BACKTRACE)
    ADD_DEFINITIONS("-DLIBC_HAS_BACKTRACE")
    IF (LIBC_BACKTRACE_LIB)
        LIST(APPEND EXTRA_LIBS ${LIBC_BACKTRACE_LIB})
    ENDIF ()
ENDIF ()

OPTION(WITHOUT_LIBS "skip building libs even when possible" OFF)
OPTION(BUILD_SHARED_LIBS "whether to build a shared library" OFF)

FIND_PROGRAM(RUBY ruby)
FIND_PROGRAM(BISON bison)
IF (RUBY AND BISON)
    SET(WITH_MRUBY_DEFAULT "ON")
ELSE ()
    SET(WITH_MRUBY_DEFAULT "OFF")
ENDIF ()
OPTION(WITH_MRUBY "whether or not to build with mruby support" ${WITH_MRUBY_DEFAULT})

FIND_PROGRAM(CCACHE ccache)
IF (CCACHE)
    SET(WITH_CCACHE_DEFAULT "ON")
ELSE ()
    SET(WITH_CCACHE_DEFAULT "OFF")
ENDIF()
OPTION(WITH_CCACHE "whether or not to build using ccache" ${WITH_CCACHE_DEFAULT})
IF (WITH_CCACHE)
    SET_PROPERTY(GLOBAL PROPERTY RULE_LAUNCH_COMPILE ccache)
    SET_PROPERTY(GLOBAL PROPERTY RULE_LAUNCH_LINK ccache)
ENDIF ()

IF (OPENSSL_VERSION VERSION_LESS "1.0.2")
    MESSAGE(STATUS "*************************************************************************\n"
                "   * OpenSSL 1.0.2 is required for HTTP/2 interoperability with web        *\n"
                "   * browsers.                                                             *\n"
                "   *************************************************************************\n")
ENDIF (OPENSSL_VERSION VERSION_LESS "1.0.2")
IF(OPENSSL_VERSION VERSION_EQUAL "1.1.0" AND OPENSSL_VERSION STRLESS "1.1.0g")
    MESSAGE(STATUS "*************************************************************************\n"
                "   * OpenSSL 1.1.0 ~ 1.1.0f would cause session resumption failed when     *\n"
                "   * using external cache.                                                 *\n"
                "   *************************************************************************\n")
ENDIF(OPENSSL_VERSION VERSION_EQUAL "1.1.0" AND OPENSSL_VERSION STRLESS "1.1.0g")

CHECK_DTRACE(${CMAKE_SOURCE_DIR}/deps/picotls/picotls-probes.d)
OPTION(WITH_DTRACE "use USDT (userspace Dtrace probes)" ${HAVE_DTRACE})
IF (WITH_DTRACE)
    MESSAGE(STATUS "Enabling USDT support")
ENDIF ()

INCLUDE_DIRECTORIES(
    include
    deps/cloexec
    deps/brotli/c/include
    deps/golombset
    deps/hiredis
    deps/libgkc
    deps/libyrmcds
    deps/klib
    deps/neverbleed
    deps/picohttpparser
    deps/picotest
    deps/picotls/deps/cifra/src/ext
    deps/picotls/deps/cifra/src
    deps/picotls/deps/micro-ecc
    deps/picotls/include
    deps/quicly/include
    deps/yaml/include
    deps/yoml
    ${CMAKE_CURRENT_BINARY_DIR})

IF (PKG_CONFIG_FOUND)
    PKG_CHECK_MODULES(LIBUV libuv>=1.0.0)
    IF (LIBUV_FOUND)
        INCLUDE_DIRECTORIES(${LIBUV_INCLUDE_DIRS})
        LINK_DIRECTORIES(${LIBUV_LIBRARY_DIRS})
    ENDIF (LIBUV_FOUND)
ENDIF (PKG_CONFIG_FOUND)
IF (NOT LIBUV_FOUND)
    FIND_PACKAGE(LibUV)
    IF (LIBUV_FOUND AND LIBUV_VERSION VERSION_LESS "1.0.0")
        MESSAGE(STATUS "libuv found but ignored; is too old")
        UNSET(LIBUV_FOUND)
    ENDIF ()
    IF (LIBUV_FOUND)
        INCLUDE_DIRECTORIES(${LIBUV_INCLUDE_DIR})
    ENDIF (LIBUV_FOUND)
ENDIF (NOT LIBUV_FOUND)
IF (NOT LIBUV_FOUND)
    SET(LIBUV_LIBRARIES -luv)
ENDIF (NOT LIBUV_FOUND)
IF (DISABLE_LIBUV)
    MESSAGE(STATUS "ignoring found libuv because of DISABLE_LIBUV")
    SET(LIBUV_FOUND FALSE)
ENDIF(DISABLE_LIBUV)

IF (PKG_CONFIG_FOUND)
    PKG_CHECK_MODULES(WSLAY libwslay)
    IF (WSLAY_FOUND)
        INCLUDE_DIRECTORIES(${WSLAY_INCLUDE_DIRS})
        LINK_DIRECTORIES(${WSLAY_LIBRARY_DIRS})
    ENDIF (WSLAY_FOUND)
ENDIF (PKG_CONFIG_FOUND)
IF (NOT WSLAY_FOUND)
    FIND_PACKAGE(Wslay)
    IF (WSLAY_FOUND)
        INCLUDE_DIRECTORIES(${WSLAY_INCLUDE_DIR})
    ENDIF (WSLAY_FOUND)
ENDIF (NOT WSLAY_FOUND)
IF (NOT WSLAY_FOUND)
    SET(WSLAY_LIBRARIES -lwslay)
ENDIF (NOT WSLAY_FOUND)

IF (ZLIB_FOUND)
    INCLUDE_DIRECTORIES(${ZLIB_INCLUDE_DIRS})
    LINK_DIRECTORIES(${ZLIB_LIBRARY_DIRS})
ENDIF (ZLIB_FOUND)

IF (PKG_CONFIG_FOUND)
    PKG_CHECK_MODULES(BROTLI_DEC libbrotlidec)
    PKG_CHECK_MODULES(BROTLI_ENC libbrotlienc)
    IF (BROTLI_DEC_FOUND AND BROTLI_ENC_FOUND)
        SET(BROTLI_FOUND TRUE)
        INCLUDE_DIRECTORIES(${BROTLI_DEC_INCLUDE_DIRS} ${BROTLI_ENC_INCLUDE_DIRS})
        LINK_DIRECTORIES(${BROTLI_DEC_LIBRARY_DIRS} ${BROTLI_ENC_LIBRARY_DIRS})
    ENDIF (BROTLI_DEC_FOUND AND BROTLI_ENC_FOUND)
ENDIF (PKG_CONFIG_FOUND)
IF (NOT BROTLI_FOUND)
    SET(BROTLI_DEC_LIBRARIES -lbrotlidec)
    SET(BROTLI_ENC_LIBRARIES -lbrotlienc)
ENDIF (NOT BROTLI_FOUND)

SET(CC_WARNING_FLAGS "-Wall -Wno-unused-value -Wno-unused-function -Wno-nullability-completeness -Wno-expansion-to-defined")
IF ("${CMAKE_C_COMPILER_ID}" STREQUAL "GNU")
    IF (NOT ("${CMAKE_C_COMPILER_VERSION}" VERSION_LESS "4.6"))
        SET(CC_WARNING_FLAGS "${CC_WARNING_FLAGS} -Wno-unused-but-set-variable")
    ENDIF ()
    IF (NOT ("${CMAKE_C_COMPILER_VERSION}" VERSION_LESS "4.5"))
        SET(CC_WARNING_FLAGS "${CC_WARNING_FLAGS} -Wno-unused-result")
    ENDIF ()
ENDIF ()

# setup compile flags
SET(CMAKE_C_FLAGS "-g3 ${CC_WARNING_FLAGS} ${CMAKE_C_FLAGS} -DH2O_ROOT=\"${CMAKE_INSTALL_PREFIX}\" -DH2O_CONFIG_PATH=\"${CMAKE_INSTALL_FULL_SYSCONFDIR}/h2o.conf\"")
IF (WITH_DTRACE)
    SET(CMAKE_C_FLAGS "${CMAKE_C_FLAGS} -DPICOTLS_USE_DTRACE=1 -DQUICLY_USE_DTRACE=1 -DH2O_USE_DTRACE=1")
ENDIF ()
IF (NOT ARCH_SUPPORTS_64BIT_ATOMICS)
    SET(CMAKE_C_FLAGS "${CMAKE_C_FLAGS} -DH2O_NO_64BIT_ATOMICS")
ENDIF (NOT ARCH_SUPPORTS_64BIT_ATOMICS)
IF (CMAKE_SYSTEM_NAME STREQUAL "Linux")
    SET(CMAKE_C_FLAGS "${CMAKE_C_FLAGS} -pthread -D_GNU_SOURCE")
ELSEIF ("${CMAKE_SYSTEM_NAME}" MATCHES "SunOS")
    SET(CMAKE_C_FLAGS "${CMAKE_C_FLAGS} -pthreads -D_POSIX_PTHREAD_SEMANTICS")
ELSE ()
    # for FreeBSD, etc.
    SET(CMAKE_C_FLAGS "${CMAKE_C_FLAGS} -pthread")
ENDIF ()
IF (HAS_PTHREAD_SETAFFINITY_NP)
    SET(CMAKE_C_FLAGS "${CMAKE_C_FLAGS} -DH2O_HAS_PTHREAD_SETAFFINITY_NP")
ENDIF (HAS_PTHREAD_SETAFFINITY_NP)

# apply compile flags to C and C++
SET(CMAKE_CXX_FLAGS "${CMAKE_C_FLAGS} ${CMAKE_CXX_FLAGS}")
SET(CMAKE_C_FLAGS "-std=c99 ${CMAKE_C_FLAGS}")

# CMake defaults to a Debug build, whereas H2O defaults to an optimied build
IF(NOT CMAKE_BUILD_TYPE)
    SET(CMAKE_BUILD_TYPE Release)
ENDIF(NOT CMAKE_BUILD_TYPE)
SET(CMAKE_C_FLAGS_DEBUG  "-O0")
SET(CMAKE_C_FLAGS_RELEASE  "-O2")
SET(CMAKE_CXX_FLAGS_DEBUG  "-O0")
SET(CMAKE_CXX_FLAGS_RELEASE  "-O2")


SET(LIBYAML_SOURCE_FILES
    deps/yaml/src/api.c
    deps/yaml/src/dumper.c
    deps/yaml/src/emitter.c
    deps/yaml/src/loader.c
    deps/yaml/src/parser.c
    deps/yaml/src/reader.c
    deps/yaml/src/scanner.c
    deps/yaml/src/writer.c)

SET(BROTLI_SOURCE_FILES
    deps/brotli/c/common/dictionary.c
    deps/brotli/c/dec/bit_reader.c
    deps/brotli/c/dec/decode.c
    deps/brotli/c/dec/huffman.c
    deps/brotli/c/dec/state.c
    deps/brotli/c/enc/backward_references.c
    deps/brotli/c/enc/backward_references_hq.c
    deps/brotli/c/enc/bit_cost.c
    deps/brotli/c/enc/block_splitter.c
    deps/brotli/c/enc/brotli_bit_stream.c
    deps/brotli/c/enc/cluster.c
    deps/brotli/c/enc/compress_fragment.c
    deps/brotli/c/enc/compress_fragment_two_pass.c
    deps/brotli/c/enc/dictionary_hash.c
    deps/brotli/c/enc/encode.c
    deps/brotli/c/enc/entropy_encode.c
    deps/brotli/c/enc/histogram.c
    deps/brotli/c/enc/literal_cost.c
    deps/brotli/c/enc/memory.c
    deps/brotli/c/enc/metablock.c
    deps/brotli/c/enc/static_dict.c
    deps/brotli/c/enc/utf8_util.c
    lib/handler/compress/brotli.c)

SET(LIB_SOURCE_FILES
    deps/cloexec/cloexec.c
    deps/hiredis/async.c
    deps/hiredis/hiredis.c
    deps/hiredis/net.c
    deps/hiredis/read.c
    deps/hiredis/sds.c
    deps/libgkc/gkc.c
    deps/libyrmcds/close.c
    deps/libyrmcds/connect.c
    deps/libyrmcds/recv.c
    deps/libyrmcds/send.c
    deps/libyrmcds/send_text.c
    deps/libyrmcds/socket.c
    deps/libyrmcds/strerror.c
    deps/libyrmcds/text_mode.c
    deps/picohttpparser/picohttpparser.c
    deps/picotls/deps/cifra/src/blockwise.c
    deps/picotls/deps/cifra/src/chash.c
    deps/picotls/deps/cifra/src/curve25519.c
    deps/picotls/deps/cifra/src/drbg.c
    deps/picotls/deps/cifra/src/hmac.c
    deps/picotls/deps/cifra/src/sha256.c
    deps/picotls/lib/certificate_compression.c
    deps/picotls/lib/picotls.c
    deps/picotls/lib/openssl.c
    deps/picotls/lib/cifra/random.c
    deps/picotls/lib/cifra/x25519.c
    deps/quicly/lib/cc-reno.c
    deps/quicly/lib/defaults.c
    deps/quicly/lib/frame.c
    deps/quicly/lib/local_cid.c
    deps/quicly/lib/loss.c
    deps/quicly/lib/quicly.c
    deps/quicly/lib/ranges.c
    deps/quicly/lib/recvstate.c
    deps/quicly/lib/remote_cid.c
    deps/quicly/lib/retire_cid.c
    deps/quicly/lib/sendstate.c
    deps/quicly/lib/sentmap.c
    deps/quicly/lib/streambuf.c

    lib/common/cache.c
    lib/common/file.c
    lib/common/filecache.c
    lib/common/hostinfo.c
    lib/common/http1client.c
    lib/common/http2client.c
    lib/common/http3client.c
    lib/common/httpclient.c
    lib/common/memcached.c
    lib/common/memory.c
    lib/common/multithread.c
    lib/common/redis.c
    lib/common/serverutil.c
    lib/common/socket.c
    lib/common/socketpool.c
    lib/common/string.c
    lib/common/time.c
    lib/common/timerwheel.c
    lib/common/token.c
    lib/common/url.c
    lib/common/balancer/roundrobin.c
    lib/common/balancer/least_conn.c
    lib/common/absprio.c

    lib/core/config.c
    lib/core/configurator.c
    lib/core/context.c
    lib/core/headers.c
    lib/core/logconf.c
    lib/core/proxy.c
    lib/core/request.c
    lib/core/util.c

    lib/handler/access_log.c
    lib/handler/compress.c
    lib/handler/compress/gzip.c
    lib/handler/errordoc.c
    lib/handler/expires.c
    lib/handler/fastcgi.c
    lib/handler/file.c
    lib/handler/headers.c
    lib/handler/mimemap.c
    lib/handler/proxy.c
    lib/handler/redirect.c
    lib/handler/reproxy.c
    lib/handler/throttle_resp.c
    lib/handler/server_timing.c
    lib/handler/status.c
    lib/handler/headers_util.c
    lib/handler/status/events.c
    lib/handler/status/requests.c
    lib/handler/status/ssl.c
    lib/handler/http2_debug_state.c
    lib/handler/status/durations.c
    lib/handler/configurator/access_log.c
    lib/handler/configurator/compress.c
    lib/handler/configurator/errordoc.c
    lib/handler/configurator/expires.c
    lib/handler/configurator/fastcgi.c
    lib/handler/configurator/file.c
    lib/handler/configurator/headers.c
    lib/handler/configurator/proxy.c
    lib/handler/configurator/redirect.c
    lib/handler/configurator/reproxy.c
    lib/handler/configurator/throttle_resp.c
    lib/handler/configurator/server_timing.c
    lib/handler/configurator/status.c
    lib/handler/configurator/http2_debug_state.c
    lib/handler/configurator/headers_util.c

    lib/http1.c

    lib/tunnel.c

    lib/http2/cache_digests.c
    lib/http2/casper.c
    lib/http2/connection.c
    lib/http2/frame.c
    lib/http2/hpack.c
    lib/http2/scheduler.c
    lib/http2/stream.c
    lib/http2/http2_debug_state.c

    lib/http3/frame.c
    lib/http3/qpack.c
    lib/http3/common.c
    lib/http3/server.c)

IF (WITH_DTRACE)
    DEFINE_DTRACE_DEPENDENCIES(${CMAKE_SOURCE_DIR}/deps/picotls/picotls-probes.d picotls)
    DEFINE_DTRACE_DEPENDENCIES(${CMAKE_SOURCE_DIR}/deps/quicly/quicly-probes.d quicly)
    DEFINE_DTRACE_DEPENDENCIES(${CMAKE_SOURCE_DIR}/h2o-probes.d h2o)
    LIST(APPEND LIB_SOURCE_FILES
         ${CMAKE_CURRENT_BINARY_DIR}/picotls-probes.h
         ${CMAKE_CURRENT_BINARY_DIR}/quicly-probes.h
         ${CMAKE_CURRENT_BINARY_DIR}/h2o-probes.h)
    IF (DTRACE_USES_OBJFILE)
        LIST(APPEND LIB_SOURCE_FILES
             ${CMAKE_CURRENT_BINARY_DIR}/picotls-probes.o
             ${CMAKE_CURRENT_BINARY_DIR}/quicly-probes.o
             ${CMAKE_CURRENT_BINARY_DIR}/h2o-probes.o)
    ENDIF ()
ENDIF ()

SET(UNIT_TEST_SOURCE_FILES
    ${LIB_SOURCE_FILES}
    ${LIBYAML_SOURCE_FILES}
    ${BROTLI_SOURCE_FILES}
    deps/picotest/picotest.c
    t/00unit/test.c
    t/00unit/lib/common/balancer/least_conn.c
    t/00unit/lib/common/balancer/roundrobin.c
    t/00unit/lib/common/cache.c
    t/00unit/lib/common/hostinfo.c
    t/00unit/lib/common/httpclient.c
    t/00unit/lib/common/multithread.c
    t/00unit/lib/common/serverutil.c
    t/00unit/lib/common/socket.c
    t/00unit/lib/common/string.c
    t/00unit/lib/common/time.c
    t/00unit/lib/common/url.c
    t/00unit/lib/common/timerwheel.c
    t/00unit/lib/common/absprio.c
    t/00unit/lib/core/headers.c
    t/00unit/lib/core/proxy.c
    t/00unit/lib/core/util.c
    t/00unit/lib/handler/compress.c
    t/00unit/lib/handler/fastcgi.c
    t/00unit/lib/handler/file.c
    t/00unit/lib/handler/headers.c
    t/00unit/lib/handler/mimemap.c
    t/00unit/lib/handler/redirect.c
    t/00unit/lib/http2/cache_digests.c
    t/00unit/lib/http2/casper.c
    t/00unit/lib/http2/hpack.c
    t/00unit/lib/http2/scheduler.c
    t/00unit/lib/http3/frame.c
    t/00unit/lib/http3/qpack.c
    t/00unit/src/ssl.c
    t/00unit/issues/293.c
    t/00unit/issues/percent-encode-zero-byte.c)

LIST(REMOVE_ITEM UNIT_TEST_SOURCE_FILES
    lib/common/balancer/least_conn.c
    lib/common/balancer/roundrobin.c
    lib/common/cache.c
    lib/common/hostinfo.c
    lib/common/httpclient.c
    lib/common/multithread.c
    lib/common/serverutil.c
    lib/common/socket.c
    lib/common/string.c
    lib/common/time.c
    lib/common/timerwheel.c
    lib/common/url.c
    lib/common/absprio.c
    lib/core/headers.c
    lib/core/proxy.c
    lib/core/util.c
    lib/handler/compress.c
    lib/handler/compress/gzip.c
    lib/handler/fastcgi.c
    lib/handler/file.c
    lib/handler/headers.c
    lib/handler/mimemap.c
    lib/handler/redirect.c
    lib/http2/cache_digests.c
    lib/http2/casper.c
    lib/http2/hpack.c
    lib/http2/scheduler.c
    lib/http3/frame.c
    lib/http3/qpack.c)

SET(FUZZED_SOURCE_FILES
    ${LIB_SOURCE_FILES}
    ${LIBYAML_SOURCE_FILES}
    ${BROTLI_SOURCE_FILES})

SET(EXTRA_LIBS ${EXTRA_LIBS} m ${CMAKE_THREAD_LIBS_INIT})

IF (ZLIB_FOUND)
    LIST(INSERT EXTRA_LIBS 0 ${ZLIB_LIBRARIES})
ENDIF (ZLIB_FOUND)

IF (WSLAY_FOUND)
    ADD_LIBRARY(libh2o lib/websocket.c ${LIB_SOURCE_FILES})
    ADD_LIBRARY(libh2o-evloop lib/websocket.c ${LIB_SOURCE_FILES})
ELSE ()
    ADD_LIBRARY(libh2o ${LIB_SOURCE_FILES})
    ADD_LIBRARY(libh2o-evloop ${LIB_SOURCE_FILES})
ENDIF (WSLAY_FOUND)

SET_TARGET_PROPERTIES(libh2o PROPERTIES
    OUTPUT_NAME h2o
    VERSION ${LIBRARY_VERSION}
    SOVERSION ${LIBRARY_SOVERSION})
IF (WSLAY_FOUND)
    TARGET_LINK_LIBRARIES(libh2o ${WSLAY_LIBRARIES} ${LIBUV_LIBRARIES} ${EXTRA_LIBS})
ELSE ()
    TARGET_LINK_LIBRARIES(libh2o ${LIBUV_LIBRARIES} ${EXTRA_LIBS})
ENDIF (WSLAY_FOUND)
SET_TARGET_PROPERTIES(libh2o-evloop PROPERTIES
    OUTPUT_NAME h2o-evloop
    COMPILE_FLAGS "-DH2O_USE_LIBUV=0"
    VERSION ${LIBRARY_VERSION}
    SOVERSION ${LIBRARY_SOVERSION})
IF (WSLAY_FOUND)
    TARGET_LINK_LIBRARIES(libh2o-evloop ${WSLAY_LIBRARIES} ${EXTRA_LIBS})
ELSE ()
    TARGET_LINK_LIBRARIES(libh2o-evloop ${EXTRA_LIBS})
ENDIF (WSLAY_FOUND)

TARGET_INCLUDE_DIRECTORIES(libh2o PUBLIC ${OPENSSL_INCLUDE_DIR})
TARGET_INCLUDE_DIRECTORIES(libh2o-evloop PUBLIC ${OPENSSL_INCLUDE_DIR})
TARGET_LINK_LIBRARIES(libh2o ${OPENSSL_LIBRARIES} ${BROTLI_DEC_LIBRARIES} ${BROTLI_ENC_LIBRARIES} ${CMAKE_DL_LIBS})
TARGET_LINK_LIBRARIES(libh2o-evloop ${OPENSSL_LIBRARIES} ${BROTLI_DEC_LIBRARIES} ${BROTLI_ENC_LIBRARIES} ${CMAKE_DL_LIBS})

ADD_EXECUTABLE(t-qif t/qif.c)
SET_TARGET_PROPERTIES(t-qif PROPERTIES
    COMPILE_FLAGS "-DH2O_USE_LIBUV=0"
    EXCLUDE_FROM_ALL 1)
TARGET_LINK_LIBRARIES(t-qif libh2o-evloop ${EXTRA_LIBS})

ADD_CUSTOM_TARGET(lib-examples DEPENDS examples-httpclient-libuv examples-simple-libuv examples-socket-client-libuv)
IF (WSLAY_FOUND)
    ADD_DEPENDENCIES(lib-examples examples-websocket-libuv)
ENDIF (WSLAY_FOUND)
ADD_EXECUTABLE(examples-httpclient-libuv src/httpclient.c)
ADD_EXECUTABLE(examples-socket-client-libuv examples/libh2o/socket-client.c)
ADD_EXECUTABLE(examples-simple-libuv examples/libh2o/simple.c)
ADD_EXECUTABLE(examples-websocket-libuv lib/websocket.c examples/libh2o/websocket.c)

ADD_CUSTOM_TARGET(lib-examples-evloop DEPENDS h2o-httpclient examples-simple-evloop examples-socket-client-evloop examples-latency-optimization-evloop)
IF (WSLAY_FOUND)
    ADD_DEPENDENCIES(lib-examples-evloop examples-websocket-evloop)
ENDIF (WSLAY_FOUND)
ADD_EXECUTABLE(examples-latency-optimization-evloop examples/libh2o/latency-optimization.c)
ADD_EXECUTABLE(h2o-httpclient src/httpclient.c)
ADD_EXECUTABLE(examples-socket-client-evloop examples/libh2o/socket-client.c)
ADD_EXECUTABLE(examples-simple-evloop examples/libh2o/simple.c)
ADD_EXECUTABLE(examples-websocket-evloop lib/websocket.c examples/libh2o/websocket.c)


SET_TARGET_PROPERTIES(examples-httpclient-libuv PROPERTIES
    EXCLUDE_FROM_ALL 1)
TARGET_LINK_LIBRARIES(examples-httpclient-libuv libh2o ${LIBUV_LIBRARIES} ${EXTRA_LIBS})

SET_TARGET_PROPERTIES(examples-socket-client-libuv PROPERTIES
    EXCLUDE_FROM_ALL 1)
TARGET_LINK_LIBRARIES(examples-socket-client-libuv libh2o ${LIBUV_LIBRARIES} ${EXTRA_LIBS})

SET_TARGET_PROPERTIES(examples-simple-libuv PROPERTIES
    EXCLUDE_FROM_ALL 1)
TARGET_LINK_LIBRARIES(examples-simple-libuv libh2o ${LIBUV_LIBRARIES} ${EXTRA_LIBS})

SET_TARGET_PROPERTIES(examples-websocket-libuv PROPERTIES
    EXCLUDE_FROM_ALL 1)
TARGET_LINK_LIBRARIES(examples-websocket-libuv libh2o ${LIBUV_LIBRARIES} ${WSLAY_LIBRARIES} ${EXTRA_LIBS})

SET_TARGET_PROPERTIES(examples-latency-optimization-evloop PROPERTIES
    COMPILE_FLAGS "-DH2O_USE_LIBUV=0"
    EXCLUDE_FROM_ALL 1)
TARGET_LINK_LIBRARIES(examples-latency-optimization-evloop libh2o-evloop ${EXTRA_LIBS})

SET_TARGET_PROPERTIES(h2o-httpclient PROPERTIES
    COMPILE_FLAGS "-DH2O_USE_LIBUV=0")
TARGET_LINK_LIBRARIES(h2o-httpclient libh2o-evloop ${EXTRA_LIBS})

SET_TARGET_PROPERTIES(examples-socket-client-evloop PROPERTIES
    COMPILE_FLAGS "-DH2O_USE_LIBUV=0"
    EXCLUDE_FROM_ALL 1)
TARGET_LINK_LIBRARIES(examples-socket-client-evloop libh2o-evloop ${EXTRA_LIBS})

SET_TARGET_PROPERTIES(examples-simple-evloop PROPERTIES
    COMPILE_FLAGS "-DH2O_USE_LIBUV=0"
    EXCLUDE_FROM_ALL 1)
TARGET_LINK_LIBRARIES(examples-simple-evloop libh2o-evloop  ${EXTRA_LIBS})

SET_TARGET_PROPERTIES(examples-websocket-evloop PROPERTIES
    COMPILE_FLAGS "-DH2O_USE_LIBUV=0"
    EXCLUDE_FROM_ALL 1)
TARGET_LINK_LIBRARIES(examples-websocket-evloop libh2o-evloop ${WSLAY_LIBRARIES} ${EXTRA_LIBS})

IF (LIBUV_FOUND AND BROTLI_FOUND AND NOT WITHOUT_LIBS)
    INSTALL(TARGETS libh2o DESTINATION ${CMAKE_INSTALL_LIBDIR})
ELSE ()
    SET_TARGET_PROPERTIES(libh2o PROPERTIES EXCLUDE_FROM_ALL 1)
ENDIF ()
IF (BROTLI_FOUND AND NOT WITHOUT_LIBS)
    INSTALL(TARGETS libh2o-evloop DESTINATION ${CMAKE_INSTALL_LIBDIR})
    INSTALL(TARGETS h2o-httpclient DESTINATION ${CMAKE_INSTALL_BINDIR})
ELSE ()
    SET_TARGET_PROPERTIES(libh2o-evloop PROPERTIES EXCLUDE_FROM_ALL 1)
    SET_TARGET_PROPERTIES(h2o-httpclient PROPERTIES EXCLUDE_FROM_ALL 1)
ENDIF()

# standalone server directly links to libh2o using evloop
SET(STANDALONE_SOURCE_FILES
    ${LIB_SOURCE_FILES}
    ${LIBYAML_SOURCE_FILES}
    ${BROTLI_SOURCE_FILES}
    deps/neverbleed/neverbleed.c
    src/main.c
    src/ssl.c)
SET(STANDALONE_COMPILE_FLAGS "-DH2O_USE_LIBUV=0 -DH2O_USE_BROTLI=1")
IF (WITH_MRUBY)
    IF (${CMAKE_C_COMPILER_ID} STREQUAL "Clang")
        SET(MRUBY_TOOLCHAIN "clang")
    ELSE ()
        SET(MRUBY_TOOLCHAIN "gcc")
    ENDIF ()
    ADD_CUSTOM_TARGET(mruby MRUBY_TOOLCHAIN=${MRUBY_TOOLCHAIN} MRUBY_CONFIG=${CMAKE_CURRENT_SOURCE_DIR}/misc/mruby_config.rb MRUBY_BUILD_DIR=${CMAKE_CURRENT_BINARY_DIR}/mruby MRUBY_ADDITIONAL_CONFIG=${MRUBY_ADDITIONAL_CONFIG} ruby minirake
        WORKING_DIRECTORY ${CMAKE_CURRENT_SOURCE_DIR}/deps/mruby)
    LIST(APPEND STANDALONE_SOURCE_FILES
        lib/handler/mruby.c
        lib/handler/mruby/sender.c
        lib/handler/mruby/http_request.c
        lib/handler/mruby/redis.c
        lib/handler/mruby/sleep.c
        lib/handler/mruby/middleware.c
        lib/handler/mruby/channel.c
        lib/handler/configurator/mruby.c)
    SET(STANDALONE_COMPILE_FLAGS "${STANDALONE_COMPILE_FLAGS} -DH2O_USE_MRUBY=1")
    SET_PROPERTY(DIRECTORY PROPERTY ADDITIONAL_MAKE_CLEAN_FILES ${CMAKE_CURRENT_BINARY_DIR}/mruby/)
ENDIF (WITH_MRUBY)
ADD_EXECUTABLE(h2o ${STANDALONE_SOURCE_FILES})
SET_TARGET_PROPERTIES(h2o PROPERTIES COMPILE_FLAGS ${STANDALONE_COMPILE_FLAGS})
TARGET_INCLUDE_DIRECTORIES(h2o PUBLIC ${OPENSSL_INCLUDE_DIR})
TARGET_LINK_LIBRARIES(h2o ${OPENSSL_LIBRARIES} ${CMAKE_DL_LIBS})
IF (WITH_MRUBY)
    TARGET_INCLUDE_DIRECTORIES(h2o BEFORE PRIVATE ${CMAKE_CURRENT_SOURCE_DIR}/deps/mruby/include ${CMAKE_CURRENT_SOURCE_DIR}/deps/mruby-input-stream/src)
    # note: the paths need to be determined before libmruby.flags.mak is generated
    TARGET_LINK_LIBRARIES(h2o
        "${CMAKE_CURRENT_BINARY_DIR}/mruby/host/lib/libmruby.a"
        "${CMAKE_CURRENT_BINARY_DIR}/mruby/host/mrbgems/mruby-onig-regexp/onigmo-6.1.2/.libs/libonigmo.a"
        "m")
    ADD_DEPENDENCIES(h2o mruby)
ENDIF (WITH_MRUBY)
TARGET_LINK_LIBRARIES(h2o ${EXTRA_LIBS})

INSTALL(TARGETS h2o
    RUNTIME DESTINATION ${CMAKE_INSTALL_BINDIR}
    LIBRARY DESTINATION ${CMAKE_INSTALL_LIBDIR})

IF (NOT WITHOUT_LIBS)
    INSTALL(DIRECTORY include/ DESTINATION ${CMAKE_INSTALL_INCLUDEDIR} FILES_MATCHING PATTERN "*.h")
    IF (LIBUV_FOUND)
        INSTALL(FILES "${CMAKE_BINARY_DIR}/libh2o.pc" DESTINATION ${CMAKE_INSTALL_LIBDIR}/pkgconfig)
    ENDIF ()
    INSTALL(FILES "${CMAKE_BINARY_DIR}/libh2o-evloop.pc" DESTINATION ${CMAKE_INSTALL_LIBDIR}/pkgconfig)
ENDIF ()

INSTALL(PROGRAMS share/h2o/annotate-backtrace-symbols share/h2o/fastcgi-cgi share/h2o/fetch-ocsp-response share/h2o/kill-on-close share/h2o/setuidgid share/h2o/start_server DESTINATION ${CMAKE_INSTALL_DATAROOTDIR}/h2o)
INSTALL(FILES share/h2o/ca-bundle.crt DESTINATION ${CMAKE_INSTALL_DATAROOTDIR}/h2o)
INSTALL(FILES share/h2o/status/index.html DESTINATION ${CMAKE_INSTALL_DATAROOTDIR}/h2o/status)
INSTALL(DIRECTORY doc/ DESTINATION ${CMAKE_INSTALL_DATAROOTDIR}/doc/h2o PATTERN "Makefile" EXCLUDE PATTERN "h2o.8" EXCLUDE PATTERN "README.md" EXCLUDE)
INSTALL(FILES doc/h2o.8 DESTINATION ${CMAKE_INSTALL_MANDIR}/man8/)
INSTALL(FILES doc/h2o.conf.5 DESTINATION ${CMAKE_INSTALL_MANDIR}/man5/)
INSTALL(DIRECTORY examples/ DESTINATION ${CMAKE_INSTALL_DATAROOTDIR}/doc/h2o/examples)
IF (WITH_MRUBY)
    INSTALL(DIRECTORY share/h2o/mruby DESTINATION ${CMAKE_INSTALL_DATAROOTDIR}/h2o)
ENDIF (WITH_MRUBY)

# tests
ADD_EXECUTABLE(t-00unit-evloop.t ${UNIT_TEST_SOURCE_FILES})
SET_TARGET_PROPERTIES(t-00unit-evloop.t PROPERTIES
    COMPILE_FLAGS "-DH2O_USE_LIBUV=0 -DH2O_USE_BROTLI=1 -DH2O_UNITTEST=1"
    EXCLUDE_FROM_ALL 1)

IF(EXISTS ${CMAKE_CURRENT_SOURCE_DIR}/deps/theft/Makefile AND BROTLI_FOUND)
    ExternalProject_Add(build-theft
                        SOURCE_DIR "${CMAKE_CURRENT_SOURCE_DIR}/deps/theft"
                        BINARY_DIR "${CMAKE_CURRENT_BINARY_DIR}/theft"
                        CONFIGURE_COMMAND "true"
                        BUILD_COMMAND cd "${CMAKE_CURRENT_SOURCE_DIR}/deps/theft" && ${CMAKE_MAKE_PROGRAM} "BUILD=${CMAKE_CURRENT_BINARY_DIR}/theft"
                        INSTALL_COMMAND "true")
    SET_TARGET_PROPERTIES(build-theft PROPERTIES EXCLUDE_FROM_ALL TRUE)
    LINK_DIRECTORIES("${CMAKE_CURRENT_BINARY_DIR}/theft")
    ADD_EXECUTABLE(t-00property-testing.t t/00prop/prop.c)
    ADD_DEPENDENCIES(t-00property-testing.t build-theft)
    TARGET_INCLUDE_DIRECTORIES(t-00property-testing.t BEFORE PUBLIC "${CMAKE_CURRENT_SOURCE_DIR}/deps/theft/inc")
    TARGET_LINK_LIBRARIES(t-00property-testing.t theft libh2o-evloop ${EXTRA_LIBS})
    SET_TARGET_PROPERTIES(t-00property-testing.t PROPERTIES EXCLUDE_FROM_ALL TRUE)
    SET(OPTIONAL_TEST "t-00property-testing.t")
ENDIF ()

IF (LIBUV_FOUND)
    ADD_EXECUTABLE(t-00unit-libuv.t ${UNIT_TEST_SOURCE_FILES})
    SET_TARGET_PROPERTIES(t-00unit-libuv.t PROPERTIES
        COMPILE_FLAGS "-DH2O_USE_BROTLI=1 -DH2O_UNITTEST=1"
        EXCLUDE_FROM_ALL 1)
ENDIF (LIBUV_FOUND)

TARGET_INCLUDE_DIRECTORIES(t-00unit-evloop.t PUBLIC ${OPENSSL_INCLUDE_DIR})
TARGET_LINK_LIBRARIES(t-00unit-evloop.t ${OPENSSL_LIBRARIES} ${EXTRA_LIBS})
IF (LIBUV_FOUND)
    TARGET_INCLUDE_DIRECTORIES(t-00unit-libuv.t PUBLIC ${OPENSSL_INCLUDE_DIR})
    TARGET_LINK_LIBRARIES(t-00unit-libuv.t ${LIBUV_LIBRARIES} ${OPENSSL_LIBRARIES} ${EXTRA_LIBS})
ENDIF (LIBUV_FOUND)

ADD_CUSTOM_TARGET(checkdepends
    WORKING_DIRECTORY ${CMAKE_CURRENT_SOURCE_DIR}
<<<<<<< HEAD
    DEPENDS h2o t-00unit-evloop.t ${OPTIONAL_TEST})
IF (BROTLI_FOUND)
    IF (LIBUV_FOUND)
        ADD_DEPENDENCIES(check t-00unit-libuv.t lib-examples)
    ENDIF (LIBUV_FOUND)
    ADD_DEPENDENCIES(check lib-examples-evloop)
ENDIF (BROTLI_FOUND)
=======
    DEPENDS h2o t-00unit-evloop.t lib-examples-evloop ${OPTIONAL_TEST})
IF (LIBUV_FOUND)
    ADD_DEPENDENCIES(checkdepends t-00unit-libuv.t lib-examples)
ENDIF ()
>>>>>>> b88fcf31

ADD_CUSTOM_TARGET(check env H2O_ROOT=. BINARY_DIR=${CMAKE_CURRENT_BINARY_DIR} prove -I. -v t/*.t
    WORKING_DIRECTORY ${CMAKE_CURRENT_SOURCE_DIR}
    DEPENDS checkdepends)

ADD_CUSTOM_TARGET(doc ${CMAKE_MAKE_PROGRAM} -f ../misc/doc.mk all BINARY_DIR=${CMAKE_CURRENT_BINARY_DIR}
    WORKING_DIRECTORY ${CMAKE_CURRENT_SOURCE_DIR}/doc
    DEPENDS h2o)
ADD_CUSTOM_TARGET(doc-clean ${CMAKE_MAKE_PROGRAM} -f ../misc/doc.mk clean
    WORKING_DIRECTORY ${CMAKE_CURRENT_SOURCE_DIR}/doc)
ADD_CUSTOM_TARGET(doc-publish ${CMAKE_MAKE_PROGRAM} -f ../misc/doc.mk publish BINARY_DIR=${CMAKE_CURRENT_BINARY_DIR}
    WORKING_DIRECTORY ${CMAKE_CURRENT_SOURCE_DIR}/doc
    DEPENDS h2o)

GET_FILENAME_COMPONENT(EXTERNALPROJECT_SSL_ROOT_DIR ${OPENSSL_INCLUDE_DIR} PATH)

IF (EXISTS ${CMAKE_CURRENT_SOURCE_DIR}/misc/h2get/CMakeLists.txt AND RUBY AND BISON)
    ExternalProject_Add(h2get
                        CONFIGURE_COMMAND ${CMAKE_COMMAND} -DH2GET_SSL_ROOT_DIR=${EXTERNALPROJECT_SSL_ROOT_DIR} ${CMAKE_CURRENT_SOURCE_DIR}/misc/h2get
                        SOURCE_DIR ${CMAKE_CURRENT_SOURCE_DIR}/misc/h2get
                        BINARY_DIR ${CMAKE_CURRENT_BINARY_DIR}/h2get_bin
                        BUILD_COMMAND ${CMAKE_MAKE_PROGRAM}
                        INSTALL_COMMAND true)
    SET_TARGET_PROPERTIES(h2get PROPERTIES EXCLUDE_FROM_ALL TRUE)
    ADD_DEPENDENCIES(checkdepends h2get)
ENDIF ()

ExternalProject_Add(picotls-cli
                    CONFIGURE_COMMAND ${CMAKE_COMMAND} -DOPENSSL_ROOT_DIR=${EXTERNALPROJECT_SSL_ROOT_DIR} ${CMAKE_CURRENT_SOURCE_DIR}/deps/picotls
                    SOURCE_DIR ${CMAKE_CURRENT_SOURCE_DIR}/deps/picotls
                    BINARY_DIR ${CMAKE_CURRENT_BINARY_DIR}/picotls
                    BUILD_COMMAND ${CMAKE_MAKE_PROGRAM} cli
                    INSTALL_COMMAND true)
SET_TARGET_PROPERTIES(picotls-cli PROPERTIES EXCLUDE_FROM_ALL TRUE)
ADD_DEPENDENCIES(checkdepends picotls-cli)

ADD_CUSTOM_TARGET(check-valgrind env H2O_VALGRIND=./misc/h2o_valgrind/ H2O_ROOT=. BINARY_DIR=${CMAKE_CURRENT_BINARY_DIR} prove -I. -v t/*.t
    WORKING_DIRECTORY ${CMAKE_CURRENT_SOURCE_DIR}
    DEPENDS h2o t-00unit-evloop.t)
<<<<<<< HEAD
IF (LIBUV_FOUND AND BROTLI_FOUND)
    ADD_DEPENDENCIES(check t-00unit-libuv.t lib-examples)
=======
IF (LIBUV_FOUND)
    ADD_DEPENDENCIES(checkdepends t-00unit-libuv.t lib-examples)
>>>>>>> b88fcf31
ENDIF ()

IF (BUILD_FUZZER)
    IF(NOT CMAKE_CXX_COMPILER_ID STREQUAL "Clang")
        MESSAGE(FATAL_ERROR "The fuzzer needs clang as a compiler")
    ENDIF()
    ADD_EXECUTABLE(h2o-fuzzer-http1 fuzz/driver.cc)
    ADD_EXECUTABLE(h2o-fuzzer-http2 fuzz/driver.cc)
    ADD_EXECUTABLE(h2o-fuzzer-url fuzz/driver_url.cc)
    SET_TARGET_PROPERTIES(h2o-fuzzer-http1 PROPERTIES COMPILE_FLAGS "-DHTTP1")
    SET_TARGET_PROPERTIES(h2o-fuzzer-http2 PROPERTIES COMPILE_FLAGS "-DHTTP2")
    SET(CMAKE_EXE_LINKER_FLAGS "${CMAKE_C_FLAGS}")
    IF (OSS_FUZZ)
        # Use https://github.com/google/oss-fuzz compatible options
        SET(LIB_FUZZER FuzzingEngine)
        SET(CMAKE_C_FLAGS "${CMAKE_C_FLAGS} -fno-omit-frame-pointer")
        SET(CMAKE_CXX_FLAGS "${CMAKE_CXX_FLAGS} -fno-omit-frame-pointer")
    ELSE ()
        EXEC_PROGRAM(${CMAKE_CXX_COMPILER} ARGS "--version 2>&1 | grep version" OUTPUT_VARIABLE _clang_version_info)
        STRING(REGEX REPLACE "^.*[ ]version[ ]([0-9]+)\\.[0-9]+.*" "\\1" CLANG_MAJOR "${_clang_version_info}")
        STRING(REGEX REPLACE "^.*[ ]version[ ][0-9]+\\.([0-9]+).*" "\\1" CLANG_MINOR "${_clang_version_info}")

        IF ("${CLANG_MAJOR}.${CLANG_MINOR}" VERSION_LESS "5.0")
            ADD_CUSTOM_TARGET(libFuzzer ${CMAKE_CURRENT_SOURCE_DIR}/misc/build_libFuzzer.sh WORKING_DIRECTORY ${CMAKE_CURRENT_BINARY_DIR})
            ADD_DEPENDENCIES(h2o-fuzzer-http1 libFuzzer)
            ADD_DEPENDENCIES(h2o-fuzzer-http2 libFuzzer)
            ADD_DEPENDENCIES(h2o-fuzzer-url libFuzzer)

            SET(LIB_FUZZER "${CMAKE_CURRENT_BINARY_DIR}/libFuzzer.a")
            SET(CMAKE_C_FLAGS "${CMAKE_C_FLAGS} -fno-omit-frame-pointer -fsanitize=address -fsanitize-coverage=edge,indirect-calls,8bit-counters")
            SET(CMAKE_CXX_FLAGS "${CMAKE_CXX_FLAGS} -fno-omit-frame-pointer -fsanitize=address -fsanitize-coverage=edge,indirect-calls,8bit-counters")
        ELSE()
            SET(FUZZED_SOURCE_FILES "fuzz/driver.cc" "fuzz/driver_url.cc" ${FUZZED_SOURCE_FILES})
            IF (NOT CMAKE_SYSTEM_NAME STREQUAL "FreeBSD" AND "${CLANG_MAJOR}.${CLANG_MINOR}" VERSION_LESS "7.0")
              SET_SOURCE_FILES_PROPERTIES(${FUZZED_SOURCE_FILES} PROPERTIES COMPILE_FLAGS "-fno-omit-frame-pointer -fsanitize=fuzzer,address -fsanitize-coverage=trace-pc-guard")
            ELSE()
              SET_SOURCE_FILES_PROPERTIES(${FUZZED_SOURCE_FILES} PROPERTIES COMPILE_FLAGS "-fno-omit-frame-pointer -fsanitize=fuzzer,address")
            ENDIF()
            SET_TARGET_PROPERTIES(h2o-fuzzer-http1 h2o-fuzzer-http2 h2o-fuzzer-url PROPERTIES LINK_FLAGS "-fsanitize=fuzzer,address")
            IF (NOT CMAKE_SYSTEM_NAME STREQUAL "FreeBSD" AND "${CLANG_MAJOR}.${CLANG_MINOR}" VERSION_LESS "7.0")
              SET(CMAKE_EXE_LINKER_FLAGS "-fsanitize=address -fsanitize-coverage=trace-pc-guard")
            ELSE()
              SET(CMAKE_EXE_LINKER_FLAGS "-fsanitize=address")
            ENDIF()
        ENDIF()

    ENDIF (OSS_FUZZ)

    TARGET_LINK_LIBRARIES(h2o-fuzzer-http1 libh2o-evloop ${EXTRA_LIBS} ${LIB_FUZZER})
    TARGET_LINK_LIBRARIES(h2o-fuzzer-http2 libh2o-evloop ${EXTRA_LIBS} ${LIB_FUZZER})
    TARGET_LINK_LIBRARIES(h2o-fuzzer-url libh2o-evloop ${EXTRA_LIBS} ${LIB_FUZZER})

ENDIF (BUILD_FUZZER)

# environment-specific tweaks
IF (APPLE)
    SET_SOURCE_FILES_PROPERTIES(lib/socket.c lib/websocket.c src/main.c examples/simple.c examples/websocket.c PROPERTIES COMPILE_FLAGS -Wno-deprecated-declarations)
ELSEIF ("${CMAKE_SYSTEM_NAME}" MATCHES "SunOS")
    TARGET_LINK_LIBRARIES(h2o "socket" "nsl")
    TARGET_LINK_LIBRARIES(t-00unit-evloop.t "socket" "nsl")
    IF (LIBUV_FOUND)
        TARGET_LINK_LIBRARIES(t-00unit-libuv.t "socket" "nsl")
    ENDIF (LIBUV_FOUND)
ENDIF ()

# h2olog
# If BCC is installed to a non-default directory,
# set something like `PKG_CONFIG_PATH=/path/to/bcc/lib/pkgconfig cmake ...`
IF (CMAKE_SYSTEM_NAME STREQUAL "Linux" AND PKG_CONFIG_FOUND)
    PKG_CHECK_MODULES(LIBBCC libbcc)

    EXECUTE_PROCESS(
        COMMAND uname -r
        OUTPUT_VARIABLE KERNEL_VERSION
        OUTPUT_STRIP_TRAILING_WHITESPACE
    )

    SET(REQUIRED_KERNEL_VERSION "4.9.0")
    IF (NOT (KERNEL_VERSION VERSION_LESS REQUIRED_KERNEL_VERSION))
        SET(HAVE_BPF_SUPPORTED_KERNEL ON)
        MESSAGE(STATUS "Checking Linux kernel version ${KERNEL_VERSION} >= ${REQUIRED_KERNEL_VERSION} for h2olog - OK")
    ENDIF ()

    IF (NOT (CMAKE_VERSION VERSION_LESS "3.8"))
        CMAKE_POLICY(SET CMP0057 NEW)
        IF ("cxx_std_11" IN_LIST CMAKE_CXX_COMPILE_FEATURES)
            MESSAGE(STATUS "C++11 OK")
            SET(CXX_11 ON)
        ENDIF ()
    ENDIF ()

    IF (WITH_DTRACE AND LIBBCC_FOUND AND HAVE_BPF_SUPPORTED_KERNEL AND CXX_11)
        SET(WITH_H2OLOG_DEFAULT ON)
    ENDIF ()
ENDIF ()

OPTION(WITH_H2OLOG "use h2olog command" ${WITH_H2OLOG_DEFAULT})
IF (WITH_H2OLOG)
    MESSAGE(STATUS "Supporting h2olog")

    SET(H2OLOG_SOURCE_FILES
        "src/h2olog/h2olog.h"
        "src/h2olog/h2olog.cc"
        "src/h2olog/http.cc"
        "src/h2olog/json.h"
        "src/h2olog/json.cc"
        "include/h2o/version.h"
    )

    SET(H2OLOG_GEN_DEPS
        "h2o-probes.d"
        "deps/quicly/quicly-probes.d"
        "deps/quicly/include/quicly.h"
    )

    ADD_CUSTOM_COMMAND(
        OUTPUT  "${CMAKE_CURRENT_SOURCE_DIR}/src/h2olog/generated-quic.cc"
        COMMAND "${CMAKE_CURRENT_SOURCE_DIR}/src/h2olog/misc/gen-quic-bpf.py" "${CMAKE_CURRENT_SOURCE_DIR}" "${CMAKE_CURRENT_SOURCE_DIR}/h2olog/generated-quic.cc"
        DEPENDS ${H2OLOG_GEN_DEPS} "${CMAKE_CURRENT_SOURCE_DIR}/src/h2olog/misc/gen-quic-bpf.py"
    )
    LIST(APPEND H2OLOG_SOURCE_FILES "${CMAKE_CURRENT_SOURCE_DIR}/src/h2olog/generated-quic.cc")
    LINK_DIRECTORIES("${LIBBCC_LIBRARY_DIRS}")

    ADD_EXECUTABLE(h2olog ${H2OLOG_SOURCE_FILES})

    SET_TARGET_PROPERTIES(h2olog PROPERTIES
        CXX_STANDARD 11
        CXX_STANDARD_REQUIRED ON
        CXX_EXTENSIONS OFF
    )

    TARGET_LINK_LIBRARIES(h2olog "${LIBBCC_LIBRARIES}")
    TARGET_INCLUDE_DIRECTORIES(h2olog
        PRIVATE "${CMAKE_CURRENT_SOURCE_DIR}/src/h2olog"
        PRIVATE "${LIBBCC_INCLUDE_DIRS}"
    )

    INSTALL(TARGETS h2olog RUNTIME DESTINATION ${CMAKE_INSTALL_BINDIR})
ENDIF (WITH_H2OLOG)

# gitrev
IF ("${VERSION_PRERELEASE}" STREQUAL "-DEV" AND EXISTS "${CMAKE_SOURCE_DIR}/.git")
    ADD_DEFINITIONS("-DH2O_HAS_GITREV_H")
    ADD_CUSTOM_TARGET(gitrev ALL
        COMMAND perl ${CMAKE_CURRENT_SOURCE_DIR}/misc/generate_gitrev.pl
        WORKING_DIRECTORY ${CMAKE_CURRENT_SOURCE_DIR})
    ADD_DEPENDENCIES(libh2o gitrev)
    ADD_DEPENDENCIES(libh2o-evloop gitrev)
    ADD_DEPENDENCIES(h2o gitrev)
    ADD_DEPENDENCIES(t-00unit-evloop.t gitrev)
    IF (LIBUV_FOUND)
        ADD_DEPENDENCIES(t-00unit-libuv.t gitrev)
    ENDIF (LIBUV_FOUND)
    IF (TARGET h2olog)
        ADD_DEPENDENCIES(h2olog gitrev)
    ENDIF (TARGET h2olog)
ENDIF ()<|MERGE_RESOLUTION|>--- conflicted
+++ resolved
@@ -762,20 +762,13 @@
 
 ADD_CUSTOM_TARGET(checkdepends
     WORKING_DIRECTORY ${CMAKE_CURRENT_SOURCE_DIR}
-<<<<<<< HEAD
     DEPENDS h2o t-00unit-evloop.t ${OPTIONAL_TEST})
 IF (BROTLI_FOUND)
     IF (LIBUV_FOUND)
-        ADD_DEPENDENCIES(check t-00unit-libuv.t lib-examples)
+        ADD_DEPENDENCIES(checkdepends t-00unit-libuv.t lib-examples)
     ENDIF (LIBUV_FOUND)
-    ADD_DEPENDENCIES(check lib-examples-evloop)
+    ADD_DEPENDENCIES(checkdepends lib-examples-evloop)
 ENDIF (BROTLI_FOUND)
-=======
-    DEPENDS h2o t-00unit-evloop.t lib-examples-evloop ${OPTIONAL_TEST})
-IF (LIBUV_FOUND)
-    ADD_DEPENDENCIES(checkdepends t-00unit-libuv.t lib-examples)
-ENDIF ()
->>>>>>> b88fcf31
 
 ADD_CUSTOM_TARGET(check env H2O_ROOT=. BINARY_DIR=${CMAKE_CURRENT_BINARY_DIR} prove -I. -v t/*.t
     WORKING_DIRECTORY ${CMAKE_CURRENT_SOURCE_DIR}
@@ -815,13 +808,8 @@
 ADD_CUSTOM_TARGET(check-valgrind env H2O_VALGRIND=./misc/h2o_valgrind/ H2O_ROOT=. BINARY_DIR=${CMAKE_CURRENT_BINARY_DIR} prove -I. -v t/*.t
     WORKING_DIRECTORY ${CMAKE_CURRENT_SOURCE_DIR}
     DEPENDS h2o t-00unit-evloop.t)
-<<<<<<< HEAD
 IF (LIBUV_FOUND AND BROTLI_FOUND)
-    ADD_DEPENDENCIES(check t-00unit-libuv.t lib-examples)
-=======
-IF (LIBUV_FOUND)
     ADD_DEPENDENCIES(checkdepends t-00unit-libuv.t lib-examples)
->>>>>>> b88fcf31
 ENDIF ()
 
 IF (BUILD_FUZZER)
