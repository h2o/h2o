/*
 * Copyright (c) 2014,2015 DeNA Co., Ltd., Kazuho Oku, Masahiro Nagano
 *
 * Permission is hereby granted, free of charge, to any person obtaining a copy
 * of this software and associated documentation files (the "Software"), to
 * deal in the Software without restriction, including without limitation the
 * rights to use, copy, modify, merge, publish, distribute, sublicense, and/or
 * sell copies of the Software, and to permit persons to whom the Software is
 * furnished to do so, subject to the following conditions:
 *
 * The above copyright notice and this permission notice shall be included in
 * all copies or substantial portions of the Software.
 *
 * THE SOFTWARE IS PROVIDED "AS IS", WITHOUT WARRANTY OF ANY KIND, EXPRESS OR
 * IMPLIED, INCLUDING BUT NOT LIMITED TO THE WARRANTIES OF MERCHANTABILITY,
 * FITNESS FOR A PARTICULAR PURPOSE AND NONINFRINGEMENT. IN NO EVENT SHALL THE
 * AUTHORS OR COPYRIGHT HOLDERS BE LIABLE FOR ANY CLAIM, DAMAGES OR OTHER
 * LIABILITY, WHETHER IN AN ACTION OF CONTRACT, TORT OR OTHERWISE, ARISING
 * FROM, OUT OF OR IN CONNECTION WITH THE SOFTWARE OR THE USE OR OTHER DEALINGS
 * IN THE SOFTWARE.
 */
#include <fcntl.h>
#include <netdb.h>
#include <stdio.h>
#include <stdlib.h>
#include <sys/socket.h>
#include "picohttpparser.h"
#include "h2o.h"
#include "h2o/http1.h"
#include "h2o/httpclient.h"

struct rp_generator_t {
    h2o_generator_t super;
    h2o_req_t *src_req;
    h2o_httpclient_t *client;
    struct {
        h2o_iovec_t bufs[2]; /* first buf is the request line and headers, the second is the POST content */
        int is_head;
    } up_req;
    h2o_buffer_t *last_content_before_send;
    h2o_doublebuffer_t sending;
    h2o_timer_t send_headers_timeout;
    size_t body_bytes_read, body_bytes_sent;
    struct {
        int fds[2]; /* fd[0] set to -1 unless used */
    } pipe_reader;
    unsigned had_body_error : 1; /* set if an error happened while fetching the body so that we can propagate the error */
    unsigned req_done : 1;
    unsigned res_done : 1;
    unsigned pipe_inflight : 1;
    int *generator_disposed;
};

static h2o_httpclient_ctx_t *get_client_ctx(h2o_req_t *req)
{
    h2o_req_overrides_t *overrides = req->overrides;
    if (overrides != NULL && overrides->client_ctx != NULL)
        return overrides->client_ctx;
    return &req->conn->ctx->proxy.client_ctx;
}

static h2o_iovec_t rewrite_location(h2o_mem_pool_t *pool, const char *location, size_t location_len, h2o_url_t *match,
                                    const h2o_url_scheme_t *req_scheme, h2o_iovec_t req_authority, h2o_iovec_t req_basepath)
{
    h2o_url_t loc_parsed;

    if (h2o_url_parse(location, location_len, &loc_parsed) != 0)
        goto NoRewrite;
    if (loc_parsed.scheme != &H2O_URL_SCHEME_HTTP)
        goto NoRewrite;
    if (!h2o_url_hosts_are_equal(&loc_parsed, match))
        goto NoRewrite;
    if (h2o_url_get_port(&loc_parsed) != h2o_url_get_port(match))
        goto NoRewrite;
    if (loc_parsed.path.len < match->path.len)
        goto NoRewrite;
    if (memcmp(loc_parsed.path.base, match->path.base, match->path.len) != 0)
        goto NoRewrite;

    return h2o_concat(pool, req_scheme->name, h2o_iovec_init(H2O_STRLIT("://")), req_authority, req_basepath,
                      h2o_iovec_init(loc_parsed.path.base + match->path.len, loc_parsed.path.len - match->path.len));

NoRewrite:
    return (h2o_iovec_t){NULL};
}

static h2o_iovec_t build_request_merge_headers(h2o_mem_pool_t *pool, h2o_iovec_t merged, h2o_iovec_t added, int seperator)
{
    if (added.len == 0)
        return merged;
    if (merged.len == 0)
        return added;

    size_t newlen = merged.len + 2 + added.len;
    char *buf = h2o_mem_alloc_pool(pool, *buf, newlen);
    memcpy(buf, merged.base, merged.len);
    buf[merged.len] = seperator;
    buf[merged.len + 1] = ' ';
    memcpy(buf + merged.len + 2, added.base, added.len);
    merged.base = buf;
    merged.len = newlen;
    return merged;
}

/*
 * A request without neither Content-Length or Transfer-Encoding header implies a zero-length request body (see 6th rule of RFC 7230
 * 3.3.3).
 * OTOH, section 3.3.3 states:
 *
 *   A user agent SHOULD send a Content-Length in a request message when
 *   no Transfer-Encoding is sent and the request method defines a meaning
 *   for an enclosed payload body.  For example, a Content-Length header
 *   field is normally sent in a POST request even when the value is 0
 *   (indicating an empty payload body).  A user agent SHOULD NOT send a
 *   Content-Length header field when the request message does not contain
 *   a payload body and the method semantics do not anticipate such a
 *   body.
 *
 * PUT and POST define a meaning for the payload body, let's emit a
 * Content-Length header if it doesn't exist already, since the server
 * might send a '411 Length Required' response.
 *
 * see also: ML thread starting at https://lists.w3.org/Archives/Public/ietf-http-wg/2016JulSep/0580.html
 */
static int req_requires_content_length(h2o_req_t *req)
{
    int is_put_or_post = (req->method.len >= 1 && req->method.base[0] == 'P' &&
                          (h2o_memis(req->method.base, req->method.len, H2O_STRLIT("POST")) ||
                           h2o_memis(req->method.base, req->method.len, H2O_STRLIT("PUT"))));

    return is_put_or_post && h2o_find_header(&req->res.headers, H2O_TOKEN_TRANSFER_ENCODING, -1) == -1;
}

static h2o_iovec_t build_content_length(h2o_mem_pool_t *pool, size_t cl)
{
    h2o_iovec_t cl_buf;
    cl_buf.base = h2o_mem_alloc_pool(pool, char, sizeof(H2O_SIZE_T_LONGEST_STR));
    cl_buf.len = sprintf(cl_buf.base, "%zu", cl);
    return cl_buf;
}

static void build_request(h2o_req_t *req, h2o_iovec_t *method, h2o_url_t *url, h2o_headers_t *headers,
                          h2o_httpclient_properties_t *props, int keepalive, const char *upgrade_to, int use_proxy_protocol,
                          int *reprocess_if_too_early, h2o_url_t *origin)
{
    size_t remote_addr_len = SIZE_MAX;
    char remote_addr[NI_MAXHOST];
    struct sockaddr_storage ss;
    socklen_t sslen;
    h2o_iovec_t xff_buf = {NULL}, via_buf = {NULL};
    int preserve_x_forwarded_proto = req->conn->ctx->globalconf->proxy.preserve_x_forwarded_proto;
    int emit_x_forwarded_headers = req->conn->ctx->globalconf->proxy.emit_x_forwarded_headers;
    int emit_via_header = req->conn->ctx->globalconf->proxy.emit_via_header;

    /* for x-f-f */
    if ((sslen = req->conn->callbacks->get_peername(req->conn, (void *)&ss)) != 0)
        remote_addr_len = h2o_socket_getnumerichost((void *)&ss, sslen, remote_addr);

    if (props->proxy_protocol != NULL && use_proxy_protocol) {
        props->proxy_protocol->base = h2o_mem_alloc_pool(&req->pool, char, H2O_PROXY_HEADER_MAX_LENGTH);
        props->proxy_protocol->len = h2o_stringify_proxy_header(req->conn, props->proxy_protocol->base);
    }

    /* method */
    *method = h2o_strdup(&req->pool, req->method.base, req->method.len);

    /* url */
    h2o_url_init(url, origin->scheme, req->authority, h2o_strdup(&req->pool, req->path.base, req->path.len));

    if (props->connection_header != NULL) {
        if (upgrade_to != NULL && upgrade_to != h2o_httpclient_upgrade_to_connect) {
            *props->connection_header = h2o_iovec_init(H2O_STRLIT("upgrade"));
            h2o_add_header(&req->pool, headers, H2O_TOKEN_UPGRADE, NULL, upgrade_to, strlen(upgrade_to));
            if (req->dsr_req.base != NULL) {
                assert(strcmp(upgrade_to, "dsr") == 0);
                h2o_add_header(&req->pool, headers, H2O_TOKEN_DSR, NULL, req->dsr_req.base, req->dsr_req.len);
            }
        } else if (keepalive) {
            *props->connection_header = h2o_iovec_init(H2O_STRLIT("keep-alive"));
        } else {
            *props->connection_header = h2o_iovec_init(H2O_STRLIT("close"));
        }
    }

    /* setup CL or TE, if necessary; chunked encoding is used when the request body is stream and content-length is unknown */
    if (req->is_tunnel_req || req->dsr_req.base != NULL) {
        /* neither CL nor TE is needed */
    } else {
        if (req->proceed_req == NULL) {
            if (req->entity.base != NULL || req_requires_content_length(req)) {
                h2o_iovec_t cl_buf = build_content_length(&req->pool, req->entity.len);
                h2o_add_header(&req->pool, headers, H2O_TOKEN_CONTENT_LENGTH, NULL, cl_buf.base, cl_buf.len);
            }
        } else {
            if (req->content_length != SIZE_MAX) {
                h2o_iovec_t cl_buf = build_content_length(&req->pool, req->content_length);
                h2o_add_header(&req->pool, headers, H2O_TOKEN_CONTENT_LENGTH, NULL, cl_buf.base, cl_buf.len);
            } else if (props->chunked != NULL) {
                *props->chunked = 1;
                h2o_add_header(&req->pool, headers, H2O_TOKEN_TRANSFER_ENCODING, NULL, H2O_STRLIT("chunked"));
            }
        }
    }

<<<<<<< HEAD
    /* general headers */
    {
        const h2o_header_t *h, *h_end;
        int found_early_data = 0;
        for (h = req->headers.entries, h_end = h + req->headers.size; h != h_end; ++h) {
=======
    /* headers */
    h2o_iovec_vector_t cookie_values = {NULL};
    int found_early_data = 0;
    if (H2O_LIKELY(req->headers.size != 0)) {
        for (const h2o_header_t *h = req->headers.entries, *h_end = h + req->headers.size; h != h_end; ++h) {
>>>>>>> 76aee4d2
            if (h2o_iovec_is_token(h->name)) {
                const h2o_token_t *token = (void *)h->name;
                if (token->flags.proxy_should_drop_for_req)
                    continue;
                if (token == H2O_TOKEN_COOKIE) {
                    h2o_vector_reserve(&req->pool, &cookie_values, cookie_values.size + 1);
                    cookie_values.entries[cookie_values.size++] = h->value;
                    continue;
                } else if (token == H2O_TOKEN_VIA) {
                    if (!emit_via_header) {
                        goto AddHeader;
                    }
                    via_buf = build_request_merge_headers(&req->pool, via_buf, h->value, ',');
                    continue;
                } else if (token == H2O_TOKEN_X_FORWARDED_FOR) {
                    if (!emit_x_forwarded_headers) {
                        goto AddHeader;
                    }
                    xff_buf = build_request_merge_headers(&req->pool, xff_buf, h->value, ',');
                    continue;
                } else if (token == H2O_TOKEN_EARLY_DATA) {
                    found_early_data = 1;
                    goto AddHeader;
                }
            }
            if (!preserve_x_forwarded_proto && h2o_lcstris(h->name->base, h->name->len, H2O_STRLIT("x-forwarded-proto")))
                continue;
        AddHeader:
            if (h2o_iovec_is_token(h->name)) {
                const h2o_token_t *token = (void *)h->name;
                h2o_add_header(&req->pool, headers, token, h->orig_name, h->value.base, h->value.len);
            } else {
                h2o_add_header_by_str(&req->pool, headers, h->name->base, h->name->len, 0, h->orig_name, h->value.base,
                                      h->value.len);
            }
        }
    }
    if (found_early_data) {
        *reprocess_if_too_early = 0;
    } else if (*reprocess_if_too_early) {
        h2o_add_header(&req->pool, headers, H2O_TOKEN_EARLY_DATA, NULL, H2O_STRLIT("1"));
    }

    if (cookie_values.size == 1) {
        /* fast path */
        h2o_add_header(&req->pool, headers, H2O_TOKEN_COOKIE, NULL, cookie_values.entries[0].base, cookie_values.entries[0].len);
    } else if (cookie_values.size > 1) {
        /* merge the cookie headers; see HTTP/2 8.1.2.5 and HTTP/1 (RFC6265 5.4) */
        h2o_iovec_t cookie_buf =
            h2o_join_list(&req->pool, cookie_values.entries, cookie_values.size, h2o_iovec_init(H2O_STRLIT("; ")));
        h2o_add_header(&req->pool, headers, H2O_TOKEN_COOKIE, NULL, cookie_buf.base, cookie_buf.len);
    }
    if (emit_x_forwarded_headers) {
        if (!preserve_x_forwarded_proto)
            h2o_add_header_by_str(&req->pool, headers, H2O_STRLIT("x-forwarded-proto"), 0, NULL, req->input.scheme->name.base,
                                  req->input.scheme->name.len);
        if (remote_addr_len != SIZE_MAX)
            xff_buf = build_request_merge_headers(&req->pool, xff_buf, h2o_strdup(&req->pool, remote_addr, remote_addr_len), ',');
        if (xff_buf.len != 0)
            h2o_add_header(&req->pool, headers, H2O_TOKEN_X_FORWARDED_FOR, NULL, xff_buf.base, xff_buf.len);
    }
    if (emit_via_header) {
        h2o_iovec_t added;
        added.base = h2o_mem_alloc_pool(&req->pool, char, sizeof("1.1 ") - 1 + req->input.authority.len);
        added.len = 0;

        if (req->version < 0x200) {
            added.base[added.len++] = '1';
            added.base[added.len++] = '.';
            added.base[added.len++] = '0' + (0x100 <= req->version && req->version <= 0x109 ? req->version - 0x100 : 0);
        } else {
            added.base[added.len++] = '0' + req->version / 0x100;
        }
        added.base[added.len++] = ' ';
        memcpy(added.base + added.len, req->input.authority.base, req->input.authority.len);
        added.len += req->input.authority.len;

        via_buf = build_request_merge_headers(&req->pool, via_buf, added, ',');
        h2o_add_header(&req->pool, headers, H2O_TOKEN_VIA, NULL, via_buf.base, via_buf.len);
    }

    /* rewrite headers if necessary */
    if (req->overrides != NULL && req->overrides->headers_cmds != NULL) {
        h2o_headers_command_t *cmd;
        for (cmd = req->overrides->headers_cmds; cmd->cmd != H2O_HEADERS_CMD_NULL; ++cmd)
            h2o_rewrite_headers(&req->pool, headers, cmd);
    }
}

static h2o_httpclient_t *detach_client(struct rp_generator_t *self)
{
    h2o_httpclient_t *client = self->client;
    assert(client != NULL);
    client->data = NULL;
    self->client = NULL;
    return client;
}

static void do_close(struct rp_generator_t *self)
{
    /**
     * This can be called in the following three scenarios:
     *   1. Downstream timeout before receiving header from upstream
     *        dispose callback calls this function, but stop callback doesn't
     *   2. Reprocess
     *        stop callback calls this, but dispose callback does it later (after reprocessed request gets finished)
     *   3. Others
     *        Both of stop and dispose callbacks call this function in order
     * Thus, to ensure to do closing things, both of dispose and stop callbacks call this function (reminder: that means that this
     * function might get called multiple times).
     */
    if (self->client != NULL) {
        h2o_httpclient_t *client = detach_client(self);
        client->cancel(client);
    }
    h2o_timer_unlink(&self->send_headers_timeout);
    if (self->pipe_reader.fds[0] != -1) {
        close(self->pipe_reader.fds[0]);
        close(self->pipe_reader.fds[1]);
        self->pipe_reader.fds[0] = -1;
    }
}

static void do_stop(h2o_generator_t *generator, h2o_req_t *req)
{
    struct rp_generator_t *self = (void *)generator;
    do_close(self);
}

static void do_send(struct rp_generator_t *self)
{
    h2o_iovec_t vecs[1];
    size_t veccnt;
    h2o_send_state_t ststate;

    vecs[0] = h2o_doublebuffer_prepare(&self->sending,
                                       self->last_content_before_send != NULL ? &self->last_content_before_send : self->client->buf,
                                       self->src_req->preferred_chunk_size);

    if (self->last_content_before_send != NULL && vecs[0].len == self->sending.buf->size &&
        self->last_content_before_send->size == 0) {
        veccnt = vecs[0].len != 0 ? 1 : 0;
        ststate = H2O_SEND_STATE_FINAL;
    } else {
        if (vecs[0].len == 0)
            return;
        veccnt = 1;
        ststate = H2O_SEND_STATE_IN_PROGRESS;
    }

    if (self->had_body_error)
        ststate = H2O_SEND_STATE_ERROR;

    if (veccnt != 0)
        self->body_bytes_sent += vecs[0].len;
    h2o_send(self->src_req, vecs, veccnt, ststate);
}

static int from_pipe_read(h2o_sendvec_t *vec, void *dst, size_t len)
{
    struct rp_generator_t *self = (void *)vec->cb_arg[0];

    while (len != 0) {
        ssize_t ret;
        while ((ret = read(self->pipe_reader.fds[0], dst, len)) == -1 && errno == EINTR)
            ;
        if (ret <= 0) {
            assert(errno != EAGAIN);
            return 0;
        }
        dst += ret;
        len -= ret;
        vec->len -= ret;
    }

    return 1;
}

static size_t from_pipe_send(h2o_sendvec_t *vec, int sockfd, size_t len)
{
#ifdef __linux__
    struct rp_generator_t *self = (void *)vec->cb_arg[0];

    ssize_t bytes_sent;
    while ((bytes_sent = splice(self->pipe_reader.fds[0], NULL, sockfd, NULL, len, SPLICE_F_NONBLOCK)) == -1 && errno == EINTR)
        ;
    if (bytes_sent == -1 && errno == EAGAIN)
        return 0;
    if (bytes_sent <= 0)
        return SIZE_MAX;

    vec->len -= bytes_sent;

    return bytes_sent;
#else
    h2o_fatal("%s:not implemented", __FUNCTION__);
#endif
}

static void do_send_from_pipe(struct rp_generator_t *self)
{
    h2o_send_state_t send_state = self->had_body_error ? H2O_SEND_STATE_ERROR
                                  : self->res_done     ? H2O_SEND_STATE_FINAL
                                                       : H2O_SEND_STATE_IN_PROGRESS;

    if (self->body_bytes_read == self->body_bytes_sent) {
        if (h2o_send_state_is_in_progress(send_state)) {
            /* resume reading only when we know that the pipe (to which we read) has become empty */
            self->client->update_window(self->client);
        } else {
            h2o_send(self->src_req, NULL, 0, send_state);
        }
        return;
    }

    static const h2o_sendvec_callbacks_t callbacks = {.read_ = from_pipe_read, .send_ = from_pipe_send};
    h2o_sendvec_t vec = {.callbacks = &callbacks};
    if ((vec.len = self->body_bytes_read - self->body_bytes_sent) > H2O_PULL_SENDVEC_MAX_SIZE)
        vec.len = H2O_PULL_SENDVEC_MAX_SIZE;
    vec.cb_arg[0] = (uint64_t)self;
    vec.cb_arg[1] = 0; /* unused */

    self->body_bytes_sent += vec.len;
    self->pipe_inflight = 1;
    h2o_sendvec(self->src_req, &vec, 1, send_state);
}

static void do_proceed(h2o_generator_t *generator, h2o_req_t *req)
{
    struct rp_generator_t *self = (void *)generator;

    if (self->sending.inflight) {
        h2o_doublebuffer_consume(&self->sending);
    } else {
        assert(self->pipe_reader.fds[0] != -1);
        assert(self->pipe_inflight);
        self->pipe_inflight = 0;
    }

    if (self->pipe_reader.fds[0] != -1 && self->sending.buf->size == 0) {
        do_send_from_pipe(self);
    } else {
        do_send(self);
        if (!(self->res_done || self->had_body_error))
            self->client->update_window(self->client);
    }
}

static void copy_stats(struct rp_generator_t *self)
{
    self->src_req->proxy_stats.timestamps = self->client->timings;
    self->src_req->proxy_stats.bytes_written.total = self->client->bytes_written.total;
    self->src_req->proxy_stats.bytes_written.header = self->client->bytes_written.header;
    self->src_req->proxy_stats.bytes_written.body = self->client->bytes_written.body;
    self->src_req->proxy_stats.bytes_read.total = self->client->bytes_read.total;
    self->src_req->proxy_stats.bytes_read.header = self->client->bytes_read.header;
    self->src_req->proxy_stats.bytes_read.body = self->client->bytes_read.body;
}

static void on_body_on_close(struct rp_generator_t *self, const char *errstr)
{
    copy_stats(self);

    /* detach the content */
    self->last_content_before_send = *self->client->buf;
    h2o_buffer_init(self->client->buf, &h2o_socket_buffer_prototype);
    if (errstr == h2o_httpclient_error_is_eos) {
        self->res_done = 1;
        if (self->req_done)
            detach_client(self);
    } else {
        detach_client(self);
        h2o_req_log_error(self->src_req, "lib/core/proxy.c", "%s", errstr);
        self->had_body_error = 1;
        if (self->src_req->proceed_req != NULL)
            self->src_req->proceed_req(self->src_req, errstr);
    }
}

static int on_body(h2o_httpclient_t *client, const char *errstr)
{
    int generator_disposed = 0;
    struct rp_generator_t *self = client->data;

    self->body_bytes_read = client->bytes_read.body;
    h2o_timer_unlink(&self->send_headers_timeout);

    if (errstr != NULL) {
        self->generator_disposed = &generator_disposed;
        on_body_on_close(self, errstr);
        if (!generator_disposed)
            self->generator_disposed = NULL;
    }
    if (!generator_disposed && !self->sending.inflight)
        do_send(self);

    return 0;
}

static int on_body_piped(h2o_httpclient_t *client, const char *errstr)
{
    struct rp_generator_t *self = client->data;

    self->body_bytes_read = client->bytes_read.body;
    h2o_timer_unlink(&self->send_headers_timeout);

    if (errstr != NULL)
        on_body_on_close(self, errstr);
    if (!self->sending.inflight && !self->pipe_inflight)
        do_send_from_pipe(self);

    return 0;
}

static char compress_hint_to_enum(const char *val, size_t len)
{
    if (h2o_lcstris(val, len, H2O_STRLIT("on"))) {
        return H2O_COMPRESS_HINT_ENABLE;
    }
    if (h2o_lcstris(val, len, H2O_STRLIT("off"))) {
        return H2O_COMPRESS_HINT_DISABLE;
    }
    if (h2o_lcstris(val, len, H2O_STRLIT("gzip"))) {
        return H2O_COMPRESS_HINT_ENABLE_GZIP;
    }
    if (h2o_lcstris(val, len, H2O_STRLIT("br"))) {
        return H2O_COMPRESS_HINT_ENABLE_BR;
    }
    return H2O_COMPRESS_HINT_AUTO;
}

static void on_send_headers_timeout(h2o_timer_t *entry)
{
    struct rp_generator_t *self = H2O_STRUCT_FROM_MEMBER(struct rp_generator_t, send_headers_timeout, entry);
    h2o_doublebuffer_prepare_empty(&self->sending);
    h2o_send(self->src_req, NULL, 0, H2O_SEND_STATE_IN_PROGRESS);
}

static h2o_httpclient_body_cb on_head(h2o_httpclient_t *client, const char *errstr, h2o_httpclient_on_head_t *args)
{
    struct rp_generator_t *self = client->data;
    h2o_req_t *req = self->src_req;
    size_t i;
    int emit_missing_date_header = req->conn->ctx->globalconf->proxy.emit_missing_date_header;
    int seen_date_header = 0;

    copy_stats(self);

    if (errstr != NULL && errstr != h2o_httpclient_error_is_eos) {
        detach_client(self);
        h2o_req_log_error(req, "lib/core/proxy.c", "%s", errstr);

        if (errstr == h2o_httpclient_error_refused_stream) {
            req->upstream_refused = 1;
            static h2o_generator_t generator = {NULL, NULL};
            h2o_start_response(req, &generator);
            h2o_send(req, NULL, 0, H2O_SEND_STATE_ERROR);
        } else {
            h2o_send_error_502(req, "Gateway Error", errstr, 0);
            if (self->src_req->proceed_req != NULL)
                self->src_req->proceed_req(self->src_req, h2o_httpclient_error_refused_stream);
        }

        return NULL;
    }

    /* copy the response (note: all the headers must be copied; http1client discards the input once we return from this callback) */
    req->res.status = args->status;
    req->res.reason = h2o_strdup(&req->pool, args->msg.base, args->msg.len).base;
    for (i = 0; i != args->num_headers; ++i) {
        h2o_iovec_t value = args->headers[i].value;
        if (h2o_iovec_is_token(args->headers[i].name)) {
            const h2o_token_t *token = H2O_STRUCT_FROM_MEMBER(h2o_token_t, buf, args->headers[i].name);
            if (token->flags.proxy_should_drop_for_res) {
                if (token == H2O_TOKEN_CONNECTION && self->src_req->version < 0x200 && req->overrides != NULL &&
                    req->overrides->forward_close_connection) {
                    if (h2o_lcstris(args->headers[i].value.base, args->headers[i].value.len, H2O_STRLIT("close")))
                        self->src_req->http1_is_persistent = 0;
                }
                continue;
            }
            if (token == H2O_TOKEN_CONTENT_LENGTH) {
                if (req->res.content_length != SIZE_MAX ||
                    (req->res.content_length = h2o_strtosize(args->headers[i].value.base, args->headers[i].value.len)) ==
                        SIZE_MAX) {
                    detach_client(self);
                    h2o_req_log_error(req, "lib/core/proxy.c", "%s", "invalid response from upstream (malformed content-length)");
                    h2o_send_error_502(req, "Gateway Error", "invalid response from upstream", 0);
                    if (self->src_req->proceed_req != NULL)
                        self->src_req->proceed_req(self->src_req, h2o_httpclient_error_io);
                    return NULL;
                }
                goto Skip;
            } else if (token == H2O_TOKEN_LOCATION) {
                if (req->res_is_delegated && (300 <= args->status && args->status <= 399) && args->status != 304) {
                    detach_client(self);
                    h2o_iovec_t method = h2o_get_redirect_method(req->method, args->status);
                    h2o_send_redirect_internal(req, method, args->headers[i].value.base, args->headers[i].value.len, 1);
                    return NULL;
                }
                if (req->overrides != NULL && req->overrides->location_rewrite.match != NULL) {
                    h2o_iovec_t new_value =
                        rewrite_location(&req->pool, value.base, value.len, req->overrides->location_rewrite.match,
                                         req->input.scheme, req->input.authority, req->overrides->location_rewrite.path_prefix);
                    if (new_value.base != NULL) {
                        value = new_value;
                        goto AddHeader;
                    }
                }
            } else if (token == H2O_TOKEN_LINK) {
                value = h2o_push_path_in_link_header(req, value.base, value.len);
                if (!value.len)
                    goto Skip;
            } else if (token == H2O_TOKEN_SERVER) {
                if (!req->conn->ctx->globalconf->proxy.preserve_server_header)
                    goto Skip;
            } else if (token == H2O_TOKEN_X_COMPRESS_HINT) {
                req->compress_hint = compress_hint_to_enum(value.base, value.len);
                goto Skip;
            } else if (token == H2O_TOKEN_DATE) {
                seen_date_header = 1;
            }
            if (args->header_requires_dup)
                value = h2o_strdup(&req->pool, value.base, value.len);
        AddHeader:
            h2o_add_header(&req->pool, &req->res.headers, token, args->headers[i].orig_name, value.base, value.len);
        Skip:;
        } else {
            h2o_iovec_t name = *args->headers[i].name;
            if (args->header_requires_dup) {
                name = h2o_strdup(&req->pool, name.base, name.len);
                value = h2o_strdup(&req->pool, value.base, value.len);
            }
            h2o_add_header_by_str(&req->pool, &req->res.headers, name.base, name.len, 0, args->headers[i].orig_name, value.base,
                                  value.len);
        }
    }

    if (!seen_date_header && emit_missing_date_header)
        h2o_resp_add_date_header(req);

    if (req->upgrade.base != NULL && req->res.status == 101) {
        assert(req->is_tunnel_req || req->dsr_req.base != NULL);
        h2o_add_header(&req->pool, &req->res.headers, H2O_TOKEN_UPGRADE, NULL, req->upgrade.base, req->upgrade.len);
    }

    /* declare the start of the response */
    h2o_start_response(req, &self->super);

    if (errstr == h2o_httpclient_error_is_eos) {
        self->res_done = 1;
        if (self->req_done)
            detach_client(self);
        h2o_send(req, NULL, 0, H2O_SEND_STATE_FINAL);
        return NULL; /* TODO this returning NULL causes keepalive to be disabled in http1client. is this what we intended? */
    }

    /* switch to using pipe reader, if the opportunity is provided */
    if (args->pipe_reader != NULL) {
#ifdef __linux__
        if (pipe2(self->pipe_reader.fds, O_NONBLOCK | O_CLOEXEC) != 0) {
            char errbuf[256];
            h2o_fatal("pipe2(2) failed:%s", h2o_strerror_r(errno, errbuf, sizeof(errbuf)));
        }
        args->pipe_reader->fd = self->pipe_reader.fds[1];
        args->pipe_reader->on_body_piped = on_body_piped;
#endif
    }

    /* if httpclient has no received body at this time, immediately send only headers using zero timeout */
    h2o_timer_link(req->conn->ctx->loop, 0, &self->send_headers_timeout);

    return on_body;
}

static int on_1xx(h2o_httpclient_t *client, int version, int status, h2o_iovec_t msg, h2o_header_t *headers, size_t num_headers)
{
    struct rp_generator_t *self = client->data;
    size_t i;

    for (i = 0; i != num_headers; ++i) {
        if (headers[i].name == &H2O_TOKEN_LINK->buf)
            h2o_push_path_in_link_header(self->src_req, headers[i].value.base, headers[i].value.len);
    }

    if (status != 101) {
        self->src_req->res.status = status;
        self->src_req->res.headers = (h2o_headers_t){headers, num_headers, num_headers};
        h2o_send_informational(self->src_req);
    }

    return 0;
}

static void proceed_request(h2o_httpclient_t *client, const char *errstr)
{
    struct rp_generator_t *self = client->data;
    if (self == NULL)
        return;
    if (errstr != NULL)
        detach_client(self);
    if (self->src_req->proceed_req != NULL)
        self->src_req->proceed_req(self->src_req, errstr);
}

static int write_req(void *ctx, int is_end_stream)
{
    struct rp_generator_t *self = ctx;
    h2o_httpclient_t *client = self->client;
    h2o_iovec_t chunk = self->src_req->entity;

    assert(chunk.len != 0 || is_end_stream);

    if (client == NULL) {
        return -1;
    }

    if (is_end_stream) {
        self->src_req->write_req.cb = NULL;
        self->req_done = 1;
        if (self->res_done)
            detach_client(self);
    }

    return client->write_req(client, chunk, is_end_stream);
}

static h2o_httpclient_head_cb on_connect(h2o_httpclient_t *client, const char *errstr, h2o_iovec_t *method, h2o_url_t *url,
                                         const h2o_header_t **headers, size_t *num_headers, h2o_iovec_t *body,
                                         h2o_httpclient_proceed_req_cb *proceed_req_cb, h2o_httpclient_properties_t *props,
                                         h2o_url_t *origin)
{
    struct rp_generator_t *self = client->data;
    h2o_req_t *req = self->src_req;
    int use_proxy_protocol = 0, reprocess_if_too_early = 0;

    copy_stats(self);

    if (errstr != NULL) {
        detach_client(self);
        h2o_req_log_error(self->src_req, "lib/core/proxy.c", "%s", errstr);
        h2o_send_error_502(self->src_req, "Gateway Error", errstr, 0);
        return NULL;
    }

    assert(origin != NULL);

    if (req->overrides != NULL) {
        use_proxy_protocol = req->overrides->use_proxy_protocol;
        req->overrides->location_rewrite.match = origin;
        if (!req->overrides->proxy_preserve_host) {
            req->scheme = origin->scheme;
            req->authority = origin->authority;
        }
        h2o_iovec_t append = req->path;
        if (origin->path.base[origin->path.len - 1] == '/' && append.base[0] == '/') {
            append.base += 1;
            append.len -= 1;
        }
        req->path = h2o_concat(&req->pool, origin->path, append);
        req->path_normalized =
            h2o_url_normalize_path(&req->pool, req->path.base, req->path.len, &req->query_at, &req->norm_indexes);
    }

    reprocess_if_too_early = h2o_conn_is_early_data(req->conn);
    h2o_headers_t headers_vec = (h2o_headers_t){NULL};
    build_request(req, method, url, &headers_vec, props,
                  !use_proxy_protocol && h2o_socketpool_can_keepalive(client->connpool->socketpool), self->client->upgrade_to,
                  use_proxy_protocol, &reprocess_if_too_early, origin);
    *headers = headers_vec.entries;
    *num_headers = headers_vec.size;

    if (reprocess_if_too_early)
        req->reprocess_if_too_early = 1;

    *body = h2o_iovec_init(NULL, 0);
    *proceed_req_cb = NULL;
    self->req_done = 1;
    if (self->src_req->entity.base != NULL) {
        *body = self->src_req->entity;
        if (self->src_req->proceed_req != NULL) {
            *proceed_req_cb = proceed_request;
            self->src_req->write_req.cb = write_req;
            self->src_req->write_req.ctx = self;
            self->req_done = 0;
        }
    }
    self->client->informational_cb = on_1xx;

    client->get_conn_properties(client, &req->proxy_stats.conn);

    { /* indicate to httpclient if use of pipe is preferred */
        h2o_conn_t *conn = self->src_req->conn;
        switch (conn->ctx->globalconf->proxy.zerocopy) {
        case H2O_PROXY_ZEROCOPY_ALWAYS:
            props->prefer_pipe_reader = 1;
            break;
        case H2O_PROXY_ZEROCOPY_ENABLED:
            if (conn->callbacks->can_zerocopy != NULL && conn->callbacks->can_zerocopy(conn))
                props->prefer_pipe_reader = 1;
            break;
        default:
            break;
        }
    }

    return on_head;
}

static void on_generator_dispose(void *_self)
{
    struct rp_generator_t *self = _self;
    do_close(self);

    if (self->last_content_before_send != NULL) {
        h2o_buffer_dispose(&self->last_content_before_send);
    }
    h2o_doublebuffer_dispose(&self->sending);
    if (self->generator_disposed != NULL)
        *self->generator_disposed = 1;
}

static struct rp_generator_t *proxy_send_prepare(h2o_req_t *req)
{
    struct rp_generator_t *self = h2o_mem_alloc_shared(&req->pool, sizeof(*self), on_generator_dispose);

    self->super.proceed = do_proceed;
    self->super.stop = do_stop;
    self->src_req = req;
    self->generator_disposed = NULL;
    self->client = NULL; /* when connection establish timeouts, self->client remains unset by `h2o_httpclient_connect` */
    self->had_body_error = 0;
    self->up_req.is_head = h2o_memis(req->method.base, req->method.len, H2O_STRLIT("HEAD"));
    self->last_content_before_send = NULL;
    h2o_doublebuffer_init(&self->sending, &h2o_socket_buffer_prototype);
    memset(&req->proxy_stats, 0, sizeof(req->proxy_stats));
    h2o_timer_init(&self->send_headers_timeout, on_send_headers_timeout);
    self->body_bytes_read = 0;
    self->body_bytes_sent = 0;
    self->pipe_reader.fds[0] = -1;
    self->pipe_inflight = 0;
    self->req_done = 0;
    self->res_done = 0;

    return self;
}

void h2o__proxy_process_request(h2o_req_t *req)
{
    h2o_req_overrides_t *overrides = req->overrides;
    h2o_httpclient_ctx_t *client_ctx = get_client_ctx(req);
    h2o_url_t target_buf, *target = &target_buf;

    h2o_httpclient_connection_pool_t *connpool = &req->conn->ctx->proxy.connpool;
    if (overrides != NULL && overrides->connpool != NULL) {
        connpool = overrides->connpool;
        if (!overrides->proxy_preserve_host)
            target = NULL;
    }
    if (target == &target_buf)
        h2o_url_init(&target_buf, req->scheme, req->authority, h2o_iovec_init(H2O_STRLIT("/")));

    const char *upgrade_to = NULL;
    if (req->is_tunnel_req) {
        if (req->upgrade.base != NULL) {
            /* upgrade requests (e.g. websocket) are either tunnelled or converted to a normal request (by omitting the Upgrade
             * header field) depending on the configuration */
            if (client_ctx->tunnel_enabled)
                upgrade_to = h2o_strdup(&req->pool, req->upgrade.base, req->upgrade.len).base;
        } else {
            /* CONNECT request; process as a CONNECT upgrade or reject */
            if (client_ctx->tunnel_enabled) {
                upgrade_to = h2o_httpclient_upgrade_to_connect;
            } else {
                h2o_send_error_405(req, "Method Not Allowed", "refusing CONNECT", H2O_SEND_ERROR_HTTP1_CLOSE_CONNECTION);
                return;
            }
        }
    } else if (req->dsr_req.base != NULL) {
        /* DSR */
        assert(req->upgrade.base == NULL);
        upgrade_to = "dsr";
    }
    struct rp_generator_t *self = proxy_send_prepare(req);

    /*
      When the PROXY protocol is being used (i.e. when overrides->use_proxy_protocol is set), the client needs to establish a new
     connection even when there is a pooled connection to the peer, since the header (as defined in
     https://www.haproxy.org/download/1.8/doc/proxy-protocol.txt) needs to be sent at the beginning of the connection.

     However, currently h2o_http1client_connect doesn't provide an interface to enforce estabilishing a new connection. In other
     words, there is a chance that we would use a pool connection here.

     OTOH, the probability of seeing such issue is rare; it would only happen if the same destination identified by its host:port is
     accessed in both ways (i.e. in one path with use_proxy_protocol set and in the other path without).

     So I leave this as it is for the time being.
     */
    h2o_httpclient_connect(&self->client, &req->pool, self, client_ctx, connpool, target, upgrade_to, on_connect);
}<|MERGE_RESOLUTION|>--- conflicted
+++ resolved
@@ -202,19 +202,11 @@
         }
     }
 
-<<<<<<< HEAD
     /* general headers */
-    {
-        const h2o_header_t *h, *h_end;
-        int found_early_data = 0;
-        for (h = req->headers.entries, h_end = h + req->headers.size; h != h_end; ++h) {
-=======
-    /* headers */
     h2o_iovec_vector_t cookie_values = {NULL};
     int found_early_data = 0;
     if (H2O_LIKELY(req->headers.size != 0)) {
         for (const h2o_header_t *h = req->headers.entries, *h_end = h + req->headers.size; h != h_end; ++h) {
->>>>>>> 76aee4d2
             if (h2o_iovec_is_token(h->name)) {
                 const h2o_token_t *token = (void *)h->name;
                 if (token->flags.proxy_should_drop_for_req)
