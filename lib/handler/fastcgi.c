/*
 * Copyright (c) 2015-2016 DeNA Co., Ltd. Kazuho Oku
 *
 * Permission is hereby granted, free of charge, to any person obtaining a copy
 * of this software and associated documentation files (the "Software"), to
 * deal in the Software without restriction, including without limitation the
 * rights to use, copy, modify, merge, publish, distribute, sublicense, and/or
 * sell copies of the Software, and to permit persons to whom the Software is
 * furnished to do so, subject to the following conditions:
 *
 * The above copyright notice and this permission notice shall be included in
 * all copies or substantial portions of the Software.
 *
 * THE SOFTWARE IS PROVIDED "AS IS", WITHOUT WARRANTY OF ANY KIND, EXPRESS OR
 * IMPLIED, INCLUDING BUT NOT LIMITED TO THE WARRANTIES OF MERCHANTABILITY,
 * FITNESS FOR A PARTICULAR PURPOSE AND NONINFRINGEMENT. IN NO EVENT SHALL THE
 * AUTHORS OR COPYRIGHT HOLDERS BE LIABLE FOR ANY CLAIM, DAMAGES OR OTHER
 * LIABILITY, WHETHER IN AN ACTION OF CONTRACT, TORT OR OTHERWISE, ARISING
 * FROM, OUT OF OR IN CONNECTION WITH THE SOFTWARE OR THE USE OR OTHER DEALINGS
 * IN THE SOFTWARE.
 */
#include <inttypes.h>
#include <stdio.h>
#include "picohttpparser.h"
#include "h2o.h"

#define FCGI_VERSION_1 1

#define FCGI_RESPONDER 1
#define FCGI_KEEP_CONN 1

#define FCGI_BEGIN_REQUEST 1
#define FCGI_END_REQUEST 3
#define FCGI_PARAMS 4
#define FCGI_STDIN 5
#define FCGI_STDOUT 6
#define FCGI_STDERR 7
#define FCGI_DATA 8

#define FCGI_RECORD_HEADER_SIZE (sizeof(struct st_fcgi_record_header_t))
#define FCGI_BEGIN_REQUEST_BODY_SIZE 8

#define MODULE_NAME "lib/handler/fastcgi.c"

#define APPEND_BLOCKSIZE 512 /* the size should be small enough to be allocated within the buffer of the memory pool */

struct st_fcgi_record_header_t {
    uint8_t version;
    uint8_t type;
    uint16_t requestId;
    uint16_t contentLength;
    uint8_t paddingLength;
    uint8_t reserved;
};

struct st_fcgi_begin_request_body_t {
    uint16_t role;
    uint8_t flags;
    uint8_t reserved[5];
};

typedef H2O_VECTOR(h2o_iovec_t) iovec_vector_t;

struct st_fcgi_context_t {
    h2o_fastcgi_handler_t *handler;
    h2o_timeout_t io_timeout;
};

struct st_fcgi_generator_t {
    h2o_generator_t super;
    struct st_fcgi_context_t *ctx;
    h2o_req_t *req;
    h2o_socketpool_connect_request_t *connect_req;
    h2o_socket_t *sock;
    int sent_headers;
    size_t leftsize; /* remaining amount of the content to receive (or SIZE_MAX if unknown) */
    struct {
        h2o_doublebuffer_t sending;
        h2o_buffer_t *receiving;
    } resp;
    h2o_timeout_entry_t timeout;
};

struct st_h2o_fastcgi_handler_t {
    h2o_handler_t super;
    h2o_socketpool_t sockpool;
    h2o_fastcgi_config_vars_t config;
};

static void encode_uint16(void *_p, unsigned v)
{
    unsigned char *p = _p;
    p[0] = (unsigned char)(v >> 8);
    p[1] = (unsigned char)v;
}

static void encode_record_header(void *p, uint8_t type, uint16_t reqId, uint16_t sz)
{
    struct st_fcgi_record_header_t *header = p;
    header->version = FCGI_VERSION_1;
    header->type = type;
    encode_uint16(&header->requestId, reqId);
    encode_uint16(&header->contentLength, sz);
    header->paddingLength = 0;
    header->reserved = 0;
}

static void encode_begin_request(void *p, uint16_t reqId, uint16_t role, uint8_t flags)
{
    encode_record_header(p, FCGI_BEGIN_REQUEST, reqId, FCGI_BEGIN_REQUEST_BODY_SIZE);
    struct st_fcgi_begin_request_body_t *body = (void *)((char *)p + FCGI_RECORD_HEADER_SIZE);
    encode_uint16(&body->role, role);
    body->flags = flags;
    memset(body->reserved, 0, sizeof(body->reserved));
}

static h2o_iovec_t create_begin_request(h2o_mem_pool_t *pool, uint16_t reqId, uint16_t role, uint8_t flags)
{
    h2o_iovec_t rec = h2o_iovec_init(h2o_mem_alloc_pool(pool, FCGI_RECORD_HEADER_SIZE + FCGI_BEGIN_REQUEST_BODY_SIZE),
                                     FCGI_RECORD_HEADER_SIZE + FCGI_BEGIN_REQUEST_BODY_SIZE);
    encode_begin_request(rec.base, reqId, role, flags);
    return rec;
}

static h2o_iovec_t create_header(h2o_mem_pool_t *pool, uint8_t type, uint16_t reqId, uint16_t sz)
{
    h2o_iovec_t rec = h2o_iovec_init(h2o_mem_alloc_pool(pool, FCGI_RECORD_HEADER_SIZE), FCGI_RECORD_HEADER_SIZE);
    encode_record_header(rec.base, type, reqId, sz);
    return rec;
}

static void decode_header(struct st_fcgi_record_header_t *decoded, const void *s)
{
    memcpy(decoded, s, sizeof(*decoded));
    decoded->requestId = htons(decoded->requestId);
    decoded->contentLength = htons(decoded->contentLength);
}

static void *append(h2o_mem_pool_t *pool, iovec_vector_t *blocks, const void *s, size_t len)
{
    h2o_iovec_t *slot;

    if (blocks->entries[blocks->size - 1].len + len > APPEND_BLOCKSIZE) {
        h2o_vector_reserve(pool, blocks, blocks->size + 1);
        slot = blocks->entries + blocks->size++;
        slot->base = h2o_mem_alloc_pool(pool, len < APPEND_BLOCKSIZE ? APPEND_BLOCKSIZE : len);
        slot->len = 0;
    } else {
        slot = blocks->entries + blocks->size - 1;
    }

    if (s != NULL)
        memcpy(slot->base + slot->len, s, len);
    slot->len += len;

    return slot->base + slot->len - len;
}

static char *encode_length_of_pair(char *p, size_t len)
{
    if (len < 127) {
        *p++ = (char)len;
    } else {
        *p++ = (unsigned char)(len >> 24) | 0x80;
        *p++ = (unsigned char)(len >> 16);
        *p++ = (unsigned char)(len >> 8);
        *p++ = (unsigned char)len;
    }
    return p;
}

static void *append_pair(h2o_mem_pool_t *pool, iovec_vector_t *blocks, const char *name, size_t namelen, const char *value,
                         size_t valuelen)
{
    char lenbuf[8];
    void *name_buf;

    append(pool, blocks, lenbuf, encode_length_of_pair(encode_length_of_pair(lenbuf, namelen), valuelen) - lenbuf);
    name_buf = append(pool, blocks, name, namelen);
    if (valuelen != 0)
        append(pool, blocks, value, valuelen);

    return name_buf;
}

static void append_address_info(h2o_req_t *req, iovec_vector_t *vecs, const char *addrlabel, size_t addrlabel_len,
                                const char *portlabel, size_t portlabel_len, socklen_t (*cb)(h2o_conn_t *conn, struct sockaddr *))
{
    struct sockaddr_storage ss;
    socklen_t sslen;
    char buf[NI_MAXHOST];

    if ((sslen = cb(req->conn, (void *)&ss)) == 0)
        return;

    size_t l = h2o_socket_getnumerichost((void *)&ss, sslen, buf);
    if (l != SIZE_MAX)
        append_pair(&req->pool, vecs, addrlabel, addrlabel_len, buf, l);
    int32_t port = h2o_socket_getport((void *)&ss);
    if (port != -1) {
        char buf[6];
        int l = sprintf(buf, "%" PRIu16, (uint16_t)port);
        append_pair(&req->pool, vecs, portlabel, portlabel_len, buf, (size_t)l);
    }
}

static int envname_is_headername(const h2o_iovec_t *env, const h2o_iovec_t *header)
{
    const char *ep, *hp, *hend;

    if (env->len != 5 + header->len)
        return 0;
    if (memcmp(env->base, "HTTP_", 5) != 0)
        return 0;
    for (ep = env->base + 5, hp = header->base, hend = hp + header->len; hp < hend; ++ep, ++hp)
        if (*ep != h2o_toupper(*hp))
            return 0;
    return 1;
}

static void append_params(h2o_req_t *req, iovec_vector_t *vecs, h2o_fastcgi_config_vars_t *config)
{
    h2o_iovec_t path_info = {NULL};

    /* CONTENT_LENGTH */
    if (req->entity.base != NULL) {
        char buf[32];
        int l = sprintf(buf, "%zu", req->entity.len);
        append_pair(&req->pool, vecs, H2O_STRLIT("CONTENT_LENGTH"), buf, (size_t)l);
    }
    /* SCRIPT_FILENAME, SCRIPT_NAME, PATH_INFO */
    if (req->filereq != NULL) {
        h2o_filereq_t *filereq = req->filereq;
        append_pair(&req->pool, vecs, H2O_STRLIT("SCRIPT_FILENAME"), filereq->local_path.base, filereq->local_path.len);
        append_pair(&req->pool, vecs, H2O_STRLIT("SCRIPT_NAME"), req->path_normalized.base, filereq->url_path_len);
        if (req->path_normalized.len != filereq->url_path_len)
            path_info =
                h2o_iovec_init(req->path_normalized.base + filereq->url_path_len, req->path_normalized.len - filereq->url_path_len);
    } else {
        append_pair(&req->pool, vecs, H2O_STRLIT("SCRIPT_NAME"), NULL, 0);
        path_info = req->path_normalized;
    }
    if (path_info.base != NULL)
        append_pair(&req->pool, vecs, H2O_STRLIT("PATH_INFO"), path_info.base, path_info.len);
    /* DOCUMENT_ROOT and PATH_TRANSLATED */
    if (config->document_root.base != NULL) {
        append_pair(&req->pool, vecs, H2O_STRLIT("DOCUMENT_ROOT"), config->document_root.base, config->document_root.len);
        if (path_info.base != NULL) {
            append_pair(&req->pool, vecs, H2O_STRLIT("PATH_TRANSLATED"), NULL, config->document_root.len + path_info.len);
            char *dst_end = vecs->entries[vecs->size - 1].base + vecs->entries[vecs->size - 1].len;
            memcpy(dst_end - path_info.len, path_info.base, path_info.len);
            memcpy(dst_end - path_info.len - config->document_root.len, config->document_root.base, config->document_root.len);
        }
    }
    /* QUERY_STRING (and adjust PATH_INFO) */
    if (req->query_at != SIZE_MAX) {
        append_pair(&req->pool, vecs, H2O_STRLIT("QUERY_STRING"), req->path.base + req->query_at + 1,
                    req->path.len - (req->query_at + 1));
    } else {
        append_pair(&req->pool, vecs, H2O_STRLIT("QUERY_STRING"), NULL, 0);
    }
    /* REMOTE_ADDR & REMOTE_PORT */
    append_address_info(req, vecs, H2O_STRLIT("REMOTE_ADDR"), H2O_STRLIT("REMOTE_PORT"), req->conn->callbacks->get_peername);
    { /* environment variables (REMOTE_USER, etc.) */
        size_t i;
        for (i = 0; i != req->env.size; i += 2) {
            h2o_iovec_t *name = req->env.entries + i, *value = name + 1;
            append_pair(&req->pool, vecs, name->base, name->len, value->base, value->len);
        }
    }
    /* REQUEST_METHOD */
    append_pair(&req->pool, vecs, H2O_STRLIT("REQUEST_METHOD"), req->method.base, req->method.len);
    /* HTTP_HOST & REQUEST_URI */
    if (config->send_delegated_uri) {
        append_pair(&req->pool, vecs, H2O_STRLIT("HTTP_HOST"), req->authority.base, req->authority.len);
        append_pair(&req->pool, vecs, H2O_STRLIT("REQUEST_URI"), req->path.base, req->path.len);
    } else {
        append_pair(&req->pool, vecs, H2O_STRLIT("HTTP_HOST"), req->input.authority.base, req->input.authority.len);
        append_pair(&req->pool, vecs, H2O_STRLIT("REQUEST_URI"), req->input.path.base, req->input.path.len);
    }
    /* SERVER_ADDR & SERVER_PORT */
    append_address_info(req, vecs, H2O_STRLIT("SERVER_ADDR"), H2O_STRLIT("SERVER_PORT"), req->conn->callbacks->get_sockname);
    /* SERVER_NAME */
    append_pair(&req->pool, vecs, H2O_STRLIT("SERVER_NAME"), req->hostconf->authority.host.base, req->hostconf->authority.host.len);
    { /* SERVER_PROTOCOL */
        char buf[sizeof("HTTP/1.1")];
        size_t l = h2o_stringify_protocol_version(buf, req->version);
        append_pair(&req->pool, vecs, H2O_STRLIT("SERVER_PROTOCOL"), buf, l);
    }
    /* SERVER_SOFTWARE */
    append_pair(&req->pool, vecs, H2O_STRLIT("SERVER_SOFTWARE"), req->conn->ctx->globalconf->server_name.base,
                req->conn->ctx->globalconf->server_name.len);
    /* set HTTPS: on if necessary */
    if (req->scheme == &H2O_URL_SCHEME_HTTPS)
        append_pair(&req->pool, vecs, H2O_STRLIT("HTTPS"), H2O_STRLIT("on"));
    { /* headers */
        const h2o_header_t *h = req->headers.entries, *h_end = h + req->headers.size;
        size_t cookie_length = 0;
        for (; h != h_end; ++h) {
            if (h->name == &H2O_TOKEN_CONTENT_TYPE->buf) {
                append_pair(&req->pool, vecs, H2O_STRLIT("CONTENT_TYPE"), h->value.base, h->value.len);
            } else if (h->name == &H2O_TOKEN_COOKIE->buf) {
                /* accumulate the length of the cookie, together with the separator */
                cookie_length += h->value.len + 1;
            } else {
                size_t i;
                for (i = 0; i != req->env.size; i += 2) {
                    h2o_iovec_t *envname = req->env.entries + i;
                    if (envname_is_headername(envname, h->name))
                        goto NextHeader;
                }
                char *dst = append_pair(&req->pool, vecs, NULL, h->name->len + sizeof("HTTP_") - 1, h->value.base, h->value.len);
                const char *src = h->name->base, *src_end = src + h->name->len;
                *dst++ = 'H';
                *dst++ = 'T';
                *dst++ = 'T';
                *dst++ = 'P';
                *dst++ = '_';
                for (; src != src_end; ++src)
                    *dst++ = *src == '-' ? '_' : h2o_toupper(*src);
            }
        NextHeader:;
        }
        if (cookie_length != 0) {
            /* emit the cookie merged */
            cookie_length -= 1;
            append_pair(&req->pool, vecs, H2O_STRLIT("HTTP_COOKIE"), NULL, cookie_length);
            char *dst = vecs->entries[vecs->size - 1].base + vecs->entries[vecs->size - 1].len - cookie_length;
            for (h = req->headers.entries;; ++h) {
                if (h->name == &H2O_TOKEN_COOKIE->buf) {
                    if (cookie_length == h->value.len)
                        break;
                    memcpy(dst, h->value.base, h->value.len);
                    dst += h->value.len;
                    *dst++ = ';';
                    cookie_length -= h->value.len + 1;
                }
            }
            memcpy(dst, h->value.base, h->value.len);
        }
    }
}

static void annotate_params(h2o_mem_pool_t *pool, iovec_vector_t *vecs, unsigned request_id, size_t max_record_size)
{
    size_t index = 2, recsize = 0, header_slot = 1;

    while (index != vecs->size) {
        if (recsize + vecs->entries[index].len < max_record_size) {
            recsize += vecs->entries[index].len;
            ++index;
        } else {
            vecs->entries[header_slot] = create_header(pool, FCGI_PARAMS, request_id, max_record_size);
            if (recsize + vecs->entries[index].len == max_record_size) {
                h2o_vector_reserve(pool, vecs, vecs->size + 1);
                memmove(vecs->entries + index + 2, vecs->entries + index + 1,
                        (vecs->size - (index + 1)) * sizeof(vecs->entries[0]));
                ++vecs->size;
            } else {
                h2o_vector_reserve(pool, vecs, vecs->size + 2);
                memmove(vecs->entries + index + 2, vecs->entries + index, (vecs->size - index) * sizeof(vecs->entries[0]));
                vecs->size += 2;
                size_t lastsz = max_record_size - recsize;
                vecs->entries[index].len = lastsz;
                vecs->entries[index + 2].base += lastsz;
                vecs->entries[index + 2].len -= lastsz;
            }
            header_slot = index + 1;
            index += 2;
            recsize = 0;
        }
    }

    vecs->entries[header_slot] = create_header(pool, FCGI_PARAMS, request_id, recsize);
    if (recsize != 0) {
        h2o_vector_reserve(pool, vecs, vecs->size + 1);
        vecs->entries[vecs->size++] = create_header(pool, FCGI_PARAMS, request_id, 0);
    }
}

static void build_request(h2o_req_t *req, iovec_vector_t *vecs, unsigned request_id, size_t max_record_size,
                          h2o_fastcgi_config_vars_t *config)
{
    *vecs = (iovec_vector_t){NULL};

    /* first entry is FCGI_BEGIN_REQUEST */
    h2o_vector_reserve(&req->pool, vecs, 5 /* we send at least 5 iovecs */);
    vecs->entries[0] =
        create_begin_request(&req->pool, request_id, FCGI_RESPONDER, config->keepalive_timeout != 0 ? FCGI_KEEP_CONN : 0);
    /* second entry is reserved for FCGI_PARAMS header */
    vecs->entries[1] = h2o_iovec_init(NULL, APPEND_BLOCKSIZE); /* dummy value set to prevent params being appended to the entry */
    vecs->size = 2;
    /* accumulate the params data, and annotate them with FCGI_PARAM headers */
    append_params(req, vecs, config);
    annotate_params(&req->pool, vecs, request_id, max_record_size);
    /* setup FCGI_STDIN headers */
    if (req->entity.len != 0) {
        size_t off = 0;
        for (; off + max_record_size < req->entity.len; off += max_record_size) {
            h2o_vector_reserve(&req->pool, vecs, vecs->size + 2);
            vecs->entries[vecs->size++] = create_header(&req->pool, FCGI_STDIN, request_id, max_record_size);
            vecs->entries[vecs->size++] = h2o_iovec_init(req->entity.base + off, max_record_size);
        }
        if (off != req->entity.len) {
            h2o_vector_reserve(&req->pool, vecs, vecs->size + 2);
            vecs->entries[vecs->size++] = create_header(&req->pool, FCGI_STDIN, request_id, req->entity.len - off);
            vecs->entries[vecs->size++] = h2o_iovec_init(req->entity.base + off, req->entity.len - off);
        }
    }
    h2o_vector_reserve(&req->pool, vecs, vecs->size + 1);
    vecs->entries[vecs->size++] = create_header(&req->pool, FCGI_STDIN, request_id, 0);
}

static void set_timeout(struct st_fcgi_generator_t *generator, h2o_timeout_t *timeout, h2o_timeout_cb cb)
{
    if (h2o_timeout_is_linked(&generator->timeout))
        h2o_timeout_unlink(&generator->timeout);

    generator->timeout.cb = cb;
    h2o_timeout_link(generator->req->conn->ctx->loop, timeout, &generator->timeout);
}

static void close_generator(struct st_fcgi_generator_t *generator)
{
    /* can be called more than once */

    if (h2o_timeout_is_linked(&generator->timeout))
        h2o_timeout_unlink(&generator->timeout);
    if (generator->connect_req != NULL) {
        h2o_socketpool_cancel_connect(generator->connect_req);
        generator->connect_req = NULL;
    }
    if (generator->sock != NULL) {
        h2o_socket_close(generator->sock);
        generator->sock = NULL;
    }
    if (generator->resp.sending.buf != NULL)
        h2o_doublebuffer_dispose(&generator->resp.sending);
    if (generator->resp.receiving != NULL)
        h2o_buffer_dispose(&generator->resp.receiving);
}

static void do_send(struct st_fcgi_generator_t *generator)
{
    h2o_iovec_t vecs[1];
    size_t veccnt;
    int is_final;

    vecs[0] = h2o_doublebuffer_prepare(&generator->resp.sending, &generator->resp.receiving, generator->req->preferred_chunk_size);
    veccnt = vecs[0].len != 0 ? 1 : 0;
    if (generator->sock == NULL && vecs[0].len == generator->resp.sending.buf->size && generator->resp.receiving->size == 0) {
        is_final = 1;
        if (!(generator->leftsize == 0 || generator->leftsize == SIZE_MAX))
            generator->req->http1_is_persistent = 0;
    } else {
        if (veccnt == 0)
            return;
        is_final = 0;
    }
    h2o_send(generator->req, vecs, veccnt, is_final ? H2O_SEND_STATE_FINAL : H2O_SEND_STATE_IN_PROGRESS);
}

static void send_eos_and_close(struct st_fcgi_generator_t *generator, int can_keepalive)
{
    if (generator->ctx->handler->config.keepalive_timeout != 0 && can_keepalive)
        h2o_socketpool_return(&generator->ctx->handler->sockpool, generator->sock);
    else
        h2o_socket_close(generator->sock);
    generator->sock = NULL;

    if (h2o_timeout_is_linked(&generator->timeout))
        h2o_timeout_unlink(&generator->timeout);

    if (generator->resp.sending.bytes_inflight == 0)
        do_send(generator);
}

static void errorclose(struct st_fcgi_generator_t *generator)
{
    if (generator->sent_headers) {
        send_eos_and_close(generator, 0);
    } else {
        h2o_req_t *req = generator->req;
        close_generator(generator);
        h2o_send_error_503(req, "Internal Server Error", "Internal Server Error", 0);
    }
}

static int _isdigit(int ch)
{
    return '0' <= ch && ch <= '9';
}

static int fill_headers(h2o_req_t *req, struct phr_header *headers, size_t num_headers)
{
    size_t i;

    /* set the defaults */
    req->res.status = 200;
    req->res.reason = "OK";
    req->res.content_length = SIZE_MAX;

    for (i = 0; i != num_headers; ++i) {
        const h2o_token_t *token;
        h2o_strtolower((char *)headers[i].name, headers[i].name_len);
        if ((token = h2o_lookup_token(headers[i].name, headers[i].name_len)) != NULL) {
            if (token->proxy_should_drop_for_res) {
                /* skip */
            } else if (token == H2O_TOKEN_CONTENT_LENGTH) {
                if (req->res.content_length != SIZE_MAX) {
                    h2o_req_log_error(req, MODULE_NAME, "received multiple content-length headers from fcgi");
                    return -1;
                }
                if ((req->res.content_length = h2o_strtosize(headers[i].value, headers[i].value_len)) == SIZE_MAX) {
                    h2o_req_log_error(req, MODULE_NAME, "failed to parse content-length header sent from fcgi: %.*s",
                                      (int)headers[i].value_len, headers[i].value);
                    return -1;
                }
            } else {
                /*
                RFC 3875 defines three headers to have special meaning: Content-Type, Status, Location.
                Status is handled as below.
                Content-Type does not seem to have any need to be handled specially.
                RFC suggests abs-path-style Location headers should trigger an internal redirection, but is that how the web servers
                work?
                 */
                h2o_add_header(&req->pool, &req->res.headers, token, NULL,
                               h2o_strdup(&req->pool, headers[i].value, headers[i].value_len).base, headers[i].value_len);
                if (token == H2O_TOKEN_LINK)
                    h2o_push_path_in_link_header(req, headers[i].value, headers[i].value_len);
            }
        } else if (h2o_memis(headers[i].name, headers[i].name_len, H2O_STRLIT("status"))) {
            h2o_iovec_t value = h2o_iovec_init(headers[i].value, headers[i].value_len);
            if (value.len < 3 || !(_isdigit(value.base[0]) && _isdigit(value.base[1]) && _isdigit(value.base[2])) ||
                (value.len >= 4 && value.base[3] != ' ')) {
                h2o_req_log_error(req, MODULE_NAME, "failed to parse Status header, got: %.*s", (int)value.len, value.base);
                return -1;
            }
            req->res.status = (value.base[0] - '0') * 100 + (value.base[1] - '0') * 10 + (value.base[2] - '0');
            req->res.reason = value.len >= 5 ? h2o_strdup(&req->pool, value.base + 4, value.len - 4).base : "OK";
        } else {
            h2o_iovec_t name_duped = h2o_strdup(&req->pool, headers[i].name, headers[i].name_len),
                        value_duped = h2o_strdup(&req->pool, headers[i].value, headers[i].value_len);
            h2o_add_header_by_str(&req->pool, &req->res.headers, name_duped.base, name_duped.len, 0, NULL, value_duped.base,
                                  value_duped.len);
        }
    }

    return 0;
}

static void append_content(struct st_fcgi_generator_t *generator, const void *src, size_t len)
{
    /* do not accumulate more than content-length bytes */
    if (generator->leftsize != SIZE_MAX) {
        if (generator->leftsize < len) {
            len = generator->leftsize;
            if (len == 0)
                return;
        }
        generator->leftsize -= len;
    }

    h2o_iovec_t reserved = h2o_buffer_reserve(&generator->resp.receiving, len);
    memcpy(reserved.base, src, len);
    generator->resp.receiving->size += len;
}

static int handle_stdin_record(struct st_fcgi_generator_t *generator, struct st_fcgi_record_header_t *header)
{
    h2o_buffer_t *input = generator->sock->input;
    struct phr_header headers[100];
    size_t num_headers;
    int parse_result;

    if (header->contentLength == 0)
        return 0;

    if (generator->sent_headers) {
        /* simply accumulate the data to response buffer */
        append_content(generator, input->bytes + FCGI_RECORD_HEADER_SIZE, header->contentLength);
        return 0;
    }

    /* parse the headers using the input buffer (or keep it in response buffer and parse) */
    num_headers = sizeof(headers) / sizeof(headers[0]);
    if (generator->resp.receiving->size == 0) {
        parse_result = phr_parse_headers(input->bytes + FCGI_RECORD_HEADER_SIZE, header->contentLength, headers, &num_headers, 0);
    } else {
        size_t prevlen = generator->resp.receiving->size;
        memcpy(h2o_buffer_reserve(&generator->resp.receiving, header->contentLength).base, input->bytes + FCGI_RECORD_HEADER_SIZE,
               header->contentLength);
        generator->resp.receiving->size = prevlen + header->contentLength;
        parse_result =
            phr_parse_headers(generator->resp.receiving->bytes, generator->resp.receiving->size, headers, &num_headers, prevlen);
    }
    if (parse_result < 0) {
        if (parse_result == -2) {
            /* incomplete */
            if (generator->resp.receiving->size == 0) {
                memcpy(h2o_buffer_reserve(&generator->resp.receiving, header->contentLength).base,
                       input->bytes + FCGI_RECORD_HEADER_SIZE, header->contentLength);
                generator->resp.receiving->size = header->contentLength;
            }
            return 0;
        } else {
            h2o_req_log_error(generator->req, MODULE_NAME, "received broken response");
            return -1;
        }
    }

    /* fill-in the headers, and start the response */
    if (fill_headers(generator->req, headers, num_headers) != 0)
        return -1;
    generator->leftsize = generator->req->res.content_length;
    h2o_start_response(generator->req, &generator->super);
    generator->sent_headers = 1;

    /* rest of the contents should be stored in the response buffer */
    if (generator->resp.receiving->size == 0) {
        size_t leftlen = header->contentLength - parse_result;
        if (leftlen != 0) {
            append_content(generator, input->bytes + FCGI_RECORD_HEADER_SIZE + parse_result, leftlen);
        }
    } else {
        h2o_buffer_consume(&generator->resp.receiving, parse_result);
    }

    return 0;
}

static void on_rw_timeout(h2o_timeout_entry_t *entry)
{
    struct st_fcgi_generator_t *generator = H2O_STRUCT_FROM_MEMBER(struct st_fcgi_generator_t, timeout, entry);

    h2o_req_log_error(generator->req, MODULE_NAME, "I/O timeout");
    errorclose(generator);
}

static void on_read(h2o_socket_t *sock, const char *err)
{
    struct st_fcgi_generator_t *generator = sock->data;
    int can_keepalive = 0;

    if (err != NULL) {
        /* note: FastCGI server is allowed to close the connection any time after sending an empty FCGI_STDOUT record */
        if (!generator->sent_headers)
            h2o_req_log_error(generator->req, MODULE_NAME, "fastcgi connection closed unexpectedly");
        errorclose(generator);
        return;
    }

    /* handle the records */
    while (1) {
        struct st_fcgi_record_header_t header;
        size_t recsize;
        if (sock->input->size < FCGI_RECORD_HEADER_SIZE)
            break;
        decode_header(&header, sock->input->bytes);
        recsize = FCGI_RECORD_HEADER_SIZE + header.contentLength + header.paddingLength;
        if (sock->input->size < recsize)
            break;
        /* we have a complete record */
        switch (header.type) {
        case FCGI_STDOUT:
            if (handle_stdin_record(generator, &header) != 0)
                goto Error;
            h2o_buffer_consume(&sock->input, recsize);
            break;
        case FCGI_STDERR:
            if (header.contentLength != 0)
                h2o_req_log_error(generator->req, MODULE_NAME, "%.*s", (int)header.contentLength,
                                  sock->input->bytes + FCGI_RECORD_HEADER_SIZE);
            h2o_buffer_consume(&sock->input, recsize);
            break;
        case FCGI_END_REQUEST:
            if (!generator->sent_headers) {
                h2o_req_log_error(generator->req, MODULE_NAME, "received FCGI_END_REQUEST before end of the headers");
                goto Error;
            }
            h2o_buffer_consume(&sock->input, recsize);
            can_keepalive = 1;
            goto EOS_Received;
        default:
            h2o_req_log_error(generator->req, MODULE_NAME, "received unexpected record, type: %u", header.type);
            h2o_buffer_consume(&sock->input, recsize);
            if (!generator->sent_headers)
                goto Error;
            goto EOS_Received;
        }
    }

    /* send data if necessary */
    if (generator->sent_headers && generator->resp.sending.bytes_inflight == 0)
        do_send(generator);

    set_timeout(generator, &generator->ctx->io_timeout, on_rw_timeout);
    return;

EOS_Received:
    send_eos_and_close(generator, can_keepalive);
    return;

Error:
    errorclose(generator);
}

static void on_send_complete(h2o_socket_t *sock, const char *err)
{
    struct st_fcgi_generator_t *generator = sock->data;

    set_timeout(generator, &generator->ctx->io_timeout, on_rw_timeout);
    /* do nothing else!  all the rest is handled by the on_read */
}

static void on_connect(h2o_socket_t *sock, const char *errstr, void *data, h2o_url_t *_dummy)
{
    struct st_fcgi_generator_t *generator = data;
    iovec_vector_t vecs;

    generator->connect_req = NULL;

    if (sock == NULL) {
        h2o_req_log_error(generator->req, MODULE_NAME, "connection failed:%s", errstr);
        errorclose(generator);
        return;
    }

    generator->sock = sock;
    sock->data = generator;

    build_request(generator->req, &vecs, 1, 65535, &generator->ctx->handler->config);

    /* start sending the response */
    h2o_socket_write(generator->sock, vecs.entries, vecs.size, on_send_complete);

    set_timeout(generator, &generator->ctx->io_timeout, on_rw_timeout);

    /* activate the receiver; note: FCGI spec allows the app to start sending the response before it receives FCGI_STDIN */
    h2o_socket_read_start(sock, on_read);
}

static void do_proceed(h2o_generator_t *_generator, h2o_req_t *req)
{
    struct st_fcgi_generator_t *generator = (void *)_generator;

    h2o_doublebuffer_consume(&generator->resp.sending);
    do_send(generator);
}

static void do_stop(h2o_generator_t *_generator, h2o_req_t *req)
{
    struct st_fcgi_generator_t *generator = (void *)_generator;
    close_generator(generator);
}

static void on_connect_timeout(h2o_timeout_entry_t *entry)
{
    struct st_fcgi_generator_t *generator = H2O_STRUCT_FROM_MEMBER(struct st_fcgi_generator_t, timeout, entry);

    h2o_req_log_error(generator->req, MODULE_NAME, "connect timeout");
    errorclose(generator);
}

static int on_req(h2o_handler_t *_handler, h2o_req_t *req)
{
    h2o_fastcgi_handler_t *handler = (void *)_handler;
    struct st_fcgi_generator_t *generator;

    generator = h2o_mem_alloc_shared(&req->pool, sizeof(*generator), (void (*)(void *))close_generator);
    generator->super.proceed = do_proceed;
    generator->super.stop = do_stop;
    generator->ctx = h2o_context_get_handler_context(req->conn->ctx, &handler->super);
    generator->req = req;
    generator->sock = NULL;
    generator->sent_headers = 0;
    h2o_doublebuffer_init(&generator->resp.sending, &h2o_socket_buffer_prototype);
    h2o_buffer_init(&generator->resp.receiving, &h2o_socket_buffer_prototype);
    generator->timeout = (h2o_timeout_entry_t){0};

    set_timeout(generator, &generator->ctx->io_timeout, on_connect_timeout);
<<<<<<< HEAD
    h2o_socketpool_connect(&generator->connect_req, &handler->sockpool, req->conn->ctx->loop,
                           &req->conn->ctx->receivers.hostinfo_getaddr, on_connect, generator, NULL);
=======
    h2o_socketpool_connect(&generator->connect_req, &handler->sockpool, &handler->sockpool.targets.entries[0]->url,
                           req->conn->ctx->loop, &req->conn->ctx->receivers.hostinfo_getaddr, on_connect, generator);
>>>>>>> 24ab9c61

    return 0;
}

static void on_context_init(h2o_handler_t *_handler, h2o_context_t *ctx)
{
    h2o_fastcgi_handler_t *handler = (void *)_handler;
    struct st_fcgi_context_t *handler_ctx = h2o_mem_alloc(sizeof(*handler_ctx));

    h2o_socketpool_register_loop(&handler->sockpool, ctx->loop);
    handler_ctx->handler = handler;
    h2o_timeout_init(ctx->loop, &handler_ctx->io_timeout, handler->config.io_timeout);

    h2o_context_set_handler_context(ctx, &handler->super, handler_ctx);
}

static void on_context_dispose(h2o_handler_t *_handler, h2o_context_t *ctx)
{
    h2o_fastcgi_handler_t *handler = (void *)_handler;
    struct st_fcgi_context_t *handler_ctx = h2o_context_get_handler_context(ctx, &handler->super);

    if (handler_ctx == NULL)
        return;

    h2o_socketpool_unregister_loop(&handler->sockpool, ctx->loop);
    h2o_timeout_dispose(ctx->loop, &handler_ctx->io_timeout);
    free(handler_ctx);
}

static void on_handler_dispose(h2o_handler_t *_handler)
{
    h2o_fastcgi_handler_t *handler = (void *)_handler;

    if (handler->config.callbacks.dispose != NULL)
        handler->config.callbacks.dispose(handler, handler->config.callbacks.data);

    h2o_socketpool_dispose(&handler->sockpool);
    free(handler->config.document_root.base);
}

h2o_fastcgi_handler_t *h2o_fastcgi_register(h2o_pathconf_t *pathconf, h2o_url_t *upstream, h2o_fastcgi_config_vars_t *vars)
{
    h2o_fastcgi_handler_t *handler = (void *)h2o_create_handler(pathconf, sizeof(*handler));

    handler->super.on_context_init = on_context_init;
    handler->super.on_context_dispose = on_context_dispose;
    handler->super.dispose = on_handler_dispose;
    handler->super.on_req = on_req;
    handler->config = *vars;
    if (vars->document_root.base != NULL)
        handler->config.document_root = h2o_strdup(NULL, vars->document_root.base, vars->document_root.len);

    h2o_socketpool_init_specific(&handler->sockpool, SIZE_MAX /* FIXME */, upstream, 1);
    h2o_socketpool_set_timeout(&handler->sockpool, handler->config.keepalive_timeout);
    return handler;
}<|MERGE_RESOLUTION|>--- conflicted
+++ resolved
@@ -779,13 +779,8 @@
     generator->timeout = (h2o_timeout_entry_t){0};
 
     set_timeout(generator, &generator->ctx->io_timeout, on_connect_timeout);
-<<<<<<< HEAD
-    h2o_socketpool_connect(&generator->connect_req, &handler->sockpool, req->conn->ctx->loop,
-                           &req->conn->ctx->receivers.hostinfo_getaddr, on_connect, generator, NULL);
-=======
     h2o_socketpool_connect(&generator->connect_req, &handler->sockpool, &handler->sockpool.targets.entries[0]->url,
-                           req->conn->ctx->loop, &req->conn->ctx->receivers.hostinfo_getaddr, on_connect, generator);
->>>>>>> 24ab9c61
+                           req->conn->ctx->loop, &req->conn->ctx->receivers.hostinfo_getaddr, on_connect, generator, NULL);
 
     return 0;
 }
@@ -838,7 +833,7 @@
     if (vars->document_root.base != NULL)
         handler->config.document_root = h2o_strdup(NULL, vars->document_root.base, vars->document_root.len);
 
-    h2o_socketpool_init_specific(&handler->sockpool, SIZE_MAX /* FIXME */, upstream, 1);
+    h2o_socketpool_init_specific(&handler->sockpool, SIZE_MAX /* FIXME */, upstream, 1, NULL, NULL, NULL);
     h2o_socketpool_set_timeout(&handler->sockpool, handler->config.keepalive_timeout);
     return handler;
 }