/*
 * Copyright (c) 2019-2020 Fastly, Inc., Toru Maesaka
 *
 * Permission is hereby granted, free of charge, to any person obtaining a copy
 * of this software and associated documentation files (the "Software"), to
 * deal in the Software without restriction, including without limitation the
 * rights to use, copy, modify, merge, publish, distribute, sublicense, and/or
 * sell copies of the Software, and to permit persons to whom the Software is
 * furnished to do so, subject to the following conditions:
 *
 * The above copyright notice and this permission notice shall be included in
 * all copies or substantial portions of the Software.
 *
 * THE SOFTWARE IS PROVIDED "AS IS", WITHOUT WARRANTY OF ANY KIND, EXPRESS OR
 * IMPLIED, INCLUDING BUT NOT LIMITED TO THE WARRANTIES OF MERCHANTABILITY,
 * FITNESS FOR A PARTICULAR PURPOSE AND NONINFRINGEMENT. IN NO EVENT SHALL THE
 * AUTHORS OR COPYRIGHT HOLDERS BE LIABLE FOR ANY CLAIM, DAMAGES OR OTHER
 * LIABILITY, WHETHER IN AN ACTION OF CONTRACT, TORT OR OTHERWISE, ARISING
 * FROM, OUT OF OR IN CONNECTION WITH THE SOFTWARE OR THE USE OR OTHER DEALINGS
 * IN THE SOFTWARE.
 */

#include "h2olog.h"

const char *HTTP_BPF = R"(
#define MAX_HDR_LEN 128

enum {
  HTTP_EVENT_RECEIVE_REQ,
  HTTP_EVENT_RECEIVE_REQ_HDR,
  HTTP_EVENT_SEND_RESP,
  HTTP_EVENT_SEND_RESP_HDR
};

typedef struct  st_http_event_t {
  uint8_t type;
  uint64_t conn_id;
  uint64_t req_id;
  union {
    uint32_t http_version;
    uint32_t http_status;
    struct {
      uint64_t name_len;
      uint64_t value_len;
      char name[MAX_HDR_LEN];
      char value[MAX_HDR_LEN];
    } header;
  };
} http_event_t;

BPF_PERF_OUTPUT(events);

int trace_receive_request(struct pt_regs *ctx) {
  http_event_t ev = { .type = HTTP_EVENT_RECEIVE_REQ };
  bpf_usdt_readarg(1, ctx, &ev.conn_id);
  bpf_usdt_readarg(2, ctx, &ev.req_id);
  bpf_usdt_readarg(3, ctx, &ev.http_version);
  events.perf_submit(ctx, &ev, sizeof(ev));
  return 0;
}

int trace_receive_request_header(struct pt_regs *ctx) {
  http_event_t ev = { .type = HTTP_EVENT_RECEIVE_REQ_HDR };
  void *pos = NULL;
  bpf_usdt_readarg(1, ctx, &ev.conn_id);
  bpf_usdt_readarg(2, ctx, &ev.req_id);
  bpf_usdt_readarg(3, ctx, &pos);
  bpf_usdt_readarg(4, ctx, &ev.header.name_len);
  bpf_probe_read(&ev.header.name, sizeof(ev.header.name), pos);
  bpf_usdt_readarg(5, ctx, &pos);
  bpf_usdt_readarg(6, ctx, &ev.header.value_len);
  bpf_probe_read(&ev.header.value, sizeof(ev.header.value), pos);
  events.perf_submit(ctx, &ev, sizeof(ev));
  return 0;
}

int trace_send_response(struct pt_regs *ctx) {
  http_event_t ev = { .type = HTTP_EVENT_SEND_RESP };
  bpf_usdt_readarg(1, ctx, &ev.conn_id);
  bpf_usdt_readarg(2, ctx, &ev.req_id);
  bpf_usdt_readarg(3, ctx, &ev.http_status);
  events.perf_submit(ctx, &ev, sizeof(ev));
  return 0;
}

int trace_send_response_header(struct pt_regs *ctx) {
  http_event_t ev = { .type = HTTP_EVENT_SEND_RESP_HDR };
  void *pos = NULL;
  bpf_usdt_readarg(1, ctx, &ev.conn_id);
  bpf_usdt_readarg(2, ctx, &ev.req_id);
  bpf_usdt_readarg(3, ctx, &pos);
  bpf_usdt_readarg(4, ctx, &ev.header.name_len);
  bpf_probe_read(&ev.header.name, sizeof(ev.header.name), pos);
  bpf_usdt_readarg(5, ctx, &pos);
  bpf_usdt_readarg(6, ctx, &ev.header.value_len);
  bpf_probe_read(&ev.header.value, sizeof(ev.header.value), pos);
  events.perf_submit(ctx, &ev, sizeof(ev));
  return 0;
}
)";

#define MAX_HDR_LEN 128
#define MIN(x, y) (((x) < (y)) ? (x) : (y))

<<<<<<< HEAD
enum { HTTP_EVENT_RECEIVE_REQ, HTTP_EVENT_RECEIVE_REQ_HDR, HTTP_EVENT_SEND_RESP, HTTP_EVENT_SEND_RESP_HDR };

typedef struct st_http_event_t {
    uint8_t type;
    uint64_t conn_id;
    uint64_t req_id;
    union {
        uint32_t http_version;
        uint32_t http_status;
        struct {
            uint64_t name_len;
            uint64_t value_len;
            char name[MAX_HDR_LEN];
            char value[MAX_HDR_LEN];
        } header;
    };
} http_event_t;

static void handle_event(void *context, void *data, int len)
=======
static void handle_event(h2o_tracer_t *tracer, const void *data, int len)
>>>>>>> b836750d
{
    const http_event_t *ev = (const http_event_t *)data;
    FILE *out = tracer->out;

    switch (ev->type) {
    case HTTP_EVENT_RECEIVE_REQ:
        fprintf(out, "%" PRIu64 " %" PRIu64 " RxProtocol HTTP/%" PRIu32 ".%" PRIu32 "\n", ev->conn_id, ev->req_id,
                ev->http_version / 256, ev->http_version % 256);
        break;
    case HTTP_EVENT_SEND_RESP:
        fprintf(out, "%" PRIu64 " %" PRIu64 " TxStatus   %" PRIu32 "\n", ev->conn_id, ev->req_id, ev->http_status);
        break;
    case HTTP_EVENT_RECEIVE_REQ_HDR:
    case HTTP_EVENT_SEND_RESP_HDR: {
        int n_len = MIN(ev->header.name_len, MAX_HDR_LEN);
        int v_len = MIN(ev->header.value_len, MAX_HDR_LEN);
        const char *label = (ev->type == HTTP_EVENT_RECEIVE_REQ_HDR) ? "RxHeader" : "TxHeader";
        fprintf(out, "%" PRIu64 " %" PRIu64 " %s   %.*s %.*s\n", ev->conn_id, ev->req_id, label, n_len, ev->header.name, v_len,
                ev->header.value);
    } break;
    default:
        fprintf(out, "unknown event: %u\n", ev->type);
    }
}

static void handle_lost(h2o_tracer_t *tracer, uint64_t lost)
{
    fprintf(stderr, "Possibly lost %" PRIu64 " events\n", lost);
}

static std::vector<ebpf::USDT> init_usdt_probes(pid_t h2o_pid)
{
    const std::vector<ebpf::USDT> vec{
        ebpf::USDT(h2o_pid, "h2o", "receive_request", "trace_receive_request"),
        ebpf::USDT(h2o_pid, "h2o", "receive_request_header", "trace_receive_request_header"),
        ebpf::USDT(h2o_pid, "h2o", "send_response", "trace_send_response"),
        ebpf::USDT(h2o_pid, "h2o", "send_response_header", "trace_send_response_header"),
    };
    return vec;
}

static const char *bpf_text(void)
{
    return HTTP_BPF;
}

void init_http_tracer(h2o_tracer_t *tracer)
{
    tracer->handle_event = handle_event;
    tracer->handle_lost = handle_lost;
    tracer->init_usdt_probes = init_usdt_probes;
    tracer->bpf_text = bpf_text;
}<|MERGE_RESOLUTION|>--- conflicted
+++ resolved
@@ -102,7 +102,6 @@
 #define MAX_HDR_LEN 128
 #define MIN(x, y) (((x) < (y)) ? (x) : (y))
 
-<<<<<<< HEAD
 enum { HTTP_EVENT_RECEIVE_REQ, HTTP_EVENT_RECEIVE_REQ_HDR, HTTP_EVENT_SEND_RESP, HTTP_EVENT_SEND_RESP_HDR };
 
 typedef struct st_http_event_t {
@@ -121,10 +120,7 @@
     };
 } http_event_t;
 
-static void handle_event(void *context, void *data, int len)
-=======
 static void handle_event(h2o_tracer_t *tracer, const void *data, int len)
->>>>>>> b836750d
 {
     const http_event_t *ev = (const http_event_t *)data;
     FILE *out = tracer->out;
