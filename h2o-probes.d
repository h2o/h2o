--- conflicted
+++ resolved
@@ -20,9 +20,6 @@
  * IN THE SOFTWARE.
  */
 
-<<<<<<< HEAD
-struct st_h2o_tunnel_t;
-
 /* @appdata
 {
     "receive_request_header": ["name", "value"],
@@ -33,8 +30,6 @@
 }
 */
 
-=======
->>>>>>> 2117ef75
 provider h2o {
     /**
      * HTTP-level event, indicating that a request has been received.
