name: CI

on: [push, pull_request]

jobs:
  build:
    name: "${{ matrix.name }}"
    runs-on: [ubuntu-20.04]

    # We want to run on external PRs, but not on our own internal PRs as they'll be run
    # by the push to the branch.
    if: github.event_name == 'push' || github.event.pull_request.head.repo.full_name != github.repository

    strategy:
      fail-fast: false
      matrix:
        include:
          - name: default
            command: make -f misc/docker-ci/check.mk ALL BUILD_ARGS=-j6 TEST_ENV=TEST_JOBS=4
          - name: OpenSSL 1.1.0 + Fuzz
            command: make -f misc/docker-ci/check.mk ossl1.1.0+fuzz BUILD_ARGS=-j6 TEST_ENV=TEST_JOBS=4
          - name: OpenSSL 1.1.1
            command: make -f misc/docker-ci/check.mk ossl1.1.1 BUILD_ARGS=-j6 TEST_ENV=TEST_JOBS=4
<<<<<<< HEAD
          - name: OpenSSL 3.0
            command: make -f misc/docker-ci/check.mk ossl3.0 CONTAINER_NAME=h2oserver/h2o-ci:ubuntu2004 BUILD_ARGS=-j1 TEST_ENV=TEST_JOBS=4
          - name: DTrace
            command: make -f misc/docker-ci/check.mk dtrace CONTAINER_NAME=h2oserver/h2o-ci:ubuntu2004 BUILD_ARGS=-j6 TEST_ENV=TEST_JOBS=4
=======
          - name: DTrace + ASan
            command: make -f misc/docker-ci/check.mk dtrace+asan BUILD_ARGS=-j6 TEST_ENV=TEST_JOBS=4
>>>>>>> 7fddc173

    timeout-minutes: 60
    steps:
    - uses: actions/checkout@v2
      with:
        submodules: recursive
    - name: Login to Docker Hub
      uses: docker/login-action@v1
      with:
        username: ${{ secrets.DOCKERHUB_USERNAME }}
        password: ${{ secrets.DOCKERHUB_TOKEN }}
      continue-on-error: true

    - name: Run with Docker
      shell: 'script -q -e -c "bash -xe {0}"'
      run: |
        chmod -R ugo+w .
        ${{ matrix.command }}

  # See https://github.com/google/oss-fuzz/tree/master/projects/h2o for details
  ossfuzz:
    name: OSS Fuzz
    runs-on: ubuntu-latest

    # see above
    if: github.event_name == 'push' || github.event.pull_request.head.repo.full_name != github.repository

    timeout-minutes: 60
    steps:
    - name: Build Fuzzers
      uses: google/oss-fuzz/infra/cifuzz/actions/build_fuzzers@master
      with:
        oss-fuzz-project-name: 'h2o'
        dry-run: false
    - name: Run Fuzzers
      uses: google/oss-fuzz/infra/cifuzz/actions/run_fuzzers@master
      with:
        oss-fuzz-project-name: 'h2o'
        fuzz-seconds: 600
        dry-run: false
    - name: Upload Crash
      uses: actions/upload-artifact@v1
      if: failure()
      with:
        name: artifacts
        path: ./out/artifacts<|MERGE_RESOLUTION|>--- conflicted
+++ resolved
@@ -21,15 +21,10 @@
             command: make -f misc/docker-ci/check.mk ossl1.1.0+fuzz BUILD_ARGS=-j6 TEST_ENV=TEST_JOBS=4
           - name: OpenSSL 1.1.1
             command: make -f misc/docker-ci/check.mk ossl1.1.1 BUILD_ARGS=-j6 TEST_ENV=TEST_JOBS=4
-<<<<<<< HEAD
           - name: OpenSSL 3.0
-            command: make -f misc/docker-ci/check.mk ossl3.0 CONTAINER_NAME=h2oserver/h2o-ci:ubuntu2004 BUILD_ARGS=-j1 TEST_ENV=TEST_JOBS=4
-          - name: DTrace
-            command: make -f misc/docker-ci/check.mk dtrace CONTAINER_NAME=h2oserver/h2o-ci:ubuntu2004 BUILD_ARGS=-j6 TEST_ENV=TEST_JOBS=4
-=======
+            command: make -f misc/docker-ci/check.mk ossl3.0 BUILD_ARGS=-j1 TEST_ENV=TEST_JOBS=4
           - name: DTrace + ASan
             command: make -f misc/docker-ci/check.mk dtrace+asan BUILD_ARGS=-j6 TEST_ENV=TEST_JOBS=4
->>>>>>> 7fddc173
 
     timeout-minutes: 60
     steps:
