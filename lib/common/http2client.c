--- conflicted
+++ resolved
@@ -1244,13 +1244,7 @@
 
     stream->super.buf = &stream->input.body;
     stream->super.cancel = do_cancel;
-<<<<<<< HEAD
-    stream->super.open_tunnel = NULL;
-    stream->super.get_socket = do_get_socket;
-=======
-    stream->super.steal_socket = NULL;
     stream->super.get_ssl_properties = do_get_ssl_properties;
->>>>>>> 5cc544c8
     stream->super.update_window = do_update_window;
     stream->super.write_req = do_write_req;
 }
