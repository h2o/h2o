/*
 * Copyright (c) 2021 Fastly Inc.
 *
 * Permission is hereby granted, free of charge, to any person obtaining a copy
 * of this software and associated documentation files (the "Software"), to
 * deal in the Software without restriction, including without limitation the
 * rights to use, copy, modify, merge, publish, distribute, sublicense, and/or
 * sell copies of the Software, and to permit persons to whom the Software is
 * furnished to do so, subject to the following conditions:
 *
 * The above copyright notice and this permission notice shall be included in
 * all copies or substantial portions of the Software.
 *
 * THE SOFTWARE IS PROVIDED "AS IS", WITHOUT WARRANTY OF ANY KIND, EXPRESS OR
 * IMPLIED, INCLUDING BUT NOT LIMITED TO THE WARRANTIES OF MERCHANTABILITY,
 * FITNESS FOR A PARTICULAR PURPOSE AND NONINFRINGEMENT. IN NO EVENT SHALL THE
 * AUTHORS OR COPYRIGHT HOLDERS BE LIABLE FOR ANY CLAIM, DAMAGES OR OTHER
 * LIABILITY, WHETHER IN AN ACTION OF CONTRACT, TORT OR OTHERWISE, ARISING
 * FROM, OUT OF OR IN CONNECTION WITH THE SOFTWARE OR THE USE OR OTHER DEALINGS
 * IN THE SOFTWARE.
 */
#include "h2o/hostinfo.h"
#include "h2o/memory.h"
#include "h2o/socket.h"
#include "h2o.h"

struct st_connect_handler_t {
    h2o_handler_t super;
    h2o_proxy_config_vars_t config;
    struct {
        size_t count;
        h2o_connect_acl_entry_t entries[0];
    } acl;
};

#define MAX_CONNECT_RETRIES 3

struct st_server_address_t {
    struct sockaddr *sa;
    socklen_t salen;
};

struct st_connect_generator_t {
    h2o_generator_t super;
    struct st_connect_handler_t *handler;
    h2o_loop_t *loop;
    h2o_req_t *src_req;
    h2o_hostinfo_getaddr_req_t *getaddr_req;
    h2o_socket_t *sock;
    struct {
        struct st_server_address_t list[MAX_CONNECT_RETRIES];
        size_t size;
        size_t next;
    } server_addresses;
    h2o_buffer_t *sendbuf;
    h2o_timer_t timeout;
    unsigned sendbuf_closed : 1;
};

#define TO_BITMASK(type, len) ((type) ~(((type)1 << (sizeof(type) * 8 - (len))) - 1))

static void start_connect(struct st_connect_generator_t *self);

static h2o_req_t *dispose_generator(struct st_connect_generator_t *self)
{
<<<<<<< HEAD
    /* detect duplicate call to `dispose_generator`, which could happen due to this function being called via `stop` callback and
     * the pool destructor callback */
    if (self->sendbuf == NULL)
        return NULL;

    if (self->getaddr_req != NULL)
        h2o_hostinfo_getaddr_cancel(self->getaddr_req);
    if (self->sock != NULL)
        h2o_socket_close(self->sock);
    h2o_buffer_dispose(&self->sendbuf);
    h2o_timer_unlink(&self->timeout);

    assert(self->sendbuf == NULL);
    return self->src_req;
=======
    h2o_timer_unlink(&creq->timeout);
    if (creq->sock != NULL) {
        h2o_socket_close(creq->sock);
        creq->sock = NULL;
    }
    h2o_send_error_502(creq->src_req, "Gateway Error", errstr, 0);
>>>>>>> 9a083127
}

static void close_and_send_final(struct st_connect_generator_t *self)
{
    assert(self->sock != NULL);
    int was_reading = h2o_socket_is_reading(self->sock);

    h2o_socket_close(self->sock);
    self->sock = NULL;
    h2o_timer_unlink(&self->timeout);

    /* if there's nothing inflight, close downstream immediately, otherwise let `do_proceed` handle the signal */
    if (was_reading)
        h2o_send(dispose_generator(self), NULL, 0, H2O_SEND_STATE_FINAL);
}

static void on_io_timeout(h2o_timer_t *timer)
{
    struct st_connect_generator_t *self = H2O_STRUCT_FROM_MEMBER(struct st_connect_generator_t, timeout, timer);
    close_and_send_final(self);
}

<<<<<<< HEAD
static void reset_io_timeout(struct st_connect_generator_t *self)
{
    h2o_timer_unlink(&self->timeout);
    h2o_timer_link(self->loop, self->handler->config.io_timeout, &self->timeout);
}

static void tunnel_on_write_complete(h2o_socket_t *_sock, const char *err)
{
    struct st_connect_generator_t *self = _sock->data;

    if (err != NULL || self->sendbuf_closed) {
        close_and_send_final(self);
=======
    assert(creq->sock == sock);

    if (err) {
        if (creq->server_addresses.next == creq->server_addresses.size) {
            on_error(creq, err);
            return;
        }
        h2o_socket_close(sock);
        creq->sock = NULL;
        start_connect(creq);
>>>>>>> 9a083127
        return;
    }

    size_t bytes_written = self->sendbuf->size;
    h2o_buffer_consume(&self->sendbuf, bytes_written);

    reset_io_timeout(self);
    self->src_req->proceed_req(self->src_req, bytes_written, H2O_SEND_STATE_IN_PROGRESS);
}

static int tunnel_write(void *_self, h2o_iovec_t chunk, int is_end_stream)
{
    struct st_connect_generator_t *self = _self;

    assert(self->sendbuf->size == 0);

    h2o_buffer_append(&self->sendbuf, chunk.base, chunk.len);
    if (is_end_stream)
        self->sendbuf_closed = 1;

    reset_io_timeout(self);

    h2o_iovec_t vec = h2o_iovec_init(self->sendbuf->bytes, self->sendbuf->size);
    h2o_socket_write(self->sock, &vec, 1, tunnel_on_write_complete);

    return 0;
}

static void tunnel_on_read(h2o_socket_t *_sock, const char *err)
{
    struct st_connect_generator_t *self = _sock->data;

    if (err != NULL) {
        h2o_send(dispose_generator(self), NULL, 0, H2O_SEND_STATE_FINAL);
        return;
    }

    h2o_socket_read_stop(self->sock);
    reset_io_timeout(self); /* for simplicity, we call out I/O timeout even when downstream fails to deliver data to the client
                             * within given interval */

    h2o_iovec_t vec = h2o_iovec_init(self->sock->input->bytes, self->sock->input->size);
    h2o_send(self->src_req, &vec, 1, H2O_SEND_STATE_IN_PROGRESS);
}

static void on_proceed(h2o_generator_t *_self, h2o_req_t *req)
{
    struct st_connect_generator_t *self = H2O_STRUCT_FROM_MEMBER(struct st_connect_generator_t, super, _self);

    if (self->sock != NULL) {
        h2o_buffer_consume(&self->sock->input, self->sock->input->size);
        reset_io_timeout(self);
        h2o_socket_read_start(self->sock, tunnel_on_read);
    } else {
        h2o_send(dispose_generator(self), NULL, 0, H2O_SEND_STATE_FINAL);
    }
}

static void on_connect_error(struct st_connect_generator_t *self, const char *errstr)
{
    h2o_timer_unlink(&self->timeout);
    h2o_send_error_502(self->src_req, "Gateway Error", errstr, 0);
}

static void on_connect_timeout(h2o_timer_t *entry)
{
    struct st_connect_generator_t *self = H2O_STRUCT_FROM_MEMBER(struct st_connect_generator_t, timeout, entry);
    on_connect_error(self, h2o_httpclient_error_io_timeout);
}

static void on_connect(h2o_socket_t *_sock, const char *err)
{
    struct st_connect_generator_t *self = _sock->data;

    if (err != NULL) {
        if (self->server_addresses.next == self->server_addresses.size) {
            on_connect_error(self, err);
            return;
        }
        start_connect(self);
        return;
    }

    self->timeout.cb = on_io_timeout;
    reset_io_timeout(self);

    /* setup write, and initiate if pending data exists */
    self->src_req->write_req.cb = tunnel_write;
    self->src_req->write_req.ctx = self;
    if (self->src_req->entity.len != 0)
        tunnel_write(self, self->src_req->entity, self->src_req->proceed_req == NULL);

    /* strat the read side */
    h2o_socket_read_start(self->sock, tunnel_on_read);

    /* build and submit 200 response */
    self->src_req->res.status = 200;
    h2o_start_response(self->src_req, &self->super);
    h2o_send(self->src_req, NULL, 0, H2O_SEND_STATE_IN_PROGRESS);
}

static void store_server_addresses(struct st_connect_generator_t *self, struct addrinfo *res)
{
    /* copy first entries in the response; ordering of addresses being returned by `getaddrinfo` is respected, as ordinary clients
     * (incl. forward proxy) are not expected to distribute the load among the addresses being returned. */
    do {
        struct st_server_address_t *dst = self->server_addresses.list + self->server_addresses.size++;
        dst->sa = h2o_mem_alloc_pool_aligned(&self->src_req->pool, H2O_ALIGNOF(struct sockaddr), res->ai_addrlen);
        memcpy(dst->sa, res->ai_addr, res->ai_addrlen);
        dst->salen = res->ai_addrlen;
    } while (self->server_addresses.size < PTLS_ELEMENTSOF(self->server_addresses.list) && (res = res->ai_next) != NULL);
}

static void on_getaddr(h2o_hostinfo_getaddr_req_t *getaddr_req, const char *errstr, struct addrinfo *res, void *_self)
{
    struct st_connect_generator_t *self = _self;

    assert(getaddr_req == self->getaddr_req);
    self->getaddr_req = NULL;

    if (errstr != NULL) {
        on_connect_error(self, errstr);
        return;
    }

    store_server_addresses(self, res);
    start_connect(self);
}

static void start_connect(struct st_connect_generator_t *self)
{
    /* repeat connect(pop_front(address_list)) until we run out of the list */
    do {
        struct st_server_address_t *server_address = self->server_addresses.list + self->server_addresses.next++;
        /* check address */
        if (!h2o_connect_lookup_acl(self->handler->acl.entries, self->handler->acl.count, server_address->sa)) {
            h2o_timer_unlink(&self->timeout);
            h2o_req_log_error(self->src_req, "lib/handler/connect.c", "access rejected by acl");
            h2o_send_error_403(self->src_req, "Access Forbidden", "Access Forbidden", 0);
            return;
        }
        /* connect */
        if ((self->sock = h2o_socket_connect(self->loop, server_address->sa, server_address->salen, on_connect)) != NULL) {
            self->sock->data = self;
            return;
        }
    } while (self->server_addresses.next < self->server_addresses.size);

    on_connect_error(self, h2o_socket_error_conn_fail);
}

static void on_stop(h2o_generator_t *_self, h2o_req_t *req)
{
    struct st_connect_generator_t *self = H2O_STRUCT_FROM_MEMBER(struct st_connect_generator_t, super, _self);
    dispose_generator(self);
}

static void on_generator_dispose(void *_self)
{
    struct st_connect_generator_t *self = _self;
    dispose_generator(self);
}

static int on_req(h2o_handler_t *_handler, h2o_req_t *req)
{
    struct st_connect_handler_t *handler = (void *)_handler;
    h2o_iovec_t host;
    uint16_t port;

    /* this handler captures CONNECT, delegating requests with other methods to the next handler */
    if (!h2o_memis(req->input.method.base, req->input.method.len, H2O_STRLIT("CONNECT")))
        return -1;

    if (h2o_url_parse_hostport(req->authority.base, req->authority.len, &host, &port) == NULL || port == 0 || port == 65535) {
        h2o_send_error_400(req, "Bad Request", "Bad Request", 0);
        return 0;
    }

    struct st_connect_generator_t *self = h2o_mem_alloc_shared(&req->pool, sizeof(*self), on_generator_dispose);
    *self = (struct st_connect_generator_t){
        .super = {.proceed = on_proceed, .stop = on_stop},
        .handler = handler,
        .loop = req->conn->ctx->loop,
        .src_req = req,
        .timeout = {.cb = on_connect_timeout},
    };
    h2o_buffer_init(&self->sendbuf, &h2o_socket_buffer_prototype);
    h2o_timer_link(self->loop, handler->config.connect_timeout, &self->timeout);

    char port_str[sizeof(H2O_UINT16_LONGEST_STR)];
    int port_strlen = sprintf(port_str, "%" PRIu16, port);
    self->getaddr_req =
        h2o_hostinfo_getaddr(&self->src_req->conn->ctx->receivers.hostinfo_getaddr, host, h2o_iovec_init(port_str, port_strlen),
                             AF_UNSPEC, SOCK_STREAM, IPPROTO_TCP, AI_ADDRCONFIG | AI_NUMERICSERV, on_getaddr, self);

    return 0;
}

void h2o_connect_register(h2o_pathconf_t *pathconf, h2o_proxy_config_vars_t *config, h2o_connect_acl_entry_t *acl_entries,
                          size_t num_acl_entries)
{
    struct st_connect_handler_t *self = (void *)h2o_create_handler(pathconf, offsetof(struct st_connect_handler_t, acl.entries) +
                                                                                 sizeof(*self->acl.entries) * num_acl_entries);

    self->super.on_req = on_req;
    self->super.supports_request_streaming = 1;
    self->config = *config;
    self->acl.count = num_acl_entries;
    memcpy(self->acl.entries, acl_entries, sizeof(self->acl.entries[0]) * num_acl_entries);
}

const char *h2o_connect_parse_acl(h2o_connect_acl_entry_t *output, const char *input)
{
    /* type */
    switch (input[0]) {
    case '+':
        output->allow_ = 1;
        break;
    case '-':
        output->allow_ = 0;
        break;
    default:
        return "ACL entry must begin with + or -";
    }

    /* extract address, port */
    h2o_iovec_t host_vec;
    uint16_t port;
    const char *slash_at;
    if ((slash_at = h2o_url_parse_hostport(input + 1, strlen(input + 1), &host_vec, &port)) == NULL)
        goto GenericParseError;
    char *host = alloca(host_vec.len + 1);
    memcpy(host, host_vec.base, host_vec.len);
    host[host_vec.len] = '\0';

    /* parse netmask (or addr_mask is set to zero to indicate that mask was not specified) */
    if (*slash_at != '\0') {
        if (*slash_at != '/')
            goto GenericParseError;
        if (sscanf(slash_at + 1, "%zu", &output->addr_mask) != 1 || output->addr_mask == 0)
            return "invalid address mask";
    } else {
        output->addr_mask = 0;
    }

    /* parse address */
    struct in_addr v4addr;
    struct in6_addr v6addr;
    if (strcmp(host, "*") == 0) {
        output->addr_family = H2O_CONNECT_ACL_ADDRESS_ANY;
        if (output->addr_mask != 0)
            return "wildcard address (*) cannot have a netmask";
    } else if (inet_pton(AF_INET, host, &v4addr) == 1) {
        output->addr_family = H2O_CONNECT_ACL_ADDRESS_V4;
        if (output->addr_mask == 0) {
            output->addr_mask = 32;
        } else if (output->addr_mask > 32) {
            return "invalid address mask";
        }
        output->addr.v4 = ntohl(v4addr.s_addr) & TO_BITMASK(uint32_t, output->addr_mask);
    } else if (inet_pton(AF_INET6, host, &v6addr) == 1) {
        output->addr_family = H2O_CONNECT_ACL_ADDRESS_V6;
        if (output->addr_mask == 0) {
            output->addr_mask = 128;
        } else if (output->addr_mask > 128) {
            return "invalid address mask";
        }
        size_t i;
        for (i = 0; i < output->addr_mask / 8; ++i)
            output->addr.v6[i] = v6addr.s6_addr[i];
        if (output->addr_mask % 8 != 0)
            output->addr.v6[i] = v6addr.s6_addr[i] & TO_BITMASK(uint8_t, v6addr.s6_addr[i]);
        for (++i; i < PTLS_ELEMENTSOF(output->addr.v6); ++i)
            output->addr.v6[i] = 0;
    } else {
        return "failed to parse address";
    }

    /* set port (for whatever reason, `h2o_url_parse_hostport` sets port to 65535 when not specified, convert that to zero) */
    output->port = port == 65535 ? 0 : port;

    return NULL;

GenericParseError:
    return "failed to parse input, expected format is: [+-]address(?::port|)(?:/netmask|)";
}

int h2o_connect_lookup_acl(h2o_connect_acl_entry_t *acl_entries, size_t num_acl_entries, struct sockaddr *target)
{
    uint32_t target_v4addr = 0;
    uint16_t target_port;

    /* reject anything other than v4/v6, as well as converting the values to native format */
    switch (target->sa_family) {
    case AF_INET: {
        struct sockaddr_in *sin = (void *)target;
        target_v4addr = ntohl(sin->sin_addr.s_addr);
        target_port = ntohs(sin->sin_port);
    } break;
    case AF_INET6:
        target_port = htons(((struct sockaddr_in6 *)target)->sin6_port);
        break;
    default:
        return 0;
    }

    /* check each ACL entry */
    for (size_t i = 0; i != num_acl_entries; ++i) {
        h2o_connect_acl_entry_t *entry = acl_entries + i;
        /* check port */
        if (entry->port != 0 && entry->port != target_port)
            goto Next;
        /* check address */
        switch (entry->addr_family) {
        case H2O_CONNECT_ACL_ADDRESS_ANY:
            break;
        case H2O_CONNECT_ACL_ADDRESS_V4: {
            if (target->sa_family != AF_INET)
                goto Next;
            if (entry->addr.v4 != (target_v4addr & TO_BITMASK(uint32_t, entry->addr_mask)))
                goto Next;
        } break;
        case H2O_CONNECT_ACL_ADDRESS_V6: {
            if (target->sa_family != AF_INET6)
                continue;
            uint8_t *target_v6addr = ((struct sockaddr_in6 *)target)->sin6_addr.s6_addr;
            size_t i;
            for (i = 0; i < entry->addr_mask / 8; ++i)
                if (entry->addr.v6[i] != target_v6addr[i])
                    goto Next;
            if (entry->addr_mask % 8 != 0 && entry->addr.v6[i] != (target_v6addr[i] & TO_BITMASK(uint8_t, entry->addr_mask % 8)))
                goto Next;
        } break;
        }
        /* match */
        return entry->allow_;
    Next:;
    }

    /* default rule is deny */
    return 0;
}<|MERGE_RESOLUTION|>--- conflicted
+++ resolved
@@ -63,7 +63,6 @@
 
 static h2o_req_t *dispose_generator(struct st_connect_generator_t *self)
 {
-<<<<<<< HEAD
     /* detect duplicate call to `dispose_generator`, which could happen due to this function being called via `stop` callback and
      * the pool destructor callback */
     if (self->sendbuf == NULL)
@@ -78,14 +77,6 @@
 
     assert(self->sendbuf == NULL);
     return self->src_req;
-=======
-    h2o_timer_unlink(&creq->timeout);
-    if (creq->sock != NULL) {
-        h2o_socket_close(creq->sock);
-        creq->sock = NULL;
-    }
-    h2o_send_error_502(creq->src_req, "Gateway Error", errstr, 0);
->>>>>>> 9a083127
 }
 
 static void close_and_send_final(struct st_connect_generator_t *self)
@@ -108,7 +99,6 @@
     close_and_send_final(self);
 }
 
-<<<<<<< HEAD
 static void reset_io_timeout(struct st_connect_generator_t *self)
 {
     h2o_timer_unlink(&self->timeout);
@@ -121,18 +111,6 @@
 
     if (err != NULL || self->sendbuf_closed) {
         close_and_send_final(self);
-=======
-    assert(creq->sock == sock);
-
-    if (err) {
-        if (creq->server_addresses.next == creq->server_addresses.size) {
-            on_error(creq, err);
-            return;
-        }
-        h2o_socket_close(sock);
-        creq->sock = NULL;
-        start_connect(creq);
->>>>>>> 9a083127
         return;
     }
 
@@ -194,6 +172,10 @@
 static void on_connect_error(struct st_connect_generator_t *self, const char *errstr)
 {
     h2o_timer_unlink(&self->timeout);
+    if (self->sock != NULL) {
+        h2o_socket_close(self->sock);
+        self->sock = NULL;
+    }
     h2o_send_error_502(self->src_req, "Gateway Error", errstr, 0);
 }
 
@@ -206,12 +188,16 @@
 static void on_connect(h2o_socket_t *_sock, const char *err)
 {
     struct st_connect_generator_t *self = _sock->data;
+
+    assert(self->sock == _sock);
 
     if (err != NULL) {
         if (self->server_addresses.next == self->server_addresses.size) {
             on_connect_error(self, err);
             return;
         }
+        h2o_socket_close(self->sock);
+        self->sock = NULL;
         start_connect(self);
         return;
     }
