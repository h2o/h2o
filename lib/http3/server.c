--- conflicted
+++ resolved
@@ -380,25 +380,6 @@
         request_run_delayed(conn);
 }
 
-<<<<<<< HEAD
-=======
-static void destroy_tunnel(struct st_h2o_http3_server_stream_t *stream)
-{
-    retain_sendvecs(stream);
-    stream->tunnel->tunnel->destroy(stream->tunnel->tunnel);
-    stream->tunnel->tunnel = NULL;
-
-    /* remove stream from datagram flow list */
-    struct st_h2o_http3_server_conn_t *conn = get_conn(stream);
-    if (stream->tunnel->datagram_flow_id != UINT64_MAX) {
-        khiter_t iter = kh_get(stream, conn->datagram_flows, stream->tunnel->datagram_flow_id);
-        /* it's possible the tunnel wasn't established yet */
-        if (iter != kh_end(conn->datagram_flows))
-            kh_del(stream, conn->datagram_flows, iter);
-    }
-}
-
->>>>>>> 8662b6d4
 static void pre_dispose_request(struct st_h2o_http3_server_stream_t *stream)
 {
     struct st_h2o_http3_server_conn_t *conn = get_conn(stream);
