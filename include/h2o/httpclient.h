--- conflicted
+++ resolved
@@ -164,7 +164,6 @@
 } h2o_httpclient_timings_t;
 
 /**
-<<<<<<< HEAD
  * an HTTP tunnel established e.g., by successful CONNECT
  */
 typedef struct st_h2o_httpclient_tunnel_t {
@@ -194,7 +193,8 @@
      */
     void *data;
 } h2o_httpclient_tunnel_t;
-=======
+
+/**
  * TLS properties of a HTTP client connection. Definitions of the member variables match that returned by corresponding h2o_socket
  * function: `h2o_socket_ssl_*`.
  */
@@ -204,7 +204,6 @@
     const char *cipher;
     int cipher_bits;
 } h2o_httpclient_ssl_properties_t;
->>>>>>> 1e5b714a
 
 struct st_h2o_httpclient_t {
     /**
