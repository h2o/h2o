/*
 * Copyright (c) 2018 Fastly, Kazuho Oku
 *
 * Permission is hereby granted, free of charge, to any person obtaining a copy
 * of this software and associated documentation files (the "Software"), to
 * deal in the Software without restriction, including without limitation the
 * rights to use, copy, modify, merge, publish, distribute, sublicense, and/or
 * sell copies of the Software, and to permit persons to whom the Software is
 * furnished to do so, subject to the following conditions:
 *
 * The above copyright notice and this permission notice shall be included in
 * all copies or substantial portions of the Software.
 *
 * THE SOFTWARE IS PROVIDED "AS IS", WITHOUT WARRANTY OF ANY KIND, EXPRESS OR
 * IMPLIED, INCLUDING BUT NOT LIMITED TO THE WARRANTIES OF MERCHANTABILITY,
 * FITNESS FOR A PARTICULAR PURPOSE AND NONINFRINGEMENT. IN NO EVENT SHALL THE
 * AUTHORS OR COPYRIGHT HOLDERS BE LIABLE FOR ANY CLAIM, DAMAGES OR OTHER
 * LIABILITY, WHETHER IN AN ACTION OF CONTRACT, TORT OR OTHERWISE, ARISING
 * FROM, OUT OF OR IN CONNECTION WITH THE SOFTWARE OR THE USE OR OTHER DEALINGS
 * IN THE SOFTWARE.
 */
#include <sys/socket.h>
#include "khash.h"
#include "h2o/absprio.h"
#include "h2o/http3_common.h"
#include "h2o/http3_server.h"
#include "h2o/http3_internal.h"
#include "./../probes_.h"

/**
 * the scheduler
 */
struct st_h2o_http3_req_scheduler_t {
    struct {
        struct {
            h2o_linklist_t high;
            h2o_linklist_t low;
        } urgencies[H2O_ABSPRIO_NUM_URGENCY_LEVELS];
        size_t smallest_urgency;
    } active;
    h2o_linklist_t conn_blocked;
};

/**
 *
 */
struct st_h2o_http3_req_scheduler_node_t {
    h2o_linklist_t link;
    h2o_absprio_t priority;
    uint64_t call_cnt;
};

/**
 * callback used to compare precedence of the entries within the same urgency level (e.g., by comparing stream IDs)
 */
typedef int (*h2o_http3_req_scheduler_compare_cb)(struct st_h2o_http3_req_scheduler_t *sched,
                                                  const struct st_h2o_http3_req_scheduler_node_t *x,
                                                  const struct st_h2o_http3_req_scheduler_node_t *y);

/**
 * Once the size of the request body being received exceeds thit limit, streaming mode will be used (if possible), and the
 * concurrency of such requests would be limited to one per connection.
 */
#define H2O_HTTP3_REQUEST_BODY_MIN_BYTES_TO_BLOCK 10240

enum h2o_http3_server_stream_state {
    /**
     * receiving headers
     */
    H2O_HTTP3_SERVER_STREAM_STATE_RECV_HEADERS,
    /**
     * receiving request body (runs concurrently)
     */
    H2O_HTTP3_SERVER_STREAM_STATE_RECV_BODY_BEFORE_BLOCK,
    /**
     * blocked, waiting to be unblocked one by one (either in streaming mode or in non-streaming mode)
     */
    H2O_HTTP3_SERVER_STREAM_STATE_RECV_BODY_BLOCKED,
    /**
     * in non-streaming mode, receiving body
     */
    H2O_HTTP3_SERVER_STREAM_STATE_RECV_BODY_UNBLOCKED,
    /**
     * in non-streaming mode, waiting for the request to be processed
     */
    H2O_HTTP3_SERVER_STREAM_STATE_REQ_PENDING,
    /**
     * request has been processed, waiting for the response headers
     */
    H2O_HTTP3_SERVER_STREAM_STATE_SEND_HEADERS,
    /**
     * sending body (the generator MAY have closed, but the transmission to the client is still ongoing)
     */
    H2O_HTTP3_SERVER_STREAM_STATE_SEND_BODY,
    /**
     * all data has been sent and ACKed, waiting for the transport stream to close (req might be disposed when entering this state)
     */
    H2O_HTTP3_SERVER_STREAM_STATE_CLOSE_WAIT
};

struct st_h2o_http3_server_stream_t;
KHASH_MAP_INIT_INT64(stream, struct st_h2o_http3_server_stream_t *)

struct st_h2o_http3_server_conn_t {
    h2o_conn_t super;
    h2o_http3_conn_t h3;
    ptls_handshake_properties_t handshake_properties;
    /**
     * link-list of pending requests using st_h2o_http3_server_stream_t::link
     */
    struct {
        /**
         * holds streams in RECV_BODY_BLOCKED state. They are promoted one by one to the POST_BLOCK State.
         */
        h2o_linklist_t recv_body_blocked;
        /**
         * holds streams that are in request streaming mode.
         */
        h2o_linklist_t req_streaming;
        /**
         * holds streams in REQ_PENDING state or RECV_BODY_POST_BLOCK state (that is using streaming; i.e., write_req.cb != NULL).
         */
        h2o_linklist_t pending;
    } delayed_streams;
    /**
     * responses blocked by SETTINGS frame yet to arrive (e.g., CONNECT-UDP requests waiting for SETTINGS to see if
     * datagram-flow-id can be sent). There is no separate state for streams linked here, because these streams are techincally
     * indifferent from those that are currently queued by the filters after `h2o_send` is called.
     */
    h2o_linklist_t streams_resp_settings_blocked;
    /**
     * next application-level timeout
     */
    h2o_timer_t timeout;
    /**
     * counter (the order MUST match that of h2o_http3_server_stream_state; it is accessed by index via the use of counters[])
     */
    union {
        struct {
            uint32_t recv_headers;
            uint32_t recv_body_before_block;
            uint32_t recv_body_blocked;
            uint32_t recv_body_unblocked;
            uint32_t req_pending;
            uint32_t send_headers;
            uint32_t send_body;
            uint32_t close_wait;
        };
        uint32_t counters[1];
    } num_streams;
    /**
     * Number of streams that is request streaming. The state can be in either one of SEND_HEADERS, SEND_BODY, CLOSE_WAIT.
     */
    uint32_t num_streams_req_streaming;
    /**
     * number of streams in tunneling mode
     */
    uint32_t num_streams_tunnelling;
    /**
     * scheduler
     */
    struct {
        /**
         * States for request streams.
         */
        struct st_h2o_http3_req_scheduler_t reqs;
        /**
         * States for unidirectional streams. Each element is a bit vector where slot for each stream is defined as: 1 << stream_id.
         */
        struct {
            uint16_t active;
            uint16_t conn_blocked;
        } uni;
    } scheduler;
    /**
     * stream map used for datagram flows
     * TODO: Get rid of this structure once we drop support for masque draft-03; RFC 9297 uses quater stream ID instead of
     * dynamically mapping streams with flow IDs.
     */
    khash_t(stream) * datagram_flows;
    /**
     * timeout entry used for graceful shutdown
     */
    h2o_timer_t _graceful_shutdown_timeout;
};

/**
 * sendvec, with additional field that contains the starting offset of the content
 */
struct st_h2o_http3_server_sendvec_t {
    h2o_sendvec_t vec;
    /**
     * Starting offset of the content carried by the vector, or UINT64_MAX if it is not carrying body
     */
    uint64_t entity_offset;
};

struct st_h2o_http3_server_stream_t {
    quicly_stream_t *quic;
    struct {
        h2o_buffer_t *buf;
        int (*handle_input)(struct st_h2o_http3_server_stream_t *stream, const uint8_t **src, const uint8_t *src_end,
                            int in_generator, const char **err_desc);
        uint64_t bytes_left_in_data_frame;
    } recvbuf;
    struct {
        H2O_VECTOR(struct st_h2o_http3_server_sendvec_t) vecs;
        size_t off_within_first_vec;
        size_t min_index_to_addref;
        uint64_t final_size, final_body_size;
        uint8_t data_frame_header_buf[9];
    } sendbuf;
    enum h2o_http3_server_stream_state state;
    h2o_linklist_t link;
    h2o_linklist_t link_resp_settings_blocked;
    h2o_ostream_t ostr_final;
    struct st_h2o_http3_req_scheduler_node_t scheduler;
    /**
     * if read is blocked
     */
    uint8_t read_blocked : 1;
    /**
     * if h2o_proceed_response has been invoked, or if the invocation has been requested
     */
    uint8_t proceed_requested : 1;
    /**
     * this flag is set by on_send_emit, triggers the invocation h2o_proceed_response in scheduler_do_send, used by do_send to
     * take different actions based on if it has been called while scheduler_do_send is running.
     */
    uint8_t proceed_while_sending : 1;
    /**
     * if a PRIORITY_UPDATE frame has been received
     */
    uint8_t received_priority_update : 1;
    /**
     * used in CLOSE_WAIT state to determine if h2o_dispose_request has been called
     */
    uint8_t req_disposed : 1;
    /**
     * indicates if the request is in streaming mode
     */
    uint8_t req_streaming : 1;
    /**
     * buffer to hold the request body (or a chunk of, if in streaming mode), or CONNECT payload
     */
    h2o_buffer_t *req_body;
    /**
     * flow ID used by masque over H3_DATAGRAMS
     */
    uint64_t datagram_flow_id;
    /**
     * the request. Placed at the end, as it holds the pool.
     */
    h2o_req_t req;
};

static int foreach_request(h2o_conn_t *_conn, int (*cb)(h2o_req_t *req, void *cbdata), void *cbdata);
static void initiate_graceful_shutdown(h2o_conn_t *_conn);
static void close_idle_connection(h2o_conn_t *_conn);
static void on_stream_destroy(quicly_stream_t *qs, int err);
static int handle_input_post_trailers(struct st_h2o_http3_server_stream_t *stream, const uint8_t **src, const uint8_t *src_end,
                                      int in_generator, const char **err_desc);
static int handle_input_expect_data(struct st_h2o_http3_server_stream_t *stream, const uint8_t **src, const uint8_t *src_end,
                                    int in_generator, const char **err_desc);

static const h2o_sendvec_callbacks_t self_allocated_vec_callbacks = {h2o_sendvec_read_raw, NULL},
                                     immutable_vec_callbacks = {h2o_sendvec_read_raw, NULL};

static int sendvec_size_is_for_recycle(size_t size)
{
    if (h2o_socket_ssl_buffer_allocator.conf->memsize / 2 <= size && size <= h2o_socket_ssl_buffer_allocator.conf->memsize)
        return 1;
    return 0;
}

static void dispose_sendvec(struct st_h2o_http3_server_sendvec_t *vec)
{
    if (vec->vec.callbacks == &self_allocated_vec_callbacks) {
        if (sendvec_size_is_for_recycle(vec->vec.len)) {
            h2o_mem_free_recycle(&h2o_socket_ssl_buffer_allocator, vec->vec.raw);
        } else {
            free(vec->vec.raw);
        }
    }
}

static void req_scheduler_init(struct st_h2o_http3_req_scheduler_t *sched)
{
    size_t i;

    for (i = 0; i < H2O_ABSPRIO_NUM_URGENCY_LEVELS; ++i) {
        h2o_linklist_init_anchor(&sched->active.urgencies[i].high);
        h2o_linklist_init_anchor(&sched->active.urgencies[i].low);
    }
    sched->active.smallest_urgency = i;
    h2o_linklist_init_anchor(&sched->conn_blocked);
}

static void req_scheduler_activate(struct st_h2o_http3_req_scheduler_t *sched, struct st_h2o_http3_req_scheduler_node_t *node,
                                   h2o_http3_req_scheduler_compare_cb comp)
{
    /* unlink if necessary */
    if (h2o_linklist_is_linked(&node->link))
        h2o_linklist_unlink(&node->link);

    if (!node->priority.incremental || node->call_cnt == 0) {
        /* non-incremental streams and the first emission of incremental streams go in strict order */
        h2o_linklist_t *anchor = &sched->active.urgencies[node->priority.urgency].high, *pos;
        for (pos = anchor->prev; pos != anchor; pos = pos->prev) {
            struct st_h2o_http3_req_scheduler_node_t *node_at_pos =
                H2O_STRUCT_FROM_MEMBER(struct st_h2o_http3_req_scheduler_node_t, link, pos);
            if (comp(sched, node_at_pos, node) < 0)
                break;
        }
        h2o_linklist_insert(pos->next, &node->link);
    } else {
        /* once sent, incremental streams go into a lower list */
        h2o_linklist_insert(&sched->active.urgencies[node->priority.urgency].low, &node->link);
    }

    /* book keeping */
    if (node->priority.urgency < sched->active.smallest_urgency)
        sched->active.smallest_urgency = node->priority.urgency;
}

static void req_scheduler_update_smallest_urgency_post_removal(struct st_h2o_http3_req_scheduler_t *sched, size_t changed)
{
    if (sched->active.smallest_urgency < changed)
        return;

    /* search from the location that *might* have changed */
    sched->active.smallest_urgency = changed;
    while (h2o_linklist_is_empty(&sched->active.urgencies[sched->active.smallest_urgency].high) &&
           h2o_linklist_is_empty(&sched->active.urgencies[sched->active.smallest_urgency].low)) {
        ++sched->active.smallest_urgency;
        if (sched->active.smallest_urgency >= H2O_ABSPRIO_NUM_URGENCY_LEVELS)
            break;
    }
}

static void req_scheduler_deactivate(struct st_h2o_http3_req_scheduler_t *sched, struct st_h2o_http3_req_scheduler_node_t *node)
{
    if (h2o_linklist_is_linked(&node->link))
        h2o_linklist_unlink(&node->link);

    req_scheduler_update_smallest_urgency_post_removal(sched, node->priority.urgency);
}

static void req_scheduler_setup_for_next(struct st_h2o_http3_req_scheduler_t *sched, struct st_h2o_http3_req_scheduler_node_t *node,
                                         h2o_http3_req_scheduler_compare_cb comp)
{
    assert(h2o_linklist_is_linked(&node->link));

    /* reschedule to achieve round-robin behavior */
    if (node->priority.incremental)
        req_scheduler_activate(sched, node, comp);
}

static void req_scheduler_conn_blocked(struct st_h2o_http3_req_scheduler_t *sched, struct st_h2o_http3_req_scheduler_node_t *node)
{
    if (h2o_linklist_is_linked(&node->link))
        h2o_linklist_unlink(&node->link);

    h2o_linklist_insert(&sched->conn_blocked, &node->link);

    req_scheduler_update_smallest_urgency_post_removal(sched, node->priority.urgency);
}

static void req_scheduler_unblock_conn_blocked(struct st_h2o_http3_req_scheduler_t *sched, h2o_http3_req_scheduler_compare_cb comp)
{
    while (!h2o_linklist_is_empty(&sched->conn_blocked)) {
        struct st_h2o_http3_req_scheduler_node_t *node =
            H2O_STRUCT_FROM_MEMBER(struct st_h2o_http3_req_scheduler_node_t, link, sched->conn_blocked.next);
        req_scheduler_activate(sched, node, comp);
    }
}

static int req_scheduler_compare_stream_id(struct st_h2o_http3_req_scheduler_t *sched,
                                           const struct st_h2o_http3_req_scheduler_node_t *x,
                                           const struct st_h2o_http3_req_scheduler_node_t *y)
{
    struct st_h2o_http3_server_stream_t *sx = H2O_STRUCT_FROM_MEMBER(struct st_h2o_http3_server_stream_t, scheduler, x),
                                        *sy = H2O_STRUCT_FROM_MEMBER(struct st_h2o_http3_server_stream_t, scheduler, y);
    if (sx->quic->stream_id < sy->quic->stream_id) {
        return -1;
    } else if (sx->quic->stream_id > sy->quic->stream_id) {
        return 1;
    } else {
        return 0;
    }
}

static struct st_h2o_http3_server_conn_t *get_conn(struct st_h2o_http3_server_stream_t *stream)
{
    return (void *)stream->req.conn;
}

static uint32_t *get_state_counter(struct st_h2o_http3_server_conn_t *conn, enum h2o_http3_server_stream_state state)
{
    return conn->num_streams.counters + (size_t)state;
}

static void handle_priority_change(struct st_h2o_http3_server_stream_t *stream, const char *value, size_t len, h2o_absprio_t base)
{
    int reactivate = 0;

    if (h2o_linklist_is_linked(&stream->scheduler.link)) {
        req_scheduler_deactivate(&get_conn(stream)->scheduler.reqs, &stream->scheduler);
        reactivate = 1;
    }

    /* update priority, using provided value as the base */
    stream->scheduler.priority = base;
    h2o_absprio_parse_priority(value, len, &stream->scheduler.priority);

    if (reactivate)
        req_scheduler_activate(&get_conn(stream)->scheduler.reqs, &stream->scheduler, req_scheduler_compare_stream_id);
}

static void tunnel_on_udp_read(h2o_req_t *_req, h2o_iovec_t *datagrams, size_t num_datagrams)
{
    struct st_h2o_http3_server_stream_t *stream = H2O_STRUCT_FROM_MEMBER(struct st_h2o_http3_server_stream_t, req, _req);
    h2o_http3_send_h3_datagrams(&get_conn(stream)->h3, stream->datagram_flow_id, datagrams, num_datagrams);
}

static void request_run_delayed(struct st_h2o_http3_server_conn_t *conn)
{
    if (!h2o_timer_is_linked(&conn->timeout))
        h2o_timer_link(conn->super.ctx->loop, 0, &conn->timeout);
}

static void check_run_blocked(struct st_h2o_http3_server_conn_t *conn)
{
    if (conn->num_streams.recv_body_unblocked + conn->num_streams_req_streaming == 0 &&
        !h2o_linklist_is_empty(&conn->delayed_streams.recv_body_blocked))
        request_run_delayed(conn);
}

static void pre_dispose_request(struct st_h2o_http3_server_stream_t *stream)
{
    struct st_h2o_http3_server_conn_t *conn = get_conn(stream);
    size_t i;

    /* release vectors */
    for (i = 0; i != stream->sendbuf.vecs.size; ++i)
        dispose_sendvec(stream->sendbuf.vecs.entries + i);

    /* dispose request body buffer */
    if (stream->req_body != NULL)
        h2o_buffer_dispose(&stream->req_body);

    /* clean up request streaming */
    if (stream->req_streaming && !stream->req.is_tunnel_req) {
        assert(conn->num_streams_req_streaming != 0);
        stream->req_streaming = 0;
        --conn->num_streams_req_streaming;
        check_run_blocked(conn);
    }

    /* remove stream from datagram flow list */
    if (stream->datagram_flow_id != UINT64_MAX) {
        khiter_t iter = kh_get(stream, conn->datagram_flows, stream->datagram_flow_id);
        /* it's possible the tunnel wasn't established yet */
        if (iter != kh_end(conn->datagram_flows))
            kh_del(stream, conn->datagram_flows, iter);
    }

    if (stream->req.is_tunnel_req)
        --get_conn(stream)->num_streams_tunnelling;
}

static void set_state(struct st_h2o_http3_server_stream_t *stream, enum h2o_http3_server_stream_state state, int in_generator)
{
    struct st_h2o_http3_server_conn_t *conn = get_conn(stream);
    enum h2o_http3_server_stream_state old_state = stream->state;

    H2O_PROBE_CONN(H3S_STREAM_SET_STATE, &conn->super, stream->quic->stream_id, (unsigned)state);

    --*get_state_counter(conn, old_state);
    stream->state = state;
    ++*get_state_counter(conn, stream->state);

    switch (state) {
    case H2O_HTTP3_SERVER_STREAM_STATE_RECV_BODY_BLOCKED:
        assert(conn->delayed_streams.recv_body_blocked.prev == &stream->link || !"stream is not registered to the recv_body list?");
        break;
    case H2O_HTTP3_SERVER_STREAM_STATE_CLOSE_WAIT: {
        if (h2o_linklist_is_linked(&stream->link))
            h2o_linklist_unlink(&stream->link);
        pre_dispose_request(stream);
        if (!in_generator) {
            h2o_dispose_request(&stream->req);
            stream->req_disposed = 1;
        }
        static const quicly_stream_callbacks_t close_wait_callbacks = {on_stream_destroy,
                                                                       quicly_stream_noop_on_send_shift,
                                                                       quicly_stream_noop_on_send_emit,
                                                                       quicly_stream_noop_on_send_stop,
                                                                       quicly_stream_noop_on_receive,
                                                                       quicly_stream_noop_on_receive_reset};
        stream->quic->callbacks = &close_wait_callbacks;
    } break;
    default:
        break;
    }
}

/**
 * Shutdowns a stream. Note that a request stream should not be shut down until receiving some QUIC frame that refers to that
 * stream, but we might might have created stream state due to receiving a PRIORITY_UPDATE frame prior to that (see
 * handle_priority_update_frame).
 */
static void shutdown_stream(struct st_h2o_http3_server_stream_t *stream, int stop_sending_code, int reset_code, int in_generator)
{
    assert(stream->state < H2O_HTTP3_SERVER_STREAM_STATE_CLOSE_WAIT);
    if (quicly_stream_has_receive_side(0, stream->quic->stream_id)) {
        quicly_request_stop(stream->quic, stop_sending_code);
        h2o_buffer_consume(&stream->recvbuf.buf, stream->recvbuf.buf->size);
    }
    if (quicly_stream_has_send_side(0, stream->quic->stream_id) && !quicly_sendstate_transfer_complete(&stream->quic->sendstate))
        quicly_reset_stream(stream->quic, reset_code);
    set_state(stream, H2O_HTTP3_SERVER_STREAM_STATE_CLOSE_WAIT, in_generator);
}

static socklen_t get_sockname(h2o_conn_t *_conn, struct sockaddr *sa)
{
    struct st_h2o_http3_server_conn_t *conn = (void *)_conn;
    struct sockaddr *src = quicly_get_sockname(conn->h3.super.quic);
    socklen_t len = src->sa_family == AF_UNSPEC ? sizeof(struct sockaddr) : quicly_get_socklen(src);
    memcpy(sa, src, len);
    return len;
}

static socklen_t get_peername(h2o_conn_t *_conn, struct sockaddr *sa)
{
    struct st_h2o_http3_server_conn_t *conn = (void *)_conn;
    struct sockaddr *src = quicly_get_peername(conn->h3.super.quic);
    socklen_t len = quicly_get_socklen(src);
    memcpy(sa, src, len);
    return len;
}

static ptls_t *get_ptls(h2o_conn_t *_conn)
{
    struct st_h2o_http3_server_conn_t *conn = (void *)_conn;
    return quicly_get_tls(conn->h3.super.quic);
}

static int get_skip_tracing(h2o_conn_t *conn)
{
    ptls_t *ptls = get_ptls(conn);
    return ptls_skip_tracing(ptls);
}

static uint64_t get_req_id(h2o_req_t *req)
{
    struct st_h2o_http3_server_stream_t *stream = H2O_STRUCT_FROM_MEMBER(struct st_h2o_http3_server_stream_t, req, req);
    return stream->quic->stream_id;
}

static uint32_t num_reqs_inflight(h2o_conn_t *_conn)
{
    struct st_h2o_http3_server_conn_t *conn = (void *)_conn;
    return quicly_num_streams_by_group(conn->h3.super.quic, 0, 0);
}

static quicly_tracer_t *get_tracer(h2o_conn_t *_conn)
{
    struct st_h2o_http3_server_conn_t *conn = (void *)_conn;
    return quicly_get_tracer(conn->h3.super.quic);
}

static h2o_iovec_t log_extensible_priorities(h2o_req_t *_req)
{
    struct st_h2o_http3_server_stream_t *stream = H2O_STRUCT_FROM_MEMBER(struct st_h2o_http3_server_stream_t, req, _req);
    char *buf = h2o_mem_alloc_pool(&stream->req.pool, char, sizeof("u=" H2O_UINT8_LONGEST_STR ",i=?1"));
    int len =
        sprintf(buf, "u=%" PRIu8 "%s", stream->scheduler.priority.urgency, stream->scheduler.priority.incremental ? ",i=?1" : "");
    return h2o_iovec_init(buf, len);
}

static h2o_iovec_t log_cc_name(h2o_req_t *req)
{
    struct st_h2o_http3_server_conn_t *conn = (struct st_h2o_http3_server_conn_t *)req->conn;
    quicly_stats_t stats;

    if (quicly_get_stats(conn->h3.super.quic, &stats) == 0)
        return h2o_iovec_init(stats.cc.type->name, strlen(stats.cc.type->name));
    return h2o_iovec_init(NULL, 0);
}

static h2o_iovec_t log_delivery_rate(h2o_req_t *req)
{
    struct st_h2o_http3_server_conn_t *conn = (struct st_h2o_http3_server_conn_t *)req->conn;
    quicly_rate_t rate;

    if (quicly_get_delivery_rate(conn->h3.super.quic, &rate) == 0 && rate.latest != 0) {
        char *buf = h2o_mem_alloc_pool(&req->pool, char, sizeof(H2O_UINT64_LONGEST_STR));
        size_t len = sprintf(buf, "%" PRIu64, rate.latest);
        return h2o_iovec_init(buf, len);
    }

    return h2o_iovec_init(NULL, 0);
}

static h2o_iovec_t log_tls_protocol_version(h2o_req_t *_req)
{
    return h2o_iovec_init(H2O_STRLIT("TLSv1.3"));
}

static h2o_iovec_t log_session_reused(h2o_req_t *req)
{
    struct st_h2o_http3_server_conn_t *conn = (struct st_h2o_http3_server_conn_t *)req->conn;
    ptls_t *tls = quicly_get_tls(conn->h3.super.quic);
    return ptls_is_psk_handshake(tls) ? h2o_iovec_init(H2O_STRLIT("1")) : h2o_iovec_init(H2O_STRLIT("0"));
}

static h2o_iovec_t log_cipher(h2o_req_t *req)
{
    struct st_h2o_http3_server_conn_t *conn = (struct st_h2o_http3_server_conn_t *)req->conn;
    ptls_t *tls = quicly_get_tls(conn->h3.super.quic);
    ptls_cipher_suite_t *cipher = ptls_get_cipher(tls);
    return cipher != NULL ? h2o_iovec_init(cipher->name, strlen(cipher->name)) : h2o_iovec_init(NULL, 0);
}

static h2o_iovec_t log_cipher_bits(h2o_req_t *req)
{
    struct st_h2o_http3_server_conn_t *conn = (struct st_h2o_http3_server_conn_t *)req->conn;
    ptls_t *tls = quicly_get_tls(conn->h3.super.quic);
    ptls_cipher_suite_t *cipher = ptls_get_cipher(tls);
    if (cipher == NULL)
        return h2o_iovec_init(NULL, 0);

    char *buf = h2o_mem_alloc_pool(&req->pool, char, sizeof(H2O_UINT16_LONGEST_STR));
    return h2o_iovec_init(buf, sprintf(buf, "%" PRIu16, (uint16_t)(cipher->aead->key_size * 8)));
}

static h2o_iovec_t log_session_id(h2o_req_t *_req)
{
    /* FIXME */
    return h2o_iovec_init(NULL, 0);
}

static h2o_iovec_t log_server_name(h2o_req_t *req)
{
    struct st_h2o_http3_server_conn_t *conn = (struct st_h2o_http3_server_conn_t *)req->conn;
    ptls_t *tls = quicly_get_tls(conn->h3.super.quic);
    const char *server_name = ptls_get_server_name(tls);
    return server_name != NULL ? h2o_iovec_init(server_name, strlen(server_name)) : h2o_iovec_init(NULL, 0);
}

static h2o_iovec_t log_negotiated_protocol(h2o_req_t *req)
{
    struct st_h2o_http3_server_conn_t *conn = (struct st_h2o_http3_server_conn_t *)req->conn;
    ptls_t *tls = quicly_get_tls(conn->h3.super.quic);
    const char *proto = ptls_get_negotiated_protocol(tls);
    return proto != NULL ? h2o_iovec_init(proto, strlen(proto)) : h2o_iovec_init(NULL, 0);
}

static h2o_iovec_t log_ech_config_id(h2o_req_t *req)
{
    struct st_h2o_http3_server_conn_t *conn = (struct st_h2o_http3_server_conn_t *)req->conn;
    ptls_t *tls = quicly_get_tls(conn->h3.super.quic);
    uint8_t config_id;

    if (ptls_is_ech_handshake(tls, &config_id, NULL, NULL)) {
        char *s = h2o_mem_alloc_pool(&req->pool, char, sizeof(H2O_UINT8_LONGEST_STR));
        size_t len = sprintf(s, "%" PRIu8, config_id);
        return h2o_iovec_init(s, len);
    } else {
        return h2o_iovec_init(NULL, 0);
    }
}

static h2o_iovec_t log_ech_kem(h2o_req_t *req)
{
    struct st_h2o_http3_server_conn_t *conn = (struct st_h2o_http3_server_conn_t *)req->conn;
    ptls_t *tls = quicly_get_tls(conn->h3.super.quic);
    ptls_hpke_kem_t *kem;

    if (ptls_is_ech_handshake(tls, NULL, &kem, NULL)) {
        return h2o_iovec_init(kem->keyex->name, strlen(kem->keyex->name));
    } else {
        return h2o_iovec_init(NULL, 0);
    }
}

static h2o_iovec_t log_ech_cipher(h2o_req_t *req)
{
    struct st_h2o_http3_server_conn_t *conn = (struct st_h2o_http3_server_conn_t *)req->conn;
    ptls_t *tls = quicly_get_tls(conn->h3.super.quic);
    ptls_hpke_cipher_suite_t *cipher;

    if (ptls_is_ech_handshake(tls, NULL, NULL, &cipher)) {
        return h2o_iovec_init(cipher->name, strlen(cipher->name));
    } else {
        return h2o_iovec_init(NULL, 0);
    }
}

static h2o_iovec_t log_ech_cipher_bits(h2o_req_t *req)
{
    struct st_h2o_http3_server_conn_t *conn = (struct st_h2o_http3_server_conn_t *)req->conn;
    ptls_t *tls = quicly_get_tls(conn->h3.super.quic);
    ptls_hpke_cipher_suite_t *cipher;

    if (ptls_is_ech_handshake(tls, NULL, NULL, &cipher)) {
        uint16_t bits = (uint16_t)(cipher->aead->key_size * 8);
        char *s = h2o_mem_alloc_pool(&req->pool, char, sizeof(H2O_UINT16_LONGEST_STR));
        size_t len = sprintf(s, "%" PRIu16, bits);
        return h2o_iovec_init(s, len);
    } else {
        return h2o_iovec_init(NULL, 0);
    }
}

static h2o_iovec_t log_stream_id(h2o_req_t *_req)
{
    struct st_h2o_http3_server_stream_t *stream = H2O_STRUCT_FROM_MEMBER(struct st_h2o_http3_server_stream_t, req, _req);
    char *buf = h2o_mem_alloc_pool(&stream->req.pool, char, sizeof(H2O_UINT64_LONGEST_STR));
    return h2o_iovec_init(buf, sprintf(buf, "%" PRIu64, stream->quic->stream_id));
}

static h2o_iovec_t log_quic_stats(h2o_req_t *req)
{
#define PUSH_FIELD(name, type, field)                                                                                              \
    do {                                                                                                                           \
        len += snprintf(buf + len, bufsize - len, name "=" type ",", stats.field);                                                 \
        if (len + 1 > bufsize) {                                                                                                   \
            bufsize = bufsize * 3 / 2;                                                                                             \
            goto Redo;                                                                                                             \
        }                                                                                                                          \
    } while (0)
#define PUSH_U64(name, field) PUSH_FIELD(name, "%" PRIu64, field)
#define PUSH_U32(name, field) PUSH_FIELD(name, "%" PRIu32, field)
#define PUSH_SIZE_T(name, field) PUSH_FIELD(name, "%zu", field)

#define DO_PUSH_NUM_FRAMES(name, dir) PUSH_U64(H2O_TO_STR(name) "-" H2O_TO_STR(dir), num_frames_##dir.name)
#define PUSH_NUM_FRAMES(dir)                                                                                                       \
    do {                                                                                                                           \
        DO_PUSH_NUM_FRAMES(padding, dir);                                                                                          \
        DO_PUSH_NUM_FRAMES(ping, dir);                                                                                             \
        DO_PUSH_NUM_FRAMES(ack, dir);                                                                                              \
        DO_PUSH_NUM_FRAMES(reset_stream, dir);                                                                                     \
        DO_PUSH_NUM_FRAMES(stop_sending, dir);                                                                                     \
        DO_PUSH_NUM_FRAMES(crypto, dir);                                                                                           \
        DO_PUSH_NUM_FRAMES(new_token, dir);                                                                                        \
        DO_PUSH_NUM_FRAMES(stream, dir);                                                                                           \
        DO_PUSH_NUM_FRAMES(max_data, dir);                                                                                         \
        DO_PUSH_NUM_FRAMES(max_stream_data, dir);                                                                                  \
        DO_PUSH_NUM_FRAMES(max_streams_bidi, dir);                                                                                 \
        DO_PUSH_NUM_FRAMES(max_streams_uni, dir);                                                                                  \
        DO_PUSH_NUM_FRAMES(data_blocked, dir);                                                                                     \
        DO_PUSH_NUM_FRAMES(stream_data_blocked, dir);                                                                              \
        DO_PUSH_NUM_FRAMES(streams_blocked, dir);                                                                                  \
        DO_PUSH_NUM_FRAMES(new_connection_id, dir);                                                                                \
        DO_PUSH_NUM_FRAMES(retire_connection_id, dir);                                                                             \
        DO_PUSH_NUM_FRAMES(path_challenge, dir);                                                                                   \
        DO_PUSH_NUM_FRAMES(path_response, dir);                                                                                    \
        DO_PUSH_NUM_FRAMES(transport_close, dir);                                                                                  \
        DO_PUSH_NUM_FRAMES(application_close, dir);                                                                                \
        DO_PUSH_NUM_FRAMES(handshake_done, dir);                                                                                   \
        DO_PUSH_NUM_FRAMES(ack_frequency, dir);                                                                                    \
    } while (0)

    struct st_h2o_http3_server_conn_t *conn = (struct st_h2o_http3_server_conn_t *)req->conn;
    quicly_stats_t stats;

    if (quicly_get_stats(conn->h3.super.quic, &stats) != 0)
        return h2o_iovec_init(H2O_STRLIT("-"));

    char *buf;
    size_t len;
    static __thread size_t bufsize = 100; /* this value grows by 1.5x to find adequete value, and is remembered for future
                                           * invocations */
Redo:
    buf = h2o_mem_alloc_pool(&req->pool, char, bufsize);
    len = 0;

    PUSH_U64("packets-received", num_packets.received);
    PUSH_U64("packets-received-ecn-ect0", num_packets.received_ecn_counts[0]);
    PUSH_U64("packets-received-ecn-ect1", num_packets.received_ecn_counts[1]);
    PUSH_U64("packets-received-ecn-ce", num_packets.received_ecn_counts[2]);
    PUSH_U64("packets-decryption-failed", num_packets.decryption_failed);
    PUSH_U64("packets-sent", num_packets.sent);
    PUSH_U64("packets-lost", num_packets.lost);
    PUSH_U64("packets-lost-time-threshold", num_packets.lost_time_threshold);
    PUSH_U64("packets-ack-received", num_packets.ack_received);
    PUSH_U64("packets-acked-ecn-ect0", num_packets.acked_ecn_counts[0]);
    PUSH_U64("packets-acked-ecn-ect1", num_packets.acked_ecn_counts[1]);
    PUSH_U64("packets-acked-ecn-ce", num_packets.acked_ecn_counts[2]);
    PUSH_U64("late-acked", num_packets.late_acked);
    PUSH_U64("bytes-received", num_bytes.received);
    PUSH_U64("bytes-sent", num_bytes.sent);
    PUSH_U64("bytes-lost", num_bytes.lost);
    PUSH_U64("bytes-ack-received", num_bytes.ack_received);
    PUSH_U64("bytes-stream-data-sent", num_bytes.stream_data_sent);
    PUSH_U64("bytes-stream-data-resent", num_bytes.stream_data_resent);
    PUSH_U64("paths-ecn-validated", num_paths.ecn_validated);
    PUSH_U64("paths-ecn-failed", num_paths.ecn_failed);
    PUSH_U32("rtt-minimum", rtt.minimum);
    PUSH_U32("rtt-smoothed", rtt.smoothed);
    PUSH_U32("rtt-variance", rtt.variance);
    PUSH_U32("rtt-latest", rtt.latest);
    PUSH_U32("cwnd", cc.cwnd);
    PUSH_U32("ssthresh", cc.ssthresh);
    PUSH_U32("cwnd-initial", cc.cwnd_initial);
    PUSH_U32("cwnd-exiting-slow-start", cc.cwnd_exiting_slow_start);
    PUSH_U32("cwnd-minimum", cc.cwnd_minimum);
    PUSH_U32("cwnd-maximum", cc.cwnd_maximum);
    PUSH_U32("num-loss-episodes", cc.num_loss_episodes);
    PUSH_U32("num-ecn-loss-episodes", cc.num_ecn_loss_episodes);
    PUSH_U64("num-ptos", num_ptos);
    PUSH_U64("delivery-rate-latest", delivery_rate.latest);
    PUSH_U64("delivery-rate-smoothed", delivery_rate.smoothed);
    PUSH_U64("delivery-rate-stdev", delivery_rate.stdev);
    PUSH_NUM_FRAMES(received);
    PUSH_NUM_FRAMES(sent);
    PUSH_SIZE_T("num-sentmap-packets-largest", num_sentmap_packets_largest);

    return h2o_iovec_init(buf, len - 1);

#undef PUSH_FIELD
#undef PUSH_U64
#undef PUSH_U32
#undef PUSH_SIZE_T
#undef DO_PUSH_NUM_FRAMES
#undef PUSH_NUM_FRAMES
}

static h2o_iovec_t log_quic_version(h2o_req_t *_req)
{
    struct st_h2o_http3_server_stream_t *stream = H2O_STRUCT_FROM_MEMBER(struct st_h2o_http3_server_stream_t, req, _req);
    char *buf = h2o_mem_alloc_pool(&stream->req.pool, char, sizeof(H2O_UINT32_LONGEST_STR));
    return h2o_iovec_init(buf, sprintf(buf, "%" PRIu32, quicly_get_protocol_version(stream->quic->conn)));
}

void on_stream_destroy(quicly_stream_t *qs, int err)
{
    struct st_h2o_http3_server_stream_t *stream = qs->data;
    struct st_h2o_http3_server_conn_t *conn = get_conn(stream);

    /* There is no need to call `update_conn_state` upon stream destruction, as all the streams transition to CLOSE_WAIT before
     * being destroyed (and it is hard to call `update_conn_state` here, because the number returned by
     * `quicly_num_streams_by_group` is decremented only after returing from this function. */
    --*get_state_counter(conn, stream->state);

    req_scheduler_deactivate(&conn->scheduler.reqs, &stream->scheduler);

    if (h2o_linklist_is_linked(&stream->link))
        h2o_linklist_unlink(&stream->link);
    if (h2o_linklist_is_linked(&stream->link_resp_settings_blocked))
        h2o_linklist_unlink(&stream->link_resp_settings_blocked);
    if (stream->state != H2O_HTTP3_SERVER_STREAM_STATE_CLOSE_WAIT)
        pre_dispose_request(stream);
    if (!stream->req_disposed)
        h2o_dispose_request(&stream->req);
    /* in case the stream is destroyed before the buffer is fully consumed */
    h2o_buffer_dispose(&stream->recvbuf.buf);

    free(stream);

    uint32_t num_req_streams_incl_self = quicly_num_streams_by_group(conn->h3.super.quic, 0, 0);
    assert(num_req_streams_incl_self > 0 &&
           "during the invocation of the destroy callback, stream count should include the number of the stream being destroyed");
    if (num_req_streams_incl_self == 1)
        h2o_conn_set_state(&conn->super, H2O_CONN_STATE_IDLE);
}

/**
 * Converts vectors owned by the generator to ones owned by the HTTP/3 implementation, as the former becomes inaccessible once we
 * call `do_proceed`.
 */
static int retain_sendvecs(struct st_h2o_http3_server_stream_t *stream)
{
    for (; stream->sendbuf.min_index_to_addref != stream->sendbuf.vecs.size; ++stream->sendbuf.min_index_to_addref) {
        struct st_h2o_http3_server_sendvec_t *vec = stream->sendbuf.vecs.entries + stream->sendbuf.min_index_to_addref;
        assert(vec->vec.callbacks->read_ == h2o_sendvec_read_raw);
        if (!(vec->vec.callbacks == &self_allocated_vec_callbacks || vec->vec.callbacks == &immutable_vec_callbacks)) {
            size_t off_within_vec = stream->sendbuf.min_index_to_addref == 0 ? stream->sendbuf.off_within_first_vec : 0,
                   newlen = vec->vec.len - off_within_vec;
            void *newbuf = sendvec_size_is_for_recycle(newlen) ? h2o_mem_alloc_recycle(&h2o_socket_ssl_buffer_allocator)
                                                               : h2o_mem_alloc(newlen);
            memcpy(newbuf, vec->vec.raw + off_within_vec, newlen);
            vec->vec = (h2o_sendvec_t){&self_allocated_vec_callbacks, newlen, {newbuf}};
            if (stream->sendbuf.min_index_to_addref == 0)
                stream->sendbuf.off_within_first_vec = 0;
        }
    }

    return 1;
}

static void on_send_shift(quicly_stream_t *qs, size_t delta)
{
    struct st_h2o_http3_server_stream_t *stream = qs->data;
    size_t i;

    assert(stream->state == H2O_HTTP3_SERVER_STREAM_STATE_RECV_BODY_BEFORE_BLOCK || stream->state == H2O_HTTP3_SERVER_STREAM_STATE_SEND_HEADERS || stream->state == H2O_HTTP3_SERVER_STREAM_STATE_SEND_BODY);
    assert(delta != 0);
    assert(stream->sendbuf.vecs.size != 0);

    size_t bytes_avail_in_first_vec = stream->sendbuf.vecs.entries[0].vec.len - stream->sendbuf.off_within_first_vec;
    if (delta < bytes_avail_in_first_vec) {
        stream->sendbuf.off_within_first_vec += delta;
        return;
    }
    delta -= bytes_avail_in_first_vec;
    stream->sendbuf.off_within_first_vec = 0;
    dispose_sendvec(&stream->sendbuf.vecs.entries[0]);

    for (i = 1; delta != 0; ++i) {
        assert(i < stream->sendbuf.vecs.size);
        if (delta < stream->sendbuf.vecs.entries[i].vec.len) {
            stream->sendbuf.off_within_first_vec = delta;
            break;
        }
        delta -= stream->sendbuf.vecs.entries[i].vec.len;
        dispose_sendvec(&stream->sendbuf.vecs.entries[i]);
    }
    memmove(stream->sendbuf.vecs.entries, stream->sendbuf.vecs.entries + i,
            (stream->sendbuf.vecs.size - i) * sizeof(stream->sendbuf.vecs.entries[0]));
    stream->sendbuf.vecs.size -= i;
    if (stream->sendbuf.min_index_to_addref <= i) {
        stream->sendbuf.min_index_to_addref = 0;
    } else {
        stream->sendbuf.min_index_to_addref -= i;
    }

    if (stream->sendbuf.vecs.size == 0) {
        if (quicly_sendstate_is_open(&stream->quic->sendstate)) {
            assert(stream->state == H2O_HTTP3_SERVER_STREAM_STATE_RECV_BODY_BEFORE_BLOCK || stream->state == H2O_HTTP3_SERVER_STREAM_STATE_SEND_HEADERS || stream->proceed_requested);
        } else {
            if (quicly_stream_has_receive_side(0, stream->quic->stream_id))
                quicly_request_stop(stream->quic, H2O_HTTP3_ERROR_EARLY_RESPONSE);
            set_state(stream, H2O_HTTP3_SERVER_STREAM_STATE_CLOSE_WAIT, 0);
        }
    }
}

static void on_send_emit(quicly_stream_t *qs, size_t off, void *_dst, size_t *len, int *wrote_all)
{
    struct st_h2o_http3_server_stream_t *stream = qs->data;

    assert(stream->state == H2O_HTTP3_SERVER_STREAM_STATE_RECV_BODY_BEFORE_BLOCK || stream->state == H2O_HTTP3_SERVER_STREAM_STATE_SEND_HEADERS || stream->state == H2O_HTTP3_SERVER_STREAM_STATE_SEND_BODY);

    uint8_t *dst = _dst, *dst_end = dst + *len;
    size_t vec_index = 0;

    /* find the start position identified by vec_index and off */
    off += stream->sendbuf.off_within_first_vec;
    while (off != 0) {
        assert(vec_index < stream->sendbuf.vecs.size);
        if (off < stream->sendbuf.vecs.entries[vec_index].vec.len)
            break;
        off -= stream->sendbuf.vecs.entries[vec_index].vec.len;
        ++vec_index;
    }
    assert(vec_index < stream->sendbuf.vecs.size);

    /* write */
    *wrote_all = 0;
    do {
        struct st_h2o_http3_server_sendvec_t *this_vec = stream->sendbuf.vecs.entries + vec_index;
        size_t sz = this_vec->vec.len - off;
        if (dst_end - dst < sz)
            sz = dst_end - dst;
        /* convert vector into raw form, the first time it's being sent (TODO use ssl_buffer_recyle) */
        if (this_vec->vec.callbacks->read_ != h2o_sendvec_read_raw) {
            size_t newlen = this_vec->vec.len;
            void *newbuf = sendvec_size_is_for_recycle(newlen) ? h2o_mem_alloc_recycle(&h2o_socket_ssl_buffer_allocator)
                                                               : h2o_mem_alloc(newlen);
            if (!this_vec->vec.callbacks->read_(&this_vec->vec, newbuf, newlen)) {
                free(newbuf);
                goto Error;
            }
            this_vec->vec = (h2o_sendvec_t){&self_allocated_vec_callbacks, newlen, {newbuf}};
        }
        /* copy payload */
        memcpy(dst, this_vec->vec.raw + off, sz);
        /* adjust offsets */
        if (this_vec->entity_offset != UINT64_MAX && stream->req.bytes_sent < this_vec->entity_offset + off + sz)
            stream->req.bytes_sent = this_vec->entity_offset + off + sz;
        dst += sz;
        off += sz;
        /* when reaching the end of the current vector, update vec_index, wrote_all */
        if (off == this_vec->vec.len) {
            off = 0;
            ++vec_index;
            if (vec_index == stream->sendbuf.vecs.size) {
                *wrote_all = 1;
                break;
            }
        }
    } while (dst != dst_end);

    *len = dst - (uint8_t *)_dst;

    /* retain the payload of response body before calling `h2o_proceed_request`, as the generator might discard the buffer */
    if (stream->state == H2O_HTTP3_SERVER_STREAM_STATE_SEND_BODY && *wrote_all &&
        quicly_sendstate_is_open(&stream->quic->sendstate) && !stream->proceed_requested) {
        if (!retain_sendvecs(stream))
            goto Error;
        stream->proceed_requested = 1;
        stream->proceed_while_sending = 1;
    }

    return;
Error:
    *len = 0;
    *wrote_all = 1;
    shutdown_stream(stream, H2O_HTTP3_ERROR_EARLY_RESPONSE, H2O_HTTP3_ERROR_INTERNAL, 0);
}

static void on_send_stop(quicly_stream_t *qs, int err)
{
    struct st_h2o_http3_server_stream_t *stream = qs->data;

    shutdown_stream(stream, H2O_HTTP3_ERROR_REQUEST_CANCELLED, err, 0);
}

static void handle_buffered_input(struct st_h2o_http3_server_stream_t *stream, int in_generator)
{
    struct st_h2o_http3_server_conn_t *conn = get_conn(stream);

    if (stream->state >= H2O_HTTP3_SERVER_STREAM_STATE_CLOSE_WAIT)
        return;

    { /* Process contiguous bytes in the receive buffer until one of the following conditions are reached:
       * a) connection- or stream-level error (i.e., state advanced to CLOSE_WAIT) is detected - in which case we exit,
       * b) incomplete frame is detected - wait for more (if the stream is open) or raise a connection error, or
       * c) all bytes are processed or read_blocked flag is set synchronously (due to receiving CONNECT request) - exit the loop. */
        size_t bytes_available = quicly_recvstate_bytes_available(&stream->quic->recvstate);
        assert(bytes_available <= stream->recvbuf.buf->size);
        if (bytes_available != 0) {
            const uint8_t *src = (const uint8_t *)stream->recvbuf.buf->bytes, *src_end = src + bytes_available;
            do {
                int err;
                const char *err_desc = NULL;
                if ((err = stream->recvbuf.handle_input(stream, &src, src_end, in_generator, &err_desc)) != 0) {
                    if (err == H2O_HTTP3_ERROR_INCOMPLETE) {
                        if (!quicly_recvstate_transfer_complete(&stream->quic->recvstate))
                            break;
                        err = H2O_HTTP3_ERROR_GENERAL_PROTOCOL;
                        err_desc = "incomplete frame";
                    }
                    h2o_quic_close_connection(&conn->h3.super, err, err_desc);
                    return;
                } else if (stream->state >= H2O_HTTP3_SERVER_STREAM_STATE_CLOSE_WAIT) {
                    return;
                }
            } while (src != src_end && !stream->read_blocked);
            /* Processed zero or more bytes without noticing an error; shift the bytes that have been processed as frames. */
            size_t bytes_consumed = src - (const uint8_t *)stream->recvbuf.buf->bytes;
            h2o_buffer_consume(&stream->recvbuf.buf, bytes_consumed);
            quicly_stream_sync_recvbuf(stream->quic, bytes_consumed);
            if (stream->read_blocked)
                return;
        }
    }

    if (quicly_recvstate_transfer_complete(&stream->quic->recvstate)) {
        if (stream->recvbuf.buf->size == 0 && (stream->recvbuf.handle_input == handle_input_expect_data ||
                                               stream->recvbuf.handle_input == handle_input_post_trailers)) {
            /* have complete request, advance the state and process the request */
            if (stream->req.content_length != SIZE_MAX && stream->req.content_length != stream->req.req_body_bytes_received) {
                /* the request terminated abruptly; reset the stream as we do for HTTP/2 */
                shutdown_stream(stream, H2O_HTTP3_ERROR_NONE /* ignored */,
                                stream->req.req_body_bytes_received < stream->req.content_length
                                    ? H2O_HTTP3_ERROR_REQUEST_INCOMPLETE
                                    : H2O_HTTP3_ERROR_GENERAL_PROTOCOL,
                                in_generator);
            } else {
                if (stream->req.write_req.cb != NULL) {
                    if (!h2o_linklist_is_linked(&stream->link))
                        h2o_linklist_insert(&conn->delayed_streams.req_streaming, &stream->link);
                    request_run_delayed(conn);
                } else if (!stream->req.process_called && stream->state < H2O_HTTP3_SERVER_STREAM_STATE_SEND_HEADERS) {
                    /* process the request, if we haven't called h2o_process_request nor send an error response */
                    switch (stream->state) {
                    case H2O_HTTP3_SERVER_STREAM_STATE_RECV_HEADERS:
                    case H2O_HTTP3_SERVER_STREAM_STATE_RECV_BODY_BEFORE_BLOCK:
                    case H2O_HTTP3_SERVER_STREAM_STATE_RECV_BODY_UNBLOCKED:
                        break;
                    default:
                        assert(!"unexpected state");
                        break;
                    }
                    set_state(stream, H2O_HTTP3_SERVER_STREAM_STATE_REQ_PENDING, in_generator);
                    h2o_linklist_insert(&conn->delayed_streams.pending, &stream->link);
                    request_run_delayed(conn);
                }
            }
        } else {
            shutdown_stream(stream, H2O_HTTP3_ERROR_NONE /* ignored */, H2O_HTTP3_ERROR_REQUEST_INCOMPLETE, in_generator);
        }
    } else {
        if (stream->state == H2O_HTTP3_SERVER_STREAM_STATE_RECV_BODY_BEFORE_BLOCK && stream->req_body != NULL &&
            stream->req_body->size >= H2O_HTTP3_REQUEST_BODY_MIN_BYTES_TO_BLOCK) {
            /* switch to blocked state if the request body is becoming large (this limits the concurrency to the backend) */
            stream->read_blocked = 1;
            h2o_linklist_insert(&conn->delayed_streams.recv_body_blocked, &stream->link);
            set_state(stream, H2O_HTTP3_SERVER_STREAM_STATE_RECV_BODY_BLOCKED, in_generator);
            check_run_blocked(conn);
        } else if (stream->req.write_req.cb != NULL && stream->req_body->size != 0) {
            /* in streaming mode, let the run_delayed invoke write_req */
            if (!h2o_linklist_is_linked(&stream->link))
                h2o_linklist_insert(&conn->delayed_streams.req_streaming, &stream->link);
            request_run_delayed(conn);
        }
    }
}

static void on_receive(quicly_stream_t *qs, size_t off, const void *input, size_t len)
{
    struct st_h2o_http3_server_stream_t *stream = qs->data;

    /* save received data (FIXME avoid copying if possible; see hqclient.c) */
    h2o_http3_update_recvbuf(&stream->recvbuf.buf, off, input, len);

    if (stream->read_blocked)
        return;

    /* handle input (FIXME propage err_desc) */
    handle_buffered_input(stream, 0);
}

static void on_receive_reset(quicly_stream_t *qs, int err)
{
    struct st_h2o_http3_server_stream_t *stream = qs->data;

    shutdown_stream(stream, H2O_HTTP3_ERROR_NONE /* ignored */,
                    stream->state == H2O_HTTP3_SERVER_STREAM_STATE_RECV_HEADERS ? H2O_HTTP3_ERROR_REQUEST_REJECTED
                                                                                : H2O_HTTP3_ERROR_REQUEST_CANCELLED,
                    0);
}

static void proceed_request_streaming(h2o_req_t *_req, const char *errstr)
{
    struct st_h2o_http3_server_stream_t *stream = H2O_STRUCT_FROM_MEMBER(struct st_h2o_http3_server_stream_t, req, _req);
    struct st_h2o_http3_server_conn_t *conn = get_conn(stream);

    assert(stream->req_body != NULL);
    assert(errstr != NULL || !h2o_linklist_is_linked(&stream->link));
    assert(conn->num_streams_req_streaming != 0 || stream->req.is_tunnel_req);

    if (errstr != NULL || (quicly_recvstate_bytes_available(&stream->quic->recvstate) == 0 &&
                           quicly_recvstate_transfer_complete(&stream->quic->recvstate))) {
        /* tidy up the request streaming */
        stream->req.write_req.cb = NULL;
        stream->req.write_req.ctx = NULL;
        stream->req.proceed_req = NULL;
        stream->req_streaming = 0;
        if (!stream->req.is_tunnel_req)
            --conn->num_streams_req_streaming;
        check_run_blocked(conn);
        /* close the stream if an error occurred */
        if (errstr != NULL) {
            shutdown_stream(stream, H2O_HTTP3_ERROR_INTERNAL, H2O_HTTP3_ERROR_INTERNAL, 1);
            return;
        }
    }

    /* remove the bytes from the request body buffer */
    assert(stream->req.entity.len == stream->req_body->size);
    h2o_buffer_consume(&stream->req_body, stream->req_body->size);
    stream->req.entity = h2o_iovec_init(NULL, 0);

    /* unblock read until the next invocation of write_req, or after the final invocation */
    stream->read_blocked = 0;

    /* handle input in the receive buffer */
    handle_buffered_input(stream, 1);
}

static void run_delayed(h2o_timer_t *timer)
{
    struct st_h2o_http3_server_conn_t *conn = H2O_STRUCT_FROM_MEMBER(struct st_h2o_http3_server_conn_t, timeout, timer);
    int made_progress;

    do {
        made_progress = 0;

        /* promote blocked stream to unblocked state, if possible */
        if (conn->num_streams.recv_body_unblocked + conn->num_streams_req_streaming == 0 &&
            !h2o_linklist_is_empty(&conn->delayed_streams.recv_body_blocked)) {
            struct st_h2o_http3_server_stream_t *stream =
                H2O_STRUCT_FROM_MEMBER(struct st_h2o_http3_server_stream_t, link, conn->delayed_streams.recv_body_blocked.next);
            assert(stream->state == H2O_HTTP3_SERVER_STREAM_STATE_RECV_BODY_BLOCKED);
            assert(stream->read_blocked);
            h2o_linklist_unlink(&stream->link);
            made_progress = 1;
            quicly_stream_set_receive_window(stream->quic, conn->super.ctx->globalconf->http3.active_stream_window_size);
            if (h2o_req_can_stream_request(&stream->req)) {
                /* use streaming mode */
                stream->req_streaming = 1;
                ++conn->num_streams_req_streaming;
                stream->req.proceed_req = proceed_request_streaming;
                set_state(stream, H2O_HTTP3_SERVER_STREAM_STATE_SEND_HEADERS, 0);
                h2o_process_request(&stream->req);
            } else {
                /* unblock, read the bytes in receive buffer */
                stream->read_blocked = 0;
                set_state(stream, H2O_HTTP3_SERVER_STREAM_STATE_RECV_BODY_UNBLOCKED, 0);
                handle_buffered_input(stream, 0);
                if (quicly_get_state(conn->h3.super.quic) >= QUICLY_STATE_CLOSING)
                    return;
            }
        }

        /* process streams using request streaming, that have new data to submit */
        while (!h2o_linklist_is_empty(&conn->delayed_streams.req_streaming)) {
            struct st_h2o_http3_server_stream_t *stream =
                H2O_STRUCT_FROM_MEMBER(struct st_h2o_http3_server_stream_t, link, conn->delayed_streams.req_streaming.next);
            int is_end_stream = quicly_recvstate_transfer_complete(&stream->quic->recvstate);
            assert(stream->req.process_called);
            assert(stream->req.write_req.cb != NULL);
            assert(stream->req_body != NULL);
            assert(stream->req_body->size != 0 || is_end_stream);
            assert(!stream->read_blocked);
            h2o_linklist_unlink(&stream->link);
            stream->read_blocked = 1;
            made_progress = 1;
            assert(stream->req.entity.len == stream->req_body->size &&
                   (stream->req.entity.len == 0 || stream->req.entity.base == stream->req_body->bytes));
            if (stream->req.write_req.cb(stream->req.write_req.ctx, is_end_stream) != 0)
                shutdown_stream(stream, H2O_HTTP3_ERROR_INTERNAL, H2O_HTTP3_ERROR_INTERNAL, 0);
        }

        /* process the requests (not in streaming mode); TODO cap concurrency? */
        while (!h2o_linklist_is_empty(&conn->delayed_streams.pending)) {
            struct st_h2o_http3_server_stream_t *stream =
                H2O_STRUCT_FROM_MEMBER(struct st_h2o_http3_server_stream_t, link, conn->delayed_streams.pending.next);
            assert(stream->state == H2O_HTTP3_SERVER_STREAM_STATE_REQ_PENDING);
            assert(!stream->req.process_called);
            assert(!stream->read_blocked);
            h2o_linklist_unlink(&stream->link);
            made_progress = 1;
            set_state(stream, H2O_HTTP3_SERVER_STREAM_STATE_SEND_HEADERS, 0);
            h2o_process_request(&stream->req);
        }

    } while (made_progress);
}

int handle_input_post_trailers(struct st_h2o_http3_server_stream_t *stream, const uint8_t **src, const uint8_t *src_end,
                               int in_generator, const char **err_desc)
{
    h2o_http3_read_frame_t frame;
    int ret;

    /* read and ignore unknown frames */
    if ((ret = h2o_http3_read_frame(&frame, 0, H2O_HTTP3_STREAM_TYPE_REQUEST, get_conn(stream)->h3.max_frame_payload_size, src,
                                    src_end, err_desc)) != 0)
        return ret;
    switch (frame.type) {
    case H2O_HTTP3_FRAME_TYPE_HEADERS:
    case H2O_HTTP3_FRAME_TYPE_DATA:
        return H2O_HTTP3_ERROR_FRAME_UNEXPECTED;
    default:
        break;
    }

    return 0;
}

static int handle_input_expect_data_payload(struct st_h2o_http3_server_stream_t *stream, const uint8_t **src,
                                            const uint8_t *src_end, int in_generator, const char **err_desc)
{
    size_t bytes_avail = src_end - *src;

    /* append data to body buffer */
    if (bytes_avail > stream->recvbuf.bytes_left_in_data_frame)
        bytes_avail = stream->recvbuf.bytes_left_in_data_frame;
    if (stream->req_body == NULL)
        h2o_buffer_init(&stream->req_body, &h2o_socket_buffer_prototype);
    if (!h2o_buffer_try_append(&stream->req_body, *src, bytes_avail))
        return H2O_HTTP3_ERROR_INTERNAL;
    stream->req.entity = h2o_iovec_init(stream->req_body->bytes, stream->req_body->size);
    stream->req.req_body_bytes_received += bytes_avail;
    stream->recvbuf.bytes_left_in_data_frame -= bytes_avail;
    *src += bytes_avail;

    if (stream->recvbuf.bytes_left_in_data_frame == 0)
        stream->recvbuf.handle_input = handle_input_expect_data;

    return 0;
}

int handle_input_expect_data(struct st_h2o_http3_server_stream_t *stream, const uint8_t **src, const uint8_t *src_end,
                             int in_generator, const char **err_desc)
{
    h2o_http3_read_frame_t frame;
    int ret;

    /* read frame */
    if ((ret = h2o_http3_read_frame(&frame, 0, H2O_HTTP3_STREAM_TYPE_REQUEST, get_conn(stream)->h3.max_frame_payload_size, src,
                                    src_end, err_desc)) != 0)
        return ret;
    switch (frame.type) {
    case H2O_HTTP3_FRAME_TYPE_HEADERS:
        /* when in tunnel mode, trailers forbidden */
        if (stream->req.is_tunnel_req) {
            *err_desc = "unexpected frame type";
            return H2O_HTTP3_ERROR_FRAME_UNEXPECTED;
        }
        /* trailers, ignore but disallow succeeding DATA or HEADERS frame */
        stream->recvbuf.handle_input = handle_input_post_trailers;
        return 0;
    case H2O_HTTP3_FRAME_TYPE_DATA:
        if (stream->req.content_length != SIZE_MAX &&
            stream->req.content_length - stream->req.req_body_bytes_received < frame.length) {
            /* The only viable option here is to reset the stream, as we might have already started streaming the request body
             * upstream. This behavior is consistent with what we do in HTTP/2. */
            shutdown_stream(stream, H2O_HTTP3_ERROR_EARLY_RESPONSE, H2O_HTTP3_ERROR_GENERAL_PROTOCOL, in_generator);
            return 0;
        }
        break;
    default:
        return 0;
    }

    /* got a DATA frame */
    if (frame.length != 0) {
        if (h2o_timeval_is_null(&stream->req.timestamps.request_body_begin_at))
            stream->req.timestamps.request_body_begin_at = h2o_gettimeofday(get_conn(stream)->super.ctx->loop);
        stream->recvbuf.handle_input = handle_input_expect_data_payload;
        stream->recvbuf.bytes_left_in_data_frame = frame.length;
    }

    return 0;
}

static int handle_input_expect_headers_send_http_error(struct st_h2o_http3_server_stream_t *stream,
                                                       void (*sendfn)(h2o_req_t *, const char *, const char *, int),
                                                       const char *reason, const char *body, const char **err_desc)
{
    if (!quicly_recvstate_transfer_complete(&stream->quic->recvstate))
        quicly_request_stop(stream->quic, H2O_HTTP3_ERROR_EARLY_RESPONSE);

    set_state(stream, H2O_HTTP3_SERVER_STREAM_STATE_SEND_HEADERS, 0);
    sendfn(&stream->req, reason, body, 0);
    *err_desc = NULL;

    return 0;
}

static int handle_input_expect_headers_process_connect(struct st_h2o_http3_server_stream_t *stream, uint64_t datagram_flow_id,
                                                       const char **err_desc)
{
    if (stream->req.content_length != SIZE_MAX)
        return handle_input_expect_headers_send_http_error(stream, h2o_send_error_400, "Invalid Request",
                                                           "CONNECT request cannot have request body", err_desc);

    stream->req.is_tunnel_req = 1;
    h2o_buffer_init(&stream->req_body, &h2o_socket_buffer_prototype);
    stream->req.entity = h2o_iovec_init("", 0);
    stream->read_blocked = 1;
    stream->req.proceed_req = proceed_request_streaming;
    stream->datagram_flow_id = datagram_flow_id;
    ++get_conn(stream)->num_streams_tunnelling;
    set_state(stream, H2O_HTTP3_SERVER_STREAM_STATE_SEND_HEADERS, 0);
    quicly_stream_set_receive_window(stream->quic, get_conn(stream)->super.ctx->globalconf->http3.active_stream_window_size);
    h2o_process_request(&stream->req);

    return 0;
}

static int handle_input_expect_headers(struct st_h2o_http3_server_stream_t *stream, const uint8_t **src, const uint8_t *src_end,
                                       int in_generator, const char **err_desc)
{
    assert(!in_generator); /* this function is processing headers (before generators get assigned), not trailers */

    struct st_h2o_http3_server_conn_t *conn = get_conn(stream);
    h2o_http3_read_frame_t frame;
    int header_exists_map = 0, ret;
<<<<<<< HEAD
    h2o_iovec_t expect = h2o_iovec_init(NULL, 0);
    h2o_iovec_t datagram_flow_id = {};
=======
    h2o_iovec_t datagram_flow_id_field = {};
    uint64_t datagram_flow_id = UINT64_MAX;
>>>>>>> b878d2ff
    uint8_t header_ack[H2O_HPACK_ENCODE_INT_MAX_LENGTH];
    size_t header_ack_len;

    /* read the HEADERS frame (or a frame that precedes that) */
    if ((ret = h2o_http3_read_frame(&frame, 0, H2O_HTTP3_STREAM_TYPE_REQUEST, get_conn(stream)->h3.max_frame_payload_size, src,
                                    src_end, err_desc)) != 0) {
        if (*err_desc == h2o_http3_err_frame_too_large && frame.type == H2O_HTTP3_FRAME_TYPE_HEADERS) {
            shutdown_stream(stream, H2O_HTTP3_ERROR_REQUEST_REJECTED, H2O_HTTP3_ERROR_REQUEST_REJECTED, 0);
            return 0;
        } else {
            return ret;
        }
    }
    if (frame.type != H2O_HTTP3_FRAME_TYPE_HEADERS) {
        switch (frame.type) {
        case H2O_HTTP3_FRAME_TYPE_DATA:
            return H2O_HTTP3_ERROR_FRAME_UNEXPECTED;
        default:
            break;
        }
        return 0;
    }
    stream->req.timestamps.request_begin_at = h2o_gettimeofday(conn->super.ctx->loop);
    stream->recvbuf.handle_input = handle_input_expect_data;

    /* parse the headers, and ack */
    if ((ret = h2o_qpack_parse_request(&stream->req.pool, get_conn(stream)->h3.qpack.dec, stream->quic->stream_id,
                                       &stream->req.input.method, &stream->req.input.scheme, &stream->req.input.authority,
<<<<<<< HEAD
                                       &stream->req.input.path, &stream->req.headers, &header_exists_map,
                                       &stream->req.content_length, &expect, NULL /* TODO cache-digests */, &datagram_flow_id, header_ack,
                                       &header_ack_len, frame.payload, frame.length, err_desc)) != 0 &&
=======
                                       &stream->req.input.path, &stream->req.upgrade, &stream->req.headers, &header_exists_map,
                                       &stream->req.content_length, NULL /* TODO cache-digests */, &datagram_flow_id_field,
                                       header_ack, &header_ack_len, frame.payload, frame.length, err_desc)) != 0 &&
>>>>>>> b878d2ff
        ret != H2O_HTTP2_ERROR_INVALID_HEADER_CHAR)
        return ret;
    if (header_ack_len != 0)
        h2o_http3_send_qpack_header_ack(&conn->h3, header_ack, header_ack_len);

    h2o_probe_log_request(&stream->req, stream->quic->stream_id);

    if (stream->req.input.scheme == NULL)
        stream->req.input.scheme = &H2O_URL_SCHEME_HTTPS;

    int is_connect, must_exist_map, may_exist_map;
    const int can_receive_datagrams =
        quicly_get_context(get_conn(stream)->h3.super.quic)->transport_params.max_datagram_frame_size != 0;
    if (h2o_memis(stream->req.input.method.base, stream->req.input.method.len, H2O_STRLIT("CONNECT"))) {
        is_connect = 1;
        must_exist_map = H2O_HPACK_PARSE_HEADERS_METHOD_EXISTS | H2O_HPACK_PARSE_HEADERS_AUTHORITY_EXISTS;
        may_exist_map = 0;
        /* extended connect looks like an ordinary request plus an upgrade token (:protocol) */
        if ((header_exists_map & H2O_HPACK_PARSE_HEADERS_PROTOCOL_EXISTS) != 0) {
            must_exist_map |= H2O_HPACK_PARSE_HEADERS_SCHEME_EXISTS | H2O_HPACK_PARSE_HEADERS_PATH_EXISTS |
                              H2O_HPACK_PARSE_HEADERS_PROTOCOL_EXISTS;
            if (can_receive_datagrams)
                datagram_flow_id = stream->quic->stream_id / 4;
        }
    } else if (h2o_memis(stream->req.input.method.base, stream->req.input.method.len, H2O_STRLIT("CONNECT-UDP"))) {
        /* Handling of masque draft-03. Method is CONNECT-UDP and :protocol is not used, so we set `:protocol` to "connect-udp" to
         * make it look like an upgrade. The method is preserved and can be used to distinguish between RFC 9298 version which uses
         * "CONNECT". The draft requires "masque" in `:scheme` but we need to support clients that put "https" there instead. */
        if (!((header_exists_map & H2O_HPACK_PARSE_HEADERS_PROTOCOL_EXISTS) == 0 &&
              h2o_memis(stream->req.input.path.base, stream->req.input.path.len, H2O_STRLIT("/")))) {
            shutdown_stream(stream, H2O_HTTP3_ERROR_GENERAL_PROTOCOL, H2O_HTTP3_ERROR_GENERAL_PROTOCOL, 0);
            return 0;
        }
        if (datagram_flow_id_field.base != NULL) {
            if (!can_receive_datagrams) {
                *err_desc = "unexpected h3 datagram";
                return H2O_HTTP3_ERROR_GENERAL_PROTOCOL;
            }
            datagram_flow_id = 0;
            for (const char *p = datagram_flow_id_field.base; p != datagram_flow_id_field.base + datagram_flow_id_field.len; ++p) {
                if (!('0' <= *p && *p <= '9'))
                    break;
                datagram_flow_id = datagram_flow_id * 10 + *p - '0';
            }
        }
        assert(stream->req.upgrade.base == NULL); /* otherwise PROTOCOL_EXISTS will be set */
        is_connect = 1;
        must_exist_map = H2O_HPACK_PARSE_HEADERS_METHOD_EXISTS | H2O_HPACK_PARSE_HEADERS_AUTHORITY_EXISTS |
                         H2O_HPACK_PARSE_HEADERS_SCHEME_EXISTS | H2O_HPACK_PARSE_HEADERS_PATH_EXISTS;
        may_exist_map = 0;
    } else {
        /* normal request */
        is_connect = 0;
        must_exist_map =
            H2O_HPACK_PARSE_HEADERS_METHOD_EXISTS | H2O_HPACK_PARSE_HEADERS_SCHEME_EXISTS | H2O_HPACK_PARSE_HEADERS_PATH_EXISTS;
        may_exist_map = H2O_HPACK_PARSE_HEADERS_AUTHORITY_EXISTS;
    }

    /* check that all MUST pseudo headers exist, and that there are no other pseudo headers than MUST or MAY */
    if (!((header_exists_map & must_exist_map) == must_exist_map && (header_exists_map & ~(must_exist_map | may_exist_map)) == 0)) {
        shutdown_stream(stream, H2O_HTTP3_ERROR_GENERAL_PROTOCOL, H2O_HTTP3_ERROR_GENERAL_PROTOCOL, 0);
        return 0;
    }

    /* send a 400 error when observing an invalid header character */
    if (ret == H2O_HTTP2_ERROR_INVALID_HEADER_CHAR)
        return handle_input_expect_headers_send_http_error(stream, h2o_send_error_400, "Invalid Request", *err_desc, err_desc);

    /* validate semantic requirement */
    if (!h2o_req_validate_pseudo_headers(&stream->req)) {
        *err_desc = "invalid pseudo headers";
        return H2O_HTTP3_ERROR_GENERAL_PROTOCOL;
    }

    /* check if content-length is within the permitted bounds */
    if (stream->req.content_length != SIZE_MAX && stream->req.content_length > conn->super.ctx->globalconf->max_request_entity_size)
        return handle_input_expect_headers_send_http_error(stream, h2o_send_error_413, "Request Entity Too Large",
                                                           "request entity is too large", err_desc);

    /* set priority */
    assert(!h2o_linklist_is_linked(&stream->scheduler.link));
    if (!stream->received_priority_update) {
        ssize_t index;
        if ((index = h2o_find_header(&stream->req.headers, H2O_TOKEN_PRIORITY, -1)) != -1) {
            h2o_iovec_t *value = &stream->req.headers.entries[index].value;
            h2o_absprio_parse_priority(value->base, value->len, &stream->scheduler.priority);
        } else if (is_connect) {
            stream->scheduler.priority.incremental = 1;
        }
    }

    /* special handling of CONNECT method */
    if (is_connect)
        return handle_input_expect_headers_process_connect(stream, datagram_flow_id, err_desc);

    /* handle expect: 100-continue */
    if (expect.base != NULL) {
        if (!h2o_lcstris(expect.base, expect.len, H2O_STRLIT("100-continue"))) {
            return handle_input_expect_headers_send_http_error(stream, h2o_send_error_417, "Expectation Failed",
                                                           "unknown expectation", err_desc);
        }
        stream->req.res.status = 100;
        h2o_send_informational(&stream->req);
    }

    /* change state */
    set_state(stream, H2O_HTTP3_SERVER_STREAM_STATE_RECV_BODY_BEFORE_BLOCK, 0);

    return 0;
}

static void write_response(struct st_h2o_http3_server_stream_t *stream, h2o_iovec_t datagram_flow_id)
{
    size_t serialized_header_len = 0;
    h2o_iovec_t frame = h2o_qpack_flatten_response(
        get_conn(stream)->h3.qpack.enc, &stream->req.pool, stream->quic->stream_id, NULL, stream->req.res.status,
        stream->req.res.headers.entries, stream->req.res.headers.size, &get_conn(stream)->super.ctx->globalconf->server_name,
        stream->req.res.content_length, datagram_flow_id, &serialized_header_len);
    stream->req.header_bytes_sent += serialized_header_len;

    h2o_vector_reserve(&stream->req.pool, &stream->sendbuf.vecs, stream->sendbuf.vecs.size + 1);
    struct st_h2o_http3_server_sendvec_t *vec = stream->sendbuf.vecs.entries + stream->sendbuf.vecs.size++;
    vec->vec = (h2o_sendvec_t){&immutable_vec_callbacks, frame.len, {frame.base}};
    vec->entity_offset = UINT64_MAX;
    stream->sendbuf.final_size += frame.len;
}

static size_t flatten_data_frame_header(struct st_h2o_http3_server_stream_t *stream, struct st_h2o_http3_server_sendvec_t *dst,
                                        size_t payload_size)
{
    size_t header_size = 0;

    /* build header */
    stream->sendbuf.data_frame_header_buf[header_size++] = H2O_HTTP3_FRAME_TYPE_DATA;
    header_size =
        quicly_encodev(stream->sendbuf.data_frame_header_buf + header_size, payload_size) - stream->sendbuf.data_frame_header_buf;

    /* initilaize the vector */
    h2o_sendvec_init_raw(&dst->vec, stream->sendbuf.data_frame_header_buf, header_size);
    dst->entity_offset = UINT64_MAX;

    return header_size;
}

static void shutdown_by_generator(struct st_h2o_http3_server_stream_t *stream)
{
    quicly_sendstate_shutdown(&stream->quic->sendstate, stream->sendbuf.final_size);
    if (stream->sendbuf.vecs.size == 0) {
        if (quicly_stream_has_receive_side(0, stream->quic->stream_id))
            quicly_request_stop(stream->quic, H2O_HTTP3_ERROR_EARLY_RESPONSE);
        set_state(stream, H2O_HTTP3_SERVER_STREAM_STATE_CLOSE_WAIT, 1);
    }
}

/**
 * returns boolean indicating if the response is ready to be sent, building the value of datagram-flow-id header field
 */
static int finalize_do_send_setup_udp_tunnel(struct st_h2o_http3_server_stream_t *stream, h2o_send_state_t send_state,
                                             h2o_iovec_t *datagram_flow_id)
{
    *datagram_flow_id = h2o_iovec_init(NULL, 0);

    /* TODO Convert H3_DATAGRAMs to capsules either here or inside the proxy handler. At the moment, the connect handler provides
     * `h2o_req_t::forward_datagram` callbacks but the proxy handler does not. As support for H3_DATAGRAMs are advertised at the
     * connection level, we need to support forwarding datagrams also when the proxy handler in use.
     * Until then, connect-udp requests on H3 are refused to be tunneled by the proxy handler, see `h2o__proxy_process_request`.
     * Also, as an abundance of caution, we drop the datagrams associated to requests that do not provide the forwarding hooks, by
     * not registering such streams to `datagram_flows`. */
    if (!((200 <= stream->req.res.status && stream->req.res.status <= 299) && stream->req.forward_datagram.write_ != NULL) ||
        send_state != H2O_SEND_STATE_IN_PROGRESS) {
        stream->datagram_flow_id = UINT64_MAX;
        return 1;
    }

    /* Register the flow id to the connection so that datagram frames being received from the client would be dispatched to
     * `req->forward_datagram.write_`. */
    if (stream->datagram_flow_id != UINT64_MAX) {
        struct st_h2o_http3_server_conn_t *conn = get_conn(stream);
        int r;
        khiter_t iter = kh_put(stream, conn->datagram_flows, stream->datagram_flow_id, &r);
        assert(iter != kh_end(conn->datagram_flows));
        kh_val(conn->datagram_flows, iter) = stream;
    }

    /* If the client sent a `datagram-flow-id` request header field and:
     *  a) if the peer is willing to accept datagrams as well, use the same flow ID for sending datagrams from us,
     *  b) if the peer did not send H3_DATAGRAM Settings, use the stream, or
     *  c) if H3 SETTINGS hasn't been received yet, wait for it, then call `do_send` again. We might drop some packets from origin
     *     that arrive before H3 SETTINGS from the client, in the rare occasion of packet carrying H3 SETTINGS getting lost while
     *     those carrying CONNECT-UDP request and the UDP datagram to be forwarded to the origin arrive. */
    if (stream->datagram_flow_id != UINT64_MAX) {
        struct st_h2o_http3_server_conn_t *conn = get_conn(stream);
        if (!h2o_http3_has_received_settings(&conn->h3)) {
            h2o_linklist_insert(&conn->streams_resp_settings_blocked, &stream->link_resp_settings_blocked);
            return 0;
        }
        if (conn->h3.peer_settings.h3_datagram) {
            /* register the route that would be used by the CONNECT handler for forwarding datagrams */
            stream->req.forward_datagram.read_ = tunnel_on_udp_read;
            /* if the request type is draft-03, build and return the value of datagram-flow-id header field */
            if (stream->req.input.method.len == sizeof("CONNECT-UDP") - 1) {
                datagram_flow_id->base = h2o_mem_alloc_pool(&stream->req.pool, char, sizeof(H2O_UINT64_LONGEST_STR));
                datagram_flow_id->len = sprintf(datagram_flow_id->base, "%" PRIu64, stream->datagram_flow_id);
            }
        }
    }

    return 1;
}

static void finalize_do_send(struct st_h2o_http3_server_stream_t *stream)
{
    quicly_stream_sync_sendbuf(stream->quic, 1);
    if (!stream->proceed_while_sending)
        h2o_quic_schedule_timer(&get_conn(stream)->h3.super);
}

static void do_send(h2o_ostream_t *_ostr, h2o_req_t *_req, h2o_sendvec_t *bufs, size_t bufcnt, h2o_send_state_t send_state)
{
    struct st_h2o_http3_server_stream_t *stream = H2O_STRUCT_FROM_MEMBER(struct st_h2o_http3_server_stream_t, ostr_final, _ostr);

    assert(&stream->req == _req);

    stream->proceed_requested = 0;

    switch (stream->state) {
    case H2O_HTTP3_SERVER_STREAM_STATE_SEND_HEADERS: {
        h2o_iovec_t datagram_flow_id;
        ssize_t priority_header_index;
        if (!finalize_do_send_setup_udp_tunnel(stream, send_state, &datagram_flow_id))
            return;
        stream->req.timestamps.response_start_at = h2o_gettimeofday(get_conn(stream)->super.ctx->loop);
        write_response(stream, datagram_flow_id);
        h2o_probe_log_response(&stream->req, stream->quic->stream_id);
        set_state(stream, H2O_HTTP3_SERVER_STREAM_STATE_SEND_BODY, 1);
        if ((priority_header_index = h2o_find_header(&stream->req.res.headers, H2O_TOKEN_PRIORITY, -1)) != -1) {
            const h2o_header_t *header = &stream->req.res.headers.entries[priority_header_index];
            handle_priority_change(
                stream, header->value.base, header->value.len,
                stream->scheduler.priority /* omission of a parameter is disinterest to change (RFC 9218 Section 8) */);
        }
        break;
    }
    case H2O_HTTP3_SERVER_STREAM_STATE_SEND_BODY:
        assert(quicly_sendstate_is_open(&stream->quic->sendstate));
        break;
    case H2O_HTTP3_SERVER_STREAM_STATE_CLOSE_WAIT:
        /* This protocol handler transitions to CLOSE_WAIT when the request side is being reset by the origin. But our client-side
         * implementations are capable of handling uni-directional close, therefore `do_send` might be invoked. The handler swallows
         * the input, and relies on eventual destruction of `h2o_req_t` to discard the generator. */
        return;
    default:
        h2o_fatal("logic flaw");
        break;
    }

    /* If vectors carrying response body are being provided, copy them, incrementing the reference count if possible (for future
     * retransmissions), as well as prepending a DATA frame header */
    if (bufcnt != 0) {
        h2o_vector_reserve(&stream->req.pool, &stream->sendbuf.vecs, stream->sendbuf.vecs.size + 1 + bufcnt);
        uint64_t prev_body_size = stream->sendbuf.final_body_size;
        for (size_t i = 0; i != bufcnt; ++i) {
            /* copy one body vector */
            struct st_h2o_http3_server_sendvec_t *dst = stream->sendbuf.vecs.entries + stream->sendbuf.vecs.size + i + 1;
            dst->vec = bufs[i];
            dst->entity_offset = stream->sendbuf.final_body_size;
            stream->sendbuf.final_body_size += bufs[i].len;
        }
        uint64_t payload_size = stream->sendbuf.final_body_size - prev_body_size;
        /* build DATA frame header */
        size_t header_size =
            flatten_data_frame_header(stream, stream->sendbuf.vecs.entries + stream->sendbuf.vecs.size, payload_size);
        /* update properties */
        stream->sendbuf.vecs.size += 1 + bufcnt;
        stream->sendbuf.final_size += header_size + payload_size;
    }

    switch (send_state) {
    case H2O_SEND_STATE_IN_PROGRESS:
        break;
    case H2O_SEND_STATE_FINAL:
    case H2O_SEND_STATE_ERROR:
        /* TODO consider how to forward error, pending resolution of https://github.com/quicwg/base-drafts/issues/3300 */
        shutdown_by_generator(stream);
        break;
    }

    finalize_do_send(stream);
}

static void do_send_informational(h2o_ostream_t *_ostr, h2o_req_t *_req)
{
    struct st_h2o_http3_server_stream_t *stream = H2O_STRUCT_FROM_MEMBER(struct st_h2o_http3_server_stream_t, ostr_final, _ostr);
    assert(&stream->req == _req);

    write_response(stream, h2o_iovec_init(NULL, 0));

    finalize_do_send(stream);
}

static int handle_priority_update_frame(struct st_h2o_http3_server_conn_t *conn, const h2o_http3_priority_update_frame_t *frame)
{
    if (frame->element_is_push)
        return H2O_HTTP3_ERROR_GENERAL_PROTOCOL;

    /* obtain the stream being referred to (creating one if necessary), or return if the stream has been closed already */
    quicly_stream_t *qs;
    if (quicly_get_or_open_stream(conn->h3.super.quic, frame->element, &qs) != 0)
        return H2O_HTTP3_ERROR_ID;
    if (qs == NULL)
        return 0;

    /* apply the changes */
    struct st_h2o_http3_server_stream_t *stream = qs->data;
    assert(stream != NULL);
    stream->received_priority_update = 1;

    handle_priority_change(stream, frame->value.base, frame->value.len,
                           h2o_absprio_default /* the frame communicates a complete set of parameters; RFC 9218 Section 7 */);

    return 0;
}

static void handle_control_stream_frame(h2o_http3_conn_t *_conn, uint64_t type, const uint8_t *payload, size_t len)
{
    struct st_h2o_http3_server_conn_t *conn = H2O_STRUCT_FROM_MEMBER(struct st_h2o_http3_server_conn_t, h3, _conn);
    int err;
    const char *err_desc = NULL;

    if (!h2o_http3_has_received_settings(&conn->h3)) {
        if (type != H2O_HTTP3_FRAME_TYPE_SETTINGS) {
            err = H2O_HTTP3_ERROR_MISSING_SETTINGS;
            goto Fail;
        }
        if ((err = h2o_http3_handle_settings_frame(&conn->h3, payload, len, &err_desc)) != 0)
            goto Fail;
        assert(h2o_http3_has_received_settings(&conn->h3));
        while (!h2o_linklist_is_empty(&conn->streams_resp_settings_blocked)) {
            struct st_h2o_http3_server_stream_t *stream = H2O_STRUCT_FROM_MEMBER(
                struct st_h2o_http3_server_stream_t, link_resp_settings_blocked, conn->streams_resp_settings_blocked.next);
            h2o_linklist_unlink(&stream->link_resp_settings_blocked);
            do_send(&stream->ostr_final, &stream->req, NULL, 0, H2O_SEND_STATE_IN_PROGRESS);
        }
    } else {
        switch (type) {
        case H2O_HTTP3_FRAME_TYPE_SETTINGS:
            err = H2O_HTTP3_ERROR_FRAME_UNEXPECTED;
            err_desc = "unexpected SETTINGS frame";
            goto Fail;
        case H2O_HTTP3_FRAME_TYPE_PRIORITY_UPDATE_REQUEST:
        case H2O_HTTP3_FRAME_TYPE_PRIORITY_UPDATE_PUSH: {
            h2o_http3_priority_update_frame_t frame;
            if ((err = h2o_http3_decode_priority_update_frame(&frame, type == H2O_HTTP3_FRAME_TYPE_PRIORITY_UPDATE_PUSH, payload,
                                                              len, &err_desc)) != 0)
                goto Fail;
            if ((err = handle_priority_update_frame(conn, &frame)) != 0) {
                err_desc = "invalid PRIORITY_UPDATE frame";
                goto Fail;
            }
        } break;
        default:
            break;
        }
    }

    return;
Fail:
    h2o_quic_close_connection(&conn->h3.super, err, err_desc);
}

static int stream_open_cb(quicly_stream_open_t *self, quicly_stream_t *qs)
{
    static const quicly_stream_callbacks_t callbacks = {on_stream_destroy, on_send_shift, on_send_emit,
                                                        on_send_stop,      on_receive,    on_receive_reset};

    /* handling of unidirectional streams is not server-specific */
    if (quicly_stream_is_unidirectional(qs->stream_id)) {
        h2o_http3_on_create_unidirectional_stream(qs);
        return 0;
    }

    assert(quicly_stream_is_client_initiated(qs->stream_id));

    struct st_h2o_http3_server_conn_t *conn =
        H2O_STRUCT_FROM_MEMBER(struct st_h2o_http3_server_conn_t, h3, *quicly_get_data(qs->conn));

    /* create new stream and start handling the request */
    struct st_h2o_http3_server_stream_t *stream = h2o_mem_alloc(sizeof(*stream));
    stream->quic = qs;
    h2o_buffer_init(&stream->recvbuf.buf, &h2o_socket_buffer_prototype);
    stream->recvbuf.handle_input = handle_input_expect_headers;
    memset(&stream->sendbuf, 0, sizeof(stream->sendbuf));
    stream->state = H2O_HTTP3_SERVER_STREAM_STATE_RECV_HEADERS;
    stream->link = (h2o_linklist_t){NULL};
    stream->link_resp_settings_blocked = (h2o_linklist_t){NULL};
    stream->ostr_final = (h2o_ostream_t){NULL, do_send, NULL, do_send_informational};
    stream->scheduler.link = (h2o_linklist_t){NULL};
    stream->scheduler.priority = h2o_absprio_default;
    stream->scheduler.call_cnt = 0;

    stream->read_blocked = 0;
    stream->proceed_requested = 0;
    stream->proceed_while_sending = 0;
    stream->received_priority_update = 0;
    stream->req_disposed = 0;
    stream->req_streaming = 0;
    stream->req_body = NULL;

    h2o_init_request(&stream->req, &conn->super, NULL);
    stream->req.version = 0x0300;
    stream->req._ostr_top = &stream->ostr_final;

    stream->quic->data = stream;
    stream->quic->callbacks = &callbacks;

    ++*get_state_counter(get_conn(stream), stream->state);
    h2o_conn_set_state(&get_conn(stream)->super, H2O_CONN_STATE_ACTIVE);

    return 0;
}

static quicly_stream_open_t on_stream_open = {stream_open_cb};

static void unblock_conn_blocked_streams(struct st_h2o_http3_server_conn_t *conn)
{
    conn->scheduler.uni.active |= conn->scheduler.uni.conn_blocked;
    conn->scheduler.uni.conn_blocked = 0;
    req_scheduler_unblock_conn_blocked(&conn->scheduler.reqs, req_scheduler_compare_stream_id);
}

static int scheduler_can_send(quicly_stream_scheduler_t *sched, quicly_conn_t *qc, int conn_is_saturated)
{
    struct st_h2o_http3_server_conn_t *conn = H2O_STRUCT_FROM_MEMBER(struct st_h2o_http3_server_conn_t, h3, *quicly_get_data(qc));

    if (!conn_is_saturated) {
        /* not saturated, activate streams marked as being conn-blocked */
        unblock_conn_blocked_streams(conn);
    } else {
        /* TODO lazily move the active request and unidirectional streams to conn_blocked.  Not doing so results in at most one
         * spurious call to quicly_send. */
    }

    if (conn->scheduler.uni.active != 0)
        return 1;
    if (conn->scheduler.reqs.active.smallest_urgency < H2O_ABSPRIO_NUM_URGENCY_LEVELS)
        return 1;

    return 0;
}

static int scheduler_do_send(quicly_stream_scheduler_t *sched, quicly_conn_t *qc, quicly_send_context_t *s)
{
    struct st_h2o_http3_server_conn_t *conn = H2O_STRUCT_FROM_MEMBER(struct st_h2o_http3_server_conn_t, h3, *quicly_get_data(qc));
    int ret = 0;

    while (quicly_can_send_data(conn->h3.super.quic, s)) {
        /* The strategy is:
         *
         * 1. dequeue the first active stream
         * 2. link the stream to the conn_blocked list, if nothing can be sent for the stream due to the connection being capped
         * 3. otherwise, send
         * 4. enqueue to the appropriate place
         */
        if (conn->scheduler.uni.active != 0) {
            static const ptrdiff_t stream_offsets[] = {
                offsetof(struct st_h2o_http3_server_conn_t, h3._control_streams.egress.control),
                offsetof(struct st_h2o_http3_server_conn_t, h3._control_streams.egress.qpack_encoder),
                offsetof(struct st_h2o_http3_server_conn_t, h3._control_streams.egress.qpack_decoder)};
            /* 1. obtain pointer to the offending stream */
            struct st_h2o_http3_egress_unistream_t *stream = NULL;
            size_t i;
            for (i = 0; i != sizeof(stream_offsets) / sizeof(stream_offsets[0]); ++i) {
                stream = *(void **)((char *)conn + stream_offsets[i]);
                if ((conn->scheduler.uni.active & (1 << stream->quic->stream_id)) != 0)
                    break;
            }
            assert(i != sizeof(stream_offsets) / sizeof(stream_offsets[0]) && "we should have found one stream");
            /* 2. move to the conn_blocked list if necessary */
            if (quicly_is_blocked(conn->h3.super.quic) && !quicly_stream_can_send(stream->quic, 0)) {
                conn->scheduler.uni.active &= ~(1 << stream->quic->stream_id);
                conn->scheduler.uni.conn_blocked |= 1 << stream->quic->stream_id;
                continue;
            }
            /* 3. send */
            if ((ret = quicly_send_stream(stream->quic, s)) != 0)
                goto Exit;
            /* 4. update scheduler state */
            conn->scheduler.uni.active &= ~(1 << stream->quic->stream_id);
            if (quicly_stream_can_send(stream->quic, 1)) {
                uint16_t *slot = &conn->scheduler.uni.active;
                if (quicly_is_blocked(conn->h3.super.quic) && !quicly_stream_can_send(stream->quic, 0))
                    slot = &conn->scheduler.uni.conn_blocked;
                *slot |= 1 << stream->quic->stream_id;
            }
        } else if (conn->scheduler.reqs.active.smallest_urgency < H2O_ABSPRIO_NUM_URGENCY_LEVELS) {
            /* 1. obtain pointer to the offending stream */
            h2o_linklist_t *anchor = &conn->scheduler.reqs.active.urgencies[conn->scheduler.reqs.active.smallest_urgency].high;
            if (h2o_linklist_is_empty(anchor)) {
                anchor = &conn->scheduler.reqs.active.urgencies[conn->scheduler.reqs.active.smallest_urgency].low;
                assert(!h2o_linklist_is_empty(anchor));
            }
            struct st_h2o_http3_server_stream_t *stream =
                H2O_STRUCT_FROM_MEMBER(struct st_h2o_http3_server_stream_t, scheduler.link, anchor->next);
            /* 1. link to the conn_blocked list if necessary */
            if (quicly_is_blocked(conn->h3.super.quic) && !quicly_stream_can_send(stream->quic, 0)) {
                req_scheduler_conn_blocked(&conn->scheduler.reqs, &stream->scheduler);
                continue;
            }
            /* 3. send */
            if ((ret = quicly_send_stream(stream->quic, s)) != 0)
                goto Exit;
            ++stream->scheduler.call_cnt;
            if (stream->quic->sendstate.size_inflight == stream->quic->sendstate.final_size &&
                h2o_timeval_is_null(&stream->req.timestamps.response_end_at))
                stream->req.timestamps.response_end_at = h2o_gettimeofday(stream->req.conn->ctx->loop);
            /* 4. invoke h2o_proceed_request synchronously, so that we could obtain additional data for the current (i.e. highest)
             *    stream. */
            if (stream->proceed_while_sending) {
                assert(stream->proceed_requested);
                h2o_proceed_response(&stream->req);
                stream->proceed_while_sending = 0;
            }
            /* 5. prepare for next */
            if (quicly_stream_can_send(stream->quic, 1)) {
                if (quicly_is_blocked(conn->h3.super.quic) && !quicly_stream_can_send(stream->quic, 0)) {
                    /* capped by connection-level flow control, move the stream to conn-blocked */
                    req_scheduler_conn_blocked(&conn->scheduler.reqs, &stream->scheduler);
                } else {
                    /* schedule for next emission */
                    req_scheduler_setup_for_next(&conn->scheduler.reqs, &stream->scheduler, req_scheduler_compare_stream_id);
                }
            } else {
                /* nothing to send at this moment */
                req_scheduler_deactivate(&conn->scheduler.reqs, &stream->scheduler);
            }
        } else {
            break;
        }
    }

Exit:
    return ret;
}

static int scheduler_update_state(struct st_quicly_stream_scheduler_t *sched, quicly_stream_t *qs)
{
    struct st_h2o_http3_server_conn_t *conn =
        H2O_STRUCT_FROM_MEMBER(struct st_h2o_http3_server_conn_t, h3, *quicly_get_data(qs->conn));
    enum { DEACTIVATE, ACTIVATE, CONN_BLOCKED } new_state;

    if (quicly_stream_can_send(qs, 1)) {
        if (quicly_is_blocked(conn->h3.super.quic) && !quicly_stream_can_send(qs, 0)) {
            new_state = CONN_BLOCKED;
        } else {
            new_state = ACTIVATE;
        }
    } else {
        new_state = DEACTIVATE;
    }

    if (quicly_stream_is_unidirectional(qs->stream_id)) {
        assert(qs->stream_id < sizeof(uint16_t) * 8);
        uint16_t mask = (uint16_t)1 << qs->stream_id;
        switch (new_state) {
        case DEACTIVATE:
            conn->scheduler.uni.active &= ~mask;
            conn->scheduler.uni.conn_blocked &= ~mask;
            break;
        case ACTIVATE:
            conn->scheduler.uni.active |= mask;
            conn->scheduler.uni.conn_blocked &= ~mask;
            break;
        case CONN_BLOCKED:
            conn->scheduler.uni.active &= ~mask;
            conn->scheduler.uni.conn_blocked |= mask;
            break;
        }
    } else {
        struct st_h2o_http3_server_stream_t *stream = qs->data;
        if (stream->proceed_while_sending)
            return 0;
        switch (new_state) {
        case DEACTIVATE:
            req_scheduler_deactivate(&conn->scheduler.reqs, &stream->scheduler);
            break;
        case ACTIVATE:
            req_scheduler_activate(&conn->scheduler.reqs, &stream->scheduler, req_scheduler_compare_stream_id);
            break;
        case CONN_BLOCKED:
            req_scheduler_conn_blocked(&conn->scheduler.reqs, &stream->scheduler);
            break;
        }
    }

    return 0;
}

static quicly_stream_scheduler_t scheduler = {scheduler_can_send, scheduler_do_send, scheduler_update_state};

static void datagram_frame_receive_cb(quicly_receive_datagram_frame_t *self, quicly_conn_t *quic, ptls_iovec_t datagram)
{
    struct st_h2o_http3_server_conn_t *conn = H2O_STRUCT_FROM_MEMBER(struct st_h2o_http3_server_conn_t, h3, *quicly_get_data(quic));
    uint64_t flow_id;
    h2o_iovec_t payload;

    /* decode */
    if ((flow_id = h2o_http3_decode_h3_datagram(&payload, datagram.base, datagram.len)) == UINT64_MAX) {
        h2o_quic_close_connection(&conn->h3.super, H2O_HTTP3_ERROR_GENERAL_PROTOCOL, "invalid DATAGRAM frame");
        return;
    }

    /* find stream */
    khiter_t iter = kh_get(stream, conn->datagram_flows, flow_id);
    if (iter == kh_end(conn->datagram_flows))
        return;
    struct st_h2o_http3_server_stream_t *stream = kh_val(conn->datagram_flows, iter);
    assert(stream->req.forward_datagram.write_ != NULL);

    /* forward */
    stream->req.forward_datagram.write_(&stream->req, &payload, 1);
}

static quicly_receive_datagram_frame_t on_receive_datagram_frame = {datagram_frame_receive_cb};

static void on_h3_destroy(h2o_quic_conn_t *h3_)
{
    h2o_http3_conn_t *h3 = (h2o_http3_conn_t *)h3_;
    struct st_h2o_http3_server_conn_t *conn = H2O_STRUCT_FROM_MEMBER(struct st_h2o_http3_server_conn_t, h3, h3);
    quicly_stats_t stats;

    H2O_PROBE_CONN0(H3S_DESTROY, &conn->super);

    if (quicly_get_stats(h3_->quic, &stats) == 0) {
#define ACC(fld, _unused) conn->super.ctx->quic_stats.quicly.fld += stats.fld;
        H2O_QUIC_AGGREGATED_STATS_APPLY(ACC);
#undef ACC
        if (conn->super.ctx->quic_stats.num_sentmap_packets_largest < stats.num_sentmap_packets_largest)
            conn->super.ctx->quic_stats.num_sentmap_packets_largest = stats.num_sentmap_packets_largest;
    }

    /* unlink and dispose */
    if (h2o_timer_is_linked(&conn->timeout))
        h2o_timer_unlink(&conn->timeout);
    if (h2o_timer_is_linked(&conn->_graceful_shutdown_timeout))
        h2o_timer_unlink(&conn->_graceful_shutdown_timeout);
    h2o_http3_dispose_conn(&conn->h3);
    kh_destroy(stream, conn->datagram_flows);

    /* check consistency post-disposal */
    assert(conn->num_streams.recv_headers == 0);
    assert(conn->num_streams.req_pending == 0);
    assert(conn->num_streams.send_headers == 0);
    assert(conn->num_streams.send_body == 0);
    assert(conn->num_streams.close_wait == 0);
    assert(conn->num_streams_req_streaming == 0);
    assert(conn->num_streams_tunnelling == 0);
    assert(h2o_linklist_is_empty(&conn->delayed_streams.recv_body_blocked));
    assert(h2o_linklist_is_empty(&conn->delayed_streams.req_streaming));
    assert(h2o_linklist_is_empty(&conn->delayed_streams.pending));
    assert(h2o_linklist_is_empty(&conn->streams_resp_settings_blocked));
    assert(conn->scheduler.reqs.active.smallest_urgency >= H2O_ABSPRIO_NUM_URGENCY_LEVELS);
    assert(h2o_linklist_is_empty(&conn->scheduler.reqs.conn_blocked));

    /* free memory */
    h2o_destroy_connection(&conn->super);
}

void h2o_http3_server_init_context(h2o_context_t *h2o, h2o_quic_ctx_t *ctx, h2o_loop_t *loop, h2o_socket_t *sock,
                                   quicly_context_t *quic, h2o_quic_accept_cb acceptor,
                                   h2o_quic_notify_connection_update_cb notify_conn_update, uint8_t use_gso)
{
    return h2o_quic_init_context(ctx, loop, sock, quic, acceptor, notify_conn_update, use_gso, &h2o->quic_stats);
}

h2o_http3_conn_t *h2o_http3_server_accept(h2o_http3_server_ctx_t *ctx, quicly_address_t *destaddr, quicly_address_t *srcaddr,
                                          quicly_decoded_packet_t *packet, quicly_address_token_plaintext_t *address_token,
                                          int skip_tracing, const h2o_http3_conn_callbacks_t *h3_callbacks)
{
    static const h2o_conn_callbacks_t conn_callbacks = {
        .get_sockname = get_sockname,
        .get_peername = get_peername,
        .get_ptls = get_ptls,
        .skip_tracing = get_skip_tracing,
        .get_req_id = get_req_id,
        .close_idle_connection = close_idle_connection,
        .foreach_request = foreach_request,
        .request_shutdown = initiate_graceful_shutdown,
        .num_reqs_inflight = num_reqs_inflight,
        .get_tracer = get_tracer,
        .log_ = {{
            .extensible_priorities = log_extensible_priorities,
            .transport =
                {
                    .cc_name = log_cc_name,
                    .delivery_rate = log_delivery_rate,
                },
            .ssl =
                {
                    .protocol_version = log_tls_protocol_version,
                    .session_reused = log_session_reused,
                    .cipher = log_cipher,
                    .cipher_bits = log_cipher_bits,
                    .session_id = log_session_id,
                    .server_name = log_server_name,
                    .negotiated_protocol = log_negotiated_protocol,
                    .ech_config_id = log_ech_config_id,
                    .ech_kem = log_ech_kem,
                    .ech_cipher = log_ech_cipher,
                    .ech_cipher_bits = log_ech_cipher_bits,
                },
            .http3 =
                {
                    .stream_id = log_stream_id,
                    .quic_stats = log_quic_stats,
                    .quic_version = log_quic_version,
                },
        }},
    };

    /* setup the structure */
    struct st_h2o_http3_server_conn_t *conn = (void *)h2o_create_connection(
        sizeof(*conn), ctx->accept_ctx->ctx, ctx->accept_ctx->hosts, h2o_gettimeofday(ctx->accept_ctx->ctx->loop), &conn_callbacks);
    memset((char *)conn + sizeof(conn->super), 0, sizeof(*conn) - sizeof(conn->super));

    h2o_http3_init_conn(&conn->h3, &ctx->super, h3_callbacks, &ctx->qpack, H2O_MAX_REQLEN);
    conn->handshake_properties = (ptls_handshake_properties_t){{{{NULL}}}};
    h2o_linklist_init_anchor(&conn->delayed_streams.recv_body_blocked);
    h2o_linklist_init_anchor(&conn->delayed_streams.req_streaming);
    h2o_linklist_init_anchor(&conn->delayed_streams.pending);
    h2o_linklist_init_anchor(&conn->streams_resp_settings_blocked);
    h2o_timer_init(&conn->timeout, run_delayed);
    memset(&conn->num_streams, 0, sizeof(conn->num_streams));
    conn->num_streams_req_streaming = 0;
    conn->num_streams_tunnelling = 0;
    req_scheduler_init(&conn->scheduler.reqs);
    conn->scheduler.uni.active = 0;
    conn->scheduler.uni.conn_blocked = 0;
    conn->datagram_flows = kh_init(stream);

    /* accept connection */
#if PICOTLS_USE_DTRACE
    unsigned orig_skip_tracing = ptls_default_skip_tracing;
    ptls_default_skip_tracing = skip_tracing;
#endif
    quicly_conn_t *qconn;
    int accept_ret = quicly_accept(
        &qconn, ctx->super.quic, &destaddr->sa, &srcaddr->sa, packet, address_token, &ctx->super.next_cid,
        &conn->handshake_properties,
        &conn->h3 /* back pointer is set up here so that callbacks being called while parsing ClientHello can refer to `conn` */);
#if PICOTLS_USE_DTRACE
    ptls_default_skip_tracing = orig_skip_tracing;
#endif
    if (accept_ret != 0) {
        h2o_http3_conn_t *ret = NULL;
        if (accept_ret == QUICLY_ERROR_DECRYPTION_FAILED)
            ret = (h2o_http3_conn_t *)&h2o_quic_accept_conn_decryption_failed;
        h2o_http3_dispose_conn(&conn->h3);
        kh_destroy(stream, conn->datagram_flows);
        h2o_destroy_connection(&conn->super);
        return ret;
    }
    if (ctx->super.quic_stats != NULL) {
        ++ctx->super.quic_stats->packet_processed;
    }
    ++ctx->super.next_cid.master_id; /* FIXME check overlap */
    h2o_http3_setup(&conn->h3, qconn);

    H2O_PROBE_CONN(H3S_ACCEPT, &conn->super, &conn->super, conn->h3.super.quic, h2o_conn_get_uuid(&conn->super));

    if (!h2o_quic_send(&conn->h3.super)) {
        /* When `h2o_quic_send` fails, it destroys the connection object. */
        return &h2o_http3_accept_conn_closed;
    }

    return &conn->h3;
}

void h2o_http3_server_amend_quicly_context(h2o_globalconf_t *conf, quicly_context_t *quic)
{
    quic->transport_params.max_data =
        conf->http3.active_stream_window_size; /* set to a size that does not block the unblocked request stream */
    quic->transport_params.max_streams_uni = 10;
    quic->transport_params.max_stream_data.bidi_remote = h2o_http3_calc_min_flow_control_size(H2O_MAX_REQLEN);
    quic->transport_params.max_stream_data.uni = h2o_http3_calc_min_flow_control_size(H2O_MAX_REQLEN);
    quic->transport_params.max_idle_timeout = conf->http3.idle_timeout;
    quic->transport_params.min_ack_delay_usec = conf->http3.allow_delayed_ack ? 0 : UINT64_MAX;
    quic->ack_frequency = conf->http3.ack_frequency;
    quic->transport_params.max_datagram_frame_size = 1500; /* accept DATAGRAM frames; let the sender determine MTU, instead of being
                                                            * potentially too restrictive */
    quic->stream_open = &on_stream_open;
    quic->stream_scheduler = &scheduler;
    quic->receive_datagram_frame = &on_receive_datagram_frame;

    for (size_t i = 0; quic->tls->cipher_suites[i] != NULL; ++i)
        assert(quic->tls->cipher_suites[i]->aead->ctr_cipher != NULL &&
               "for header protection, QUIC ciphers MUST provide CTR mode");
}

h2o_conn_t *h2o_http3_get_connection(quicly_conn_t *quic)
{
    struct st_h2o_http3_server_conn_t *conn = H2O_STRUCT_FROM_MEMBER(struct st_h2o_http3_server_conn_t, h3, *quicly_get_data(quic));

    /* this assertion is most likely to fire if the provided QUIC connection does not represent a server-side HTTP connection */
    assert(conn->h3.super.quic == NULL || conn->h3.super.quic == quic);

    return &conn->super;
}

static void graceful_shutdown_close_straggler(h2o_timer_t *entry)
{
    struct st_h2o_http3_server_conn_t *conn =
        H2O_STRUCT_FROM_MEMBER(struct st_h2o_http3_server_conn_t, _graceful_shutdown_timeout, entry);

    /* We've sent two GOAWAY frames, close the remaining connections */
    h2o_quic_close_connection(&conn->h3.super, 0, "shutting down");

    conn->_graceful_shutdown_timeout.cb = NULL;
}

static void graceful_shutdown_resend_goaway(h2o_timer_t *entry)
{
    struct st_h2o_http3_server_conn_t *conn =
        H2O_STRUCT_FROM_MEMBER(struct st_h2o_http3_server_conn_t, _graceful_shutdown_timeout, entry);

    /* HTTP/3 draft section 5.2.8 --
     * "After allowing time for any in-flight requests or pushes to arrive, the endpoint can send another GOAWAY frame
     * indicating which requests or pushes it might accept before the end of the connection.
     * This ensures that a connection can be cleanly shut down without losing requests. */

    if (conn->h3.state < H2O_HTTP3_CONN_STATE_HALF_CLOSED && quicly_get_state(conn->h3.super.quic) == QUICLY_STATE_CONNECTED) {
        quicly_stream_id_t next_stream_id = quicly_get_remote_next_stream_id(conn->h3.super.quic, 0 /* == bidi */);
        /* Section 5.2-1: "This identifier MAY be zero if no requests or pushes were processed."" */
        quicly_stream_id_t max_stream_id = next_stream_id < 4 ? 0 /* we haven't received any stream yet */ : next_stream_id - 4;
        h2o_http3_send_goaway_frame(&conn->h3, max_stream_id);
        conn->h3.state = H2O_HTTP3_CONN_STATE_HALF_CLOSED;
        /* After waiting a second, we still have an active connection. If configured, wait one
         * final timeout before closing the connection */
        if (conn->super.ctx->globalconf->http3.graceful_shutdown_timeout > 0) {
            conn->_graceful_shutdown_timeout.cb = graceful_shutdown_close_straggler;
            h2o_timer_link(conn->super.ctx->loop, conn->super.ctx->globalconf->http3.graceful_shutdown_timeout,
                           &conn->_graceful_shutdown_timeout);
        } else {
            conn->_graceful_shutdown_timeout.cb = NULL;
        }
    }
}

static void close_idle_connection(h2o_conn_t *_conn)
{
    initiate_graceful_shutdown(_conn);
}

static void initiate_graceful_shutdown(h2o_conn_t *_conn)
{
    h2o_conn_set_state(_conn, H2O_CONN_STATE_SHUTDOWN);

    struct st_h2o_http3_server_conn_t *conn = (void *)_conn;
    assert(conn->_graceful_shutdown_timeout.cb == NULL);
    conn->_graceful_shutdown_timeout.cb = graceful_shutdown_resend_goaway;

    h2o_http3_send_shutdown_goaway_frame(&conn->h3);

    h2o_timer_link(conn->super.ctx->loop, 1000, &conn->_graceful_shutdown_timeout);
}

struct foreach_request_ctx {
    int (*cb)(h2o_req_t *req, void *cbdata);
    void *cbdata;
};

static int foreach_request_per_conn(void *_ctx, quicly_stream_t *qs)
{
    struct foreach_request_ctx *ctx = _ctx;

    /* skip if the stream is not a request stream (TODO handle push?) */
    if (!(quicly_stream_is_client_initiated(qs->stream_id) && !quicly_stream_is_unidirectional(qs->stream_id)))
        return 0;

    struct st_h2o_http3_server_stream_t *stream = qs->data;
    assert(stream->quic == qs);

    if (stream->state == H2O_HTTP3_SERVER_STREAM_STATE_CLOSE_WAIT)
        return 0;
    return ctx->cb(&stream->req, ctx->cbdata);
}

static int foreach_request(h2o_conn_t *_conn, int (*cb)(h2o_req_t *req, void *cbdata), void *cbdata)
{
    struct foreach_request_ctx foreach_ctx = {.cb = cb, .cbdata = cbdata};

    struct st_h2o_http3_server_conn_t *conn = (void *)_conn;
    quicly_foreach_stream(conn->h3.super.quic, &foreach_ctx, foreach_request_per_conn);
    return 0;
}

const h2o_http3_conn_callbacks_t H2O_HTTP3_CONN_CALLBACKS = {{on_h3_destroy}, handle_control_stream_frame};<|MERGE_RESOLUTION|>--- conflicted
+++ resolved
@@ -896,7 +896,8 @@
     struct st_h2o_http3_server_stream_t *stream = qs->data;
     size_t i;
 
-    assert(stream->state == H2O_HTTP3_SERVER_STREAM_STATE_RECV_BODY_BEFORE_BLOCK || stream->state == H2O_HTTP3_SERVER_STREAM_STATE_SEND_HEADERS || stream->state == H2O_HTTP3_SERVER_STREAM_STATE_SEND_BODY);
+    assert(stream->state == H2O_HTTP3_SERVER_STREAM_STATE_RECV_BODY_BEFORE_BLOCK ||
+           stream->state == H2O_HTTP3_SERVER_STREAM_STATE_SEND_HEADERS || stream->state == H2O_HTTP3_SERVER_STREAM_STATE_SEND_BODY);
     assert(delta != 0);
     assert(stream->sendbuf.vecs.size != 0);
 
@@ -929,7 +930,8 @@
 
     if (stream->sendbuf.vecs.size == 0) {
         if (quicly_sendstate_is_open(&stream->quic->sendstate)) {
-            assert(stream->state == H2O_HTTP3_SERVER_STREAM_STATE_RECV_BODY_BEFORE_BLOCK || stream->state == H2O_HTTP3_SERVER_STREAM_STATE_SEND_HEADERS || stream->proceed_requested);
+            assert(stream->state == H2O_HTTP3_SERVER_STREAM_STATE_RECV_BODY_BEFORE_BLOCK ||
+                   stream->state == H2O_HTTP3_SERVER_STREAM_STATE_SEND_HEADERS || stream->proceed_requested);
         } else {
             if (quicly_stream_has_receive_side(0, stream->quic->stream_id))
                 quicly_request_stop(stream->quic, H2O_HTTP3_ERROR_EARLY_RESPONSE);
@@ -942,7 +944,8 @@
 {
     struct st_h2o_http3_server_stream_t *stream = qs->data;
 
-    assert(stream->state == H2O_HTTP3_SERVER_STREAM_STATE_RECV_BODY_BEFORE_BLOCK || stream->state == H2O_HTTP3_SERVER_STREAM_STATE_SEND_HEADERS || stream->state == H2O_HTTP3_SERVER_STREAM_STATE_SEND_BODY);
+    assert(stream->state == H2O_HTTP3_SERVER_STREAM_STATE_RECV_BODY_BEFORE_BLOCK ||
+           stream->state == H2O_HTTP3_SERVER_STREAM_STATE_SEND_HEADERS || stream->state == H2O_HTTP3_SERVER_STREAM_STATE_SEND_BODY);
 
     uint8_t *dst = _dst, *dst_end = dst + *len;
     size_t vec_index = 0;
@@ -1374,13 +1377,9 @@
     struct st_h2o_http3_server_conn_t *conn = get_conn(stream);
     h2o_http3_read_frame_t frame;
     int header_exists_map = 0, ret;
-<<<<<<< HEAD
     h2o_iovec_t expect = h2o_iovec_init(NULL, 0);
-    h2o_iovec_t datagram_flow_id = {};
-=======
     h2o_iovec_t datagram_flow_id_field = {};
     uint64_t datagram_flow_id = UINT64_MAX;
->>>>>>> b878d2ff
     uint8_t header_ack[H2O_HPACK_ENCODE_INT_MAX_LENGTH];
     size_t header_ack_len;
 
@@ -1409,15 +1408,9 @@
     /* parse the headers, and ack */
     if ((ret = h2o_qpack_parse_request(&stream->req.pool, get_conn(stream)->h3.qpack.dec, stream->quic->stream_id,
                                        &stream->req.input.method, &stream->req.input.scheme, &stream->req.input.authority,
-<<<<<<< HEAD
-                                       &stream->req.input.path, &stream->req.headers, &header_exists_map,
-                                       &stream->req.content_length, &expect, NULL /* TODO cache-digests */, &datagram_flow_id, header_ack,
-                                       &header_ack_len, frame.payload, frame.length, err_desc)) != 0 &&
-=======
                                        &stream->req.input.path, &stream->req.upgrade, &stream->req.headers, &header_exists_map,
-                                       &stream->req.content_length, NULL /* TODO cache-digests */, &datagram_flow_id_field,
+                                       &stream->req.content_length, &expect, NULL /* TODO cache-digests */, &datagram_flow_id_field,
                                        header_ack, &header_ack_len, frame.payload, frame.length, err_desc)) != 0 &&
->>>>>>> b878d2ff
         ret != H2O_HTTP2_ERROR_INVALID_HEADER_CHAR)
         return ret;
     if (header_ack_len != 0)
@@ -1517,7 +1510,7 @@
     if (expect.base != NULL) {
         if (!h2o_lcstris(expect.base, expect.len, H2O_STRLIT("100-continue"))) {
             return handle_input_expect_headers_send_http_error(stream, h2o_send_error_417, "Expectation Failed",
-                                                           "unknown expectation", err_desc);
+                                                               "unknown expectation", err_desc);
         }
         stream->req.res.status = 100;
         h2o_send_informational(&stream->req);
