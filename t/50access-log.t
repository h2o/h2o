use strict;
use warnings;
use File::Temp qw(tempdir);
use Net::EmptyPort qw(empty_port check_port);
use JSON qw(decode_json);
use Test::More;
use t::Util;

my $client_prog = bindir() . "/h2o-httpclient";
plan skip_all => "$client_prog not found"
    unless -e $client_prog;
plan skip_all => 'curl not found'
    unless prog_exists('curl');
plan skip_all => 'racy under valgrind' if $ENV{"H2O_VALGRIND"};

my $tempdir = tempdir(CLEANUP => 1);
my $upstream_port = empty_port();
my $upstream = spawn_server(
    argv     => [ qw(plackup -s Starlet --keepalive-timeout 100 --access-log /dev/null --listen), $upstream_port, ASSETS_DIR . "/upstream.psgi" ],
    is_ready =>  sub {
        check_port($upstream_port);
    },
);

sub doit {
    my ($cmd, $args, @expected) = @_;

    unlink "$tempdir/access_log";

    $args = { format => $args }
        unless ref $args;
<<<<<<< HEAD

    my $server = spawn_h2o({conf => <<"EOT", max_ssl_version => 'TLSv1.2', quic => { disable => 1 }});
=======
    my $quic_port = empty_port({ host  => "0.0.0.0", proto => "udp" });
    my $server = spawn_h2o({conf => <<"EOT", max_ssl_version => 'TLSv1.2'});
>>>>>>> 98c7c889
num-threads: 1
listen:
  type: quic
  port: $quic_port
  ssl:
    key-file: examples/h2o/server.key
    certificate-file: examples/h2o/server.crt
hosts:
  default:
    paths:
      /:
        file.dir: @{[ DOC_ROOT ]}
      /fastcgi:
        fastcgi.connect:
          port: /nonexistent
          type: unix
        error-log.emit-request-errors: OFF
      /set-cookie:
        file.dir: @{[ DOC_ROOT ]}
        header.add: "set-cookie: a=b"
        header.add: "set-cookie: c=d"
        header.add: "cache-control: must-revalidate"
        header.add: "cache-control: no-store"
      /compress:
        file.dir: @{[ DOC_ROOT ]}
        compress: [gzip]
      /proxy:
        proxy.reverse.url: http://127.0.0.1:$upstream_port
    access-log:
      format: '$args->{format}'
@{[$args->{escape} ? "      escape: $args->{escape}" : ""]}
      path: $tempdir/access_log
EOT

    $server->{quic_port} = $quic_port;
    $cmd->($server);

    undef $server->{guard}; # log will be emitted before the server exits

    my @log = do {
        open my $fh, "<", "$tempdir/access_log"
            or die "failed to open access_log:$!";
        map { my $l = $_; chomp $l; $l } <$fh>;
    };

    local $Test::Builder::Level = $Test::Builder::Level + 1;
    for (my $i = 0; $i != @expected; ++$i) {
        if (ref $expected[$i] eq 'CODE') {
            $expected[$i]->($log[$i], $server);
        } else {
            like $log[$i], $expected[$i];
        }
    }
}

subtest "custom-log" => sub {
    doit(
        sub {
            my $server = shift;
            system("curl --silent --referer http://example.com/ http://127.0.0.1:$server->{port}/ > /dev/null");
        },
        '%h %l %u %t "%r" %s %b "%{Referer}i" "%{User-agent}i"',
        qr{^127\.0\.0\.1 - - \[[0-9]{2}/[A-Z][a-z]{2}/20[0-9]{2}:[0-9]{2}:[0-9]{2}:[0-9]{2} [+\-][0-9]{4}\] "GET / HTTP/1\.1" 200 6 "http://example.com/" "curl/.*"$},
    );
};

subtest "strftime" => sub {
    doit(
        sub {
            my $server = shift;
            system("curl --silent http://127.0.0.1:$server->{port}/ > /dev/null");
        },
        '%{%Y-%m-%dT%H:%M:%S}t',
        qr{^20[0-9]{2}-(?:0[1-9]|1[012])-(?:[012][0-9]|3[01])T[0-9]{2}:[0-9]{2}:[0-9]{2}$},
    );
};

subtest "strftime-special" => sub {
    doit(
        sub {
            my $server = shift;
            system("curl --silent http://127.0.0.1:$server->{port}/ > /dev/null");
        },
        '%{msec_frac}t::%{usec_frac}t::%{sec}t::%{msec}t::%{usec}t',
        qr{^([0-9]{3})::(\1[0-9]{3})::([0-9]+)::\3\1::\3\2$},
    );
};

subtest "more-fields" => sub {
    my $local_port = "";
    doit(
        sub {
            my $server = shift;
            my $resp = `curl --silent -w ',\%{local_port}' http://127.0.0.1:$server->{port}/`;
            like $resp, qr{,(\d+)$}s;
            $local_port = do { $resp =~ /,(\d+)$/s; $1 };
        },
        '"%A:%p" "%{local}p" "%{remote}p"',
        sub {
            my($log, $server) = @_;
            like $log, qr{^\"127\.0\.0\.1:$server->{port}\" \"$server->{port}\" \"$local_port\"$};
        },
    );
};

subtest 'ltsv-related' => sub {
    doit(
        sub {
            my $server = shift;
            system("curl --silent http://127.0.0.1:$server->{port} > /dev/null");
            system("curl --silent http://127.0.0.1:$server->{port}/query?abc=d > /dev/null");
        },
        '%m::%U%q::%H::%V::%v',
        qr{^GET::/::HTTP/1\.1::127\.0\.0\.1:[0-9]+::default$},
        qr{^GET::/query\?abc=d::HTTP/1\.1::127\.0\.0\.1:[0-9]+::default$},
    );
};

subtest 'timings' => sub {
    # The path should take at least 0.050 sec in total.
    # See also 50reverse-proxy-timings.t for timing stats.
    my $path = "proxy/streaming-body?sleep=0.01&count=5";
    my $least_duration = 0.040; # 0.50 is too sensitive

    my $doit = sub {
        my ($opts, $expected_status_line, $expected_protocol) = @_;
        doit(
            sub {
                my ($server) = @_;
                my $port = $expected_protocol ne "HTTP/3" ? $server->{tls_port} : $server->{quic_port};
                my $resp = `$client_prog -k $opts 'https://127.0.0.1:$port/$path' 2>&1`;
                like $resp, $expected_status_line, "HTTP request for $expected_protocol";
            },
            {
                format => '{
                    "protocol":"%H"
                    , "connect-time":%{connect-time}x
                    , "request-total-time":%{request-total-time}x
                    , "request-header-time":%{request-header-time}x
                    , "request-body-time":%{request-body-time}x
                    , "process-time":%{process-time}x
                    , "response-time":%{response-time}x
                    , "duration":%{duration}x
                    , "total-time":%{total-time}x
                    , "proxy.idle-time":%{proxy.idle-time}x
                    , "proxy.connect-time":%{proxy.connect-time}x
                    , "proxy.request-time":%{proxy.request-time}x
                    , "proxy.process-time":%{proxy.process-time}x
                    , "proxy.response-time":%{proxy.response-time}x
                    , "proxy.total-time":%{proxy.total-time}x
                }',
                escape => 'json',
            },
            sub {
                my($log_json) = @_;
                my $log = decode_json($log_json);

                is $log->{"protocol"}, $expected_protocol;

                cmp_ok $log->{"connect-time"}, ">", 0;
                cmp_ok $log->{"request-total-time"}, ">=", 0;
                cmp_ok $log->{"request-header-time"}, ">=", 0;
                cmp_ok $log->{"request-body-time"}, ">=", 0;
                cmp_ok $log->{"process-time"}, ">=", 0;
                cmp_ok $log->{"response-time"}, ">=", $least_duration;
                cmp_ok $log->{"total-time"}, ">=", $least_duration;
                cmp_ok $log->{"duration"}, ">=", $least_duration;
                cmp_ok $log->{"proxy.idle-time"}, ">=", 0;
                cmp_ok $log->{"proxy.connect-time"}, ">", 0;
                cmp_ok $log->{"proxy.request-time"}, ">=", 0;
                cmp_ok $log->{"proxy.process-time"}, ">", 0;
                cmp_ok $log->{"proxy.response-time"}, ">", $least_duration;
                cmp_ok $log->{"proxy.total-time"}, ">", $least_duration;
            },
        );
    };
    subtest 'http1' => sub {
        $doit->("", qr{^HTTP/1\.1 200\b}ms, "HTTP/1.1");
    };
    subtest 'http2' => sub {
        $doit->("-2 100", qr{^HTTP/2 200\b}ms, "HTTP/2");
    };
    subtest 'http3' => sub {
        $doit->("-3 100", qr{^HTTP/3 200\b}ms, "HTTP/3");
    };
};

subtest 'header-termination (issue 462)' => sub {
    doit(
        sub {
            my $server = shift;
            system("curl --user-agent foobar/1 --silent http://127.0.0.1:$server->{port} > /dev/null");
        },
        '%{user-agent}i',
        qr{^foobar/1$},
    );
    doit(
        sub {
            my $server = shift;
            system("curl --user-agent foobar/1 --silent http://127.0.0.1:$server->{port} > /dev/null");
        },
        '%{content-type}o',
        qr{^text/plain$},
    );
};

subtest 'extensions' => sub {
    doit(
        sub {
            my $server = shift;
            sleep 1; # ensure check_port's SYN_ACK is delivered to the server before that generated by curl
            system("curl --silent http://localhost:$server->{port}/ > /dev/null");
            system("curl --silent --insecure @{[curl_supports_http2() ? ' --http1.1' : '']} https://localhost:$server->{tls_port}/ > /dev/null");
            system("curl --silent --insecure @{[curl_supports_http2() ? ' --http1.1' : '']} https://127.0.0.1:$server->{tls_port}/ > /dev/null");
            if (prog_exists("nghttp")) {
                system("nghttp -n https://localhost:$server->{tls_port}/");
                system("nghttp -n --weight=22 https://localhost:$server->{tls_port}/");
            }
        },
        '%{connection-id}x %{ssl.protocol-version}x %{ssl.session-reused}x %{ssl.cipher}x %{ssl.cipher-bits}x %{ssl.server-name}x %{http2.stream-id}x %{http2.priority.received}x',
        do {
            my @expected = (
                qr{^2 - - - - - - -$}is,
                qr{^3 TLSv[0-9.]+ 0 \S+RSA\S+ (?:128|256) localhost - -$}is,
                qr{^4 TLSv[0-9.]+ 0 \S+RSA\S+ (?:128|256) - - -$}is,
            );
            if (prog_exists("nghttp")) {
                push @expected, +(
                    qr{^5 TLSv[0-9.]+ 0 \S+RSA\S+ (?:128|256) localhost [0-9]*[13579] 0:[0-9]+:16}is,
                    qr{^6 TLSv[0-9.]+ 0 \S+RSA\S+ (?:128|256) localhost [0-9]*[13579] 0:[0-9]+:22}is,
                );
            }
            @expected;
        },
    );
};

subtest 'ssl-log' => sub {
    doit(
        sub {
            my $server = shift;
            system("curl --silent -k https://127.0.0.1:$server->{tls_port}/ > /dev/null");
        },
        '%{ssl.session-id}x',
        qr{^\S+$}s,
    );
};

subtest 'error' => sub {
    doit(
        sub {
            my $server = shift;
            system("curl --silent http://127.0.0.1:$server->{port}/fastcgi > /dev/null");
        },
        '%{error}x',
        qr{^\[lib/handler/fastcgi\.c\] in request:/fastcgi:connection failed:}s,
    );
};

subtest 'set-cookie' => sub {
    # set-cookie header is the only header to be concatenated with %{...}o, according to Apache
    doit(
        sub {
            my $server = shift;
            system("curl --silent http://127.0.0.1:$server->{port}/set-cookie/ > /dev/null");
        },
        '"%<{set-cookie}o" "%>{set-cookie}o" "%{set-cookie}o" "%{cache-control}o"',
        qr{^"-" "a=b, c=d" "a=b, c=d" "must-revalidate"$}s,
    );
};

subtest 'escape' => sub {
    for my $i ([default => qr{^/\\xe3\\x81\\x82$}s], [apache => qr{^/\\xe3\\x81\\x82$}s], [json => qr{^/\\u00e3\\u0081\\u0082$}s]) {
        my ($escape, $expected) = @$i;
        subtest $escape => sub {
            doit(
                sub {
                    my $server = shift;
                    system("curl --silent http://127.0.0.1:$server->{port}/\xe3\x81\x82 > /dev/null");
                },
                $escape eq 'default' ? '%U' : { format => '%U', escape => $escape },
                $expected,
            );
        };
    }
};

subtest "json-null" => sub {
    doit(
        sub {
            my $server = shift;
            system("curl --silent http://127.0.0.1:$server->{port}/ > /dev/null");
        },
        # single specifier surrounded by quotes that consist a string literal in JSON should be converted to `null` if the specifier
        # resolves to null
        { format => q{"%h" %l "%l" ''%l'' ''%l '' ''"%l"''}, escape => 'json' },
        qr{^"127\.0\.0\.1" null null null 'null ' '"null"'$},
    );
};

subtest 'compressed-body-size' => sub {
    my $doit = sub {
        my ($opts, $expected) = @_;
        doit(
            sub {
                my $server = shift;
                system("curl $opts --silent http://127.0.0.1:$server->{port}/compress/alice.txt > /dev/null");
            },
            '%b',
            qr{^$expected$},
        );
    };
    subtest 'http1' => sub {
        $doit->("", 1661);
        $doit->("-H 'Accept-Encoding: gzip'", 908); # it doesn't contain chunked encoding overhead (12)
    };
    subtest 'http2' => sub {
        plan skip_all => "curl does not support HTTP/2"
            unless curl_supports_http2();
        $doit->("--http2", 1661);
        $doit->("--http2 -H 'Accept-Encoding: gzip'", 908);
    };
};

done_testing;<|MERGE_RESOLUTION|>--- conflicted
+++ resolved
@@ -29,20 +29,8 @@
 
     $args = { format => $args }
         unless ref $args;
-<<<<<<< HEAD
-
-    my $server = spawn_h2o({conf => <<"EOT", max_ssl_version => 'TLSv1.2', quic => { disable => 1 }});
-=======
-    my $quic_port = empty_port({ host  => "0.0.0.0", proto => "udp" });
     my $server = spawn_h2o({conf => <<"EOT", max_ssl_version => 'TLSv1.2'});
->>>>>>> 98c7c889
 num-threads: 1
-listen:
-  type: quic
-  port: $quic_port
-  ssl:
-    key-file: examples/h2o/server.key
-    certificate-file: examples/h2o/server.crt
 hosts:
   default:
     paths:
@@ -70,7 +58,6 @@
       path: $tempdir/access_log
 EOT
 
-    $server->{quic_port} = $quic_port;
     $cmd->($server);
 
     undef $server->{guard}; # log will be emitted before the server exits
