/*
 * Copyright (c) 2021 Fastly Inc.
 *
 * Permission is hereby granted, free of charge, to any person obtaining a copy
 * of this software and associated documentation files (the "Software"), to
 * deal in the Software without restriction, including without limitation the
 * rights to use, copy, modify, merge, publish, distribute, sublicense, and/or
 * sell copies of the Software, and to permit persons to whom the Software is
 * furnished to do so, subject to the following conditions:
 *
 * The above copyright notice and this permission notice shall be included in
 * all copies or substantial portions of the Software.
 *
 * THE SOFTWARE IS PROVIDED "AS IS", WITHOUT WARRANTY OF ANY KIND, EXPRESS OR
 * IMPLIED, INCLUDING BUT NOT LIMITED TO THE WARRANTIES OF MERCHANTABILITY,
 * FITNESS FOR A PARTICULAR PURPOSE AND NONINFRINGEMENT. IN NO EVENT SHALL THE
 * AUTHORS OR COPYRIGHT HOLDERS BE LIABLE FOR ANY CLAIM, DAMAGES OR OTHER
 * LIABILITY, WHETHER IN AN ACTION OF CONTRACT, TORT OR OTHERWISE, ARISING
 * FROM, OUT OF OR IN CONNECTION WITH THE SOFTWARE OR THE USE OR OTHER DEALINGS
 * IN THE SOFTWARE.
 */
#include "h2o/hostinfo.h"
#include "h2o/memory.h"
#include "h2o/socket.h"
#include "h2o.h"

struct st_connect_handler_t {
    h2o_handler_t super;
    h2o_proxy_config_vars_t config;
    struct {
        size_t count;
        h2o_connect_acl_entry_t entries[0];
    } acl;
};

#define MAX_CONNECT_RETRIES 3

struct st_server_address_t {
    struct sockaddr *sa;
    socklen_t salen;
};

struct st_connect_generator_t {
    h2o_generator_t super;
    struct st_connect_handler_t *handler;
    h2o_loop_t *loop;
    h2o_req_t *src_req;
    h2o_hostinfo_getaddr_req_t *getaddr_req;
    h2o_socket_t *sock;
    struct {
        struct st_server_address_t list[MAX_CONNECT_RETRIES];
        size_t size;
        size_t next;
    } server_addresses;
    h2o_buffer_t *sendbuf;
    h2o_timer_t timeout;
    unsigned sendbuf_closed : 1;
};

#define TO_BITMASK(type, len) ((type) ~(((type)1 << (sizeof(type) * 8 - (len))) - 1))

static void start_connect(struct st_connect_generator_t *self);

static h2o_req_t *dispose_generator(struct st_connect_generator_t *self)
{
    /* detect duplicate call to `dispose_generator`, which could happen due to this function being called via `stop` callback and
     * the pool destructor callback */
    if (self->sendbuf == NULL)
        return NULL;

    if (self->getaddr_req != NULL)
        h2o_hostinfo_getaddr_cancel(self->getaddr_req);
    if (self->sock != NULL)
        h2o_socket_close(self->sock);
    h2o_buffer_dispose(&self->sendbuf);
    h2o_timer_unlink(&self->timeout);

    assert(self->sendbuf == NULL);
    return self->src_req;
}

static void close_and_send_final(struct st_connect_generator_t *self)
{
    assert(self->sock != NULL);
    int was_reading = h2o_socket_is_reading(self->sock);

    h2o_socket_close(self->sock);
    self->sock = NULL;
    h2o_timer_unlink(&self->timeout);

    /* if there's nothing inflight, close downstream immediately, otherwise let `do_proceed` handle the signal */
    if (was_reading)
        h2o_send(dispose_generator(self), NULL, 0, H2O_SEND_STATE_FINAL);
}

static void on_io_timeout(h2o_timer_t *timer)
{
    struct st_connect_generator_t *self = H2O_STRUCT_FROM_MEMBER(struct st_connect_generator_t, timeout, timer);
    close_and_send_final(self);
}

static void reset_io_timeout(struct st_connect_generator_t *self)
{
    h2o_timer_unlink(&self->timeout);
    h2o_timer_link(self->loop, self->handler->config.io_timeout, &self->timeout);
}

static void tunnel_on_write_complete(h2o_socket_t *_sock, const char *err)
{
    struct st_connect_generator_t *self = _sock->data;

    if (err != NULL || self->sendbuf_closed) {
        close_and_send_final(self);
        return;
    }

    size_t bytes_written = self->sendbuf->size;
    h2o_buffer_consume(&self->sendbuf, bytes_written);

    reset_io_timeout(self);
    self->src_req->proceed_req(self->src_req, bytes_written, H2O_SEND_STATE_IN_PROGRESS);
}

static int tunnel_write(void *_self, h2o_iovec_t chunk, int is_end_stream)
{
    struct st_connect_generator_t *self = _self;

    assert(self->sendbuf->size == 0);

    h2o_buffer_append(&self->sendbuf, chunk.base, chunk.len);
    if (is_end_stream)
        self->sendbuf_closed = 1;

    reset_io_timeout(self);

    h2o_iovec_t vec = h2o_iovec_init(self->sendbuf->bytes, self->sendbuf->size);
    h2o_socket_write(self->sock, &vec, 1, tunnel_on_write_complete);

    return 0;
}

static void tunnel_on_read(h2o_socket_t *_sock, const char *err)
{
    struct st_connect_generator_t *self = _sock->data;

    if (err != NULL) {
        h2o_send(dispose_generator(self), NULL, 0, H2O_SEND_STATE_FINAL);
        return;
    }

    h2o_socket_read_stop(self->sock);
    reset_io_timeout(self); /* for simplicity, we call out I/O timeout even when downstream fails to deliver data to the client
                             * within given interval */

    h2o_iovec_t vec = h2o_iovec_init(self->sock->input->bytes, self->sock->input->size);
    h2o_send(self->src_req, &vec, 1, H2O_SEND_STATE_IN_PROGRESS);
}

static void on_proceed(h2o_generator_t *_self, h2o_req_t *req)
{
    struct st_connect_generator_t *self = H2O_STRUCT_FROM_MEMBER(struct st_connect_generator_t, super, _self);

    if (self->sock != NULL) {
        h2o_buffer_consume(&self->sock->input, self->sock->input->size);
        reset_io_timeout(self);
        h2o_socket_read_start(self->sock, tunnel_on_read);
    } else {
        h2o_send(dispose_generator(self), NULL, 0, H2O_SEND_STATE_FINAL);
    }
}

static void on_connect_error(struct st_connect_generator_t *self, const char *errstr)
{
    h2o_timer_unlink(&self->timeout);
    if (self->sock != NULL) {
        h2o_socket_close(self->sock);
        self->sock = NULL;
    }
    h2o_send_error_502(self->src_req, "Gateway Error", errstr, 0);
}

static void on_connect_timeout(h2o_timer_t *entry)
{
    struct st_connect_generator_t *self = H2O_STRUCT_FROM_MEMBER(struct st_connect_generator_t, timeout, entry);
    on_connect_error(self, h2o_httpclient_error_io_timeout);
}

static void on_connect(h2o_socket_t *_sock, const char *err)
{
    struct st_connect_generator_t *self = _sock->data;

    assert(self->sock == _sock);

    if (err != NULL) {
        if (self->server_addresses.next == self->server_addresses.size) {
            on_connect_error(self, err);
            return;
        }
        h2o_socket_close(self->sock);
        self->sock = NULL;
        start_connect(self);
        return;
    }

    self->timeout.cb = on_io_timeout;
    reset_io_timeout(self);

    /* setup write, and initiate if pending data exists */
    self->src_req->write_req.cb = tunnel_write;
    self->src_req->write_req.ctx = self;
    if (self->src_req->entity.len != 0)
        tunnel_write(self, self->src_req->entity, self->src_req->proceed_req == NULL);

    /* strat the read side */
    h2o_socket_read_start(self->sock, tunnel_on_read);

    /* build and submit 200 response */
    self->src_req->res.status = 200;
    h2o_start_response(self->src_req, &self->super);
    h2o_send(self->src_req, NULL, 0, H2O_SEND_STATE_IN_PROGRESS);
}

static void store_server_addresses(struct st_connect_generator_t *self, struct addrinfo *res)
{
    /* copy first entries in the response; ordering of addresses being returned by `getaddrinfo` is respected, as ordinary clients
     * (incl. forward proxy) are not expected to distribute the load among the addresses being returned. */
    do {
        struct st_server_address_t *dst = self->server_addresses.list + self->server_addresses.size++;
        dst->sa = h2o_mem_alloc_pool_aligned(&self->src_req->pool, H2O_ALIGNOF(struct sockaddr), res->ai_addrlen);
        memcpy(dst->sa, res->ai_addr, res->ai_addrlen);
        dst->salen = res->ai_addrlen;
    } while (self->server_addresses.size < PTLS_ELEMENTSOF(self->server_addresses.list) && (res = res->ai_next) != NULL);
}

static void on_getaddr(h2o_hostinfo_getaddr_req_t *getaddr_req, const char *errstr, struct addrinfo *res, void *_self)
{
    struct st_connect_generator_t *self = _self;

    assert(getaddr_req == self->getaddr_req);
    self->getaddr_req = NULL;

    if (errstr != NULL) {
        on_connect_error(self, errstr);
        return;
    }

<<<<<<< HEAD
    if (res->ai_socktype == SOCK_STREAM) {
        store_server_addresses(creq, res);
        start_connect(creq);
    } else {
        assert(res->ai_socktype == SOCK_DGRAM);
        h2o_tunnel_t *tunnel = h2o_open_udp_tunnel_from_sa(creq->loop, res->ai_addr, res->ai_addrlen);
        h2o_req_t *req = creq->src_req;
        uint64_t timeout = creq->handler->config.io_timeout;
        req->res.status = 200;
        h2o_timer_unlink(&creq->timeout);
        req->establish_tunnel(req, tunnel, timeout);
    }
=======
    store_server_addresses(self, res);
    start_connect(self);
>>>>>>> f32a9462
}

static void start_connect(struct st_connect_generator_t *self)
{
    /* repeat connect(pop_front(address_list)) until we run out of the list */
    do {
        struct st_server_address_t *server_address = self->server_addresses.list + self->server_addresses.next++;
        /* check address */
        if (!h2o_connect_lookup_acl(self->handler->acl.entries, self->handler->acl.count, server_address->sa)) {
            h2o_timer_unlink(&self->timeout);
            h2o_req_log_error(self->src_req, "lib/handler/connect.c", "access rejected by acl");
            h2o_send_error_403(self->src_req, "Access Forbidden", "Access Forbidden", 0);
            return;
        }
        /* connect */
        if ((self->sock = h2o_socket_connect(self->loop, server_address->sa, server_address->salen, on_connect)) != NULL) {
            self->sock->data = self;
            return;
        }
    } while (self->server_addresses.next < self->server_addresses.size);

    on_connect_error(self, h2o_socket_error_conn_fail);
}

static void on_stop(h2o_generator_t *_self, h2o_req_t *req)
{
    struct st_connect_generator_t *self = H2O_STRUCT_FROM_MEMBER(struct st_connect_generator_t, super, _self);
    dispose_generator(self);
}

static void on_generator_dispose(void *_self)
{
    struct st_connect_generator_t *self = _self;
    dispose_generator(self);
}

static int on_req(h2o_handler_t *_handler, h2o_req_t *req)
{
    struct st_connect_handler_t *handler = (void *)_handler;
    h2o_iovec_t host;
    uint16_t port;
    int socket_proto;
    int socket_type;

    if (h2o_memis(req->input.method.base, req->input.method.len, H2O_STRLIT("CONNECT"))) {
        socket_proto = IPPROTO_TCP;
        socket_type = SOCK_STREAM;
    } else if (h2o_memis(req->input.method.base, req->input.method.len, H2O_STRLIT("CONNECT-UDP"))) {
        socket_proto = IPPROTO_UDP;
        socket_type = SOCK_DGRAM;
    } else {
        return -1;
    }

    if (h2o_url_parse_hostport(req->authority.base, req->authority.len, &host, &port) == NULL || port == 0 || port == 65535) {
        h2o_send_error_400(req, "Bad Request", "Bad Request", 0);
        return 0;
    }

    struct st_connect_generator_t *self = h2o_mem_alloc_shared(&req->pool, sizeof(*self), on_generator_dispose);
    *self = (struct st_connect_generator_t){
        .super = {.proceed = on_proceed, .stop = on_stop},
        .handler = handler,
        .loop = req->conn->ctx->loop,
        .src_req = req,
        .timeout = {.cb = on_connect_timeout},
    };
    h2o_buffer_init(&self->sendbuf, &h2o_socket_buffer_prototype);
    h2o_timer_link(self->loop, handler->config.connect_timeout, &self->timeout);

    char port_str[sizeof(H2O_UINT16_LONGEST_STR)];
    int port_strlen = sprintf(port_str, "%" PRIu16, port);
<<<<<<< HEAD
    creq->getaddr_req =
        h2o_hostinfo_getaddr(&creq->src_req->conn->ctx->receivers.hostinfo_getaddr, host, h2o_iovec_init(port_str, port_strlen),
                             AF_UNSPEC, socket_type, socket_proto, AI_ADDRCONFIG | AI_NUMERICSERV, on_getaddr, creq);
=======
    self->getaddr_req =
        h2o_hostinfo_getaddr(&self->src_req->conn->ctx->receivers.hostinfo_getaddr, host, h2o_iovec_init(port_str, port_strlen),
                             AF_UNSPEC, SOCK_STREAM, IPPROTO_TCP, AI_ADDRCONFIG | AI_NUMERICSERV, on_getaddr, self);
>>>>>>> f32a9462

    return 0;
}

void h2o_connect_register(h2o_pathconf_t *pathconf, h2o_proxy_config_vars_t *config, h2o_connect_acl_entry_t *acl_entries,
                          size_t num_acl_entries)
{
    struct st_connect_handler_t *self = (void *)h2o_create_handler(pathconf, offsetof(struct st_connect_handler_t, acl.entries) +
                                                                                 sizeof(*self->acl.entries) * num_acl_entries);

    self->super.on_req = on_req;
    self->super.supports_request_streaming = 1;
    self->config = *config;
    self->acl.count = num_acl_entries;
    memcpy(self->acl.entries, acl_entries, sizeof(self->acl.entries[0]) * num_acl_entries);
}

const char *h2o_connect_parse_acl(h2o_connect_acl_entry_t *output, const char *input)
{
    /* type */
    switch (input[0]) {
    case '+':
        output->allow_ = 1;
        break;
    case '-':
        output->allow_ = 0;
        break;
    default:
        return "ACL entry must begin with + or -";
    }

    /* extract address, port */
    h2o_iovec_t host_vec;
    uint16_t port;
    const char *slash_at;
    if ((slash_at = h2o_url_parse_hostport(input + 1, strlen(input + 1), &host_vec, &port)) == NULL)
        goto GenericParseError;
    char *host = alloca(host_vec.len + 1);
    memcpy(host, host_vec.base, host_vec.len);
    host[host_vec.len] = '\0';

    /* parse netmask (or addr_mask is set to zero to indicate that mask was not specified) */
    if (*slash_at != '\0') {
        if (*slash_at != '/')
            goto GenericParseError;
        if (sscanf(slash_at + 1, "%zu", &output->addr_mask) != 1 || output->addr_mask == 0)
            return "invalid address mask";
    } else {
        output->addr_mask = 0;
    }

    /* parse address */
    struct in_addr v4addr;
    struct in6_addr v6addr;
    if (strcmp(host, "*") == 0) {
        output->addr_family = H2O_CONNECT_ACL_ADDRESS_ANY;
        if (output->addr_mask != 0)
            return "wildcard address (*) cannot have a netmask";
    } else if (inet_pton(AF_INET, host, &v4addr) == 1) {
        output->addr_family = H2O_CONNECT_ACL_ADDRESS_V4;
        if (output->addr_mask == 0) {
            output->addr_mask = 32;
        } else if (output->addr_mask > 32) {
            return "invalid address mask";
        }
        output->addr.v4 = ntohl(v4addr.s_addr) & TO_BITMASK(uint32_t, output->addr_mask);
    } else if (inet_pton(AF_INET6, host, &v6addr) == 1) {
        output->addr_family = H2O_CONNECT_ACL_ADDRESS_V6;
        if (output->addr_mask == 0) {
            output->addr_mask = 128;
        } else if (output->addr_mask > 128) {
            return "invalid address mask";
        }
        size_t i;
        for (i = 0; i < output->addr_mask / 8; ++i)
            output->addr.v6[i] = v6addr.s6_addr[i];
        if (output->addr_mask % 8 != 0)
            output->addr.v6[i] = v6addr.s6_addr[i] & TO_BITMASK(uint8_t, v6addr.s6_addr[i]);
        for (++i; i < PTLS_ELEMENTSOF(output->addr.v6); ++i)
            output->addr.v6[i] = 0;
    } else {
        return "failed to parse address";
    }

    /* set port (for whatever reason, `h2o_url_parse_hostport` sets port to 65535 when not specified, convert that to zero) */
    output->port = port == 65535 ? 0 : port;

    return NULL;

GenericParseError:
    return "failed to parse input, expected format is: [+-]address(?::port|)(?:/netmask|)";
}

int h2o_connect_lookup_acl(h2o_connect_acl_entry_t *acl_entries, size_t num_acl_entries, struct sockaddr *target)
{
    uint32_t target_v4addr = 0;
    uint16_t target_port;

    /* reject anything other than v4/v6, as well as converting the values to native format */
    switch (target->sa_family) {
    case AF_INET: {
        struct sockaddr_in *sin = (void *)target;
        target_v4addr = ntohl(sin->sin_addr.s_addr);
        target_port = ntohs(sin->sin_port);
    } break;
    case AF_INET6:
        target_port = htons(((struct sockaddr_in6 *)target)->sin6_port);
        break;
    default:
        return 0;
    }

    /* check each ACL entry */
    for (size_t i = 0; i != num_acl_entries; ++i) {
        h2o_connect_acl_entry_t *entry = acl_entries + i;
        /* check port */
        if (entry->port != 0 && entry->port != target_port)
            goto Next;
        /* check address */
        switch (entry->addr_family) {
        case H2O_CONNECT_ACL_ADDRESS_ANY:
            break;
        case H2O_CONNECT_ACL_ADDRESS_V4: {
            if (target->sa_family != AF_INET)
                goto Next;
            if (entry->addr.v4 != (target_v4addr & TO_BITMASK(uint32_t, entry->addr_mask)))
                goto Next;
        } break;
        case H2O_CONNECT_ACL_ADDRESS_V6: {
            if (target->sa_family != AF_INET6)
                continue;
            uint8_t *target_v6addr = ((struct sockaddr_in6 *)target)->sin6_addr.s6_addr;
            size_t i;
            for (i = 0; i < entry->addr_mask / 8; ++i)
                if (entry->addr.v6[i] != target_v6addr[i])
                    goto Next;
            if (entry->addr_mask % 8 != 0 && entry->addr.v6[i] != (target_v6addr[i] & TO_BITMASK(uint8_t, entry->addr_mask % 8)))
                goto Next;
        } break;
        }
        /* match */
        return entry->allow_;
    Next:;
    }

    /* default rule is deny */
    return 0;
}<|MERGE_RESOLUTION|>--- conflicted
+++ resolved
@@ -34,6 +34,7 @@
 };
 
 #define MAX_CONNECT_RETRIES 3
+#define UDP_CHUNK_OVERHEAD 3
 
 struct st_server_address_t {
     struct sockaddr *sa;
@@ -43,7 +44,6 @@
 struct st_connect_generator_t {
     h2o_generator_t super;
     struct st_connect_handler_t *handler;
-    h2o_loop_t *loop;
     h2o_req_t *src_req;
     h2o_hostinfo_getaddr_req_t *getaddr_req;
     h2o_socket_t *sock;
@@ -52,30 +52,56 @@
         size_t size;
         size_t next;
     } server_addresses;
-    h2o_buffer_t *sendbuf;
     h2o_timer_t timeout;
-    unsigned sendbuf_closed : 1;
+    unsigned write_closed : 1;
+    unsigned is_tcp : 1;
+    union {
+        struct {
+            h2o_buffer_t *sendbuf;
+        } tcp;
+        struct {
+            struct {
+                h2o_buffer_t *buf; /* for datagram fragments */
+                h2o_timer_t delayed;
+                size_t bytes_inflight;
+            } egress;
+            struct {
+                uint8_t buf[UDP_CHUNK_OVERHEAD + 1500];
+            } ingress;
+        } udp;
+    };
 };
 
 #define TO_BITMASK(type, len) ((type) ~(((type)1 << (sizeof(type) * 8 - (len))) - 1))
 
-static void start_connect(struct st_connect_generator_t *self);
+static void tcp_start_connect(struct st_connect_generator_t *self);
+static void udp_connect(struct st_connect_generator_t *self);
+
+static h2o_loop_t *get_loop(struct st_connect_generator_t *self)
+{
+    return self->src_req->conn->ctx->loop;
+}
 
 static h2o_req_t *dispose_generator(struct st_connect_generator_t *self)
 {
     /* detect duplicate call to `dispose_generator`, which could happen due to this function being called via `stop` callback and
      * the pool destructor callback */
-    if (self->sendbuf == NULL)
+    if (self->handler == NULL)
         return NULL;
+    self->handler = NULL;
 
     if (self->getaddr_req != NULL)
         h2o_hostinfo_getaddr_cancel(self->getaddr_req);
     if (self->sock != NULL)
         h2o_socket_close(self->sock);
-    h2o_buffer_dispose(&self->sendbuf);
+    if (self->is_tcp) {
+        h2o_buffer_dispose(&self->tcp.sendbuf);
+    } else {
+        h2o_buffer_dispose(&self->udp.egress.buf);
+        h2o_timer_unlink(&self->udp.egress.delayed);
+    }
     h2o_timer_unlink(&self->timeout);
 
-    assert(self->sendbuf == NULL);
     return self->src_req;
 }
 
@@ -102,71 +128,7 @@
 static void reset_io_timeout(struct st_connect_generator_t *self)
 {
     h2o_timer_unlink(&self->timeout);
-    h2o_timer_link(self->loop, self->handler->config.io_timeout, &self->timeout);
-}
-
-static void tunnel_on_write_complete(h2o_socket_t *_sock, const char *err)
-{
-    struct st_connect_generator_t *self = _sock->data;
-
-    if (err != NULL || self->sendbuf_closed) {
-        close_and_send_final(self);
-        return;
-    }
-
-    size_t bytes_written = self->sendbuf->size;
-    h2o_buffer_consume(&self->sendbuf, bytes_written);
-
-    reset_io_timeout(self);
-    self->src_req->proceed_req(self->src_req, bytes_written, H2O_SEND_STATE_IN_PROGRESS);
-}
-
-static int tunnel_write(void *_self, h2o_iovec_t chunk, int is_end_stream)
-{
-    struct st_connect_generator_t *self = _self;
-
-    assert(self->sendbuf->size == 0);
-
-    h2o_buffer_append(&self->sendbuf, chunk.base, chunk.len);
-    if (is_end_stream)
-        self->sendbuf_closed = 1;
-
-    reset_io_timeout(self);
-
-    h2o_iovec_t vec = h2o_iovec_init(self->sendbuf->bytes, self->sendbuf->size);
-    h2o_socket_write(self->sock, &vec, 1, tunnel_on_write_complete);
-
-    return 0;
-}
-
-static void tunnel_on_read(h2o_socket_t *_sock, const char *err)
-{
-    struct st_connect_generator_t *self = _sock->data;
-
-    if (err != NULL) {
-        h2o_send(dispose_generator(self), NULL, 0, H2O_SEND_STATE_FINAL);
-        return;
-    }
-
-    h2o_socket_read_stop(self->sock);
-    reset_io_timeout(self); /* for simplicity, we call out I/O timeout even when downstream fails to deliver data to the client
-                             * within given interval */
-
-    h2o_iovec_t vec = h2o_iovec_init(self->sock->input->bytes, self->sock->input->size);
-    h2o_send(self->src_req, &vec, 1, H2O_SEND_STATE_IN_PROGRESS);
-}
-
-static void on_proceed(h2o_generator_t *_self, h2o_req_t *req)
-{
-    struct st_connect_generator_t *self = H2O_STRUCT_FROM_MEMBER(struct st_connect_generator_t, super, _self);
-
-    if (self->sock != NULL) {
-        h2o_buffer_consume(&self->sock->input, self->sock->input->size);
-        reset_io_timeout(self);
-        h2o_socket_read_start(self->sock, tunnel_on_read);
-    } else {
-        h2o_send(dispose_generator(self), NULL, 0, H2O_SEND_STATE_FINAL);
-    }
+    h2o_timer_link(get_loop(self), self->handler->config.io_timeout, &self->timeout);
 }
 
 static void on_connect_error(struct st_connect_generator_t *self, const char *errstr)
@@ -183,41 +145,6 @@
 {
     struct st_connect_generator_t *self = H2O_STRUCT_FROM_MEMBER(struct st_connect_generator_t, timeout, entry);
     on_connect_error(self, h2o_httpclient_error_io_timeout);
-}
-
-static void on_connect(h2o_socket_t *_sock, const char *err)
-{
-    struct st_connect_generator_t *self = _sock->data;
-
-    assert(self->sock == _sock);
-
-    if (err != NULL) {
-        if (self->server_addresses.next == self->server_addresses.size) {
-            on_connect_error(self, err);
-            return;
-        }
-        h2o_socket_close(self->sock);
-        self->sock = NULL;
-        start_connect(self);
-        return;
-    }
-
-    self->timeout.cb = on_io_timeout;
-    reset_io_timeout(self);
-
-    /* setup write, and initiate if pending data exists */
-    self->src_req->write_req.cb = tunnel_write;
-    self->src_req->write_req.ctx = self;
-    if (self->src_req->entity.len != 0)
-        tunnel_write(self, self->src_req->entity, self->src_req->proceed_req == NULL);
-
-    /* strat the read side */
-    h2o_socket_read_start(self->sock, tunnel_on_read);
-
-    /* build and submit 200 response */
-    self->src_req->res.status = 200;
-    h2o_start_response(self->src_req, &self->super);
-    h2o_send(self->src_req, NULL, 0, H2O_SEND_STATE_IN_PROGRESS);
 }
 
 static void store_server_addresses(struct st_connect_generator_t *self, struct addrinfo *res)
@@ -244,39 +171,138 @@
         return;
     }
 
-<<<<<<< HEAD
-    if (res->ai_socktype == SOCK_STREAM) {
-        store_server_addresses(creq, res);
-        start_connect(creq);
+    store_server_addresses(self, res);
+
+    if (self->is_tcp) {
+        assert(res->ai_socktype == SOCK_STREAM);
+        tcp_start_connect(self);
     } else {
         assert(res->ai_socktype == SOCK_DGRAM);
-        h2o_tunnel_t *tunnel = h2o_open_udp_tunnel_from_sa(creq->loop, res->ai_addr, res->ai_addrlen);
-        h2o_req_t *req = creq->src_req;
-        uint64_t timeout = creq->handler->config.io_timeout;
-        req->res.status = 200;
-        h2o_timer_unlink(&creq->timeout);
-        req->establish_tunnel(req, tunnel, timeout);
-    }
-=======
-    store_server_addresses(self, res);
-    start_connect(self);
->>>>>>> f32a9462
-}
-
-static void start_connect(struct st_connect_generator_t *self)
+        udp_connect(self);
+    }
+}
+
+static struct st_server_address_t *grab_connect_address(struct st_connect_generator_t *self)
+{
+    struct st_server_address_t *server_address = self->server_addresses.list + self->server_addresses.next++;
+
+    if (h2o_connect_lookup_acl(self->handler->acl.entries, self->handler->acl.count, server_address->sa))
+        return server_address;
+
+    /* cannot connect, send error */
+    h2o_timer_unlink(&self->timeout);
+    h2o_req_log_error(self->src_req, "lib/handler/connect.c", "access rejected by acl");
+    h2o_send_error_403(self->src_req, "Access Forbidden", "Access Forbidden", 0);
+    return NULL;
+}
+
+static void tcp_on_write_complete(h2o_socket_t *_sock, const char *err)
+{
+    struct st_connect_generator_t *self = _sock->data;
+
+    if (err != NULL || self->write_closed) {
+        close_and_send_final(self);
+        return;
+    }
+
+    size_t bytes_written = self->tcp.sendbuf->size;
+    h2o_buffer_consume(&self->tcp.sendbuf, bytes_written);
+
+    reset_io_timeout(self);
+    self->src_req->proceed_req(self->src_req, bytes_written, H2O_SEND_STATE_IN_PROGRESS);
+}
+
+static int tcp_write(void *_self, h2o_iovec_t chunk, int is_end_stream)
+{
+    struct st_connect_generator_t *self = _self;
+
+    assert(self->tcp.sendbuf->size == 0);
+
+    h2o_buffer_append(&self->tcp.sendbuf, chunk.base, chunk.len);
+    if (is_end_stream)
+        self->write_closed = 1;
+
+    reset_io_timeout(self);
+
+    h2o_iovec_t vec = h2o_iovec_init(self->tcp.sendbuf->bytes, self->tcp.sendbuf->size);
+    h2o_socket_write(self->sock, &vec, 1, tcp_on_write_complete);
+
+    return 0;
+}
+
+static void tcp_on_read(h2o_socket_t *_sock, const char *err)
+{
+    struct st_connect_generator_t *self = _sock->data;
+
+    if (err != NULL) {
+        h2o_send(dispose_generator(self), NULL, 0, H2O_SEND_STATE_FINAL);
+        return;
+    }
+
+    h2o_socket_read_stop(self->sock);
+    reset_io_timeout(self); /* for simplicity, we call out I/O timeout even when downstream fails to deliver data to the client
+                             * within given interval */
+
+    h2o_iovec_t vec = h2o_iovec_init(self->sock->input->bytes, self->sock->input->size);
+    h2o_send(self->src_req, &vec, 1, H2O_SEND_STATE_IN_PROGRESS);
+}
+
+static void tcp_on_proceed(h2o_generator_t *_self, h2o_req_t *req)
+{
+    struct st_connect_generator_t *self = H2O_STRUCT_FROM_MEMBER(struct st_connect_generator_t, super, _self);
+
+    if (self->sock != NULL) {
+        h2o_buffer_consume(&self->sock->input, self->sock->input->size);
+        reset_io_timeout(self);
+        h2o_socket_read_start(self->sock, tcp_on_read);
+    } else {
+        h2o_send(dispose_generator(self), NULL, 0, H2O_SEND_STATE_FINAL);
+    }
+}
+
+static void tcp_on_connect(h2o_socket_t *_sock, const char *err)
+{
+    struct st_connect_generator_t *self = _sock->data;
+
+    assert(self->sock == _sock);
+
+    if (err != NULL) {
+        if (self->server_addresses.next == self->server_addresses.size) {
+            on_connect_error(self, err);
+            return;
+        }
+        h2o_socket_close(self->sock);
+        self->sock = NULL;
+        tcp_start_connect(self);
+        return;
+    }
+
+    self->timeout.cb = on_io_timeout;
+    reset_io_timeout(self);
+
+    /* setup write, and initiate if pending data exists */
+    self->src_req->write_req.cb = tcp_write;
+    self->src_req->write_req.ctx = self;
+    if (self->src_req->entity.len != 0)
+        tcp_write(self, self->src_req->entity, self->src_req->proceed_req == NULL);
+
+    /* strat the read side */
+    h2o_socket_read_start(self->sock, tcp_on_read);
+
+    /* build and submit 200 response */
+    self->src_req->res.status = 200;
+    h2o_start_response(self->src_req, &self->super);
+    h2o_send(self->src_req, NULL, 0, H2O_SEND_STATE_IN_PROGRESS);
+}
+
+static void tcp_start_connect(struct st_connect_generator_t *self)
 {
     /* repeat connect(pop_front(address_list)) until we run out of the list */
     do {
-        struct st_server_address_t *server_address = self->server_addresses.list + self->server_addresses.next++;
-        /* check address */
-        if (!h2o_connect_lookup_acl(self->handler->acl.entries, self->handler->acl.count, server_address->sa)) {
-            h2o_timer_unlink(&self->timeout);
-            h2o_req_log_error(self->src_req, "lib/handler/connect.c", "access rejected by acl");
-            h2o_send_error_403(self->src_req, "Access Forbidden", "Access Forbidden", 0);
+        struct st_server_address_t *server_address;
+        if ((server_address = grab_connect_address(self)) == NULL)
             return;
-        }
-        /* connect */
-        if ((self->sock = h2o_socket_connect(self->loop, server_address->sa, server_address->salen, on_connect)) != NULL) {
+        if ((self->sock = h2o_socket_connect(get_loop(self), server_address->sa, server_address->salen, tcp_on_connect)) != NULL) {
             self->sock->data = self;
             return;
         }
@@ -285,6 +311,194 @@
     on_connect_error(self, h2o_socket_error_conn_fail);
 }
 
+static h2o_iovec_t udp_get_next_chunk(const char *start, size_t len, size_t *to_consume, int *skip)
+{
+    const uint8_t *bytes = (const uint8_t *)start;
+    const uint8_t *end = bytes + len;
+    uint64_t chunk_type, chunk_length;
+
+    chunk_type = ptls_decode_quicint(&bytes, end);
+    if (chunk_type == UINT64_MAX)
+        return h2o_iovec_init(NULL, 0);
+    chunk_length = ptls_decode_quicint(&bytes, end);
+    if (chunk_length == UINT64_MAX)
+        return h2o_iovec_init(NULL, 0);
+
+    /* chunk is incomplete */
+    if (end - bytes < chunk_length)
+        return h2o_iovec_init(NULL, 0);
+
+    /*
+     * https://tools.ietf.org/html/draft-ietf-masque-connect-udp-03#section-6
+     * CONNECT-UDP Stream Chunks can be used to convey UDP payloads, by
+     * using a CONNECT-UDP Stream Chunk Type of UDP_PACKET (value 0x00).
+     */
+    *skip = chunk_type != 0;
+    *to_consume = (bytes + chunk_length) - (const uint8_t *)start;
+
+    return h2o_iovec_init(bytes, chunk_length);
+}
+
+static void udp_write_core(struct st_connect_generator_t *self, h2o_iovec_t datagram)
+{
+    while (send(h2o_socket_get_fd(self->sock), datagram.base, datagram.len, 0) == -1 && errno == EINTR)
+        ;
+}
+
+static void udp_write_stream_complete_delayed(h2o_timer_t *_timer)
+{
+    struct st_connect_generator_t *self = H2O_STRUCT_FROM_MEMBER(struct st_connect_generator_t, udp.egress.delayed, _timer);
+
+    if (self->write_closed) {
+        close_and_send_final(self);
+        return;
+    }
+
+    self->src_req->proceed_req(self->src_req, self->udp.egress.bytes_inflight, H2O_SEND_STATE_IN_PROGRESS);
+}
+
+static int udp_write_stream(void *_self, h2o_iovec_t chunk, int is_end_stream)
+{
+    struct st_connect_generator_t *self = _self;
+    int from_buf = 0;
+    size_t off = 0;
+
+    self->udp.egress.bytes_inflight = chunk.len;
+
+    reset_io_timeout(self);
+
+    if (self->udp.egress.buf->size != 0) {
+        from_buf = 1;
+        h2o_buffer_append(&self->udp.egress.buf, chunk.base, chunk.len);
+        chunk.base = self->udp.egress.buf->bytes;
+        chunk.len = self->udp.egress.buf->size;
+    }
+    do {
+        int skip = 0;
+        size_t to_consume;
+        h2o_iovec_t datagram = udp_get_next_chunk(chunk.base + off, chunk.len - off, &to_consume, &skip);
+        if (datagram.len == 0)
+            break;
+        if (!skip)
+            udp_write_core(self, datagram);
+        off += to_consume;
+    } while (1);
+
+    if (from_buf) {
+        h2o_buffer_consume(&self->udp.egress.buf, off);
+    } else if (chunk.len != off) {
+        h2o_buffer_append(&self->udp.egress.buf, chunk.base + off, chunk.len - off);
+    }
+
+    if (is_end_stream)
+        self->write_closed = 1;
+
+    h2o_timer_link(get_loop(self), 0, &self->udp.egress.delayed);
+
+    return 0;
+}
+
+static void udp_write_datagrams(h2o_req_t *_req, h2o_iovec_t *datagrams, size_t num_datagrams)
+{
+    struct st_connect_generator_t *self = _req->write_req.ctx;
+
+    reset_io_timeout(self);
+
+    for (size_t i = 0; i != num_datagrams; ++i)
+        udp_write_core(self, datagrams[i]);
+}
+
+static void udp_on_read(h2o_socket_t *_sock, const char *err)
+{
+    struct st_connect_generator_t *self = _sock->data;
+
+    if (err != NULL) {
+        h2o_send(dispose_generator(self), NULL, 0, H2O_SEND_STATE_FINAL);
+        return;
+    }
+
+    /* read UDP packet, or return */
+    ssize_t rret;
+    while ((rret = recv(h2o_socket_get_fd(self->sock), self->udp.ingress.buf + UDP_CHUNK_OVERHEAD,
+                        sizeof(self->udp.ingress.buf) - UDP_CHUNK_OVERHEAD, 0)) == -1 &&
+           errno == EINTR)
+        ;
+    if (rret == -1)
+        return;
+
+    /* forward UDP datagram as is; note that it might be zero-sized */
+    if (self->src_req->forward_datagram.read_ != NULL) {
+        h2o_iovec_t vec = h2o_iovec_init(self->udp.ingress.buf + UDP_CHUNK_OVERHEAD, rret);
+        self->src_req->forward_datagram.read_(self->src_req, &vec, 1);
+    } else {
+        h2o_socket_read_stop(self->sock);
+        reset_io_timeout(self); /* for simplicity, we call out I/O timeout even when downstream fails to deliver data to the client
+                                 * within given interval */
+        size_t off = 0;
+        self->udp.ingress.buf[off++] = 0; /* chunk type = UDP_PACKET */
+        off = quicly_encodev(self->udp.ingress.buf + off, (uint64_t)rret) - self->udp.ingress.buf;
+        assert(off <= UDP_CHUNK_OVERHEAD);
+        if (off < UDP_CHUNK_OVERHEAD)
+            memmove(self->udp.ingress.buf + off, self->udp.ingress.buf + UDP_CHUNK_OVERHEAD, rret);
+        off += rret;
+        h2o_iovec_t vec = h2o_iovec_init(self->udp.ingress.buf, off);
+        h2o_send(self->src_req, &vec, 1, H2O_SEND_STATE_IN_PROGRESS);
+    }
+}
+
+static void udp_on_proceed(h2o_generator_t *_self, h2o_req_t *req)
+{
+    struct st_connect_generator_t *self = H2O_STRUCT_FROM_MEMBER(struct st_connect_generator_t, super, _self);
+
+    if (self->sock != NULL) {
+        h2o_buffer_consume(&self->sock->input, self->sock->input->size);
+        reset_io_timeout(self);
+        h2o_socket_read_start(self->sock, udp_on_read);
+    } else {
+        h2o_send(dispose_generator(self), NULL, 0, H2O_SEND_STATE_FINAL);
+    }
+}
+
+static void udp_connect(struct st_connect_generator_t *self)
+{
+    struct st_server_address_t *server_address;
+    int fd;
+
+    /* determine server address an connect */
+    if ((server_address = grab_connect_address(self)) == NULL)
+        return;
+    if ((fd = socket(server_address->sa->sa_family, SOCK_DGRAM, 0)) == -1 ||
+        connect(fd, server_address->sa, server_address->salen) != 0) {
+        if (fd != -1)
+            close(fd);
+        on_connect_error(self, "connection failure");
+        return;
+    }
+
+    self->timeout.cb = on_io_timeout;
+    reset_io_timeout(self);
+
+    /* setup, initiating transfer of early data */
+#if H2O_USE_LIBUV
+    self->sock = h2o_uv__poll_create(get_loop(self), fd, (uv_close_cb)free);
+#else
+    self->sock = h2o_evloop_socket_create(get_loop(self), fd, H2O_SOCKET_FLAG_DONT_READ);
+#endif
+    assert(self->sock != NULL);
+    self->sock->data = self;
+    self->src_req->write_req.cb = udp_write_stream;
+    self->src_req->forward_datagram.write_ = udp_write_datagrams;
+    self->src_req->write_req.ctx = self;
+    if (self->src_req->entity.len != 0)
+        udp_write_stream(self, self->src_req->entity, self->src_req->proceed_req == NULL);
+    h2o_socket_read_start(self->sock, udp_on_read);
+
+    /* build and submit 200 response */
+    self->src_req->res.status = 200;
+    h2o_start_response(self->src_req, &self->super);
+    h2o_send(self->src_req, NULL, 0, H2O_SEND_STATE_IN_PROGRESS);
+}
+
 static void on_stop(h2o_generator_t *_self, h2o_req_t *req)
 {
     struct st_connect_generator_t *self = H2O_STRUCT_FROM_MEMBER(struct st_connect_generator_t, super, _self);
@@ -302,15 +516,12 @@
     struct st_connect_handler_t *handler = (void *)_handler;
     h2o_iovec_t host;
     uint16_t port;
-    int socket_proto;
-    int socket_type;
+    int is_tcp;
 
     if (h2o_memis(req->input.method.base, req->input.method.len, H2O_STRLIT("CONNECT"))) {
-        socket_proto = IPPROTO_TCP;
-        socket_type = SOCK_STREAM;
+        is_tcp = 1;
     } else if (h2o_memis(req->input.method.base, req->input.method.len, H2O_STRLIT("CONNECT-UDP"))) {
-        socket_proto = IPPROTO_UDP;
-        socket_type = SOCK_DGRAM;
+        is_tcp = 0;
     } else {
         return -1;
     }
@@ -320,28 +531,30 @@
         return 0;
     }
 
-    struct st_connect_generator_t *self = h2o_mem_alloc_shared(&req->pool, sizeof(*self), on_generator_dispose);
-    *self = (struct st_connect_generator_t){
-        .super = {.proceed = on_proceed, .stop = on_stop},
-        .handler = handler,
-        .loop = req->conn->ctx->loop,
-        .src_req = req,
-        .timeout = {.cb = on_connect_timeout},
-    };
-    h2o_buffer_init(&self->sendbuf, &h2o_socket_buffer_prototype);
-    h2o_timer_link(self->loop, handler->config.connect_timeout, &self->timeout);
+    struct st_connect_generator_t *self;
+    size_t sizeof_self = offsetof(struct st_connect_generator_t, tcp) + (is_tcp ? sizeof(self->tcp) : sizeof(self->udp));
+    self = h2o_mem_alloc_shared(&req->pool, sizeof_self, on_generator_dispose);
+    memset(self, 0, sizeof_self);
+    self->super.stop = on_stop;
+    self->handler = handler;
+    self->src_req = req;
+    self->timeout.cb = on_connect_timeout;
+    if (is_tcp) {
+        self->is_tcp = 1;
+        self->super.proceed = tcp_on_proceed;
+        h2o_buffer_init(&self->tcp.sendbuf, &h2o_socket_buffer_prototype);
+    } else {
+        self->super.proceed = udp_on_proceed;
+        h2o_buffer_init(&self->udp.egress.buf, &h2o_socket_buffer_prototype);
+        self->udp.egress.delayed = (h2o_timer_t){.cb = udp_write_stream_complete_delayed};
+    }
+    h2o_timer_link(get_loop(self), handler->config.connect_timeout, &self->timeout);
 
     char port_str[sizeof(H2O_UINT16_LONGEST_STR)];
     int port_strlen = sprintf(port_str, "%" PRIu16, port);
-<<<<<<< HEAD
-    creq->getaddr_req =
-        h2o_hostinfo_getaddr(&creq->src_req->conn->ctx->receivers.hostinfo_getaddr, host, h2o_iovec_init(port_str, port_strlen),
-                             AF_UNSPEC, socket_type, socket_proto, AI_ADDRCONFIG | AI_NUMERICSERV, on_getaddr, creq);
-=======
-    self->getaddr_req =
-        h2o_hostinfo_getaddr(&self->src_req->conn->ctx->receivers.hostinfo_getaddr, host, h2o_iovec_init(port_str, port_strlen),
-                             AF_UNSPEC, SOCK_STREAM, IPPROTO_TCP, AI_ADDRCONFIG | AI_NUMERICSERV, on_getaddr, self);
->>>>>>> f32a9462
+    self->getaddr_req = h2o_hostinfo_getaddr(&self->src_req->conn->ctx->receivers.hostinfo_getaddr, host,
+                                             h2o_iovec_init(port_str, port_strlen), AF_UNSPEC, is_tcp ? SOCK_STREAM : SOCK_DGRAM,
+                                             is_tcp ? IPPROTO_TCP : IPPROTO_UDP, AI_ADDRCONFIG | AI_NUMERICSERV, on_getaddr, self);
 
     return 0;
 }
