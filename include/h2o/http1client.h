/*
 * Copyright (c) 2014 DeNA Co., Ltd.
 *
 * Permission is hereby granted, free of charge, to any person obtaining a copy
 * of this software and associated documentation files (the "Software"), to
 * deal in the Software without restriction, including without limitation the
 * rights to use, copy, modify, merge, publish, distribute, sublicense, and/or
 * sell copies of the Software, and to permit persons to whom the Software is
 * furnished to do so, subject to the following conditions:
 *
 * The above copyright notice and this permission notice shall be included in
 * all copies or substantial portions of the Software.
 *
 * THE SOFTWARE IS PROVIDED "AS IS", WITHOUT WARRANTY OF ANY KIND, EXPRESS OR
 * IMPLIED, INCLUDING BUT NOT LIMITED TO THE WARRANTIES OF MERCHANTABILITY,
 * FITNESS FOR A PARTICULAR PURPOSE AND NONINFRINGEMENT. IN NO EVENT SHALL THE
 * AUTHORS OR COPYRIGHT HOLDERS BE LIABLE FOR ANY CLAIM, DAMAGES OR OTHER
 * LIABILITY, WHETHER IN AN ACTION OF CONTRACT, TORT OR OTHERWISE, ARISING
 * FROM, OUT OF OR IN CONNECTION WITH THE SOFTWARE OR THE USE OR OTHER DEALINGS
 * IN THE SOFTWARE.
 */
#ifndef h2o__http1client_h
#define h2o__http1client_h

#ifdef __cplusplus
extern "C" {
#endif

#include "h2o/memory.h"
#include "h2o/socket.h"
#include "h2o/socketpool.h"
#include "h2o/timeout.h"
#include "h2o/cache.h"

typedef struct st_h2o_http1client_t h2o_http1client_t;

struct st_h2o_header_t;

typedef void (*h2o_http1client_proceed_req_cb)(h2o_http1client_t *client, size_t written, int is_end_stream);
typedef int (*h2o_http1client_body_cb)(h2o_http1client_t *client, const char *errstr);
typedef h2o_http1client_body_cb (*h2o_http1client_head_cb)(h2o_http1client_t *client, const char *errstr, int minor_version,
                                                           int status, h2o_iovec_t msg, struct st_h2o_header_t *headers,
                                                           size_t num_headers, int rlen);
typedef h2o_http1client_head_cb (*h2o_http1client_connect_cb)(h2o_http1client_t *client, const char *errstr, h2o_iovec_t **reqbufs,
                                                              size_t *reqbufcnt, int *method_is_head,
                                                              h2o_http1client_proceed_req_cb *proceed_req_cb, h2o_iovec_t *cur_body,
                                                              h2o_url_t *origin);
typedef int (*h2o_http1client_informational_cb)(h2o_http1client_t *client, int minor_version, int status, h2o_iovec_t msg,
                                                struct st_h2o_header_t *headers, size_t num_headers);

typedef struct st_h2o_http1client_ctx_t {
    h2o_loop_t *loop;
    h2o_multithread_receiver_t *getaddr_receiver;
<<<<<<< HEAD
    h2o_timeout_val_t io_timeout;
    h2o_timeout_val_t connect_timeout;
    h2o_timeout_val_t first_byte_timeout;
    h2o_timeout_val_t websocket_timeout;
    SSL_CTX *ssl_ctx;
=======
    h2o_timeout_t *io_timeout;
    h2o_timeout_t *connect_timeout;
    h2o_timeout_t *first_byte_timeout;
    h2o_timeout_t *websocket_timeout; /* NULL if upgrade to websocket is not allowed */
>>>>>>> 7c172689
} h2o_http1client_ctx_t;

struct st_h2o_http1client_t {
    h2o_http1client_ctx_t *ctx;
    struct {
        h2o_socketpool_t *pool;
        h2o_socketpool_connect_request_t *connect_req;
    } sockpool;
    h2o_socket_t *sock;
    void *data;
    h2o_http1client_informational_cb informational_cb;
};

extern const char *const h2o_http1client_error_is_eos;

int h2o_http1client_write_req(void *priv, h2o_iovec_t chunk, int is_end_stream);
/**
 * connects to a HTTP/1.1 server
 * @param client
 * @param data
 * @param ctx
 * @param socketpool
 * @param target URL of the target to connect to (or NULL if relying on a non-global socket pool to connect and supply SNI value)
 * @param is_chunked
 * @param cb
 */
void h2o_http1client_connect(h2o_http1client_t **client, void *data, h2o_http1client_ctx_t *ctx, h2o_socketpool_t *socketpool,
                             h2o_url_t *target, h2o_http1client_connect_cb cb, int is_chunked);
void h2o_http1client_cancel(h2o_http1client_t *client);
h2o_socket_t *h2o_http1client_steal_socket(h2o_http1client_t *client);
void h2o_http1client_body_read_stop(h2o_http1client_t *client);
void h2o_http1client_body_read_resume(h2o_http1client_t *client);

#ifdef __cplusplus
}
#endif

#endif<|MERGE_RESOLUTION|>--- conflicted
+++ resolved
@@ -51,18 +51,10 @@
 typedef struct st_h2o_http1client_ctx_t {
     h2o_loop_t *loop;
     h2o_multithread_receiver_t *getaddr_receiver;
-<<<<<<< HEAD
     h2o_timeout_val_t io_timeout;
     h2o_timeout_val_t connect_timeout;
     h2o_timeout_val_t first_byte_timeout;
     h2o_timeout_val_t websocket_timeout;
-    SSL_CTX *ssl_ctx;
-=======
-    h2o_timeout_t *io_timeout;
-    h2o_timeout_t *connect_timeout;
-    h2o_timeout_t *first_byte_timeout;
-    h2o_timeout_t *websocket_timeout; /* NULL if upgrade to websocket is not allowed */
->>>>>>> 7c172689
 } h2o_http1client_ctx_t;
 
 struct st_h2o_http1client_t {
