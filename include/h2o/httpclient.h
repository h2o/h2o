--- conflicted
+++ resolved
@@ -70,12 +70,9 @@
     h2o_header_t *headers;
     size_t num_headers;
     int header_requires_dup;
-<<<<<<< HEAD
     struct {
         h2o_httpclient_forward_datagram_cb write_, *read_;
     } forward_datagram;
-=======
->>>>>>> f13ce770
 } h2o_httpclient_on_head_t;
 
 typedef void (*h2o_httpclient_proceed_req_cb)(h2o_httpclient_t *client, const char *errstr);
