/*
 * Copyright (c) 2018 Fastly, Kazuho Oku
 *
 * Permission is hereby granted, free of charge, to any person obtaining a copy
 * of this software and associated documentation files (the "Software"), to
 * deal in the Software without restriction, including without limitation the
 * rights to use, copy, modify, merge, publish, distribute, sublicense, and/or
 * sell copies of the Software, and to permit persons to whom the Software is
 * furnished to do so, subject to the following conditions:
 *
 * The above copyright notice and this permission notice shall be included in
 * all copies or substantial portions of the Software.
 *
 * THE SOFTWARE IS PROVIDED "AS IS", WITHOUT WARRANTY OF ANY KIND, EXPRESS OR
 * IMPLIED, INCLUDING BUT NOT LIMITED TO THE WARRANTIES OF MERCHANTABILITY,
 * FITNESS FOR A PARTICULAR PURPOSE AND NONINFRINGEMENT. IN NO EVENT SHALL THE
 * AUTHORS OR COPYRIGHT HOLDERS BE LIABLE FOR ANY CLAIM, DAMAGES OR OTHER
 * LIABILITY, WHETHER IN AN ACTION OF CONTRACT, TORT OR OTHERWISE, ARISING
 * FROM, OUT OF OR IN CONNECTION WITH THE SOFTWARE OR THE USE OR OTHER DEALINGS
 * IN THE SOFTWARE.
 */
#include <assert.h>
#include <getopt.h>
#include <inttypes.h>
#include <stdio.h>
#include <string.h>
#ifdef _WINDOWS
#include "..\picotls\wincompat.h"
#ifndef _CRT_SECURE_NO_WARNINGS
#define _CRT_SECURE_NO_WARNINGS
#endif
#pragma warning(disable : 4996)
#else
#include <strings.h>
#endif
#include <time.h>
#define OPENSSL_API_COMPAT 0x00908000L
#include <openssl/err.h>
#if !defined(LIBRESSL_VERSION_NUMBER) && OPENSSL_VERSION_NUMBER >= 0x30000000L
#include <openssl/provider.h>
#endif
#include <openssl/engine.h>
#include <openssl/pem.h>
#include "picotls.h"
#include "picotls/pembase64.h"
#include "picotls/openssl.h"

static int emit_esni(ptls_key_exchange_context_t **key_exchanges, ptls_cipher_suite_t **cipher_suites, uint16_t padded_length,
                     uint64_t not_before, uint64_t lifetime, char const *published_sni, char const *file_output)
{
    ptls_buffer_t buf;
    ptls_key_exchange_context_t *ctx[256] = {NULL};
    int ret;

    ptls_buffer_init(&buf, "", 0);

    ptls_buffer_push16(&buf, PTLS_ESNI_VERSION_DRAFT03);
    ptls_buffer_push(&buf, 0, 0, 0, 0); /* checksum, filled later */
    if (published_sni != NULL) {
        ptls_buffer_push_block(&buf, 2, { ptls_buffer_pushv(&buf, published_sni, strlen(published_sni)); });
    } else {
        ptls_buffer_push16(&buf, 0);
    }
    ptls_buffer_push_block(&buf, 2, {
        size_t i;
        for (i = 0; key_exchanges[i] != NULL; ++i) {
            ptls_buffer_push16(&buf, key_exchanges[i]->algo->id);
            ptls_buffer_push_block(&buf, 2,
                                   { ptls_buffer_pushv(&buf, key_exchanges[i]->pubkey.base, key_exchanges[i]->pubkey.len); });
        }
    });
    ptls_buffer_push_block(&buf, 2, {
        size_t i;
        for (i = 0; cipher_suites[i] != NULL; ++i)
            ptls_buffer_push16(&buf, cipher_suites[i]->id);
    });
    ptls_buffer_push16(&buf, padded_length);
    ptls_buffer_push64(&buf, not_before);
    ptls_buffer_push64(&buf, not_before + lifetime - 1);
    ptls_buffer_push_block(&buf, 2, {});
    { /* fill checksum */
        uint8_t d[PTLS_SHA256_DIGEST_SIZE];
        ptls_calc_hash(&ptls_openssl_sha256, d, buf.base, buf.off);
        memcpy(buf.base + 2, d, 4);
    }

    if (file_output != NULL) {
        FILE *fo = fopen(file_output, "wb");
        if (fo == NULL) {
            fprintf(stderr, "failed to open file:%s:%s\n", optarg, strerror(errno));
            goto Exit;
        } else {
            fwrite(buf.base, 1, buf.off, fo);
            fclose(fo);
        }
    } else {
        /* emit the structure to stdout */
        fwrite(buf.base, 1, buf.off, stdout);
        fflush(stdout);
    }

    ret = 0;
Exit : {
    size_t i;
    for (i = 0; ctx[i] != NULL; ++i)
        ctx[i]->on_exchange(ctx + i, 1, NULL, ptls_iovec_init(NULL, 0));
}
    ptls_buffer_dispose(&buf);
    return ret;
}

static void usage(const char *cmd, int status)
{
    printf("picotls-esni - generates an ESNI Resource Record\n"
           "\n"
           "Usage: %s [options]\n"
           "Options:\n"
           "  -n <published-sni>  published sni value\n"
           "  -K <key-file>       private key files (repeat the option to include multiple\n"
           "                      keys)\n"
           "  -c <cipher-suite>   aes128-gcm, chacha20-poly1305, ...\n"
           "  -d <days>           number of days until expiration (default: 90)\n"
           "  -p <padded-length>  padded length (default: 260)\n"
           "  -o <output-file>    write output to specified file instead of stdout\n"
           "                      (use on Windows as stdout is not binary there)\n"
           "  -h                  prints this help\n"
           "\n"
           "-c and -x can be used multiple times.\n"
           "\n",
           cmd);
    exit(status);
}

int main(int argc, char **argv)
{
    char const *published_sni = NULL;
    char const *file_output = NULL;
    ERR_load_crypto_strings();
    OpenSSL_add_all_algorithms();
#if !defined(LIBRESSL_VERSION_NUMBER) && OPENSSL_VERSION_NUMBER >= 0x30000000L
<<<<<<< HEAD
    (void) OSSL_PROVIDER_load(NULL, "default");
=======
    (void)OSSL_PROVIDER_load(NULL, "default");
>>>>>>> 76aee4d2
#elif !defined(OPENSSL_NO_ENGINE)
    /* Load all compiled-in ENGINEs */
    ENGINE_load_builtin_engines();
    ENGINE_register_all_ciphers();
    ENGINE_register_all_digests();
#endif

    struct {
        ptls_key_exchange_context_t *elements[256];
        size_t count;
    } key_exchanges = {{NULL}, 0};
    struct {
        ptls_cipher_suite_t *elements[256];
        size_t count;
    } cipher_suites = {{NULL}, 0};
    uint16_t padded_length = 260;
    uint64_t lifetime = 90 * 86400;

    int ch;

    while ((ch = getopt(argc, argv, "n:K:c:d:p:o:h")) != -1) {
        switch (ch) {
        case 'n':
            published_sni = optarg;
            break;
        case 'K': {
            FILE *fp;
            EVP_PKEY *pkey;

            if ((fp = fopen(optarg, "rt")) == NULL) {
                fprintf(stderr, "failed to open file:%s:%s\n", optarg, strerror(errno));
                exit(1);
            }

            if ((pkey = PEM_read_PrivateKey(fp, NULL, NULL, NULL)) == NULL) {
                fprintf(stderr, "failed to read private key from file:%s:%s\n", optarg, strerror(errno));
                exit(1);
            }
            fclose(fp);
            if (ptls_openssl_create_key_exchange(key_exchanges.elements + key_exchanges.count++, pkey) != 0) {
                fprintf(stderr, "unknown type of private key found in file:%s\n", optarg);
                exit(1);
            }
            EVP_PKEY_free(pkey);
        } break;
        case 'c': {
            size_t i;
            for (i = 0; ptls_openssl_cipher_suites[i] != NULL; ++i)
                if (strcasecmp(ptls_openssl_cipher_suites[i]->aead->name, optarg) == 0)
                    break;
            if (ptls_openssl_cipher_suites[i] == NULL) {
                fprintf(stderr, "unknown cipher-suite: %s\n", optarg);
                exit(1);
            }
            cipher_suites.elements[cipher_suites.count++] = ptls_openssl_cipher_suites[i];
        } break;
        case 'd':
            if (sscanf(optarg, "%" SCNu64, &lifetime) != 1 || lifetime == 0) {
                fprintf(stderr, "lifetime must be a positive integer\n");
                exit(1);
            }
            lifetime *= 86400; /* convert to seconds */
            break;
        case 'p':
#ifdef _WINDOWS
            if (sscanf_s(optarg, "%" SCNu16, &padded_length) != 1 || padded_length == 0) {
                fprintf(stderr, "padded length must be a positive integer\n");
                exit(1);
            }
#else
            if (sscanf(optarg, "%" SCNu16, &padded_length) != 1 || padded_length == 0) {
                fprintf(stderr, "padded length must be a positive integer\n");
                exit(1);
            }
#endif
            break;
        case 'o':
            file_output = optarg;
            break;
        case 'h':
            usage(argv[0], 0);
            break;
        default:
            usage(argv[0], 1);
            break;
        }
    }
    if (cipher_suites.count == 0)
        cipher_suites.elements[cipher_suites.count++] = &ptls_openssl_aes128gcmsha256;
    if (key_exchanges.count == 0) {
        fprintf(stderr, "no private key specified\n");
        exit(1);
    }

    argc -= optind;
    argv += optind;

    if (emit_esni(key_exchanges.elements, cipher_suites.elements, padded_length, time(NULL), lifetime, published_sni,
                  file_output) != 0) {
        fprintf(stderr, "failed to generate ESNI private structure.\n");
        exit(1);
    }

    return 0;
}<|MERGE_RESOLUTION|>--- conflicted
+++ resolved
@@ -138,11 +138,7 @@
     ERR_load_crypto_strings();
     OpenSSL_add_all_algorithms();
 #if !defined(LIBRESSL_VERSION_NUMBER) && OPENSSL_VERSION_NUMBER >= 0x30000000L
-<<<<<<< HEAD
-    (void) OSSL_PROVIDER_load(NULL, "default");
-=======
     (void)OSSL_PROVIDER_load(NULL, "default");
->>>>>>> 76aee4d2
 #elif !defined(OPENSSL_NO_ENGINE)
     /* Load all compiled-in ENGINEs */
     ENGINE_load_builtin_engines();
